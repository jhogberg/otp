--- conflicted
+++ resolved
@@ -726,10 +726,6 @@
 	
 AC_SUBST(LIBCARBON)
 
-<<<<<<< HEAD
-dnl Check if we should/can build a sharing-preserving emulator
-=======
-
 _search_path=/bin:/usr/bin:/usr/local/bin:$PATH
 
 AC_PATH_PROG(RM, rm, false, $_search_path)
@@ -750,25 +746,7 @@
 # first output to CONN_INFO. So this is just the right place.
 $RM -f "$ERL_TOP/erts/CONF_INFO"
 
-dnl Check if we should/can build a halfword emulator
-
-AC_MSG_CHECKING(if we are building a halfword emulator (32bit heap on 64bit machine))
-if test "$enable_halfword_emulator" = "yes"; then
-	if test "$ARCH" = "amd64"; then
-		AC_DEFINE(HALFWORD_HEAP_EMULATOR, [1],
-			  [Define if building a halfword-heap 64bit emulator])
-		ENABLE_ALLOC_TYPE_VARS="$ENABLE_ALLOC_TYPE_VARS halfword"
-		AC_MSG_RESULT([yes])
-
-		test -f "$ERL_TOP/erts/CONF_INFO" ||
-		    echo "" > "$ERL_TOP/erts/CONF_INFO"
-		cat >> $ERL_TOP/erts/CONF_INFO <<EOF
-
-                 The HALFWORD emulator has been enabled.
-                 This is a DEPRECATED feature scheduled for removal
-                 in a future major release.
->>>>>>> 98b8650d
-
+dnl Check if we should/can build a sharing-preserving emulator
 AC_MSG_CHECKING(if we are building a sharing-preserving emulator)
 if test "$enable_sharing_preserving" = "yes"; then
         AC_DEFINE(SHCOPY, [1],
