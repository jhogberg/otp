/*
 * %CopyrightBegin%
 *
 * Copyright Ericsson AB 2006-2023. All Rights Reserved.
 *
 * Licensed under the Apache License, Version 2.0 (the "License");
 * you may not use this file except in compliance with the License.
 * You may obtain a copy of the License at
 *
 *     http://www.apache.org/licenses/LICENSE-2.0
 *
 * Unless required by applicable law or agreed to in writing, software
 * distributed under the License is distributed on an "AS IS" BASIS,
 * WITHOUT WARRANTIES OR CONDITIONS OF ANY KIND, either express or implied.
 * See the License for the specific language governing permissions and
 * limitations under the License.
 *
 * %CopyrightEnd%
 */

#ifdef HAVE_CONFIG_H
#include "config.h"
#endif

#if defined(__WIN32__)
#  include <windows.h>
#endif

#include "ethread_inline.h"
#include "erl_misc_utils.h"

#if !defined(__WIN32__) /* UNIX */
#  include <stdarg.h>
#  include <stdio.h>
#  include <sys/types.h>
#  include <sys/param.h>
#  include <limits.h>
#  include <dirent.h>
#  include <sys/stat.h>
#  include <fcntl.h>
#  ifdef SYS_SELECT_H
#    include <sys/select.h>
#  endif
#  include <time.h>
#  if HAVE_SYS_TIME_H
#    include <sys/time.h>
#  endif
#  include <string.h>
#  include <stdio.h>
#  ifdef HAVE_UNISTD_H
#    include <unistd.h>
#  endif
#  if defined(_SC_NPROC_CONF) && !defined(_SC_NPROCESSORS_CONF)
#    define _SC_NPROCESSORS_CONF _SC_NPROC_CONF
#  endif
#  if defined(_SC_NPROC_ONLN) && !defined(_SC_NPROCESSORS_ONLN)
#    define _SC_NPROCESSORS_ONLN _SC_NPROC_ONLN
#  endif
#  if (defined(NO_SYSCONF) || !defined(_SC_NPROCESSORS_CONF))
#    ifdef HAVE_SYS_SYSCTL_H
#      include <sys/sysctl.h>
#    endif
#  endif
#endif

#if defined(HAVE_SCHED_xETAFFINITY)
#  include <sched.h>
#  define ERTS_HAVE_MISC_UTIL_AFFINITY_MASK__
#define ERTS_MU_GET_PROC_AFFINITY__(CPUINFOP, CPUSET)			\
     (sched_getaffinity((CPUINFOP)->pid,				\
			sizeof(cpu_set_t),				\
			(CPUSET)) != 0 ? -errno : 0)
#define ERTS_MU_SET_THR_AFFINITY__(SETP)				\
     (sched_setaffinity(0, sizeof(cpu_set_t), (SETP)) != 0 ? -errno : 0)
#elif defined(HAVE_CPUSET_xETAFFINITY)
#  include <sys/param.h>
#  include <sys/cpuset.h>
#  define ERTS_HAVE_MISC_UTIL_AFFINITY_MASK__
#define ERTS_MU_GET_PROC_AFFINITY__(CPUINFOP, CPUSET)			\
     (cpuset_getaffinity(CPU_LEVEL_WHICH, CPU_WHICH_PID, -1, 	    \
			sizeof(cpuset_t),				\
			(CPUSET)) != 0 ? -errno : 0)
#define ERTS_MU_SET_THR_AFFINITY__(CPUSETP)				\
     (cpuset_setaffinity(CPU_LEVEL_WHICH, CPU_WHICH_TID, -1,    \
            sizeof(cpuset_t),               \
            (CPUSETP)) != 0 ? -errno : 0)
#  define cpu_set_t cpuset_t
#elif defined(__WIN32__)
#  define ERTS_HAVE_MISC_UTIL_AFFINITY_MASK__
#  define cpu_set_t DWORD
#  define CPU_SETSIZE (sizeof(DWORD)*8)
#  define CPU_ZERO(SETP) (*(SETP) = (DWORD) 0)
#  define CPU_SET(CPU, SETP) (*(SETP) |= (((DWORD) 1) << (CPU)))
#  define CPU_CLR(CPU, SETP) (*(SETP) &= ~(((DWORD) 1) << (CPU)))
#  define CPU_ISSET(CPU, SETP) ((*(SETP) & (((DWORD) 1) << (CPU))) != (DWORD) 0)
#define ERTS_MU_GET_PROC_AFFINITY__ get_proc_affinity
#define ERTS_MU_SET_THR_AFFINITY__ set_thr_affinity
#endif
#ifdef HAVE_PSET_INFO
#  include <sys/pset.h>
#endif
#ifdef HAVE_PROCESSOR_BIND
#  include <sys/processor.h>
#  include <sys/procset.h>
#endif

#include <stdlib.h>
#ifdef HAVE_LIMITS_H
#include <limits.h>
#endif

#ifdef __linux__
#  define ERTS_SYS_NODE_PATH	"/sys/devices/system/node"
#  define ERTS_SYS_CPU_PATH	"/sys/devices/system/cpu"
#endif

#ifdef __FreeBSD__
#include <sys/types.h>
#include <sys/sysctl.h>
#endif

/* Simplify include for static functions */

#if defined(__linux__) || defined(HAVE_KSTAT) || defined(__WIN32__) || defined(__FreeBSD__)
#  define ERTS_CPU_TOPOLOGY_ENABLED (1)
#endif

static int read_topology(erts_cpu_info_t *cpuinfo);
static int read_cpu_quota(int limit);

#if defined(ERTS_HAVE_MISC_UTIL_AFFINITY_MASK__)
static int
cpu_sets_are_eq(cpu_set_t *x, cpu_set_t *y)
{
    int i;
    for (i = 0; i < CPU_SETSIZE; i++) {
	if (CPU_ISSET(i, x)) {
	    if (!CPU_ISSET(i, y))
		return 0;
	}
	else {
	    if (CPU_ISSET(i, y))
		return 0;
	}
    }
    return 1;
}

#endif

int
erts_milli_sleep(long ms)
{
    if (ms > 0) {
#ifdef __WIN32__
	Sleep((DWORD) ms);
#else
	struct timeval tv;
	tv.tv_sec = ms / 1000;
	tv.tv_usec = (ms % 1000) * 1000;
	if (select(0, NULL, NULL, NULL, &tv) < 0)
	    return errno == EINTR ? 1 : -1;
#endif
    }
    return 0;
}

struct erts_cpu_info_t_ {
    int configured;
    int online;
    int available;
    int topology_size;
    int quota;
    erts_cpu_topology_t *topology;
#if defined(ERTS_HAVE_MISC_UTIL_AFFINITY_MASK__)
    char *affinity_str;
    char affinity_str_buf[CPU_SETSIZE/4+2];
    cpu_set_t cpuset;
#if defined(HAVE_SCHED_xETAFFINITY)
    pid_t pid;
#endif
#elif defined(HAVE_PSET_INFO)
    processorid_t *cpuids;
#endif
};

#if defined(__WIN32__)

static ETHR_FORCE_INLINE int
get_proc_affinity(erts_cpu_info_t *cpuinfo, cpu_set_t *cpuset)
{
    DWORD_PTR pamask;
    DWORD_PTR samask;
    if (GetProcessAffinityMask(GetCurrentProcess(), &pamask, &samask)) {
	*cpuset = (cpu_set_t) pamask;
	return 0;
    }
    else {
	*cpuset = (cpu_set_t) 0;
	return -erts_get_last_win_errno();
    }
}

static ETHR_FORCE_INLINE int
set_thr_affinity(cpu_set_t *set)
{
    if (*set == (cpu_set_t) 0)
	return -ENOTSUP;
    if (SetThreadAffinityMask(GetCurrentThread(), *set) == 0)
	return -erts_get_last_win_errno();
    else
	return 0;
}

#endif

erts_cpu_info_t *
erts_cpu_info_create(void)
{
    erts_cpu_info_t *cpuinfo = malloc(sizeof(erts_cpu_info_t));
    if (!cpuinfo)
	return NULL;
#if defined(ERTS_HAVE_MISC_UTIL_AFFINITY_MASK__)
    cpuinfo->affinity_str = NULL;
#if defined(HAVE_SCHED_xETAFFINITY)
    cpuinfo->pid = getpid();
#endif
#elif defined(HAVE_PSET_INFO)
    cpuinfo->cpuids = NULL;
#endif
    cpuinfo->topology_size = 0;
    cpuinfo->topology = NULL;
    cpuinfo->configured = -1;
    cpuinfo->online = -1;
    cpuinfo->available = -1;
    cpuinfo->quota = -1;
    erts_cpu_info_update(cpuinfo, 1);
    return cpuinfo;
}

void
erts_cpu_info_destroy(erts_cpu_info_t *cpuinfo)
{
    if (cpuinfo) {
	cpuinfo->configured = 0;
	cpuinfo->online = 0;
	cpuinfo->available = 0;
#ifdef HAVE_PSET_INFO
	if (cpuinfo->cpuids)
	    free(cpuinfo->cpuids);
#endif
	cpuinfo->topology_size = 0;
	if (cpuinfo->topology) {
	    cpuinfo->topology = NULL;
	    free(cpuinfo->topology);
	}
	free(cpuinfo);
    }
}

int
erts_cpu_info_update(erts_cpu_info_t *cpuinfo,
                     int skip_read_topology)
{
    int changed = 0;
    int configured = 0;
    int online = 0;
    int available = 0;
    int quota = 0;
    erts_cpu_topology_t *old_topology;
    int old_topology_size;
#if defined(ERTS_HAVE_MISC_UTIL_AFFINITY_MASK__)
    cpu_set_t cpuset;
#endif

#ifdef __WIN32__
    {
	int i;
	SYSTEM_INFO sys_info;
	GetSystemInfo(&sys_info);
	configured = (int) sys_info.dwNumberOfProcessors;
	for (i = 0; i < sizeof(DWORD)*8; i++)
	    if (sys_info.dwActiveProcessorMask & (((DWORD) 1) << i))
		online++;
    }
#elif !defined(NO_SYSCONF) && (defined(_SC_NPROCESSORS_CONF) \
			       || defined(_SC_NPROCESSORS_ONLN))
#ifdef _SC_NPROCESSORS_CONF
    configured = (int) sysconf(_SC_NPROCESSORS_CONF);
    if (configured < 0)
	configured = 0;
#endif
#ifdef _SC_NPROCESSORS_ONLN
    online = (int) sysconf(_SC_NPROCESSORS_ONLN);
    if (online < 0)
	online = 0;
#endif
#elif defined(HAVE_SYS_SYSCTL_H) && defined(CTL_HW) && (defined(HW_NCPU) \
							|| defined(HW_AVAILCPU))
    {
	int mib[2];
	size_t len;

#ifdef HW_NCPU
	len = sizeof(int);
	mib[0] = CTL_HW;
	mib[1] = HW_NCPU;
	if (sysctl(&mib[0], 2, &configured, &len, NULL, 0) < 0)
	    configured = 0;
#endif
#ifdef HW_AVAILCPU
	len = sizeof(int);
	mib[0] = CTL_HW;
	mib[1] = HW_AVAILCPU;
	if (sysctl(&mib[0], 2, &online, &len, NULL, 0) < 0)
	    online = 0;
#endif
    }
#endif

    if (online > configured)
	online = configured;

    if (cpuinfo->configured != configured)
	changed = 1;
    if (cpuinfo->online != online)
	changed = 1;

#if defined(ERTS_HAVE_MISC_UTIL_AFFINITY_MASK__)
    if (ERTS_MU_GET_PROC_AFFINITY__(cpuinfo, &cpuset) == 0) {
	if (!changed && !cpu_sets_are_eq(&cpuset, &cpuinfo->cpuset))
	    changed = 1;

	if (!changed)
	    available = cpuinfo->available;
	else {
	    int i, c, cn, si;

	    memcpy((void *) &cpuinfo->cpuset,
		   (void *) &cpuset,
		   sizeof(cpu_set_t));

	    c = cn = 0;
	    si = sizeof(cpuinfo->affinity_str_buf) - 1;
	    cpuinfo->affinity_str_buf[si] = '\0';
	    for (i = 0; i < CPU_SETSIZE; i++) {
		if (CPU_ISSET(i, &cpuinfo->cpuset)) {
		    c |= 1 << cn;
		    available++;
		}
		cn++;
		if (cn == 4) {
		    cpuinfo->affinity_str_buf[--si] = (c < 10
						       ? '0' + c
						       : 'A' + c - 10);
		    c = cn = 0;
		}
	    }
	    if (c)
		cpuinfo->affinity_str_buf[--si] = (c < 10
						   ? '0' + c
						   : 'A' + c - 10);
	    while (cpuinfo->affinity_str_buf[si] == '0')
		si++;
	    cpuinfo->affinity_str = &cpuinfo->affinity_str_buf[si];
	}
    }
#elif defined(HAVE_PSET_INFO)
    {
	processorid_t *cpuids;
	uint_t numcpus = configured;
	cpuids = malloc(sizeof(processorid_t)*numcpus);
	if (cpuids) {
	    if (pset_info(PS_MYID, NULL, &numcpus, &cpuids) == 0)
		available = (int) numcpus;
	    if (available < 0) {
		free(cpuids);
		cpuids = NULL;
		available = 0;
	    }
	}
	if (!cpuids) {
	    if (cpuinfo->cpuids)
		changed = 1;
	}
	else {
	    if (cpuinfo->cpuids)
		changed = 1;
	    if (memcmp((void *) cpuinfo->cpuids,
		       (void *) cpuids,
		       sizeof(processorid_t)*numcpus) != 0)
		changed = 1;

	}
	if (!changed) {
	    if (cpuids)
		free(cpuids);
	}
	else {
	    if (cpuinfo->cpuids)
		free(cpuinfo->cpuids);
	    cpuinfo->cpuids = cpuids;
	}
    }
#endif

    if (available > online)
	available = online;
    else if (available == 0) /* shouldn't happen */
        available = online;

    if (cpuinfo->available != available)
	changed = 1;

    quota = read_cpu_quota(online);
    if (cpuinfo->quota != quota)
	changed = 1;

    cpuinfo->configured = configured;
    cpuinfo->online = online;
    cpuinfo->available = available;
    cpuinfo->quota = quota;

    old_topology = cpuinfo->topology;
    old_topology_size = cpuinfo->topology_size;
    cpuinfo->topology = NULL;

    if (!skip_read_topology) {
        read_topology(cpuinfo);
    }

    if (cpuinfo->topology_size != old_topology_size
	|| (old_topology_size != 0
	    && memcmp((void *) cpuinfo->topology,
		      (void *) old_topology,
		      (sizeof(erts_cpu_topology_t)
		       * old_topology_size)) != 0)) {
	changed = 1;
	if (old_topology)
	    free(old_topology);
    }
    else {
	if (cpuinfo->topology)
	    free(cpuinfo->topology);
	cpuinfo->topology = old_topology;
    }

    return changed;
}

int
erts_get_cpu_configured(erts_cpu_info_t *cpuinfo)
{
    if (!cpuinfo)
	return -EINVAL;
    if (cpuinfo->configured <= 0)
	return -ENOTSUP;
    return cpuinfo->configured;
}

int
erts_get_cpu_online(erts_cpu_info_t *cpuinfo)
{
    if (!cpuinfo)
	return -EINVAL;
    if (cpuinfo->online <= 0)
	return -ENOTSUP;
    return cpuinfo->online;
}

int
erts_get_cpu_available(erts_cpu_info_t *cpuinfo)
{
    if (!cpuinfo)
	return -EINVAL;
    if (cpuinfo->available <= 0)
	return -ENOTSUP;
    return cpuinfo->available;
}

int
erts_get_cpu_quota(erts_cpu_info_t *cpuinfo)
{
    if (!cpuinfo)
	return -EINVAL;
    if (cpuinfo->quota <= 0)
	return -ENOTSUP;
    return cpuinfo->quota;
}

char *
erts_get_unbind_from_cpu_str(erts_cpu_info_t *cpuinfo)
{
#if defined(ERTS_HAVE_MISC_UTIL_AFFINITY_MASK__)
    if (!cpuinfo)
	return "false";
    return cpuinfo->affinity_str;
#else
    return "true";
#endif
}

int
erts_get_available_cpu(erts_cpu_info_t *cpuinfo, int no)
{
    if (!cpuinfo || no < 1 || cpuinfo->available < no)
	return -EINVAL;
#if defined(ERTS_HAVE_MISC_UTIL_AFFINITY_MASK__)
    {
	cpu_set_t *allowed = &cpuinfo->cpuset;
	int ix, n;
	for (ix = 0, n = 1; ix < CPU_SETSIZE; ix++) {
	    if (CPU_ISSET(ix, allowed)) {
		if (no == n)
		    return ix;
		n++;
	    }
	}
    }
    return -EINVAL;
#elif defined(HAVE_PROCESSOR_BIND)
#if defined(HAVE_PSET_INFO)
    return (int) cpuinfo->cpuids[no-1];
#elif defined(HAVE_KSTAT)
    if (cpuinfo->topology && cpuinfo->online <= no) {
	/* May not be available, but this is the best we can do */
	return cpuinfo->topology[no-1].logical;
    }
    return -EINVAL;
#endif
#else
    return -ENOTSUP;
#endif
}

int
erts_is_cpu_available(erts_cpu_info_t *cpuinfo, int id)
{
    if (cpuinfo && 0 <= id) {
#if defined(ERTS_HAVE_MISC_UTIL_AFFINITY_MASK__)
	if (id < CPU_SETSIZE)
	    return CPU_ISSET(id, &cpuinfo->cpuset);
#elif defined(HAVE_PROCESSOR_BIND)
	int no;
#if defined(HAVE_PSET_INFO)
	for (no = 0; no < cpuinfo->available; no++)
	    if (id == (int) cpuinfo->cpuids[no])
		return 1;
#elif defined(HAVE_KSTAT)
	if (cpuinfo->topology) {
	    for (no = 0; no < cpuinfo->online; no++) {
		if (id == (int) cpuinfo->topology[no].logical) {
		    /* May not be available, but this is the best we can do... */
		    return 1;
		}
	    }
	}
#endif
#endif
    }
    return 0;
}

int
erts_get_cpu_topology_size(erts_cpu_info_t *cpuinfo)
{
    return cpuinfo->topology_size;
}

int
erts_get_cpu_topology(erts_cpu_info_t *cpuinfo,
		      erts_cpu_topology_t *topology)
{
    if (!cpuinfo->topology)
	return 0;
    memcpy((void *) topology,
	   (void *) cpuinfo->topology,
	   cpuinfo->topology_size*sizeof(erts_cpu_topology_t));
    return cpuinfo->topology_size;
}

int
erts_bind_to_cpu(erts_cpu_info_t *cpuinfo, int cpu)
{
    /*
     * Caller can test for available functionality by
     * passing a negative cpu id. If functionality is
     * available -EINVAL is returned; otherwise,
     * -ENOTSUP.
     */
    if (!cpuinfo)
	return -EINVAL;
#if defined(ERTS_HAVE_MISC_UTIL_AFFINITY_MASK__)
    {
	cpu_set_t bind_set;
	if (cpu < 0)
	    return -EINVAL;
	if (!CPU_ISSET(cpu, &cpuinfo->cpuset))
	    return -EINVAL;

	CPU_ZERO(&bind_set);
	CPU_SET(cpu, &bind_set);
	return ERTS_MU_SET_THR_AFFINITY__(&bind_set);
    }
#elif defined(HAVE_PROCESSOR_BIND)
    if (cpu < 0)
	return -EINVAL;
    if (processor_bind(P_LWPID, P_MYID, (processorid_t) cpu, NULL) != 0)
	return -errno;
    return 0;
#else
    return -ENOTSUP;
#endif
}

int
erts_unbind_from_cpu(erts_cpu_info_t *cpuinfo)
{
    if (!cpuinfo)
	return -EINVAL;
#if defined(ERTS_HAVE_MISC_UTIL_AFFINITY_MASK__)
    return ERTS_MU_SET_THR_AFFINITY__(&cpuinfo->cpuset);
#elif defined(HAVE_PROCESSOR_BIND)
    if (processor_bind(P_LWPID, P_MYID, PBIND_NONE, NULL) != 0)
	return -errno;
    return 0;
#else
    return -ENOTSUP;
#endif
}

int
erts_unbind_from_cpu_str(char *str)
{
#if defined(ERTS_HAVE_MISC_UTIL_AFFINITY_MASK__)
    char *c = str;
    int cpus = 0;
    int shft = 0;
    cpu_set_t cpuset;

    CPU_ZERO(&cpuset);

    if (!c)
	return -EINVAL;

    while (*c)
	c++;

    while (c != str) {
	int shft2;
	int mask = 0;
	c--;
	switch (*c) {
	case '0': mask = 0; break;
	case '1': mask = 1; break;
	case '2': mask = 2; break;
	case '3': mask = 3; break;
	case '4': mask = 4; break;
	case '5': mask = 5; break;
	case '6': mask = 6; break;
	case '7': mask = 7; break;
	case '8': mask = 8; break;
	case '9': mask = 9; break;
	case 'A': case 'a': mask = 10; break;
	case 'B': case 'b': mask = 11; break;
	case 'C': case 'c': mask = 12; break;
	case 'D': case 'd': mask = 13; break;
	case 'E': case 'e': mask = 14; break;
	case 'F': case 'f': mask = 15; break;
	default: return -EINVAL;
	}
	for (shft2 = 0; shft2 < 4; shft2++) {
	    if (mask & (1 << shft2)) {
		int cpu = shft + shft2;
		if (cpu >= CPU_SETSIZE)
		    return -EINVAL;
		cpus++;
		CPU_SET(cpu, &cpuset);
	    }
	}
	shft += 4;
    }

    if (!cpus)
	return -EINVAL;

    return ERTS_MU_SET_THR_AFFINITY__(&cpuset);
#elif defined(HAVE_PROCESSOR_BIND)
    if (processor_bind(P_LWPID, P_MYID, PBIND_NONE, NULL) != 0)
	return -errno;
    return 0;
#else
    return -ENOTSUP;
#endif
}


#if defined(ERTS_CPU_TOPOLOGY_ENABLED)
static int
pn_cmp(const void *vx, const void *vy)
{
    erts_cpu_topology_t *x = (erts_cpu_topology_t *) vx;
    erts_cpu_topology_t *y = (erts_cpu_topology_t *) vy;

    if (x->processor != y->processor)
	return x->processor - y->processor;
    if (x->node != y->node)
	return x->node - y->node;
    if (x->processor_node != y->processor_node)
	return x->processor_node - y->processor_node;
    if (x->core != y->core)
	return x->core - y->core;
    if (x->thread != y->thread)
	return x->thread - y->thread;
    if (x->logical != y->logical)
	return x->logical - y->logical;
    return 0;
}

static int
cpu_cmp(const void *vx, const void *vy)
{
    erts_cpu_topology_t *x = (erts_cpu_topology_t *) vx;
    erts_cpu_topology_t *y = (erts_cpu_topology_t *) vy;

    if (x->node != y->node)
	return x->node - y->node;
    if (x->processor != y->processor)
	return x->processor - y->processor;
    if (x->processor_node != y->processor_node)
	return x->processor_node - y->processor_node;
    if (x->core != y->core)
	return x->core - y->core;
    if (x->thread != y->thread)
	return x->thread - y->thread;
    if (x->logical != y->logical)
	return x->logical - y->logical;
    return 0;
}

static void
adjust_processor_nodes(erts_cpu_info_t *cpuinfo, int no_nodes)
{
    erts_cpu_topology_t *prev, *this, *last;
    if (no_nodes > 1) {
	int processor = -1;
	int processor_node = 0;
	int node = -1;

	qsort(cpuinfo->topology,
	      cpuinfo->topology_size,
	      sizeof(erts_cpu_topology_t),
	      pn_cmp);

	prev = NULL;
	this = &cpuinfo->topology[0];
	last = &cpuinfo->topology[cpuinfo->topology_size-1];
	while (1) {
	    if (processor == this->processor) {
		if (node != this->node)
		    processor_node = 1;
	    }
	    else {
		if (processor_node) {
		make_processor_node:
		    while (prev->processor == processor) {
			prev->processor_node = prev->node;
			prev->node = -1;
			if (prev == &cpuinfo->topology[0])
			    break;
			prev--;
		    }
		    processor_node = 0;
		}
		processor = this->processor;
		node = this->node;
	    }
	    if (this == last) {
		if (processor_node) {
		    prev = this;
		    goto make_processor_node;
		}
		break;
	    }
	    prev = this++;
	}
    }
}
#endif


#ifdef __linux__

static int
read_file(const char *path, char *buf, int size)
{
    int ix = 0;
    ssize_t sz = size-1;
    int fd = open(path, O_RDONLY);
    if (fd < 0)
	goto error;
    while (size > ix) {
	sz = read(fd, &buf[ix], size - ix);
	if (sz <= 0) {
	    if (sz == 0)
		break;
	    if (errno == EINTR)
		continue;
	    goto error;
	}
	ix += sz;
    }
    buf[ix] = '\0';
    close(fd);
    return ix;

 error: {
	int saved_errno = errno;
	if (fd >= 0)
	    close(fd);
	if (saved_errno)
	    return -saved_errno;
	else
	    return -EINVAL;
    }
}

/* Macro to convert in int to a string */
#define STR_INDIR(x) #x
#define STR(x) STR_INDIR(x)

static int
read_topology(erts_cpu_info_t *cpuinfo)
{
    /* Need to fit all of the path in these buffers... */
    char npath[MAXPATHLEN];
    char cpath[MAXPATHLEN];
    char tpath[MAXPATHLEN+5+30];
    char fpath[MAXPATHLEN];
    DIR *ndir = NULL;
    DIR *cdir = NULL;
    struct dirent *nde;
    int ix;
    int res = 0;
    int got_nodes = 0;
    int no_nodes = 0;

    errno = 0;

    if (cpuinfo->configured < 1)
	goto error;

    cpuinfo->topology = malloc(sizeof(erts_cpu_topology_t)
			       * cpuinfo->configured);
    if (!cpuinfo->topology)
	goto error;

    for (ix = 0; ix < cpuinfo->configured; ix++) {
	cpuinfo->topology[ix].node = -1;
	cpuinfo->topology[ix].processor = -1;
	cpuinfo->topology[ix].processor_node = -1;
	cpuinfo->topology[ix].core = -1;
	cpuinfo->topology[ix].thread = -1;
	cpuinfo->topology[ix].logical = -1;
    }

    ix = 0;

    if (realpath(ERTS_SYS_NODE_PATH, npath)) {
	ndir = opendir(npath);
	got_nodes = (ndir != NULL);
    }

    do {
	int node_id = -1;

	if (!got_nodes) {
	    if (!realpath(ERTS_SYS_CPU_PATH, cpath))
		goto error;
	}
	else {

	    nde = readdir(ndir);

	    if (!nde)
		break;

	    if (sscanf(nde->d_name, "node%d", &node_id) != 1)
		continue;

	    no_nodes++;

	    sprintf(tpath, "%." STR(MAXPATHLEN) "s/node%d", npath, node_id);

	    if (!realpath(tpath, cpath))
		goto error;
	}

	cdir = opendir(cpath);
	if (!cdir)
	    goto error;

	while (1) {
	    int cpu_id;
	    struct dirent *cde = readdir(cdir);
	    if (!cde) {
		closedir(cdir);
		cdir = NULL;
		break;
	    }

	    if (sscanf(cde->d_name, "cpu%d", &cpu_id) == 1) {
		char buf[50]; /* Much more than enough for an integer */
		int processor_id, core_id;
		sprintf(tpath, "%." STR(MAXPATHLEN) "s/cpu%d/topology/physical_package_id",
			cpath, cpu_id);
		if (!realpath(tpath, fpath))
		    continue;
		if (read_file(fpath, buf, sizeof(buf)) <= 0)
		    continue;
		if (sscanf(buf, "%d", &processor_id) != 1)
		    continue;
		sprintf(tpath, "%." STR(MAXPATHLEN) "s/cpu%d/topology/core_id",
			cpath, cpu_id);
		if (!realpath(tpath, fpath))
		    continue;
		if (read_file(fpath, buf, sizeof(buf)) <= 0)
		    continue;
		if (sscanf(buf, "%d", &core_id) != 1)
		    continue;

                /*
                 * The number of CPUs that proc fs presents is greater
                 * then the number of CPUs configured in sysconf.
                 * This has been known to happen in docker. When this
                 * happens we refuse to give a CPU topology.
                 */
                if (ix >= cpuinfo->configured)
                    goto error;

		/*
		 * We now know node id, processor id, and
		 * core id of the logical processor with
		 * the cpu id 'cpu_id'.
		 */
		cpuinfo->topology[ix].node	= node_id;
		cpuinfo->topology[ix].processor	= processor_id;
		cpuinfo->topology[ix].processor_node = -1; /* Fixed later */
		cpuinfo->topology[ix].core	= core_id;
		cpuinfo->topology[ix].thread	= 0; /* we'll numerate later */
		cpuinfo->topology[ix].logical	= cpu_id;
		ix++;

	    }
	}
    } while (got_nodes);

    res = ix;

    if (!res || res < cpuinfo->online)
	res = 0;
    else {
	erts_cpu_topology_t *prev, *this, *last;

	cpuinfo->topology_size = res;

	if (cpuinfo->topology_size != cpuinfo->configured) {
	    void *t = realloc(cpuinfo->topology, (sizeof(erts_cpu_topology_t)
						  * cpuinfo->topology_size));
	    if (t)
		cpuinfo->topology = t;
	}

	adjust_processor_nodes(cpuinfo, no_nodes);

	qsort(cpuinfo->topology,
	      cpuinfo->topology_size,
	      sizeof(erts_cpu_topology_t),
	      cpu_cmp);

	this = &cpuinfo->topology[0];
	this->thread = 0;

	if (res > 1) {
	    prev = this++;
	    last = &cpuinfo->topology[cpuinfo->topology_size-1];

	    while (1) {
		this->thread = ((this->node == prev->node
				 && this->processor == prev->processor
				 && this->processor_node == prev->processor_node
				 && this->core == prev->core)
				? prev->thread + 1
				: 0);
		if (this == last)
		    break;
		prev = this++;
	    }
	}
    }

 error:

    if (res == 0) {
	cpuinfo->topology_size = 0;
	if (cpuinfo->topology) {
	    free(cpuinfo->topology);
	    cpuinfo->topology = NULL;
	}
	if (errno)
	    res = -errno;
	else
	    res = -EINVAL;
    }

    if (ndir)
	closedir(ndir);
    if (cdir)
	closedir(cdir);

    return res;
}

static int
csv_contains(const char *haystack,
             const char *element,
             char separator) {
    size_t element_len;
    const char *ptr;

    element_len = strlen(element);
    ptr = strstr(haystack, element);

    while (ptr) {
        if (!ptr[element_len] || ptr[element_len] == separator) {
            if (ptr == haystack || ptr[-1] == separator) {
                return 1;
            }
        }

        ptr = strstr(&ptr[1], element);
    }

    return 0;
}

static const char*
str_combine(const char *a, const char *b) {
    size_t a_len, b_len;
    char *result;

    a_len = strlen(a);
    b_len = strlen(b);

    result = malloc(a_len + b_len + 1);

    memcpy(&result[0], a, a_len);
    memcpy(&result[a_len], b, b_len + 1);

    return result;
}

enum cgroup_version_t {
    ERTS_CGROUP_NONE,
    ERTS_CGROUP_V1,
    ERTS_CGROUP_V2
};

static enum cgroup_version_t
get_cgroup_child_path(const char *controller, const char **out) {
    FILE *cgroup_file = fopen("/proc/self/cgroup", "r");
    enum cgroup_version_t version = ERTS_CGROUP_NONE;

    if (cgroup_file != NULL) {
        char line_buf[5 << 10];

        while (fgets(line_buf, sizeof(line_buf), cgroup_file)) {
            /* sscanf_s requires C11, so we use hardcoded sizes (rather than
             * rely on macros like MAXPATHLEN) so we can specify them directly
             * in the format string. */
            char child_dir[4 << 10];
            char controllers[256];

            if (sscanf(line_buf, "%*d:%255[^:]:%4095s\n",
                       controllers, child_dir) == 2) {
                if (csv_contains(controllers, controller, ',')) {
                    if (version == ERTS_CGROUP_V2) {
                        free((void*)*out);
                    }

                    /* A controller can only exist in one hierarchy, so we can
                     * safely exit once found. */
                    *out = strdup(child_dir);
                    version = ERTS_CGROUP_V1;
                    break;
                }
            } else if (sscanf(line_buf, "%*d::%4095s\n", child_dir) == 1) {
                /* An empty controller list means that this is the unified v2
                 * hierarchy, under which all associated controllers can be
                 * found. We don't know if the given controller is one of them,
                 * though, so we need to keep looking in case it's under a v1
                 * hierarchy. */
                *out = strdup(child_dir);
                version = ERTS_CGROUP_V2;
            }
        }

        fclose(cgroup_file);
    }

    return version;
}

static enum cgroup_version_t
get_cgroup_path(const char *controller,
                const char **out) {
    enum cgroup_version_t version;
    char mount_line[10 << 10];
    const char *mount_format;
    const char *child_path;
    FILE *mount_file;

    mount_file = fopen("/proc/self/mountinfo", "r");
    if (mount_file == NULL) {
        return ERTS_CGROUP_NONE;
    }

    version = get_cgroup_child_path(controller, &child_path);
    switch (version) {
    case ERTS_CGROUP_NONE:
        fclose(mount_file);
        return ERTS_CGROUP_NONE;
    case ERTS_CGROUP_V1:
        /* Format:
         *    [Mount id] [Parent id] [Major] [Minor] [Root] [Mounted at]    \
         *    [Mount flags] ... (options terminated by a single hyphen) ... \
         *    [FS type] [Mount source] [Flags]
         *
         * (See proc(5) for a more complete description.)
         *
         * This fails if any of the fs options contain a hyphen, but this is
         * not likely to happen on a cgroup, so we just skip such lines. */
<<<<<<< HEAD
        if (sscanf(line_buf,
                   "%*d %*d %*d:%*d %4095s %4095s %*s%*[^-]- "
                   "%63s %*s %511[^\n]\n",
                   root_path, mount_path,
                   fs_type, fs_flags) != 4) {
=======
        mount_format = "%*d %*d %*d:%*d %4095s %4095s %*s%*[^-]- "
                       "cgroup %*s %511[^\n]\n";
        break;
    case ERTS_CGROUP_V2:
        mount_format = "%*d %*d %*d:%*d %4095s %4095s %*s%*[^-]- "
                       "cgroup2 %*s %511[^\n]\n";
        break;
    }

    /* As a controller can only belong to one hierarchy, regardless of
     * version, we'll go through all mounted filesystems one by one until
     * the controller is found. */
    *out = NULL;
    while (fgets(mount_line, sizeof(mount_line), mount_file)) {
        char mount_path[4 << 10];
        char root_path[4 << 10];
        char fs_flags[512];

        if (sscanf(mount_line,
                   mount_format,
                   root_path,
                   mount_path,
                   fs_flags) != 3) {
>>>>>>> f31e489b
            continue;
        }

        if (version == ERTS_CGROUP_V2) {
            char controllers[256];
            const char *group_dir;
            const char *cgc_path;

            group_dir = str_combine(mount_path, child_path);
            cgc_path = str_combine(group_dir, "/cgroup.controllers");

            if (read_file(cgc_path, controllers, sizeof(controllers)) > 0) {
                if (csv_contains(controllers, controller, ' ')) {
                    free((void*)cgc_path);
                    *out = group_dir;
                    break;
                }
            }

            free((void*)group_dir);
            free((void*)cgc_path);
        } else if (version == ERTS_CGROUP_V1) {
            if (csv_contains(fs_flags, controller, ',')) {
                if (strcmp(root_path, child_path)) {
                    *out = str_combine(mount_path, child_path);
                } else {
                    *out = strdup(mount_path);
                }

                break;
            }
        }
    }

    free((void*)child_path);
    fclose(mount_file);

    if (*out != NULL) {
        return version;
    }

    return ERTS_CGROUP_NONE;
}

static int read_cgroup_interface(const char *group_path, const char *if_name,
                                 int arg_count, const char *format, ...) {
    const char *var_path;
    FILE *var_file;

    var_path = str_combine(group_path, if_name);
    var_file = fopen(var_path, "r");
    free((void*)var_path);

    if (var_file != NULL) {
        va_list va_args;
        int res;

        va_start(va_args, format);

        res = (vfscanf(var_file, format, va_args) == arg_count);
        fclose(var_file);

        va_end(va_args);

        return res;
    }

    return 0;
}

static int calculate_cpu_quota(int limit,
                               ssize_t cfs_period_us,
                               ssize_t cfs_quota_us) {
    if (cfs_period_us > 0 && cfs_quota_us > 0) {
        size_t quota = cfs_quota_us / cfs_period_us;

        if (quota == 0) {
            quota = 1;
        }

        if (quota <= (size_t)limit) {
            return quota;
        }
    }

    return limit;
}

/* CPU quotas are read from the cgroup configuration, which can be pretty hairy
 * as we need to support both v1 and v2, and it's possible for both versions to
 * be active at the same time. */
static int
read_cpu_quota(int limit)
{
    ssize_t cfs_period_us, cfs_quota_us;
    const char *cgroup_path;

    switch (get_cgroup_path("cpu", &cgroup_path)) {
    case ERTS_CGROUP_V1:
        {
            int succeeded = read_cgroup_interface(cgroup_path,
                                                  "/cpu.cfs_quota_us",
                                                  1, "%zi", &cfs_quota_us) &&
                            read_cgroup_interface(cgroup_path,
                                                  "/cpu.cfs_period_us",
                                                  1, "%zi", &cfs_period_us);
            free((void*)cgroup_path);

            if (succeeded) {
                return calculate_cpu_quota(limit, cfs_quota_us, cfs_period_us);
            }
        }
        break;
    case ERTS_CGROUP_V2:
        if (read_cgroup_interface(cgroup_path, "/cpu.max",
                                  1, "max %zi", &cfs_period_us)) {
            /* No quota, just return our upper limit. */
            free((void*)cgroup_path);
            return limit;
        } else if (read_cgroup_interface(cgroup_path, "/cpu.max",
                                         2, "%zi %zi",
                                         &cfs_quota_us,
                                         &cfs_period_us)) {
            free((void*)cgroup_path);
            return calculate_cpu_quota(limit, cfs_quota_us, cfs_period_us);
        }
        break;
    default:
        break;
    }

    return 0;
}

#elif defined(HAVE_KSTAT) /* SunOS kstat */

#include <kstat.h>

static int
data_lookup_int(kstat_t *ks, char *what)
{
    int res;
    kstat_named_t *ks_n;

    ks_n = kstat_data_lookup(ks, what);
    if (!ks_n)
	return 0;

    switch (ks_n->data_type) {
    case KSTAT_DATA_CHAR:
	res = atoi(ks_n->value.c);
	break;
    case KSTAT_DATA_INT32:
	res = (int) ks_n->value.i32;
	break;
    case KSTAT_DATA_UINT32:
	res = (int) ks_n->value.ui32;
	break;
    case KSTAT_DATA_INT64:
	res = (int) ks_n->value.i64;
	break;
    case KSTAT_DATA_UINT64:
	res = (int) ks_n->value.ui64;
	break;
    default:
	res = 0;
	break;
    }
    return res;
}

static int
read_topology(erts_cpu_info_t *cpuinfo)
{
    int res = 0;
    int ix;
    kstat_ctl_t *ks_ctl;
    kstat_t *ks;

    errno = 0;

    if (cpuinfo->configured < 1)
	goto error;

    cpuinfo->topology = malloc(sizeof(erts_cpu_topology_t)
			       * cpuinfo->configured);
    if (!cpuinfo->topology)
	goto error;

    for (ix = 0; ix < cpuinfo->configured; ix++) {
	cpuinfo->topology[ix].node = -1;
	cpuinfo->topology[ix].processor = -1;
	cpuinfo->topology[ix].processor_node = -1;
	cpuinfo->topology[ix].core = -1;
	cpuinfo->topology[ix].thread = -1;
	cpuinfo->topology[ix].logical = -1;
    }

    ks_ctl = kstat_open();
    if (!ks_ctl)
	goto error;

    ix = 0;
    for (ks = ks_ctl->kc_chain; ks; ks = ks->ks_next) {
	if (strcmp("cpu_info", ks->ks_module) == 0) {
	    kstat_read(ks_ctl, ks, NULL);
	    if (ks->ks_type == KSTAT_TYPE_NAMED) {
		/*
		 * Don't know how to figure numa nodes out;
		 * hope there is none...
		 */
		cpuinfo->topology[ix].node = -1;
		cpuinfo->topology[ix].processor = data_lookup_int(ks,"chip_id");
		cpuinfo->topology[ix].processor_node = -1;
		cpuinfo->topology[ix].core = data_lookup_int(ks, "core_id");
		cpuinfo->topology[ix].thread = 0; /* we'll numerate later */
		cpuinfo->topology[ix].logical = ks->ks_instance;
		if (++ix == cpuinfo->configured)
		    break;
	    }
	}
    }

    kstat_close(ks_ctl);

    res = ix;

    if (!res || res < cpuinfo->online)
	res = 0;
    else {
	erts_cpu_topology_t *prev, *this, *last;

	cpuinfo->topology_size = res;

	if (cpuinfo->topology_size != cpuinfo->configured) {
	    void *t = realloc(cpuinfo->topology, (sizeof(erts_cpu_topology_t)
						  * cpuinfo->topology_size));
	    if (t)
		cpuinfo->topology = t;
	}

	qsort(cpuinfo->topology,
	      cpuinfo->topology_size,
	      sizeof(erts_cpu_topology_t),
	      cpu_cmp);

	this = &cpuinfo->topology[0];
	this->thread = 0;

	if (res > 1) {
	    prev = this++;
	    last = &cpuinfo->topology[cpuinfo->topology_size-1];

	    while (1) {
		this->thread = ((this->node == prev->node
				 && this->processor == prev->processor
				 && this->processor_node == prev->processor_node
				 && this->core == prev->core)
				? prev->thread + 1
				: 0);
		if (this == last)
		    break;
		prev = this++;
	    }
	}
    }

    adjust_processor_nodes(cpuinfo, 1);

 error:

    if (res == 0) {
	cpuinfo->topology_size = 0;
	if (cpuinfo->topology) {
	    free(cpuinfo->topology);
	    cpuinfo->topology = NULL;
	}
	if (errno)
	    res = -errno;
	else
	    res = -EINVAL;
    }

    return res;

}

static int
read_cpu_quota(int limit)
{
    (void)limit;
    return 0;
}

#elif defined(__WIN32__)

/*
 * We cannot use Relation* out of the box since all of them are not
 * always part of the LOGICAL_PROCESSOR_RELATIONSHIP enum. They are
 * however documented as follows...
 */
#define ERTS_MU_RELATION_PROCESSOR_CORE       0 /* RelationProcessorCore */
#define ERTS_MU_RELATION_NUMA_NODE            1 /* RelationNumaNode */
#define ERTS_MU_RELATION_CACHE                2 /* RelationCache */
#define ERTS_MU_RELATION_PROCESSOR_PACKAGE    3 /* RelationProcessorPackage */

static ETHR_FORCE_INLINE int
rel_cmp_val(int r)
{
    switch (r) {
    case ERTS_MU_RELATION_NUMA_NODE:         return 0;
    case ERTS_MU_RELATION_PROCESSOR_PACKAGE: return 1;
    case ERTS_MU_RELATION_PROCESSOR_CORE:    return 2;
    default: /* currently not used */        return 3;
    }
}

static int
slpi_cmp(const void *vx, const void *vy)
{
    PSYSTEM_LOGICAL_PROCESSOR_INFORMATION x, y;
    x = (PSYSTEM_LOGICAL_PROCESSOR_INFORMATION) vx;
    y = (PSYSTEM_LOGICAL_PROCESSOR_INFORMATION) vy;

    if ((int) x->Relationship != (int) y->Relationship)
	return (rel_cmp_val((int) x->Relationship)
		- rel_cmp_val((int) y->Relationship));

    switch ((int) x->Relationship) {
    case ERTS_MU_RELATION_NUMA_NODE:
	if (x->NumaNode.NodeNumber == y->NumaNode.NodeNumber)
	    break;
	return ((int) x->NumaNode.NodeNumber) - ((int) y->NumaNode.NodeNumber);
    case ERTS_MU_RELATION_PROCESSOR_CORE:
    case ERTS_MU_RELATION_PROCESSOR_PACKAGE:
    default:
	break;
    }

    if (x->ProcessorMask == y->ProcessorMask)
	return 0;
    return x->ProcessorMask < y->ProcessorMask ? -1 : 1;
}

typedef BOOL (WINAPI *glpi_t)(PSYSTEM_LOGICAL_PROCESSOR_INFORMATION, PDWORD);

static int
read_topology(erts_cpu_info_t *cpuinfo)
{
    int res = 0;
    glpi_t glpi;
    int *core_id = NULL;
    PSYSTEM_LOGICAL_PROCESSOR_INFORMATION slpip = NULL;
    int wix, rix, max_l, l, packages, nodes, no_slpi;
    DWORD slpi_size = 0;


    glpi = (glpi_t) GetProcAddress(GetModuleHandle("kernel32"),
				   "GetLogicalProcessorInformation");
    if (!glpi)
	return -ENOTSUP;

    cpuinfo->topology = NULL;

    if (cpuinfo->configured < 1 || sizeof(ULONG_PTR)*8 < cpuinfo->configured)
	goto error;

    while (1) {
	DWORD werr;
	if (TRUE == glpi(slpip, &slpi_size))
	    break;
	werr = GetLastError();
	if (werr != ERROR_INSUFFICIENT_BUFFER) {
	    res = -erts_map_win_error_to_errno(werr);
	    goto error;
	}
	if (slpip)
	    free(slpip);
	slpip = malloc(slpi_size);
	if (!slpip) {
	    res = -ENOMEM;
	    goto error;
	}
    }

    no_slpi = (int) slpi_size/sizeof(SYSTEM_LOGICAL_PROCESSOR_INFORMATION);

    qsort(slpip,
	  no_slpi,
	  sizeof(SYSTEM_LOGICAL_PROCESSOR_INFORMATION),
	  slpi_cmp);

    /*
     * Now numa node relations appear before package relations which
     * appear before core relations which appear before relations
     * we aren't interested in...
     */

    max_l = 0;
    packages = 0;
    nodes = 0;
    for (rix = 0; rix < no_slpi; rix++) {
	PSYSTEM_LOGICAL_PROCESSOR_INFORMATION this = &slpip[rix];
	for (l = sizeof(ULONG_PTR)*8 - 1; l > 0; l--) {
	    if (slpip[rix].ProcessorMask & (((ULONG_PTR) 1) << l)) {
		if (max_l < l)
		    max_l = l;
		break;
	    }
	}
	if ((int) slpip[rix].Relationship == ERTS_MU_RELATION_PROCESSOR_PACKAGE)
	    packages++;
	if ((int) slpip[rix].Relationship == ERTS_MU_RELATION_NUMA_NODE)
	    nodes++;
    }

    if (!packages) {
      packages = 1;
    }
    core_id = malloc(sizeof(int)*packages);
    if (!core_id) {
	res = -ENOMEM;
	goto error;
    }

    for (rix = 0; rix < packages; rix++)
	core_id[rix] = 0;

    cpuinfo->topology_size = max_l + 1;
    cpuinfo->topology = malloc(sizeof(erts_cpu_topology_t)
			       * cpuinfo->topology_size);
    if (!cpuinfo->topology) {
	res = -ENOMEM;
	goto error;
    }

    for (wix = 0; wix < cpuinfo->topology_size; wix++) {
	cpuinfo->topology[wix].node = -1;
	cpuinfo->topology[wix].processor = -1;
	cpuinfo->topology[wix].processor_node = -1;
	cpuinfo->topology[wix].core = -1;
	cpuinfo->topology[wix].thread = -1;
	cpuinfo->topology[wix].logical = -1;
    }

    nodes = 0;
    packages = 0;

    for (rix = 0; rix < no_slpi; rix++) {

        switch ((int) slpip[rix].Relationship) {
        case ERTS_MU_RELATION_NUMA_NODE:
	    for (l = 0; l < sizeof(ULONG_PTR)*8; l++) {
		if (slpip[rix].ProcessorMask & (((ULONG_PTR) 1) << l)) {
		    cpuinfo->topology[l].logical = l;
		    cpuinfo->topology[l].node = slpip[rix].NumaNode.NodeNumber;
		}
	    }
	    nodes++;
            break;
        case ERTS_MU_RELATION_PROCESSOR_PACKAGE:
	    for (l = 0; l < sizeof(ULONG_PTR)*8; l++) {
		if (slpip[rix].ProcessorMask & (((ULONG_PTR) 1) << l)) {
		    cpuinfo->topology[l].logical = l;
		    cpuinfo->topology[l].processor = packages;
		}
	    }
	    packages++;
            break;
        case ERTS_MU_RELATION_PROCESSOR_CORE: {
	    int thread = 0;
	    int processor = -1;
	    for (l = 0; l < sizeof(ULONG_PTR)*8; l++) {
		/*
		 * Nodes and packages may not be supported; pretend
		 * that there are one if this is the case...
		 */
		if (slpip[rix].ProcessorMask & (((ULONG_PTR) 1) << l)) {
		    if (!nodes) {
		      cpuinfo->topology[l].node = 0;
		    }
		    if (!packages) {
		      cpuinfo->topology[l].processor = 0;
		    }
		    if (processor < 0) {
			processor = cpuinfo->topology[l].processor;
			if (processor < 0) {
			    res = -EINVAL;
			    goto error;
			}
		    }
		    else if (processor != cpuinfo->topology[l].processor) {
			res = -EINVAL;
			goto error;
		    }
		    cpuinfo->topology[l].logical = l;
		    cpuinfo->topology[l].thread = thread;
		    cpuinfo->topology[l].core = core_id[processor];
		    thread++;
		}
	    }
	    core_id[processor]++;
            break;
	}
        default:
	    /*
	     * We have reached the end of the relationships
	     * that we (currently) are interested in...
	     */
	    goto relationships_done;
        }
    }

 relationships_done:

    /*
     * There may be unused entries; remove them...
     */
    for (rix = wix = 0; rix < cpuinfo->topology_size; rix++) {
	if (cpuinfo->topology[rix].logical >= 0) {
	    if (wix != rix)
		cpuinfo->topology[wix] = cpuinfo->topology[rix];
	    wix++;
	}
    }

    if (cpuinfo->topology_size != wix) {
	erts_cpu_topology_t *new = cpuinfo->topology;
	new = realloc(cpuinfo->topology,
		      sizeof(erts_cpu_topology_t)*wix);
	if (!new) {
	    res = -ENOMEM;
	    goto error;
	}
	cpuinfo->topology = new;
	cpuinfo->topology_size = wix;
    }

    res = wix;

    adjust_processor_nodes(cpuinfo, nodes);

    qsort(cpuinfo->topology,
	  cpuinfo->topology_size,
	  sizeof(erts_cpu_topology_t),
	  cpu_cmp);

    if (res < cpuinfo->online)
	res = -EINVAL;

 error:

    if (res <= 0) {
	cpuinfo->topology_size = 0;
	if (cpuinfo->topology) {
	    free(cpuinfo->topology);
	    cpuinfo->topology = NULL;
	}
    }

    if (slpip)
	free(slpip);
    if (core_id)
	free(core_id);

    return res;
}

static int
read_cpu_quota(int limit)
{
    (void)limit;
    return 0;
}

#elif defined(__FreeBSD__)

/**
 * FreeBSD topology detection is based on kern.sched.topology_spec XML as
 * exposed by the ULE scheduler and described in SMP(4). It is available in
 * 8.0 and higher.
 *
 * Threads are identified in this XML chunk with a THREAD flag. The function
 * (simplistically) distinguishes cores and processors by the amount of cache
 * they share (0 => processor, otherwise => core). Nodes are not identified
 * (ULE doesn't handle NUMA yet, I believe).
 */

/**
 * Recursively parse a topology_spec <group> tag.
 */
static
const char* parse_topology_spec_group(erts_cpu_info_t *cpuinfo, const char* xml, int parentCacheLevel, int* processor_p, int* core_p, int* index_procs_p) {
    int error = 0;
    int cacheLevel = parentCacheLevel;
    const char* next_group_start = strstr(xml + 1, "<group");
    int is_thread_group = 0;
    const char* next_cache_level;
    const char* next_thread_flag;
    const char* next_group_end;
    const char* next_children;
    const char* next_children_end;

    /* parse the cache level */
    next_cache_level = strstr(xml, "cache-level=\"");
    if (next_cache_level && (next_group_start == NULL || next_cache_level < next_group_start)) {
	sscanf(next_cache_level, "cache-level=\"%i\"", &cacheLevel);
    }

    /* parse the threads flag */
    next_thread_flag = strstr(xml, "THREAD");
    if (next_thread_flag && (next_group_start == NULL || next_thread_flag < next_group_start))
	is_thread_group = 1;

    /* Determine if it's a leaf with the position of the next children tag */
    next_group_end = strstr(xml, "</group>");
    next_children = strstr(xml, "<children>");
    next_children_end = strstr(xml, "</children>");
    if (next_children == NULL || next_group_end < next_children) {
	do {
	    const char* next_cpu_start;
	    const char* next_cpu_cdata;
	    const char* next_cpu_end;
	    int cpu_str_size;
	    char* cpu_str;
	    char* cpu_crsr;
	    char* brkb;
	    int thread = 0;
	    int index_procs = *index_procs_p;

	    next_cpu_start = strstr(xml, "<cpu");
	    if (!next_cpu_start) {
		error = 1;
		break;
	    }
	    next_cpu_cdata = strstr(next_cpu_start, ">") + 1;
	    if (!next_cpu_cdata) {
		error = 1;
		break;
	    }
	    next_cpu_end = strstr(next_cpu_cdata, "</cpu>");
	    if (!next_cpu_end) {
		error = 1;
		break;
	    }
	    cpu_str_size = next_cpu_end - next_cpu_cdata;
	    cpu_str = (char*) malloc(cpu_str_size + 1);
	    memcpy(cpu_str, (const char*) next_cpu_cdata, cpu_str_size);
	    cpu_str[cpu_str_size] = 0;
	    for (cpu_crsr = strtok_r(cpu_str, " \t,", &brkb); cpu_crsr; cpu_crsr = strtok_r(NULL, " \t,", &brkb)) {
		int cpu_id;
		if (index_procs >= cpuinfo->configured) {
		    void* t = realloc(cpuinfo->topology, (sizeof(erts_cpu_topology_t) * (index_procs + 1)));
		    if (t) {
			cpuinfo->topology = t;
		    } else {
			error = 1;
			break;
		    }
		}
		cpu_id = atoi(cpu_crsr);
		cpuinfo->topology[index_procs].node = -1;
		cpuinfo->topology[index_procs].processor = *processor_p;
		cpuinfo->topology[index_procs].processor_node = -1;
		cpuinfo->topology[index_procs].core = *core_p;
		cpuinfo->topology[index_procs].thread = thread;
		cpuinfo->topology[index_procs].logical = cpu_id;
		if (is_thread_group) {
		    thread++;
		} else {
		    *core_p = (*core_p) + 1;
		}
		index_procs++;
	    }
	    *index_procs_p = index_procs;
	    free(cpu_str);
	} while (0);
	xml = next_group_end;
    } else {
	while (next_group_start != NULL && next_group_start < next_children_end) {
	    xml = parse_topology_spec_group(cpuinfo, next_group_start, cacheLevel, processor_p, core_p, index_procs_p);
	    if (!xml)
		break;
	    next_group_start = strstr(xml, "<group");
	    next_children_end = strstr(xml, "</children>");
	}
    }

    if (parentCacheLevel == 0) {
	*core_p = 0;
	*processor_p = (*processor_p) + 1;
    } else {
	*core_p = (*core_p) + 1;
    }

    if (error)
	xml = NULL;

    return xml;
}

/**
 * Parse the topology_spec. Return the number of CPUs or 0 if parsing failed.
 */
static
int parse_topology_spec(erts_cpu_info_t *cpuinfo, const char* xml) {
    int res = 1;
    int index_procs = 0;
    int core = 0;
    int processor = 0;
    xml = strstr(xml, "<groups");
    if (!xml)
	return -1;

    xml += 7;
    xml = strstr(xml, "<group");
    while (xml) {
	xml = parse_topology_spec_group(cpuinfo, xml, 0, &processor, &core, &index_procs);
	if (!xml) {
	    res = 0;
	    break;
	}
	xml = strstr(xml, "<group");
    }

    if (res)
	res = index_procs;

    return res;
}

static int
read_topology(erts_cpu_info_t *cpuinfo)
{
    int ix;
    int res = 0;
    size_t topology_spec_size = 0;
    void* topology_spec = NULL;

    errno = 0;

    if (cpuinfo->configured < 1)
	goto error;

    cpuinfo->topology_size = cpuinfo->configured;
    cpuinfo->topology = malloc(sizeof(erts_cpu_topology_t)
			       * cpuinfo->configured);
    if (!cpuinfo->topology) {
	res = -ENOMEM;
	goto error;
    }

    for (ix = 0; ix < cpuinfo->configured; ix++) {
	cpuinfo->topology[ix].node = -1;
	cpuinfo->topology[ix].processor = -1;
	cpuinfo->topology[ix].processor_node = -1;
	cpuinfo->topology[ix].core = -1;
	cpuinfo->topology[ix].thread = -1;
	cpuinfo->topology[ix].logical = -1;
    }

    if (!sysctlbyname("kern.sched.topology_spec", NULL, &topology_spec_size, NULL, 0)) {
	topology_spec = malloc(topology_spec_size);
	if (!topology_spec) {
	    res = -ENOMEM;
	    goto error;
	}

	if (sysctlbyname("kern.sched.topology_spec", topology_spec, &topology_spec_size, NULL, 0)) {
	    goto error;
	}

	res = parse_topology_spec(cpuinfo, topology_spec);
	if (!res || res < cpuinfo->online)
	    res = 0;
	else {
	    cpuinfo->topology_size = res;

	    if (cpuinfo->topology_size != cpuinfo->configured) {
		void *t = realloc(cpuinfo->topology, (sizeof(erts_cpu_topology_t)
						  * cpuinfo->topology_size));
		if (t)
		    cpuinfo->topology = t;
	    }

	    adjust_processor_nodes(cpuinfo, 1);

	    qsort(cpuinfo->topology,
	        cpuinfo->topology_size,
	        sizeof(erts_cpu_topology_t),
	        cpu_cmp);
	}
    }

error:

    if (res == 0) {
	cpuinfo->topology_size = 0;
	if (cpuinfo->topology) {
	    free(cpuinfo->topology);
	    cpuinfo->topology = NULL;
	}
	if (errno)
	    res = -errno;
	else
	    res = -EINVAL;
    }

    if (topology_spec)
	free(topology_spec);

    return res;
}

static int
read_cpu_quota(int limit)
{
    (void)limit;
    return 0;
}

#else

static int
read_cpu_quota(int limit)
{
    (void)limit;
    return 0;
}

static int
read_topology(erts_cpu_info_t *cpuinfo)
{
    return -ENOTSUP;
}

#endif

#if defined(__WIN32__)

int
erts_map_win_error_to_errno(DWORD win_error)
{
    switch (win_error) {
    case ERROR_INVALID_FUNCTION:		return EINVAL;	/* 1	*/
    case ERROR_FILE_NOT_FOUND:			return ENOENT;	/* 2	*/
    case ERROR_PATH_NOT_FOUND:			return ENOENT;	/* 3	*/
    case ERROR_TOO_MANY_OPEN_FILES:		return EMFILE;	/* 4	*/
    case ERROR_ACCESS_DENIED:			return EACCES;	/* 5	*/
    case ERROR_INVALID_HANDLE:			return EBADF;	/* 6	*/
    case ERROR_ARENA_TRASHED:			return ENOMEM;	/* 7	*/
    case ERROR_NOT_ENOUGH_MEMORY:		return ENOMEM;	/* 8	*/
    case ERROR_INVALID_BLOCK:			return ENOMEM;	/* 9	*/
    case ERROR_BAD_ENVIRONMENT:			return E2BIG;	/* 10	*/
    case ERROR_BAD_FORMAT:			return ENOEXEC;	/* 11	*/
    case ERROR_INVALID_ACCESS:			return EINVAL;	/* 12	*/
    case ERROR_INVALID_DATA:			return EINVAL;	/* 13	*/
    case ERROR_OUTOFMEMORY:			return ENOMEM;	/* 14	*/
    case ERROR_INVALID_DRIVE:			return ENOENT;	/* 15	*/
    case ERROR_CURRENT_DIRECTORY:		return EACCES;	/* 16	*/
    case ERROR_NOT_SAME_DEVICE:			return EXDEV;	/* 17	*/
    case ERROR_NO_MORE_FILES:			return ENOENT;	/* 18	*/
    case ERROR_WRITE_PROTECT:			return EACCES;	/* 19	*/
    case ERROR_BAD_UNIT:			return EACCES;	/* 20	*/
    case ERROR_NOT_READY:			return EACCES;	/* 21	*/
    case ERROR_BAD_COMMAND:			return EACCES;	/* 22	*/
    case ERROR_CRC:				return EACCES;	/* 23	*/
    case ERROR_BAD_LENGTH:			return EACCES;	/* 24	*/
    case ERROR_SEEK:				return EACCES;	/* 25	*/
    case ERROR_NOT_DOS_DISK:			return EACCES;	/* 26	*/
    case ERROR_SECTOR_NOT_FOUND:		return EACCES;	/* 27	*/
    case ERROR_OUT_OF_PAPER:			return EACCES;	/* 28	*/
    case ERROR_WRITE_FAULT:			return EACCES;	/* 29	*/
    case ERROR_READ_FAULT:			return EACCES;	/* 30	*/
    case ERROR_GEN_FAILURE:			return EACCES;	/* 31	*/
    case ERROR_SHARING_VIOLATION:		return EACCES;	/* 32	*/
    case ERROR_LOCK_VIOLATION:			return EACCES;	/* 33	*/
    case ERROR_WRONG_DISK:			return EACCES;	/* 34	*/
    case ERROR_SHARING_BUFFER_EXCEEDED:		return EACCES;	/* 36	*/
    case ERROR_BAD_NETPATH:			return ENOENT;	/* 53	*/
    case ERROR_NETWORK_ACCESS_DENIED:		return EACCES;	/* 65	*/
    case ERROR_BAD_NET_NAME:			return ENOENT;	/* 67	*/
    case ERROR_FILE_EXISTS:			return EEXIST;	/* 80	*/
    case ERROR_CANNOT_MAKE:			return EACCES;	/* 82	*/
    case ERROR_FAIL_I24:			return EACCES;	/* 83	*/
    case ERROR_INVALID_PARAMETER:		return EINVAL;	/* 87	*/
    case ERROR_NO_PROC_SLOTS:			return EAGAIN;	/* 89	*/
    case ERROR_DRIVE_LOCKED:			return EACCES;	/* 108	*/
    case ERROR_BROKEN_PIPE:			return EPIPE;	/* 109	*/
    case ERROR_DISK_FULL:			return ENOSPC;	/* 112	*/
    case ERROR_INVALID_TARGET_HANDLE:		return EBADF;	/* 114	*/
    case ERROR_WAIT_NO_CHILDREN:		return ECHILD;	/* 128	*/
    case ERROR_CHILD_NOT_COMPLETE:		return ECHILD;	/* 129	*/
    case ERROR_DIRECT_ACCESS_HANDLE:		return EBADF;	/* 130	*/
    case ERROR_NEGATIVE_SEEK:			return EINVAL;	/* 131	*/
    case ERROR_SEEK_ON_DEVICE:			return EACCES;	/* 132	*/
    case ERROR_DIR_NOT_EMPTY:			return ENOTEMPTY;/* 145	*/
    case ERROR_NOT_LOCKED:			return EACCES;	/* 158	*/
    case ERROR_BAD_PATHNAME:			return ENOENT;	/* 161	*/
    case ERROR_MAX_THRDS_REACHED:		return EAGAIN;	/* 164	*/
    case ERROR_LOCK_FAILED:			return EACCES;	/* 167	*/
    case ERROR_ALREADY_EXISTS:			return EEXIST;	/* 183	*/
    case ERROR_INVALID_STARTING_CODESEG:	return ENOEXEC;	/* 188	*/
    case ERROR_INVALID_STACKSEG:		return ENOEXEC;	/* 189	*/
    case ERROR_INVALID_MODULETYPE:		return ENOEXEC;	/* 190	*/
    case ERROR_INVALID_EXE_SIGNATURE:		return ENOEXEC;	/* 191	*/
    case ERROR_EXE_MARKED_INVALID:		return ENOEXEC;	/* 192	*/
    case ERROR_BAD_EXE_FORMAT:			return ENOEXEC;	/* 193	*/
    case ERROR_ITERATED_DATA_EXCEEDS_64k:	return ENOEXEC;	/* 194	*/
    case ERROR_INVALID_MINALLOCSIZE:		return ENOEXEC;	/* 195	*/
    case ERROR_DYNLINK_FROM_INVALID_RING:	return ENOEXEC;	/* 196	*/
    case ERROR_IOPL_NOT_ENABLED:		return ENOEXEC;	/* 197	*/
    case ERROR_INVALID_SEGDPL:			return ENOEXEC;	/* 198	*/
    case ERROR_AUTODATASEG_EXCEEDS_64k:		return ENOEXEC;	/* 199	*/
    case ERROR_RING2SEG_MUST_BE_MOVABLE:	return ENOEXEC;	/* 200	*/
    case ERROR_RELOC_CHAIN_XEEDS_SEGLIM:	return ENOEXEC;	/* 201	*/
    case ERROR_INFLOOP_IN_RELOC_CHAIN:		return ENOEXEC;	/* 202	*/
    case ERROR_FILENAME_EXCED_RANGE:		return ENOENT;	/* 206	*/
    case ERROR_NESTING_NOT_ALLOWED:		return EAGAIN;	/* 215	*/
    case ERROR_NOT_ENOUGH_QUOTA:		return ENOMEM;	/* 1816	*/
    default:					return EINVAL;
    }
}

int
erts_get_last_win_errno(void)
{
    return erts_map_win_error_to_errno(GetLastError());
}


#endif<|MERGE_RESOLUTION|>--- conflicted
+++ resolved
@@ -1140,13 +1140,6 @@
          *
          * This fails if any of the fs options contain a hyphen, but this is
          * not likely to happen on a cgroup, so we just skip such lines. */
-<<<<<<< HEAD
-        if (sscanf(line_buf,
-                   "%*d %*d %*d:%*d %4095s %4095s %*s%*[^-]- "
-                   "%63s %*s %511[^\n]\n",
-                   root_path, mount_path,
-                   fs_type, fs_flags) != 4) {
-=======
         mount_format = "%*d %*d %*d:%*d %4095s %4095s %*s%*[^-]- "
                        "cgroup %*s %511[^\n]\n";
         break;
@@ -1170,7 +1163,6 @@
                    root_path,
                    mount_path,
                    fs_flags) != 3) {
->>>>>>> f31e489b
             continue;
         }
 
