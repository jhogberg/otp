# 
# %CopyrightBegin%
#
# Copyright Ericsson AB 1997-2018. All Rights Reserved.
#
# Licensed under the Apache License, Version 2.0 (the "License");
# you may not use this file except in compliance with the License.
# You may obtain a copy of the License at
#
#     http://www.apache.org/licenses/LICENSE-2.0
#
# Unless required by applicable law or agreed to in writing, software
# distributed under the License is distributed on an "AS IS" BASIS,
# WITHOUT WARRANTIES OR CONDITIONS OF ANY KIND, either express or implied.
# See the License for the specific language governing permissions and
# limitations under the License.
#
# %CopyrightEnd%
# 

<<<<<<< HEAD
VSN = 10.3.1
=======
VSN = 10.3.2
>>>>>>> 1feae54b

# Port number 4365 in 4.2
# Port number 4366 in 4.3
# Port number 4368 in 4.4.0 - 4.6.2
# Port number 4369 in 4.6.3 -

ERLANG_DAEMON_PORT = 4369<|MERGE_RESOLUTION|>--- conflicted
+++ resolved
@@ -18,11 +18,7 @@
 # %CopyrightEnd%
 # 
 
-<<<<<<< HEAD
-VSN = 10.3.1
-=======
 VSN = 10.3.2
->>>>>>> 1feae54b
 
 # Port number 4365 in 4.2
 # Port number 4366 in 4.3
