# 
# %CopyrightBegin%
#
# Copyright Ericsson AB 1997-2021. All Rights Reserved.
#
# Licensed under the Apache License, Version 2.0 (the "License");
# you may not use this file except in compliance with the License.
# You may obtain a copy of the License at
#
#     http://www.apache.org/licenses/LICENSE-2.0
#
# Unless required by applicable law or agreed to in writing, software
# distributed under the License is distributed on an "AS IS" BASIS,
# WITHOUT WARRANTIES OR CONDITIONS OF ANY KIND, either express or implied.
# See the License for the specific language governing permissions and
# limitations under the License.
#
# %CopyrightEnd%
# 

<<<<<<< HEAD
VSN = 13.1
=======
VSN = 13.1.1
>>>>>>> be6f05d3

# Port number 4365 in 4.2
# Port number 4366 in 4.3
# Port number 4368 in 4.4.0 - 4.6.2
# Port number 4369 in 4.6.3 -

ERLANG_DAEMON_PORT = 4369<|MERGE_RESOLUTION|>--- conflicted
+++ resolved
@@ -18,11 +18,7 @@
 # %CopyrightEnd%
 # 
 
-<<<<<<< HEAD
-VSN = 13.1
-=======
 VSN = 13.1.1
->>>>>>> be6f05d3
 
 # Port number 4365 in 4.2
 # Port number 4366 in 4.3
