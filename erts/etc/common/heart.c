/*
 * %CopyrightBegin%
 * 
 * Copyright Ericsson AB 1996-2012. All Rights Reserved.
 * 
 * The contents of this file are subject to the Erlang Public License,
 * Version 1.1, (the "License"); you may not use this file except in
 * compliance with the License. You should have received a copy of the
 * Erlang Public License along with this software. If not, it can be
 * retrieved online at http://www.erlang.org/.
 * 
 * Software distributed under the License is distributed on an "AS IS"
 * basis, WITHOUT WARRANTY OF ANY KIND, either express or implied. See
 * the License for the specific language governing rights and limitations
 * under the License.
 * 
 * %CopyrightEnd%
 */
/**
 *
 *  File:     heart.c
 *  Purpose:  Portprogram for supervision of the Erlang emulator.
 *
 *  Synopsis: heart
 *
 *  SPAWNING FROM ERLANG
 *
 *  This program is started from Erlang as follows,
 *
 *      Port = open_port({spawn, 'heart'}, [{packet, 2}]),
 *
 *  ROLE OF THIS PORT PROGRAM
 *
 *  This program is started by the Erlang emulator. It  communicates
 *  with the emulator through file descriptor 0 (standard input).
 *
 *  MESSAGE FORMAT
 *
 *  All messages have the following format (a value in parentheses
 *  indicate field length in bytes),
 *
 *      {Length(2), Operation(1)}
 *
 *  START ACK
 *
 *  When this program has started it sends an START ACK message to Erlang.
 *
 *  HEART_BEATING
 *
 *  This program expects a heart beat messages. If it does not receive a 
 *  heart beat message from Erlang within heart_beat_timeout seconds, it 
 *  reboots the system. The variable heart_beat_timeout is exported (so
 *  that it can be set from the shell in VxWorks, as is the variable
 *  heart_beat_report_delay). When using Solaris, the system is rebooted
 *  by executing the command stored in the environment variable
 *  HEART_COMMAND.
 *
 *  BLOCKING DESCRIPTORS
 *
 *  All file descriptors in this program are blocking. This can lead
 *  to deadlocks. The emulator reads and writes are blocking.
 *
 *  STANDARD INPUT, OUTPUT AND ERROR
 *
 *  This program communicates with Erlang through the standard
 *  input and output file descriptors (0 and 1). These descriptors
 *  (and the standard error descriptor 2) must NOT be closed
 *  explicitely by this program at termination (in UNIX it is
 *  taken care of by the operating system itself).
 *
 *  END OF FILE
 *
 *  If a read from a file descriptor returns zero (0), it means
 *  that there is no process at the other end of the connection
 *  having the connection open for writing (end-of-file).
 *
 */

#ifdef HAVE_CONFIG_H
#  include "config.h"
#endif

#ifdef __WIN32__
#include <windows.h>
#include <io.h>
#include <fcntl.h>
#include <process.h>
#endif

/*
 * Implement time correction using times() call even on Linuxes 
 * that can simulate gethrtime with clock_gettime, no use implementing
 * a phony gethrtime in this file as the time questions are so infrequent.
 */

#include <stdio.h>
#include <stddef.h>
#include <stdlib.h>

#include <stdarg.h>

#include <string.h>
#include <time.h>
#include <errno.h>

#if !defined(__WIN32__)
#  include <sys/types.h>
#  include <netinet/in.h>
#  include <sys/time.h>
#  include <unistd.h>
#  include <signal.h>
#  if defined(CORRECT_USING_TIMES)
#    include <sys/times.h>
#    include <limits.h>
#  endif
#endif

#define HEART_COMMAND_ENV          "HEART_COMMAND"
#define ERL_CRASH_DUMP_SECONDS_ENV "ERL_CRASH_DUMP_SECONDS"

#define MSG_HDR_SIZE        2
#define MSG_HDR_PLUS_OP_SIZE 3
#define MSG_BODY_SIZE      2048
#define MSG_TOTAL_SIZE     2050

unsigned char cmd[MSG_BODY_SIZE];

struct msg {
  unsigned short len;
  unsigned char op;
  unsigned char fill[MSG_BODY_SIZE]; /* one too many */
};

/* operations */
#define  HEART_ACK       (1)
#define  HEART_BEAT      (2)
#define  SHUT_DOWN       (3)
#define  SET_CMD         (4)
#define  CLEAR_CMD       (5)
#define  GET_CMD         (6)
#define  HEART_CMD       (7)
#define  PREPARING_CRASH (8)


/*  Maybe interesting to change */

/* Times in seconds */
#define  HEART_BEAT_BOOT_DELAY       60  /* 1 minute */
#define  SELECT_TIMEOUT               5  /* Every 5 seconds we reset the
					    watchdog timer */

/* heart_beat_timeout is the maximum gap in seconds between two
   consecutive heart beat messages from Erlang, and HEART_BEAT_BOOT_DELAY
   is the the extra delay that wd_keeper allows for, to give heart a
   chance to reboot in the "normal" way before the hardware watchdog
   enters the scene. heart_beat_report_delay is the time allowed for reporting
   before rebooting under VxWorks. */

int heart_beat_timeout = 60;
int heart_beat_report_delay = 30;
int heart_beat_boot_delay = HEART_BEAT_BOOT_DELAY;
/* All current platforms have a process identifier that
   fits in an unsigned long and where 0 is an impossible or invalid value */
unsigned long heart_beat_kill_pid = 0;

#define VW_WD_TIMEOUT (heart_beat_timeout+heart_beat_report_delay+heart_beat_boot_delay)
#define SOL_WD_TIMEOUT (heart_beat_timeout+heart_beat_boot_delay)

/* reasons for reboot */
#define  R_TIMEOUT          (1)
#define  R_CLOSED           (2)
#define  R_ERROR            (3)
#define  R_SHUT_DOWN        (4)
#define  R_CRASHING         (5) /* Doing a crash dump and we will wait for it */


/*  macros */

#define  NULLFDS  ((fd_set *) NULL)
#define  NULLTV   ((struct timeval *) NULL)

/*  prototypes */

static int message_loop(int, int);
static void do_terminate(int, int);
static int notify_ack(int);
static int heart_cmd_reply(int, char *);
static int write_message(int, struct msg *);
static int read_message(int, struct msg *);
static int read_skip(int, char *, int, int);
static int read_fill(int, char *, int);
static void print_error(const char *,...);
static void debugf(const char *,...);
static void init_timestamp(void);
static time_t timestamp(time_t *);
static int  wait_until_close_write_or_env_tmo(int);

#ifdef __WIN32__
static BOOL enable_privilege(void);
static BOOL do_shutdown(int);
static void print_last_error(void);
static HANDLE start_reader_thread(void);
static DWORD WINAPI reader(LPVOID);
static int test_win95(void);
#define read _read
#define write _write
#endif

/*  static variables */

static char program_name[256];
static int erlin_fd = 0, erlout_fd = 1; /* std in and out */
static int debug_on = 0;
#ifdef __WIN32__
static HANDLE hreader_thread;
static HANDLE hevent_dataready;
static struct msg m, *mp = &m;
static int   tlen;			/* total message length */
static FILE* conh;

#endif

static int
is_env_set(char *key)
{
#ifdef __WIN32__
    char buf[1];
    DWORD sz = (DWORD) sizeof(buf);
    SetLastError(0);
    sz = GetEnvironmentVariable((LPCTSTR) key, (LPTSTR) buf, sz);
    return sz || GetLastError() != ERROR_ENVVAR_NOT_FOUND; 
#else
    return getenv(key) != NULL;
#endif
}

static char *
get_env(char *key)
{
#ifdef __WIN32__
    DWORD size = 32;
    char *value = NULL;
    while (1) {
	DWORD nsz;
	if (value)
	    free(value);
	value = malloc(size);
	if (!value) {
	    print_error("Failed to allocate memory. Terminating...");
	    exit(1);
	}
	SetLastError(0);
	nsz = GetEnvironmentVariable((LPCTSTR) key, (LPTSTR) value, size);
	if (nsz == 0 && GetLastError() == ERROR_ENVVAR_NOT_FOUND) {
	    free(value);
	    return NULL;
	}
	if (nsz <= size)
	    return value;
	size = nsz;
    }
#else
    return getenv(key);
#endif
}

static void
free_env_val(char *value)
{
#ifdef __WIN32__
    if (value)
	free(value);
#endif
}

/*
 *  main
 */
static void get_arguments(int argc, char** argv) {
    int i = 1;
    int h;
    int w;
    unsigned long p;

    while (i < argc) {
	switch (argv[i][0]) {
	case '-':
	    switch (argv[i][1]) {
	    case 'h':
		if (strcmp(argv[i], "-ht") == 0) 
		    if (sscanf(argv[i+1],"%i",&h) ==1)
			if ((h > 10) && (h <= 65535)) {
			    heart_beat_timeout = h;
			    fprintf(stderr,"heart_beat_timeout = %d\n",h);
			    i++;
			}
		break;
	    case 'w':
		if (strcmp(argv[i], "-wt") == 0)
		    if (sscanf(argv[i+1],"%i",&w) ==1)
			if ((w > 10) && (w <= 65535)) {
			    heart_beat_boot_delay = w;
			    fprintf(stderr,"heart_beat_boot_delay = %d\n",w);
			    i++;
			}
		break;
	    case 'p':
		if (strcmp(argv[i], "-pid") == 0)
		    if (sscanf(argv[i+1],"%lu",&p) ==1){
			heart_beat_kill_pid = p;
			fprintf(stderr,"heart_beat_kill_pid = %lu\n",p);
			i++;
		    }
		break;
#ifdef __WIN32__
	    case 's':
		if (strcmp(argv[i], "-shutdown") == 0){
		    do_shutdown(1);
		    exit(0);
		}
		break;
#endif
	    default:
		;
	    }
	    break;
	default:
	    ;
	}
	i++;
    }
    debugf("arguments -ht %d -wt %d -pid %lu\n",h,w,p);
}

int main(int argc, char **argv) {

    if (is_env_set("HEART_DEBUG")) {
	fprintf(stderr, "heart: debug is ON!\r\n");
	debug_on = 1;
    }

    get_arguments(argc,argv);
#ifdef __WIN32__
    if (debug_on) {
	if(!is_env_set("ERLSRV_SERVICE_NAME")) {
	    /* this redirects stderr to a separate console (for debugging purposes)*/
	    erlin_fd = _dup(0);
	    erlout_fd = _dup(1);
	    AllocConsole();
	    conh = freopen("CONOUT$","w",stderr);
	    if (conh != NULL)
		fprintf(conh,"console alloced\n");
	}
	debugf("stderr\n");
    }
    _setmode(erlin_fd,_O_BINARY);
    _setmode(erlout_fd,_O_BINARY);
#endif
    strncpy(program_name, argv[0], sizeof(program_name));
    program_name[sizeof(program_name)-1] = '\0';
    notify_ack(erlout_fd);
    cmd[0] = '\0';
    do_terminate(erlin_fd,message_loop(erlin_fd,erlout_fd));
    return 0;
}

/*
 * message loop
 */
static int
message_loop(erlin_fd, erlout_fd)
     int   erlin_fd, erlout_fd;
{
  int   i;
  time_t now, last_received;
#ifdef __WIN32__
  DWORD wresult;
#else
  fd_set read_fds;
  int   max_fd;
  struct timeval timeout;
  int   tlen;			/* total message length */
  struct msg m, *mp = &m;
#endif
  
  init_timestamp();
  timestamp(&now);
  last_received = now;
#ifdef __WIN32__
  hevent_dataready = CreateEvent(NULL,FALSE,FALSE,NULL);
  hreader_thread = start_reader_thread();
#else
  max_fd = erlin_fd;
#endif

  while (1) {
      /* REFACTOR: below to select/tmo function */
#ifdef __WIN32__
	wresult = WaitForSingleObject(hevent_dataready,SELECT_TIMEOUT*1000+ 2);
	if (wresult == WAIT_FAILED) {
		print_last_error();
		return R_ERROR;
	}

	if (wresult == WAIT_TIMEOUT) {
		debugf("wait timed out\n");
		i = 0;
	} else {
		debugf("wait ok\n");
		i = 1;
	}
#else
    FD_ZERO(&read_fds);         /* ZERO on each turn */
    FD_SET(erlin_fd, &read_fds);
    timeout.tv_sec = SELECT_TIMEOUT;  /* On Linux timeout is modified 
					 by select */
    timeout.tv_usec = 0;
    if ((i = select(max_fd + 1, &read_fds, NULLFDS, NULLFDS, &timeout)) < 0) {
      print_error("error in select.");
      return R_ERROR;
    }
#endif
    /*
     * Maybe heart beat time-out
     * If we havn't got anything in 60 seconds we reboot, even if we may
     * have got something in the last 5 seconds. We may end up here if
     * the system clock is adjusted with more than 55 seconds, but we
     * regard this as en error and reboot anyway.
     */
    timestamp(&now);
    if (now > last_received + heart_beat_timeout) {
	print_error("heart-beat time-out, no activity for %lu seconds", 
		    (unsigned long) (now - last_received));
		return R_TIMEOUT;
    }
    /*
     * Do not check fd-bits if select timeout
     */
    if (i == 0) {
      continue;
    }
    /*
     * Message from ERLANG
     */
#ifdef __WIN32__
	if (wresult == WAIT_OBJECT_0) {
		if (tlen < 0) {
#else
    if (FD_ISSET(erlin_fd, &read_fds)) {
		if ((tlen = read_message(erlin_fd, mp)) < 0) {
#endif
			print_error("error in read_message.");
			return R_ERROR;
		}
		if ((tlen > MSG_HDR_SIZE) && (tlen <= MSG_TOTAL_SIZE)) {
			switch (mp->op) {
			case HEART_BEAT:
				timestamp(&last_received);
#ifdef USE_WATCHDOG
				/* reset the hardware watchdog timer */
				wd_reset();
#endif
				break;
			case SHUT_DOWN:
				return R_SHUT_DOWN;
			case SET_CMD:
				/* override the HEART_COMMAND_ENV command */
			        memcpy(&cmd, &(mp->fill[0]), 
				       tlen-MSG_HDR_PLUS_OP_SIZE);
			        cmd[tlen-MSG_HDR_PLUS_OP_SIZE] = '\0';
			        notify_ack(erlout_fd);
			        break;
			case CLEAR_CMD:
				/* use the HEART_COMMAND_ENV command */
				cmd[0] = '\0';
				notify_ack(erlout_fd);
				break;
			case GET_CMD:
				/* send back command string */
			        {
				    char *env = NULL;
				    char *command
					= (cmd[0]
					   ? (char *)cmd
					   : (env = get_env(HEART_COMMAND_ENV)));
				    /* Not set and not in env  return "" */
				    if (!command) command = "";
				    heart_cmd_reply(erlout_fd, command);
				    free_env_val(env);
				}
			        break;
			case PREPARING_CRASH:
				/* Erlang has reached a crushdump point (is crashing for sure) */
				print_error("Erlang is crashing .. (waiting for crash dump file)");
				return R_CRASHING;
			default:
				/* ignore all other messages */
				break;
			}
		} else if (tlen == 0) {
		/* Erlang has closed its end */
		print_error("Erlang has closed.");
		return R_CLOSED;
    }
		/* Junk erroneous messages */
    }
  }
}

#if defined(__WIN32__)
static void 
kill_old_erlang(void){
    HANDLE erlh;
    DWORD exit_code;
    if(heart_beat_kill_pid != 0){
	if((erlh = OpenProcess(PROCESS_TERMINATE | 
			       SYNCHRONIZE | 
			       PROCESS_QUERY_INFORMATION ,
			       FALSE,
			       (DWORD) heart_beat_kill_pid)) == NULL){
	    return;
	}
	if(!TerminateProcess(erlh, 1)){
	    CloseHandle(erlh);
	    return;
	}
	if(WaitForSingleObject(erlh,5000) != WAIT_OBJECT_0){
	    print_error("Old process did not die, "
			"WaitForSingleObject timed out.");
	    CloseHandle(erlh);
	    return;
	}
	if(!GetExitCodeProcess(erlh, &exit_code)){
	    print_error("Old process did not die, "
			"GetExitCodeProcess failed.");
	}
	CloseHandle(erlh);
    }
}
#else
static void 
kill_old_erlang(void){
    pid_t pid;
    int i;
    int res;
    if(heart_beat_kill_pid != 0){
	pid = (pid_t) heart_beat_kill_pid;
	res = kill(pid,SIGKILL);
	for(i=0; i < 5 && res == 0; ++i){
	    sleep(1);
	    res = kill(pid,SIGKILL);
	}
	if(errno != ESRCH){
	    print_error("Unable to kill old process, "
			"kill failed (tried multiple times).");
	}
    }
}
#endif

#ifdef __WIN32__
void win_system(char *command)
{
    char *comspec;
    char * cmdbuff;
    char * extra = " /C ";
    char *env;
    STARTUPINFO start;
    SECURITY_ATTRIBUTES attr;
    PROCESS_INFORMATION info;

    if (!debug_on || test_win95()) {
	system(command);
	return;
    }
    comspec = env = get_env("COMSPEC");
    if (!comspec)
	comspec = "CMD.EXE";
    cmdbuff = malloc(strlen(command) + strlen(comspec) + strlen(extra) + 1);
    if (!cmdbuff) {
	print_error("Failed to allocate memory. Terminating...");
	exit(1);
    }
    strcpy(cmdbuff, comspec);
    strcat(cmdbuff, extra);
    strcat(cmdbuff, command);
    free_env_val(env);

    debugf("running \"%s\"\r\n", cmdbuff);

    memset (&start, 0, sizeof (start));
    start.cb = sizeof (start);
    start.dwFlags = STARTF_USESHOWWINDOW | STARTF_USESTDHANDLES;
    start.wShowWindow = SW_HIDE;
    start.hStdInput = GetStdHandle(STD_INPUT_HANDLE);
    start.hStdOutput = GetStdHandle(STD_ERROR_HANDLE);
    start.hStdError = GetStdHandle(STD_ERROR_HANDLE);

    attr.nLength = sizeof(attr);
    attr.lpSecurityDescriptor = NULL;
    attr.bInheritHandle = TRUE;

    fflush(stderr);

    if (!CreateProcess(NULL,
		       cmdbuff,
		       &attr,
		       NULL,
		       TRUE,
		       0,
		       NULL,
		       NULL,
		       &start,
		       &info)) {
	debugf("Could not create process for the command %s.\r\n", cmdbuff);
    }
    WaitForSingleObject(info.hProcess,INFINITE);
    free(cmdbuff);
}
#endif /* defined(__WIN32__) */

/*
 * do_terminate
 */
static void 
do_terminate(int erlin_fd, int reason) {
  /*
    When we get here, we have HEART_BEAT_BOOT_DELAY secs to finish
    (plus heart_beat_report_delay if under VxWorks), so we don't need
    to call wd_reset().
    */
  int ret = 0, tmo=0;
  char *tmo_env;

  switch (reason) {
  case R_SHUT_DOWN:
    break;
  case R_CRASHING:
    if (is_env_set(ERL_CRASH_DUMP_SECONDS_ENV)) {
	tmo_env = get_env(ERL_CRASH_DUMP_SECONDS_ENV);
	tmo = atoi(tmo_env);
	print_error("Waiting for dump - timeout set to %d seconds.", tmo);
	wait_until_close_write_or_env_tmo(tmo);
	free_env_val(tmo_env);
    }
    /* fall through */
  case R_TIMEOUT:
  case R_CLOSED:
  case R_ERROR:
  default:
<<<<<<< HEAD
#if defined(__WIN32__)
=======
>>>>>>> d5733bc3
    {
#if defined(__WIN32__) /* Not VxWorks */
	if(!cmd[0]) {
	    char *command = get_env(HEART_COMMAND_ENV);
	    if(!command)
		print_error("Would reboot. Terminating.");
	    else {
		kill_old_erlang();
		/* High prio combined with system() works badly indeed... */
		SetPriorityClass(GetCurrentProcess(), NORMAL_PRIORITY_CLASS);
		win_system(command);
		print_error("Executed \"%s\". Terminating.",command);
	    }
	    free_env_val(command);
	} else {
	    kill_old_erlang();
	    /* High prio combined with system() works badly indeed... */
	    SetPriorityClass(GetCurrentProcess(), NORMAL_PRIORITY_CLASS);
	    win_system(&cmd[0]);
	    print_error("Executed \"%s\". Terminating.",cmd);
	}
#else
	if(!cmd[0]) {
	    char *command = get_env(HEART_COMMAND_ENV);
	    if(!command)
		print_error("Would reboot. Terminating.");
	    else {
		kill_old_erlang();
		/* suppress gcc warning with 'if' */
		ret = system(command);
		print_error("Executed \"%s\" -> %d. Terminating.",command, ret);
	    }
	    free_env_val(command);
	} else {
	    kill_old_erlang();
	    /* suppress gcc warning with 'if' */
	    ret = system((char*)&cmd[0]);
	    print_error("Executed \"%s\" -> %d. Terminating.",cmd, ret);
	}
#endif
    }
    break;
  } /* switch(reason) */
}


/* Waits until something happens on socket or handle
 *
 * Uses global variables erlin_fd or hevent_dataready
 */
int wait_until_close_write_or_env_tmo(int tmo) {
    int i = 0;

#ifdef __WIN32__
    DWORD wresult;
    DWORD wtmo = INFINITE;

    if (tmo >= 0) {
	wtmo = tmo*1000 + 2;
    }

    wresult = WaitForSingleObject(hevent_dataready, wtmo);
    if (wresult == WAIT_FAILED) {
	print_last_error();
	return -1;
    }

    if (wresult == WAIT_TIMEOUT) {
	debugf("wait timed out\n");
	i = 0;
    } else {
	debugf("wait ok\n");
	i = 1;
    }
#else
    fd_set read_fds;
    int   max_fd;
    struct timeval timeout;
    struct timeval *tptr = NULL;

    max_fd = erlin_fd; /* global */

    if (tmo >= 0) {
	timeout.tv_sec  = tmo;  /* On Linux timeout is modified by select */
	timeout.tv_usec = 0;
	tptr = &timeout;
    }

    FD_ZERO(&read_fds);
    FD_SET(erlin_fd, &read_fds);
    if ((i = select(max_fd + 1, &read_fds, NULLFDS, NULLFDS, tptr)) < 0) {
	print_error("error in select.");
	return -1;
    }
#endif
    return i;
}


/*
 * notify_ack
 *
 * Sends an HEART_ACK.
 */
static int
notify_ack(fd)
  int   fd;
{
  struct msg m;
  
  m.op = HEART_ACK;
  m.len = htons(1);
  return write_message(fd, &m);
}


/*
 * send back current command
 *
 * Sends an HEART_CMD.
 */
static int
heart_cmd_reply(int fd, char *s)
{
  struct msg m;
  int len = strlen(s);

  /* if s >= MSG_BODY_SIZE, return a write
   * failure immediately.
   */
  if (len >= sizeof(m.fill))
      return -1;

  m.op = HEART_CMD;
  m.len = htons(len + 1);	/* Include Op */
  strcpy((char*)m.fill, s);

  return write_message(fd, &m);
}


/*
 *  write_message
 *
 *  Writes a message to a blocking file descriptor. Returns the total
 *  size of the message written (always > 0), or -1 if error.
 *
 *  A message which is too short or too long, is not written. The return
 *  value is then MSG_HDR_SIZE (2), as if the message had been written.
 *  Is this really necessary? Can't we assume that the length is ok?
 *  FIXME.
 */
static int
write_message(fd, mp)
  int   fd;
  struct msg *mp;
{
  int   len;
  char* tmp;

  tmp = (char*) &(mp->len);
  len = (*tmp * 256) + *(tmp+1); 
  if ((len == 0) || (len > MSG_BODY_SIZE)) {
    return MSG_HDR_SIZE;
  }				/* cc68k wants (char *) */
  if (write(fd, (char *) mp, len + MSG_HDR_SIZE) != len + MSG_HDR_SIZE) {
    return -1;
  }
  return len + MSG_HDR_SIZE;
}

/*
 *  read_message
 *
 *  Reads a message from a blocking file descriptor. Returns the total
 *  size of the message read (> 0), 0 if eof, and < 0 if error.
 *
 *  Note: The return value MSG_HDR_SIZE means a message of total size
 *  MSG_HDR_SIZE, i.e. without even an operation field.
 *
 *  If the size of the message is larger than MSG_TOTAL_SIZE, the total
 *  number of bytes read is returned, but the buffer contains a truncated
 *  message.
 */
static int
read_message(fd, mp)
  int   fd;
  struct msg *mp;
{
  int   rlen, i;
  unsigned char* tmp;

  if ((i = read_fill(fd, (char *) mp, MSG_HDR_SIZE)) != MSG_HDR_SIZE) {
    /* < 0 is an error; = 0 is eof */
    return i;
  }

  tmp = (unsigned char*) &(mp->len);
  rlen = (*tmp * 256) + *(tmp+1);
  if (rlen == 0) {
    return MSG_HDR_SIZE;
  }
  if (rlen > MSG_BODY_SIZE) {
    if ((i = read_skip(fd, (((char *) mp) + MSG_HDR_SIZE),
		       MSG_BODY_SIZE, rlen)) != rlen) {
      return i;
    } else {
      return rlen + MSG_HDR_SIZE;
    }
  }
  if ((i = read_fill(fd, ((char *) mp + MSG_HDR_SIZE), rlen)) != rlen) {
    return i;
  }
  return rlen + MSG_HDR_SIZE;
}

/*
 *  read_fill
 *
 *  Reads len bytes into buf from a blocking fd. Returns total number of
 *  bytes read (i.e. len) , 0 if eof, or < 0 if error. len must be > 0.
 */
static int
read_fill(fd, buf, len)
  int   fd, len;
  char *buf;
{
  int   i, got = 0;

  do {
    if ((i = read(fd, buf + got, len - got)) <= 0) {
      return i;
    }
    got += i;
  } while (got < len);
  return len;
}

/*
 *  read_skip
 *
 *  Reads len bytes into buf from a blocking fd, but puts not more than
 *  maxlen bytes in buf. Returns total number of bytes read ( > 0),
 *  0 if eof, or < 0 if error. len > maxlen > 0 must hold.
 */
static int
read_skip(fd, buf, maxlen, len)
  int   fd, maxlen, len;
  char *buf;
{
  int   i, got = 0;
  char  c;

  if ((i = read_fill(fd, buf, maxlen)) <= 0) {
    return i;
  }
  do {
    if ((i = read(fd, &c, 1)) <= 0) {
      return i;
    }
    got += i;
  } while (got < len - maxlen);
  return len;
}

/*
 *  print_error
 */
static void
print_error(const char *format,...)
{
  va_list args;
  time_t now;
  char *timestr;

  va_start(args, format);
  time(&now);
  timestr = ctime(&now);
  fprintf(stderr, "%s: %.*s: ", program_name, (int) strlen(timestr)-1, timestr);
  vfprintf(stderr, format, args);
  va_end(args);
  fprintf(stderr, "\r\n");
}

static void
debugf(const char *format,...)
{
  va_list args;

  if (debug_on) {
      va_start(args, format);
      fprintf(stderr, "Heart: ");
      vfprintf(stderr, format, args);
      va_end(args);
      fprintf(stderr, "\r\n");
  }
}

#ifdef __WIN32__
void print_last_error() {
	LPVOID lpMsgBuf;
	FormatMessage( 
		FORMAT_MESSAGE_ALLOCATE_BUFFER | FORMAT_MESSAGE_FROM_SYSTEM,
		NULL,
		GetLastError(),
		MAKELANGID(LANG_NEUTRAL, SUBLANG_DEFAULT), /* Default language */
		(LPTSTR) &lpMsgBuf,
		0,
		NULL 
	);

	/* Display the string.*/
	fprintf(stderr,"GetLastError:%s\n",lpMsgBuf);

	/* Free the buffer. */
	LocalFree( lpMsgBuf );
}

static int test_win95(void)
{
    OSVERSIONINFO osinfo;
    osinfo.dwOSVersionInfoSize=sizeof(OSVERSIONINFO);
    GetVersionEx(&osinfo);
    if (osinfo.dwPlatformId == VER_PLATFORM_WIN32_WINDOWS) 
	return 1;
    else
	return 0;
}

static BOOL enable_privilege() {
	HANDLE ProcessHandle;
	DWORD DesiredAccess = TOKEN_ADJUST_PRIVILEGES;
	HANDLE TokenHandle;
	TOKEN_PRIVILEGES Tpriv;
	LUID luid;
	ProcessHandle = GetCurrentProcess();
	OpenProcessToken(ProcessHandle, DesiredAccess, &TokenHandle);
	LookupPrivilegeValue(0,SE_SHUTDOWN_NAME,&luid);
	Tpriv.PrivilegeCount = 1;
	Tpriv.Privileges[0].Luid = luid;
	Tpriv.Privileges[0].Attributes = SE_PRIVILEGE_ENABLED;
	return AdjustTokenPrivileges(TokenHandle,FALSE,&Tpriv,0,0,0);
}

static BOOL do_shutdown(int really_shutdown) {
    if (test_win95()) {
    	if (ExitWindowsEx(EWX_REBOOT,0)) {
		return TRUE;
	} else {
		print_last_error();
		return FALSE;
	}
    } else {
	enable_privilege();
	if (really_shutdown) {
	    if (InitiateSystemShutdown(NULL,"shutdown by HEART",10,TRUE,TRUE))
		return TRUE;
	} else if (InitiateSystemShutdown(NULL,
					  "shutdown by HEART\n"
					  "will be interrupted",
					  30,TRUE,TRUE)) {
	    AbortSystemShutdown(NULL);
	    return TRUE;
	}
	return FALSE;
    }
}

DWORD WINAPI reader(LPVOID lpvParam) {

	while (1) {
		debugf("reader is reading\n");
		tlen = read_message(erlin_fd, mp);
		debugf("reader setting event\n");
		SetEvent(hevent_dataready);
		if(tlen == 0)
		    break;
	}
	return 0;
}

HANDLE start_reader_thread(void) {
	DWORD tid;
	HANDLE thandle;
	if ((thandle = (HANDLE) 
	     _beginthreadex(NULL,0,reader,NULL,0,&tid)) == NULL) {
		print_last_error();
		exit(1);
	}
	return thandle;
}
#endif

#if defined(__WIN32__)

#  define TICK_MASK 0x7FFFFFFFUL

void init_timestamp(void)
{
}

time_t timestamp(time_t *res)
{
    static time_t extra = 0;
    static unsigned last_ticks = 0;
    unsigned this_ticks;
    time_t r;

    this_ticks = GetTickCount() & TICK_MASK;

    if (this_ticks < last_ticks) {
	extra += (time_t) ((TICK_MASK + 1) / 1000);
    }

    last_ticks = this_ticks;

    r = ((time_t) (this_ticks / 1000)) + extra;

    if (res != NULL)
	*res = r;
    return r;
}

#elif defined(HAVE_GETHRTIME)  || defined(GETHRTIME_WITH_CLOCK_GETTIME)

#if defined(GETHRTIME_WITH_CLOCK_GETTIME)
typedef long long SysHrTime;

SysHrTime sys_gethrtime(void);

SysHrTime sys_gethrtime(void)
{
    struct timespec ts;
    long long result;
    if (clock_gettime(CLOCK_MONOTONIC,&ts) != 0) {
	print_error("Fatal, could not get clock_monotonic value, terminating! "
		    "errno = %d\n", errno);
	exit(1);
    }
    result = ((long long) ts.tv_sec) * 1000000000LL + 
	((long long) ts.tv_nsec);
    return (SysHrTime) result;
}
#else
typedef hrtime_t SysHrTime;
#define sys_gethrtime() gethrtime()
#endif

void init_timestamp(void)
{
}

time_t timestamp(time_t *res)
{
    SysHrTime ht = sys_gethrtime();
    time_t r = (time_t) (ht / 1000000000);
    if (res != NULL)
	*res = r;
    return r;
}

#elif defined(CORRECT_USING_TIMES)

#  ifdef NO_SYSCONF
#    include <sys/param.h>
#    define TICKS_PER_SEC()	HZ
#  else
#    define TICKS_PER_SEC()	sysconf(_SC_CLK_TCK)
#  endif

#  define TICK_MASK 0x7FFFFFFFUL

static unsigned tps;

void init_timestamp(void)
{
    tps = TICKS_PER_SEC();
}

time_t timestamp(time_t *res)
{
    static time_t extra = 0;
    static clock_t last_ticks = 0;
    clock_t this_ticks;
    struct tms dummy;
    time_t r;

    this_ticks = (times(&dummy) & TICK_MASK);

    if (this_ticks < last_ticks) {
	extra += (time_t) ((TICK_MASK + 1) / tps);
    }

    last_ticks = this_ticks;

    r = ((time_t) (this_ticks / tps)) + extra;

    if (res != NULL)
	*res = r;
    return r;
}

#else

void init_timestamp(void)
{
}

time_t timestamp(time_t *res)
{
    return time(res);
}

#endif<|MERGE_RESOLUTION|>--- conflicted
+++ resolved
@@ -648,10 +648,6 @@
   case R_CLOSED:
   case R_ERROR:
   default:
-<<<<<<< HEAD
-#if defined(__WIN32__)
-=======
->>>>>>> d5733bc3
     {
 #if defined(__WIN32__) /* Not VxWorks */
 	if(!cmd[0]) {
