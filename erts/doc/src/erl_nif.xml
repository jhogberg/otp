<?xml version="1.0" encoding="utf-8" ?>
<!DOCTYPE cref SYSTEM "cref.dtd">

<cref>
  <header>
    <copyright>
      <year>2001</year><year>2013</year>
      <holder>Ericsson AB. All Rights Reserved.</holder>
    </copyright>
    <legalnotice>
      The contents of this file are subject to the Erlang Public License,
      Version 1.1, (the "License"); you may not use this file except in
      compliance with the License. You should have received a copy of the
      Erlang Public License along with this software. If not, it can be
      retrieved online at http://www.erlang.org/.
    
      Software distributed under the License is distributed on an "AS IS"
      basis, WITHOUT WARRANTY OF ANY KIND, either express or implied. See
      the License for the specific language governing rights and limitations
      under the License.
    
    </legalnotice>

    <title>erl_nif</title>
    <prepared>Sverker Eriksson</prepared>
    <responsible>Sverker Eriksson</responsible>
    <docno>1</docno>
    <approved></approved>
    <checked></checked>
    <date>2009-11-17</date>
    <rev>PA1</rev>
    <file>erl_nif.xml</file>
  </header>
  <lib>erl_nif</lib>
  <libsummary>API functions for an Erlang NIF library</libsummary>
  <description>
    <p>A NIF library contains native implementation of some functions
    of an Erlang module. The native implemented functions (NIFs) are
    called like any other functions without any difference to the
    caller. Each NIF must also have an implementation in Erlang that
    will be invoked if the function is called before the NIF library
    has been successfully loaded. A typical such stub implementation
    is to throw an exception. But it can also be used as a fallback
    implementation if the NIF library is not implemented for some
    architecture.</p>     
    <marker id="WARNING"/>
      <warning><p><em>Use this functionality with extreme care!</em></p>
      <p>A native function is executed as a direct extension of the
      native code of the VM. Execution is not made in a safe environment.
      The VM can <em>not</em> provide the same services as provided when
      executing Erlang code, such as preemptive scheduling or memory
      protection. If the native function doesn't behave well, the whole
      VM will misbehave.</p>
      <list>
	<item><p>A native function that crash will crash the whole VM.</p></item>
	<item><p>An erroneously implemented native function might cause
	a VM internal state inconsistency which may cause a crash of the VM,
	or miscellaneous misbehaviors of the VM at any point after the call
	to the native function.</p></item>
	<item><p>A native function that do <seealso marker="#lengthy_work">lengthy
	work</seealso> before returning will degrade responsiveness of the VM,
	and may cause miscellaneous strange behaviors. Such strange behaviors
	include, but are not limited to, extreme memory usage, and bad load
	balancing between schedulers. Strange behaviors that might occur due
	to lengthy work may also vary between OTP releases.</p></item>
      </list>
      </warning>

    <p>A minimal example of a NIF library can look like this:</p>
      <p/>
      <code type="none">
/* niftest.c */
#include "erl_nif.h"

static ERL_NIF_TERM hello(ErlNifEnv* env, int argc, const ERL_NIF_TERM argv[])
{
    return enif_make_string(env, "Hello world!", ERL_NIF_LATIN1);
}

static ErlNifFunc nif_funcs[] =
{
    {"hello", 0, hello}
};

ERL_NIF_INIT(niftest,nif_funcs,NULL,NULL,NULL,NULL)
</code>

    <p>and the Erlang module would have to look something like
    this:</p>
      <p/>
      <code type="none">
-module(niftest).

-export([init/0, hello/0]).

init() ->
      erlang:load_nif("./niftest", 0).

hello() ->
      "NIF library not loaded".
</code>
    <p>and compile and test something like this (on Linux):</p>
      <p/>
      <code type="none">
$> gcc -fPIC -shared -o niftest.so niftest.c -I $ERL_ROOT/usr/include/
$> erl

1> c(niftest).
{ok,niftest}
2> niftest:hello().
"NIF library not loaded"
3> niftest:init().
ok
4> niftest:hello().
"Hello world!"
</code>

     <p>A better solution for a real module is to take advantage of
     the new directive <seealso
     marker="doc/reference_manual:code_loading#on_load">on_load</seealso> to automatically
     load the NIF library when the module is loaded.</p>
     <note><p>A NIF does not have to be exported, it can be local to the module.
     Note however that unused local stub functions will be optimized
     away by the compiler causing loading of the NIF library to fail.</p>
    </note>
     <p>A loaded NIF library is tied to the Erlang module code version
     that loaded it. If the module is upgraded with a new version, the
     new Erlang code will have to load its own NIF library (or maybe choose not
     to). The new code version can however choose to load the exact
     same NIF library as the old code if it wants to. Sharing the same
     dynamic library will mean that static data defined by the library
     will be shared as well. To avoid unintentionally shared static
     data, each Erlang module code can keep its own private data. This
     private data can be set when the NIF library is loaded and
     then retrieved by calling <seealso marker="#enif_priv_data">enif_priv_data</seealso>.</p>
    <p>There is no way to explicitly unload a NIF library. A library will be
     automatically unloaded when the module code that it belongs to is purged
     by the code server.</p>

     <p><marker id="lengthy_work"/>
     As mentioned in the <seealso marker="#WARNING">warning</seealso> text at
     the beginning of this document it is of vital importance that a native function
     return relatively quickly. It is hard to give an exact maximum amount
     of time that a native function is allowed to work, but as a rule of thumb
     a well-behaving native function should return to its caller before a
     millisecond has passed. This can be achieved using different approaches.
     If you have full control over the code to execute in the native
     function, the best approach is to divide the work into multiple chunks of
     work and call the native function multiple times, either directly from Erlang code
     or by having a native function schedule a future NIF call via the
     <seealso marker="#enif_schedule_nif"> enif_schedule_nif</seealso> function. Function
     <seealso marker="#enif_consume_timeslice">enif_consume_timeslice</seealso> can be
     used to help with such work division. In some cases, however, this might not
     be possible, e.g. when calling third-party libraries. Then you typically want
     to dispatch the work to another thread, return
     from the native function, and wait for the result. The thread can send
     the result back to the calling thread using message passing. Information
     about thread primitives can be found below. If you have built your system
     with <em>the currently experimental</em> support for dirty schedulers,
     you may want to try out this functionality by dispatching the work to a
     <seealso marker="#dirty_nifs">dirty NIF</seealso>,
     which does not have the same duration restriction as a normal NIF.</p>
  </description>
  <section>
  <title>FUNCTIONALITY</title>
  <p>All functions that a NIF library needs to do with Erlang are
      performed through the NIF API functions. There are functions
      for the following functionality:</p>
    <taglist>
      <tag>Read and write Erlang terms</tag>
      <item><p>Any Erlang terms can be passed to a NIF as function arguments and
      be returned as function return values. The terms are of C-type
      <seealso marker="#ERL_NIF_TERM">ERL_NIF_TERM</seealso>
      and can only be read or written using API functions. Most functions to read
      the content of a term are prefixed <c>enif_get_</c> and usually return
      true (or false) if the term was of the expected type (or not).    
      The functions to write terms are all prefixed <c>enif_make_</c> and usually
      return the created <c>ERL_NIF_TERM</c>. There are also some functions
      to query terms, like <c>enif_is_atom</c>, <c>enif_is_identical</c> and
      <c>enif_compare</c>.</p>
      <p>All terms of type <c>ERL_NIF_TERM</c> belong to an environment of type
      <seealso marker="#ErlNifEnv">ErlNifEnv</seealso>. The lifetime of a term is
      controlled by the lifetime of its environment object. All API functions that read
      or write terms has the environment, that the term belongs to, as the first
      function argument.</p></item>
      <tag>Binaries</tag>
      <item><p>Terms of type binary are accessed with the help of the struct type
      <seealso marker="#ErlNifBinary">ErlNifBinary</seealso>    
      that contains a pointer (<c>data</c>) to the raw binary data and the length
      (<c>size</c>) of the data in bytes. Both <c>data</c> and <c>size</c> are
      read-only and should only be written using calls to API functions.
      Instances of <c>ErlNifBinary</c> are however always allocated by the user
      (usually as local variables).</p>
      <p>The raw data pointed to by <c>data</c> is only mutable after a call to
      <seealso marker="#enif_alloc_binary">enif_alloc_binary</seealso> or
      <seealso marker="#enif_realloc_binary">enif_realloc_binary</seealso>.
      All other functions that operates on a binary will leave the data as read-only.
      A mutable binary must in the end either be freed with
      <seealso marker="#enif_release_binary">enif_release_binary</seealso>
      or made read-only by transferring it to an Erlang term with
      <seealso marker="#enif_make_binary">enif_make_binary</seealso>.
      But it does not have to happen in the same NIF call. Read-only binaries
      do not have to be released.</p>
      <p><seealso marker="#enif_make_new_binary">enif_make_new_binary</seealso>
      can be used as a shortcut to allocate and return a binary in the same NIF call.</p>
      <p>Binaries are sequences of whole bytes. Bitstrings with an arbitrary
      bit length have no support yet.</p>
       </item>
      <tag>Resource objects</tag>
      <item><p>The use of resource objects is a safe way to return pointers to
      native data structures from a NIF. A resource object is
      just a block of memory allocated with
      <seealso marker="#enif_alloc_resource">enif_alloc_resource</seealso>.
      A handle ("safe pointer") to this memory block can then be returned to Erlang by the use of
      <seealso marker="#enif_make_resource">enif_make_resource</seealso>.
      The term returned by <c>enif_make_resource</c>
      is totally opaque in nature. It can be stored and passed between processes
      on the same node, but the only real end usage is to pass it back as an argument to a NIF.
      The NIF can then call <seealso marker="#enif_get_resource">enif_get_resource</seealso>
      and get back a pointer to the memory block that is guaranteed to still be
      valid. A resource object will not be deallocated until the last handle term
      has been garbage collected by the VM and the resource has been
      released with <seealso marker="#enif_release_resource">enif_release_resource</seealso>
      (not necessarily in that order).</p>      
      <p>All resource objects are created as instances of some <em>resource type</em>.
      This makes resources from different modules to be distinguishable. 
      A resource type is created by calling
      <seealso marker="#enif_open_resource_type">enif_open_resource_type</seealso>
      when a library is loaded. Objects of that resource type can then later be allocated
      and <c>enif_get_resource</c> verifies that the resource is of the expected type.
      A resource type can have a user supplied destructor function that is
      automatically called when resources of that type are released (by either
      the garbage collector or <c>enif_release_resource</c>). Resource types
      are uniquely identified by a supplied name string and the name of the
      implementing module.</p>
      <marker id="enif_resource_example"/><p>Here is a template example of how to create and return a resource object.</p>
      <p/>
      <code type="none">
    ERL_NIF_TERM term;
    MyStruct* obj = enif_alloc_resource(my_resource_type, sizeof(MyStruct));

    /* initialize struct ... */

    term = enif_make_resource(env, obj);

    if (keep_a_reference_of_our_own) {
        /* store 'obj' in static variable, private data or other resource object */
    }
    else {
        enif_release_resource(obj);
        /* resource now only owned by "Erlang" */
    }
    return term;
    </code>
      <p>Note that once <c>enif_make_resource</c> creates the term to
      return to Erlang, the code can choose to either keep its own
      native pointer to the allocated struct and release it later, or
      release it immediately and rely solely on the garbage collector
      to eventually deallocate the resource object when it collects
      the term.</p> 
      <p>Another usage of resource objects is to create binary terms with
      user defined memory management.
      <seealso marker="#enif_make_resource_binary">enif_make_resource_binary</seealso>
      will create a binary term that is connected to a resource object. The
      destructor of the resource will be called when the binary is garbage
      collected, at which time the binary data can be released. An example of
      this can be a binary term consisting of data from a <c>mmap</c>'ed file.
      The destructor can then do <c>munmap</c> to release the memory
      region.</p>
      <p>Resource types support upgrade in runtime by allowing a loaded NIF
      library to takeover an already existing resource type and thereby
      "inherit" all existing objects of that type. The destructor of the new
      library will thereafter be called for the inherited objects and the
      library with the old destructor function can be safely unloaded. Existing
      resource objects, of a module that is upgraded, must either be deleted
      or taken over by the new NIF library. The unloading of a library will be
      postponed as long as there exist resource objects with a destructor
      function in the library.
      </p>
      </item>
      <tag>Threads and concurrency</tag>
      <item><p>A NIF is thread-safe without any explicit synchronization as
      long as it acts as a pure function and only reads the supplied
      arguments. As soon as you write towards a shared state either through
      static variables or <seealso marker="#enif_priv_data">enif_priv_data</seealso>
      you need to supply your own explicit synchronization. This includes terms
      in process independent environments that are shared between threads.
      Resource objects will also require synchronization if you treat them as
      mutable.</p>
      <p>The library initialization callbacks <c>load</c>, <c>reload</c> and
      <c>upgrade</c> are all thread-safe even for shared state data.</p>
      </item>

      <tag><marker id="version_management"/>Version Management</tag>
      <item><p>
      When a NIF library is built, information about NIF API version
      is compiled into the library. When a NIF library is loaded the
      runtime system verifies that the library is of a compatible version.
      <c>erl_nif.h</c> defines <c>ERL_NIF_MAJOR_VERSION</c>, and
      <c>ERL_NIF_MINOR_VERSION</c>. <c>ERL_NIF_MAJOR_VERSION</c> will be
      incremented when NIF library incompatible changes are made to the
      Erlang runtime system. Normally it will suffice to recompile the NIF
      library when the <c>ERL_NIF_MAJOR_VERSION</c> has changed, but it
      could, under rare circumstances, mean that NIF libraries have to
      be slightly modified. If so, this will of course be documented.
      <c>ERL_NIF_MINOR_VERSION</c> will be incremented when
      new features are added. The runtime system uses the minor version
      to determine what features to use.
      </p><p>
      The runtime system will normally refuse to load a NIF library if
      the major versions differ, or if the major versions are equal and
      the minor version used by the NIF library is greater than the one
      used by the runtime system. Old NIF libraries with lower major
      versions will however be allowed after a bump of the major version
      during a transition period of two major releases. Such old NIF
      libraries might however fail if deprecated features are used.
      </p></item>

      <tag>Long-running NIFs</tag>
      <item><p><marker id="dirty_nifs"/>Native functions
      <seealso marker="#lengthy_work">
      must normally run quickly</seealso>, as explained earlier in this document. They
      generally should execute for no more than a millisecond. But not all native functions
      can execute so quickly; for example, functions that encrypt large blocks of data or
      perform lengthy file system operations can often run for tens of seconds or more.</p>
      <p>If the functionality of a long-running NIF can be split so that its work can be
      achieved through a series of shorter NIF calls, the application can either make that series
      of NIF calls from the Erlang level, or it can call a NIF that first performs a chunk of the
      work, then invokes the <seealso marker="#enif_schedule_nif">enif_schedule_nif</seealso>
      function to schedule another NIF call to perform the next chunk. The final call scheduled
      in this manner can then return the overall result. Breaking up a long-running function in
      this manner enables the VM to regain control between calls to the NIFs, thereby avoiding
      degraded responsiveness, scheduler load balancing problems, and other strange behaviours.</p>
      <p>A NIF that cannot be split and cannot execute in a millisecond or less is called a "dirty NIF"
      because it performs work that the Erlang runtime cannot handle cleanly.
      <em>Note that the dirty NIF functionality described here is experimental</em> and that you have to
      enable support for dirty schedulers when building OTP in order to try the functionality out.
      Applications that make use of such functions must indicate to the runtime that the functions are
      dirty so they can be handled specially. To schedule a dirty NIF for execution, the
      appropriate flags value can be set for the NIF in its <seealso marker="#ErlNifFunc">ErlNifFunc</seealso>
      entry, or the application can call <seealso marker="#enif_schedule_nif">enif_schedule_nif</seealso>,
      passing to it a pointer to the dirty NIF to be executed and indicating with the <c>flags</c>
      argument whether it expects the operation to be CPU-bound or I/O-bound.</p>
      <note><p>Dirty NIF support is available only when the emulator is configured with dirty
      schedulers enabled. This feature is currently disabled by default. To determine whether
      the dirty NIF API is available, native code can check to see if the C preprocessor macro
      <c>ERL_NIF_DIRTY_SCHEDULER_SUPPORT</c> is defined. Also, if the Erlang runtime was built
      without threading support, dirty schedulers are disabled. To check at runtime for the presence
      of dirty scheduler threads, code can use the <seealso marker="#enif_system_info"><c>
      enif_system_info()</c></seealso> API function.</p></note>
      </item>
    </taglist>
  </section>
  <section>
    <title>INITIALIZATION</title>
    <taglist>
      <tag><marker id="ERL_NIF_INIT"/>ERL_NIF_INIT(MODULE, ErlNifFunc funcs[], load, reload, upgrade, unload)</tag>
      <item><p>This is the magic macro to initialize a NIF library. It
      should be evaluated in global file scope.</p>
      <p><c>MODULE</c> is the name of the Erlang module as an
      identifier without string quotations. It will be stringified by
      the macro.</p>
      <p><c>funcs</c> is a static array of function descriptors for
      all the implemented NIFs in this library.</p>
      <p><c>load</c>, <c>reload</c>, <c>upgrade</c> and <c>unload</c>
      are pointers to functions. One of <c>load</c>, <c>reload</c> or
      <c>upgrade</c> will be called to initialize the library.
      <c>unload</c> is called to release the library. They are all
      described individually below.</p>
      <p>If compiling a nif for static inclusion via --enable-static-nifs you
      have to define STATIC_ERLANG_NIF before the ERL_NIF_INIT declaration.</p>
      </item>

      <tag><marker id="load"/>int (*load)(ErlNifEnv* env, void** priv_data, ERL_NIF_TERM load_info)</tag>
       <item><p><c>load</c> is called when the NIF library is loaded
        and there is no previously loaded library for this module.</p>
        <p><c>*priv_data</c> can be set to point to some private data
           that the library needs in order to keep a state between NIF
           calls. <c>enif_priv_data</c> will return this pointer.
           <c>*priv_data</c> will be initialized to NULL when <c>load</c> is
           called.</p> 
        <p><c>load_info</c> is the second argument to <seealso
           marker="erlang#load_nif-2">erlang:load_nif/2</seealso>.</p>
        <p>The library will fail to load if <c>load</c> returns
           anything other than 0. <c>load</c> can be NULL in case no
           initialization is needed.</p> 
       </item>

      <tag><marker id="upgrade"/>int (*upgrade)(ErlNifEnv* env, void** priv_data, void** old_priv_data, ERL_NIF_TERM load_info)</tag>
       <item><p><c>upgrade</c> is called when the NIF library is loaded
        and there is old code of this module with a loaded NIF library.</p>
        <p>Works the same as <c>load</c>. The only difference is that
        <c>*old_priv_data</c> already contains the value set by the
         last call to <c>load</c> or <c>reload</c> for the old module
         code. <c>*priv_data</c> will be initialized to NULL when <c>upgrade</c>
         is called. It is allowed to write to both *priv_data and *old_priv_data.</p> 
        <p>The library will fail to load if <c>upgrade</c> returns
           anything other than 0 or if <c>upgrade</c> is NULL.</p>
      </item>

      <tag><marker id="unload"/>void (*unload)(ErlNifEnv* env, void* priv_data)</tag>
       <item><p><c>unload</c> is called when the module code that
       the NIF library belongs to is purged as old. New code
       of the same module may or may not exist. Note that <c>unload</c> is not
       called for a replaced library as a consequence of <c>reload</c>.</p>
      </item>

      <tag><marker id="reload"/>int (*reload)(ErlNifEnv* env, void** priv_data, ERL_NIF_TERM load_info)</tag>
     <note><p>The reload mechanism is <em>deprecated</em>. It was only intended
     as a development feature. Do not use it as an upgrade method for
     live production systems. It might be removed in future releases. Be sure
     to pass <c>reload</c> as <c>NULL</c> to <seealso marker="#ERL_NIF_INIT">ERL_NIF_INIT</seealso>
     to disable it when not used.</p>
     </note>
       <item><p><c>reload</c> is called when the NIF library is loaded
        and there is already a previously loaded library for this
        module code.</p>
        <p>Works the same as <c>load</c>. The only difference is that
        <c>*priv_data</c> already contains the value set by the
        previous call to <c>load</c> or <c>reload</c>.</p>
        <p>The library will fail to load if <c>reload</c> returns
           anything other than 0 or if <c>reload</c> is NULL.</p> 
      </item>

    </taglist>
  </section>

  <section>
    <title>DATA TYPES</title>

    <taglist>
      <tag><marker id="ERL_NIF_TERM"/>ERL_NIF_TERM</tag>
       <item>
        <p>Variables of type <c>ERL_NIF_TERM</c> can refer to any Erlang term.
        This is an opaque type and values of it can only by used either as
        arguments to API functions or as return values from NIFs. All
        <c>ERL_NIF_TERM</c>'s belong to an environment
        (<seealso marker="#ErlNifEnv">ErlNifEnv</seealso>). A term can not be
        destructed individually, it is valid until its environment is destructed.</p>
      </item>
     <tag><marker id="ErlNifEnv"/>ErlNifEnv</tag>
      <item>
        <p><c>ErlNifEnv</c> represents an environment that can host Erlang terms.
        All terms in an environment are valid as long as the environment is valid.
        <c>ErlNifEnv</c> is an opaque type and pointers to it can only be passed
        on to API functions. There are two types of environments; process
        bound and process independent.</p>
        <p>A <em>process bound environment</em> is passed as the first argument to all NIFs.
        All function arguments passed to a NIF will belong to that environment.
        The return value from a NIF must also be a term belonging to the same
        environment.
        In addition a process bound environment contains transient information
        about the calling Erlang process. The environment is only valid in the 
        thread where it was supplied as argument until the NIF returns. It is
        thus useless and dangerous to store pointers to process bound
        environments between NIF calls. </p>
        <p>A <em>process independent environment</em> is created by calling
        <seealso marker="#enif_alloc_env">enif_alloc_env</seealso>. It can be
        used to store terms between NIF calls and to send terms with
        <seealso marker="#enif_send">enif_send</seealso>. A process
        independent environment with all its terms is valid until you explicitly
        invalidates it with <seealso marker="#enif_free_env">enif_free_env</seealso>
        or <c>enif_send</c>.</p>
        <p>All contained terms of a list/tuple/map must belong to the same
	environment as the list/tuple/map itself. Terms can be copied between
	environments with
        <seealso marker="#enif_make_copy">enif_make_copy</seealso>.</p>
      </item>
    <tag><marker id="ErlNifFunc"/>ErlNifFunc</tag>
     <item>
      <p/>
      <code type="none">
typedef struct {
    const char* <em>name</em>;
    unsigned <em>arity</em>;
    ERL_NIF_TERM (*<em>fptr</em>)(ErlNifEnv* env, int argc, const ERL_NIF_TERM argv[]);
    unsigned flags;
} ErlNifFunc;
</code>
        <p>Describes a NIF by its name, arity and implementation.
        <c>fptr</c> is a pointer to the function that implements the
        NIF. The argument <c>argv</c> of a NIF will contain the
        function arguments passed to the NIF and <c>argc</c> is the
        length of the array, i.e. the function arity. <c>argv[N-1]</c>
        will thus denote the Nth argument to the NIF. Note that the
        <c>argc</c> argument allows for the same C function to
        implement several Erlang functions with different arity (but
        same name probably). For a regular NIF, <c>flags</c> is 0 (and
        so its value can be omitted for statically initialized <c>ErlNifFunc</c>
        instances), or it can be used to indicate that the NIF is a <seealso
        marker="#dirty_nifs">dirty NIF</seealso> that should be executed
        on a dirty scheduler thread (<em>note that the dirty NIF functionality
        described here is experimental</em> and that you have to enable
        support for dirty schedulers when building OTP in order to try the
        functionality out). If the dirty NIF is expected to be
        CPU-bound, its <c>flags</c> field should be set to
        <c>ERL_NIF_DIRTY_JOB_CPU_BOUND</c>, or for I/O-bound jobs,
        <c>ERL_NIF_DIRTY_JOB_IO_BOUND</c>.</p>
      </item>
    <tag><marker id="ErlNifBinary"/>ErlNifBinary</tag>
     <item>
      <p/>
      <code type="none">
typedef struct {
    unsigned <em>size</em>;
    unsigned char* <em>data</em>;
} ErlNifBinary;
</code>
        <p><c>ErlNifBinary</c> contains transient information about an
          inspected binary term. <c>data</c> is a pointer to a buffer
          of <c>size</c> bytes with the raw content of the binary.</p>
          <p>Note that <c>ErlNifBinary</c> is a semi-opaque type and you are
          only allowed to read fields <c>size</c> and <c>data</c>.</p>
      </item>
      <tag><marker id="ErlNifPid"/>ErlNifPid</tag>
       <item>
          <p><c>ErlNifPid</c> is a process identifier (pid). In contrast to
          pid terms (instances of <c>ERL_NIF_TERM</c>), <c>ErlNifPid</c>'s are self
          contained and not bound to any
          <seealso marker="#ErlNifEnv">environment</seealso>. <c>ErlNifPid</c>
          is an opaque type.</p>
        </item>

      <tag><marker id="ErlNifResourceType"/>ErlNifResourceType</tag>
       <item>
          <p>Each instance of <c>ErlNifResourceType</c> represent a class of
          memory managed resource objects that can be garbage collected.
          Each resource type has a unique name and a destructor function that
          is called when objects of its type are released.</p>
        </item>
        <tag><marker id="ErlNifResourceDtor"/>ErlNifResourceDtor</tag>
         <item>
           <p/>
           <code type="none">
typedef void ErlNifResourceDtor(ErlNifEnv* env, void* obj);
</code>
            <p>The function prototype of a resource destructor function.
            A destructor function is not allowed to call any term-making functions.</p>
          </item>
          <tag><marker id="ErlNifCharEncoding"/>ErlNifCharEncoding</tag>
           <item>
             <p/>
             <code type="none">
typedef enum {
    ERL_NIF_LATIN1
}ErlNifCharEncoding;
</code>
              <p>The character encoding used in strings and atoms. The only
              supported encoding is currently <c>ERL_NIF_LATIN1</c> for
              iso-latin-1 (8-bit ascii).</p>
            </item>
            <tag><marker id="ErlNifSysInfo"/>ErlNifSysInfo</tag>
             <item>
                <p>Used by <seealso marker="#enif_system_info">enif_system_info</seealso>
                to return information about the runtime system. Contains currently
                the exact same content as <seealso marker="erl_driver#ErlDrvSysInfo">ErlDrvSysInfo</seealso>.</p>
              </item>
              <tag><marker id="ErlNifSInt64"/>ErlNifSInt64</tag>
               <item><p>A native signed 64-bit integer type.</p></item>
              <tag><marker id="ErlNifUInt64"/>ErlNifUInt64</tag>
               <item><p>A native unsigned 64-bit integer type.</p></item>

    </taglist>
  </section>

  <funcs>
    <func><name><ret>void *</ret><nametext>enif_alloc(size_t size)</nametext></name>
      <fsummary>Allocate dynamic memory</fsummary>
      <desc><p>Allocate memory of <c>size</c> bytes. Return NULL if allocation failed.</p></desc>
    </func>
    <func><name><ret>int</ret><nametext>enif_alloc_binary(size_t size, ErlNifBinary* bin)</nametext></name>
      <fsummary>Create a new binary</fsummary>
      <desc><p>Allocate a new binary of size <c>size</c>
      bytes. Initialize the structure pointed to by <c>bin</c> to
      refer to the allocated binary. The binary must either be released by 
      <seealso marker="#enif_release_binary">enif_release_binary</seealso> 
      or ownership transferred to an Erlang term with 
      <seealso marker="#enif_make_binary">enif_make_binary</seealso>. 
      An allocated (and owned) <c>ErlNifBinary</c> can be kept between NIF
      calls.</p>
        <p>Return true on success or false if allocation failed.</p>
      </desc>
    </func>
    <func><name><ret>ErlNifEnv *</ret><nametext>enif_alloc_env()</nametext></name>
      <fsummary>Create a new environment</fsummary>
      <desc><p>Allocate a new process independent environment. The environment can
      be used to hold terms that is not bound to any process. Such terms can
      later be copied to a process environment with
      <seealso marker="#enif_make_copy">enif_make_copy</seealso>
      or be sent to a process as a message with <seealso marker="#enif_send">enif_send</seealso>.</p>
      <p>Return pointer to the new environment.</p>
      </desc>
    </func>
    <func><name><ret>void *</ret><nametext>enif_alloc_resource(ErlNifResourceType* type, unsigned size)</nametext></name>
      <fsummary>Allocate a memory managed resource object</fsummary>
      <desc><p>Allocate a memory managed resource object of type <c>type</c> and size <c>size</c> bytes.</p></desc>
    </func>
    <func><name><ret>void</ret><nametext>enif_clear_env(ErlNifEnv* env)</nametext></name>
      <fsummary>Clear an environment for reuse</fsummary>
      <desc><p>Free all terms in an environment and clear it for reuse. The environment must
      have been allocated with <seealso marker="#enif_alloc_env">enif_alloc_env</seealso>.
      </p></desc>
    </func>
    <func><name><ret>int</ret><nametext>enif_compare(ERL_NIF_TERM lhs, ERL_NIF_TERM rhs)</nametext></name>
      <fsummary>Compare two terms</fsummary>
      <desc><p>Return an integer less than, equal to, or greater than
      zero if <c>lhs</c> is found, respectively, to be less than,
      equal, or greater than <c>rhs</c>. Corresponds to the Erlang
      operators <c>==</c>, <c>/=</c>, <c>=&lt;</c>, <c>&lt;</c>,
      <c>&gt;=</c> and <c>&gt;</c> (but <em>not</em> <c>=:=</c> or <c>=/=</c>).</p></desc>
    </func>
    <func><name><ret>void</ret><nametext>enif_cond_broadcast(ErlNifCond *cnd)</nametext></name>
    <fsummary></fsummary>
    <desc><p>Same as <seealso marker="erl_driver#erl_drv_cond_broadcast">erl_drv_cond_broadcast</seealso>.
          </p></desc>
    </func>
    <func><name><ret>ErlNifCond *</ret><nametext>enif_cond_create(char *name)</nametext></name>
    <fsummary></fsummary>
    <desc><p>Same as <seealso marker="erl_driver#erl_drv_cond_create">erl_drv_cond_create</seealso>.
          </p></desc>
    </func>
    <func><name><ret>void</ret><nametext>enif_cond_destroy(ErlNifCond *cnd)</nametext></name>
    <fsummary></fsummary>
    <desc><p>Same as <seealso marker="erl_driver#erl_drv_cond_destroy">erl_drv_cond_destroy</seealso>.
          </p></desc>
    </func>
    <func><name><ret>void</ret><nametext>enif_cond_signal(ErlNifCond *cnd)</nametext></name>
    <fsummary></fsummary>
    <desc><p>Same as <seealso marker="erl_driver#erl_drv_cond_signal">erl_drv_cond_signal</seealso>.
          </p></desc>
    </func>
    <func><name><ret>void</ret><nametext>enif_cond_wait(ErlNifCond *cnd, ErlNifMutex *mtx)</nametext></name>
    <fsummary></fsummary>
    <desc><p>Same as <seealso marker="erl_driver#erl_drv_cond_wait">erl_drv_cond_wait</seealso>.
          </p></desc>
    </func>
    <func><name><ret>int</ret><nametext>enif_consume_timeslice(ErlNifEnv *env, int percent)</nametext></name>
    <fsummary></fsummary>
    <desc><p>Give the runtime system a hint about how much CPU time the current NIF call has consumed
    since last hint, or since the start of the NIF if no previous hint has been given.
    The time is given as a <c>percent</c> of the timeslice that a process is allowed to execute Erlang
    code until it may be suspended to give time for other runnable processes.
    The scheduling timeslice is not an exact entity, but can usually be
    approximated to about 1 millisecond.</p>
    <p>Note that it is up to the runtime system to determine if and how to use this information.
    Implementations on some platforms may use other means in order to determine consumed
    CPU time. Lengthy NIFs should regardless of this frequently call <c>enif_consume_timeslice</c>
    in order to determine if it is allowed to continue execution or not.</p>

    <p>Returns 1 if the timeslice is exhausted, or 0 otherwise. If 1 is returned the NIF should return
    as soon as possible in order for the process to yield.</p>
    <p>Argument <c>percent</c> must be an integer between 1 and 100. This function
    must only be called from a NIF-calling thread and argument <c>env</c> must be
    the environment of the calling process.</p>
    <p>This function is provided to better support co-operative scheduling, improve system responsiveness,
    and make it easier to prevent misbehaviors of the VM due to a NIF monopolizing a scheduler thread.
    It can be used to divide <seealso marker="#lengthy_work">length work</seealso> into
    a number of repeated NIF-calls without the need to create threads.
    See also the <seealso marker="#WARNING">warning</seealso> text at the beginning of this document.</p>
    </desc>
    </func>
    <func><name><ret>int</ret><nametext>enif_equal_tids(ErlNifTid tid1, ErlNifTid tid2)</nametext></name>
    <fsummary></fsummary>
    <desc><p>Same as <seealso marker="erl_driver#erl_drv_equal_tids">erl_drv_equal_tids</seealso>.
          </p></desc>
    </func>
    <func><name><ret>void</ret><nametext>enif_free(void* ptr)</nametext></name>
      <fsummary>Free dynamic memory</fsummary>
      <desc><p>Free memory allocated by <c>enif_alloc</c>.</p></desc>
    </func>
    <func><name><ret>void</ret><nametext>enif_free_env(ErlNifEnv* env)</nametext></name>
      <fsummary>Free an environment allocated with enif_alloc_env</fsummary>
      <desc><p>Free an environment allocated with <seealso marker="#enif_alloc_env">enif_alloc_env</seealso>.
      All terms created in the environment will be freed as well.</p></desc>
    </func>
    <func><name><ret>int</ret><nametext>enif_get_atom(ErlNifEnv* env, ERL_NIF_TERM term, char* buf, unsigned size, ErlNifCharEncoding encode)</nametext></name>
      <fsummary>Get the text representation of an atom term</fsummary>
      <desc><p>Write a null-terminated string, in the buffer pointed to by
              <c>buf</c> of size <c>size</c>, consisting of the string 
              representation of the atom <c>term</c> with encoding
              <seealso marker="#ErlNifCharEncoding">encode</seealso>. Return
              the number of bytes written (including terminating null character) or 0 if
              <c>term</c> is not an atom with maximum length of 
              <c>size-1</c>.</p></desc>
    </func>
    <func><name><ret>int</ret><nametext>enif_get_atom_length(ErlNifEnv* env, ERL_NIF_TERM term, unsigned* len, ErlNifCharEncoding encode)</nametext></name>
      <fsummary>Get the length of atom <c>term</c></fsummary>
      <desc><p>Set <c>*len</c> to the length (number of bytes excluding
      terminating null character) of the atom <c>term</c> with encoding
      <c>encode</c>. Return true on success or false if <c>term</c> is not an
      atom.</p></desc>
    </func>
    <func><name><ret>int</ret><nametext>enif_get_double(ErlNifEnv* env, ERL_NIF_TERM term, double* dp)</nametext></name>
      <fsummary>Read a floating-point number term</fsummary>
      <desc><p>Set <c>*dp</c> to the floating point value of
      <c>term</c>. Return true on success or false if <c>term</c> is not a float.</p></desc>
    </func>
    <func><name><ret>int</ret><nametext>enif_get_int(ErlNifEnv* env, ERL_NIF_TERM term, int* ip)</nametext></name>
      <fsummary>Read an integer term</fsummary>
      <desc><p>Set <c>*ip</c> to the integer value of
      <c>term</c>. Return true on success or false if <c>term</c> is not an
      integer or is outside the bounds of type <c>int</c>.</p></desc>
    </func>
    <func><name><ret>int</ret><nametext>enif_get_int64(ErlNifEnv* env, ERL_NIF_TERM term, ErlNifSInt64* ip)</nametext></name>
      <fsummary>Read a 64-bit integer term</fsummary>
      <desc><p>Set <c>*ip</c> to the integer value of
      <c>term</c>. Return true on success or false if <c>term</c> is not an
      integer or is outside the bounds of a signed 64-bit integer.</p></desc>
    </func>
    <func><name><ret>int</ret><nametext>enif_get_local_pid(ErlNifEnv* env, ERL_NIF_TERM term, ErlNifPid* pid)</nametext></name>
    <fsummary>Read an local pid term</fsummary>
    <desc><p>If <c>term</c> is the pid of a node local process, initialize the
    pid variable <c>*pid</c> from it and return true. Otherwise return false.
    No check if the process is alive is done.</p></desc>
    </func>
    <func><name><ret>int</ret><nametext>enif_get_list_cell(ErlNifEnv* env, ERL_NIF_TERM list, ERL_NIF_TERM* head, ERL_NIF_TERM* tail)</nametext></name>
      <fsummary>Get head and tail from a list</fsummary>
      <desc><p>Set <c>*head</c> and <c>*tail</c> from
      <c>list</c> and return true, or return false if <c>list</c> is not a
      non-empty list.</p></desc>
    </func>
    <func><name><ret>int</ret><nametext>enif_get_list_length(ErlNifEnv* env, ERL_NIF_TERM term, unsigned* len)</nametext></name>
      <fsummary>Get the length of list <c>term</c></fsummary>
      <desc><p>Set <c>*len</c> to the length of list <c>term</c> and return true,
      or return false if <c>term</c> is not a list.</p></desc>
    </func>
    <func><name><ret>int</ret><nametext>enif_get_long(ErlNifEnv* env, ERL_NIF_TERM term, long int* ip)</nametext></name>
      <fsummary>Read an long integer term</fsummary>
      <desc><p>Set <c>*ip</c> to the long integer value of <c>term</c> and
      return true, or return false if <c>term</c> is not an integer or is
      outside the bounds of type <c>long int</c>.</p></desc>
    </func>
    <func><name><ret>int</ret><nametext>enif_get_map_size(ErlNifEnv* env, ERL_NIF_TERM term, size_t *size)</nametext></name>
      <fsummary>Read the size of a map term</fsummary>
      <desc><p>Set <c>*size</c> to the number of key-value pairs in the map <c>term</c> and
      return true, or return false if <c>term</c> is not a map.</p></desc>
    </func>
    <func><name><ret>int</ret><nametext>enif_get_map_value(ErlNifEnv* env, ERL_NIF_TERM map, ERL_NIF_TERM key, ERL_NIF_TERM* value)</nametext></name>
     <fsummary>Get the value of a key in a map</fsummary>
      <desc><p>Set <c>*value</c> to the value associated with <c>key</c> in the
      map <c>map</c> and return true. Return false if <c>map</c> is not a map
      or if <c>map</c> does not contain <c>key</c>.</p></desc>
    </func>
   <func><name><ret>int</ret><nametext>enif_get_resource(ErlNifEnv* env, ERL_NIF_TERM term, ErlNifResourceType* type, void** objp)</nametext></name>
      <fsummary>Get the pointer to a resource object</fsummary>
      <desc><p>Set <c>*objp</c> to point to the resource object referred to by <c>term</c>.</p>
      <p>Return true on success or false if <c>term</c> is not a handle to a resource object
      of type <c>type</c>.</p></desc>
    </func>
    <func><name><ret>int</ret><nametext>enif_get_string(ErlNifEnv* env, 
                                ERL_NIF_TERM list, char* buf, unsigned size,
                                ErlNifCharEncoding encode)</nametext></name>
      <fsummary>Get a C-string from a list</fsummary>
      <desc><p>Write a null-terminated string, in the buffer pointed to by
              <c>buf</c> with size <c>size</c>, consisting of the characters
              in the string <c>list</c>. The characters are written using encoding
              <seealso marker="#ErlNifCharEncoding">encode</seealso>.
              Return the number of bytes written (including terminating null
              character), or <c>-size</c> if the string was truncated due to
              buffer space, or 0 if <c>list</c> is not a string that can be
              encoded with <c>encode</c> or if <c>size</c> was less than 1.              
              The written string is always null-terminated unless buffer
              <c>size</c> is less than 1.</p></desc>
    </func>
    <func><name><ret>int</ret><nametext>enif_get_tuple(ErlNifEnv* env, ERL_NIF_TERM term, int* arity, const ERL_NIF_TERM** array)</nametext></name>
      <fsummary>Inspect the elements of a tuple</fsummary>
      <desc><p>If <c>term</c> is a tuple, set <c>*array</c> to point
      to an array containing the elements of the tuple and set
      <c>*arity</c> to the number of elements. Note that the array
      is read-only and <c>(*array)[N-1]</c> will be the Nth element of
      the tuple. <c>*array</c> is undefined if the arity of the tuple
      is zero.</p><p>Return true on success or false if <c>term</c> is not a
      tuple.</p></desc>
    </func>
    <func><name><ret>int</ret><nametext>enif_get_uint(ErlNifEnv* env, ERL_NIF_TERM term, unsigned int* ip)</nametext></name>
      <fsummary>Read an unsigned integer term</fsummary>
      <desc><p>Set <c>*ip</c> to the unsigned integer value of <c>term</c> and
      return true, or return false if <c>term</c> is not an unsigned integer or
      is outside the bounds of type <c>unsigned int</c>.</p></desc>
    </func>
    <func><name><ret>int</ret><nametext>enif_get_uint64(ErlNifEnv* env, ERL_NIF_TERM term, ErlNifUInt64* ip)</nametext></name>
      <fsummary>Read an unsigned 64-bit integer term</fsummary>
      <desc><p>Set <c>*ip</c> to the unsigned integer value of <c>term</c> and
      return true, or return false if <c>term</c> is not an unsigned integer or
      is outside the bounds of an unsigned 64-bit integer.</p></desc>
    </func>
    <func><name><ret>int</ret><nametext>enif_get_ulong(ErlNifEnv* env, ERL_NIF_TERM term, unsigned long* ip)</nametext></name>
      <fsummary>Read an unsigned integer term</fsummary>
      <desc><p>Set <c>*ip</c> to the unsigned long integer value of <c>term</c>
      and return true, or return false if <c>term</c> is not an unsigned integer or is
      outside the bounds of type <c>unsigned long</c>.</p></desc>
    </func>
<<<<<<< HEAD
    <func><name><ret>int</ret><nametext>enif_has_pending_exception(ErlNifEnv* env)</nametext></name>
      <fsummary>Check if an exception has been raised</fsummary>
=======
    <func><name><ret>int</ret><nametext>enif_has_pending_exception(ErlNifEnv* env, ERL_NIF_TERM* reason)</nametext></name>
      <fsummary>Check if an exception has been raised.</fsummary>
>>>>>>> 17735c9f
      <desc><p>Return true if a pending exception is associated
      with the environment <c>env</c>. If <c>reason</c> is a null pointer, ignore it.
      Otherwise, if there's a pending exception associated with <c>env</c>, set the ERL_NIF_TERM
      to which <c>reason</c> points to the value of the exception's term. For example, if
      <seealso marker="#enif_make_badarg">enif_make_badarg</seealso> is called to set a
      pending <c>badarg</c> exception, a subsequent call to <c>enif_has_pending_exception(env, &amp;reason)</c>
      will set <c>reason</c> to the atom <c>badarg</c>, then return true.</p>
      <p>See also: <seealso marker="#enif_make_badarg">enif_make_badarg</seealso>
      and <seealso marker="#enif_raise_exception">enif_raise_exception</seealso>.</p>
      </desc>
    </func>
    <func><name><ret>int</ret><nametext>enif_inspect_binary(ErlNifEnv* env, ERL_NIF_TERM bin_term, ErlNifBinary* bin)</nametext></name>
      <fsummary>Inspect the content of a binary</fsummary>
      <desc><p>Initialize the structure pointed to by <c>bin</c> with 
              information about the binary term
      <c>bin_term</c>. Return true on success or false if <c>bin_term</c> is not a binary.</p></desc> 
    </func>
    <func><name><ret>int</ret><nametext>enif_inspect_iolist_as_binary(ErlNifEnv* 
                                env, ERL_NIF_TERM term, ErlNifBinary* bin)
                              </nametext></name>
      <fsummary>Inspect the content of an iolist</fsummary>
      <desc><p>Initialize the structure pointed to by <c>bin</c> with one
      continuous buffer with the same byte content as <c>iolist</c>. As with 
      inspect_binary, the data pointed to by <c>bin</c> is transient and does 
      not need to be released. Return true on success or false if <c>iolist</c> is not an
      iolist.</p>
      </desc> 
    </func>
    <func><name><ret>int</ret><nametext>enif_is_atom(ErlNifEnv* env, ERL_NIF_TERM term)</nametext></name>
      <fsummary>Determine if a term is an atom</fsummary>
      <desc><p>Return true if <c>term</c> is an atom.</p></desc>
    </func>
    <func><name><ret>int</ret><nametext>enif_is_binary(ErlNifEnv* env, ERL_NIF_TERM term)</nametext></name>
      <fsummary>Determine if a term is a binary</fsummary>
      <desc><p>Return true if <c>term</c> is a binary</p></desc>
    </func>
    <func><name><ret>int</ret><nametext>enif_is_empty_list(ErlNifEnv* env, ERL_NIF_TERM term)</nametext></name>
      <fsummary>Determine if a term is an empty list</fsummary>
      <desc><p>Return true if <c>term</c> is an empty list.</p></desc>
    </func>
    <marker id="enif_is_exception"/><func><name><ret>int</ret><nametext>enif_is_exception(ErlNifEnv* env, ERL_NIF_TERM term)</nametext></name>
      <fsummary>Determine if a term is an exception</fsummary>
      <desc><p>Return true if <c>term</c> is an exception.</p></desc>
    </func>
    <func><name><ret>int</ret><nametext>enif_is_map(ErlNifEnv* env, ERL_NIF_TERM term)</nametext></name>
      <fsummary>Determine if a term is a map</fsummary>
      <desc><p>Return true if <c>term</c> is a map, false otherwise.</p></desc>
    </func>
    <func><name><ret>int</ret><nametext>enif_is_number(ErlNifEnv* env, ERL_NIF_TERM term)</nametext></name>
      <fsummary>Determine if a term is a number (integer or float)</fsummary>
      <desc><p>Return true if <c>term</c> is a number.</p></desc>
    </func>
    <func><name><ret>int</ret><nametext>enif_is_fun(ErlNifEnv* env, ERL_NIF_TERM term)</nametext></name>
      <fsummary>Determine if a term is a fun</fsummary>
      <desc><p>Return true if <c>term</c> is a fun.</p></desc>
    </func>
    <func><name><ret>int</ret><nametext>enif_is_identical(ERL_NIF_TERM lhs, ERL_NIF_TERM rhs)</nametext></name>
      <fsummary>Erlang operator =:=</fsummary>
      <desc><p>Return true if the two terms are identical. Corresponds to the
      Erlang operators <c>=:=</c> and
      <c>=/=</c>.</p></desc> 
    </func>
    <func><name><ret>int</ret><nametext>enif_is_on_dirty_scheduler(ErlNifEnv* env)</nametext></name>
      <fsummary>Check to see if executing on a dirty scheduler thread</fsummary>
      <desc>
          <p>Check to see if the current NIF is executing on a dirty scheduler thread. If the
          emulator is built with threading support, calling <c>enif_is_on_dirty_scheduler</c>
          from within a dirty NIF returns true. It returns false when the calling NIF is a regular
          NIF running on a normal scheduler thread, or when the emulator is built without threading
          support.</p>
          <note><p>This function is available only when the emulator is configured with dirty
          schedulers enabled. This feature is currently disabled by default. To determine whether
          the dirty NIF API is available, native code can check to see if the C preprocessor macro
          <c>ERL_NIF_DIRTY_SCHEDULER_SUPPORT</c> is defined.</p></note>
      </desc>
    </func>
    <func><name><ret>int</ret><nametext>enif_is_pid(ErlNifEnv* env, ERL_NIF_TERM term)</nametext></name>
      <fsummary>Determine if a term is a pid</fsummary>
      <desc><p>Return true if <c>term</c> is a pid.</p></desc>
    </func>
    <func><name><ret>int</ret><nametext>enif_is_port(ErlNifEnv* env, ERL_NIF_TERM term)</nametext></name>
      <fsummary>Determine if a term is a port</fsummary>
      <desc><p>Return true if <c>term</c> is a port.</p></desc>
    </func>
    <func><name><ret>int</ret><nametext>enif_is_ref(ErlNifEnv* env, ERL_NIF_TERM term)</nametext></name>
      <fsummary>Determine if a term is a reference</fsummary>
      <desc><p>Return true if <c>term</c> is a reference.</p></desc>
    </func>
    <func><name><ret>int</ret><nametext>enif_is_tuple(ErlNifEnv* env, ERL_NIF_TERM term)</nametext></name>
      <fsummary>Determine if a term is a tuple</fsummary>
      <desc><p>Return true if <c>term</c> is a tuple.</p></desc>
    </func>
    <func><name><ret>int</ret><nametext>enif_is_list(ErlNifEnv* env, ERL_NIF_TERM term)</nametext></name>
      <fsummary>Determine if a term is a list</fsummary>
      <desc><p>Return true if <c>term</c> is a list.</p></desc>
    </func>
    <func><name><ret>int</ret><nametext>enif_keep_resource(void* obj)</nametext></name>
      <fsummary>Add a reference to a resource object</fsummary>
      <desc><p>Add a reference to resource object <c>obj</c> obtained from
      <seealso marker="#enif_alloc_resource">enif_alloc_resource</seealso>.
      Each call to <c>enif_keep_resource</c> for an object must be balanced by
      a call to <seealso marker="#enif_release_resource">enif_release_resource</seealso>
      before the object will be destructed.</p></desc>
    </func>
    <func><name><ret>ERL_NIF_TERM</ret><nametext>enif_make_atom(ErlNifEnv* env, const char* name)</nametext></name>
      <fsummary>Create an atom term</fsummary>
      <desc><p>Create an atom term from the null-terminated C-string <c>name</c>
      with iso-latin-1 encoding. If the length of <c>name</c> exceeds the maximum length
      allowed for an atom (255 characters), <c>enif_make_atom</c> invokes
      <seealso marker="#enif_make_badarg">enif_make_badarg</seealso>.
      </p></desc>
    </func>
    <func><name><ret>ERL_NIF_TERM</ret><nametext>enif_make_atom_len(ErlNifEnv* env, const char* name, size_t len)</nametext></name>
      <fsummary>Create an atom term</fsummary>
      <desc><p>Create an atom term from the string <c>name</c> with length <c>len</c>.
      Null-characters are treated as any other characters. If <c>len</c> is greater than the maximum length
      allowed for an atom (255 characters), <c>enif_make_atom</c> invokes
      <seealso marker="#enif_make_badarg">enif_make_badarg</seealso>.
      </p></desc>
    </func>
    <func><name><ret>ERL_NIF_TERM</ret><nametext>enif_make_badarg(ErlNifEnv* env)</nametext></name>
      <fsummary>Make a badarg exception</fsummary>
      <desc><p>Make a badarg exception to be returned from a NIF, and associate
      it with the environment <c>env</c>. Once a NIF or any function
      it calls invokes <c>enif_make_badarg</c>, the runtime ensures that a
      <c>badarg</c> exception is raised when the NIF returns, even if the NIF
      attempts to return a non-exception term instead.
      The return value from <c>enif_make_badarg</c> may be used only as the
      return value from the NIF that invoked it (directly or indirectly)
      or be passed to
      <seealso marker="#enif_is_exception">enif_is_exception</seealso>, but
      not to any other NIF API function.</p>
      <p>See also: <seealso marker="#enif_has_pending_exception">enif_has_pending_exception</seealso>
      and <seealso marker="#enif_raise_exception">enif_raise_exception</seealso>
      </p>
      <note><p>In earlier versions (older than erts-7.0, OTP 18) the return value
      from <c>enif_make_badarg</c> had to be returned from the NIF. This
      requirement is now lifted as the return value from the NIF is ignored
      if <c>enif_make_badarg</c> has been invoked.</p></note></desc>
    </func>
    <func><name><ret>ERL_NIF_TERM</ret><nametext>enif_make_binary(ErlNifEnv* env, ErlNifBinary* bin)</nametext></name>
      <fsummary>Make a binary term</fsummary>
      <desc><p>Make a binary term from <c>bin</c>. Any ownership of 
              the binary data will be transferred to the created term and
              <c>bin</c> should be considered read-only for the rest of the NIF
              call and then as released.</p></desc>
    </func>
    <func><name><ret>ERL_NIF_TERM</ret><nametext>enif_make_copy(ErlNifEnv* dst_env, ERL_NIF_TERM src_term)</nametext></name>
      <fsummary>Make a copy of a term</fsummary>
      <desc><p>Make a copy of term <c>src_term</c>. The copy will be created in
      environment <c>dst_env</c>. The source term may be located in any
      environment.</p></desc>        
    </func>
    <func><name><ret>ERL_NIF_TERM</ret><nametext>enif_make_double(ErlNifEnv* env, double d)</nametext></name>
      <fsummary>Create a floating-point term</fsummary>
      <desc><p>Create a floating-point term from a <c>double</c>. If the <c>double</c> argument is
      not finite or is NaN, <c>enif_make_double</c> invokes
      <seealso marker="#enif_make_badarg">enif_make_badarg</seealso>.
      </p></desc>
    </func>
    <func><name><ret>int</ret><nametext>enif_make_existing_atom(ErlNifEnv* env, const char* name, ERL_NIF_TERM* atom, ErlNifCharEncoding encode)</nametext></name>
      <fsummary>Create an existing atom term</fsummary>
      <desc><p>Try to create the term of an already existing atom from
      the null-terminated C-string <c>name</c> with encoding
      <seealso marker="#ErlNifCharEncoding">encode</seealso>. If the atom
      already exists store the term in <c>*atom</c> and return true, otherwise
      return false. If the length of <c>name</c> exceeds the maximum length
      allowed for an atom (255 characters), <c>enif_make_existing_atom</c>
      returns false.</p></desc>
    </func>
    <func><name><ret>int</ret><nametext>enif_make_existing_atom_len(ErlNifEnv* env, const char* name, size_t len, ERL_NIF_TERM* atom, ErlNifCharEncoding encoding)</nametext></name>
      <fsummary>Create an existing atom term</fsummary>
      <desc><p>Try to create the term of an already existing atom from the
      string <c>name</c> with length <c>len</c> and encoding
      <seealso marker="#ErlNifCharEncoding">encode</seealso>. Null-characters
      are treated as any other characters. If the atom already exists store the term
      in <c>*atom</c> and return true, otherwise return false. If <c>len</c> is greater
      than the maximum length allowed for an atom (255 characters),
      <c>enif_make_existing_atom_len</c> returns false.</p></desc>
    </func>
    <func><name><ret>ERL_NIF_TERM</ret><nametext>enif_make_int(ErlNifEnv* env, int i)</nametext></name>
      <fsummary>Create an integer term</fsummary>
      <desc><p>Create an integer term.</p></desc>
    </func>
    <func><name><ret>ERL_NIF_TERM</ret><nametext>enif_make_int64(ErlNifEnv* env, ErlNifSInt64 i)</nametext></name>
      <fsummary>Create an integer term</fsummary>
      <desc><p>Create an integer term from a signed 64-bit integer.</p></desc>
    </func>
    <func><name><ret>ERL_NIF_TERM</ret><nametext>enif_make_list(ErlNifEnv* env, unsigned cnt, ...)</nametext></name>
      <fsummary>Create a list term</fsummary>
      <desc><p>Create an ordinary list term of length <c>cnt</c>. Expects
      <c>cnt</c> number of arguments (after <c>cnt</c>) of type ERL_NIF_TERM as the
      elements of the list. An empty list is returned if <c>cnt</c> is 0.</p></desc>
    </func>
    <func><name><ret>ERL_NIF_TERM</ret><nametext>enif_make_list1(ErlNifEnv* env, ERL_NIF_TERM e1)</nametext></name>
    <name><ret>ERL_NIF_TERM</ret><nametext>enif_make_list2(ErlNifEnv* env, ERL_NIF_TERM e1, ERL_NIF_TERM e2)</nametext></name>
    <name><ret>ERL_NIF_TERM</ret><nametext>enif_make_list3(ErlNifEnv* env, ERL_NIF_TERM e1, ERL_NIF_TERM e2, ERL_NIF_TERM e3)</nametext></name>
    <name><ret>ERL_NIF_TERM</ret><nametext>enif_make_list4(ErlNifEnv* env, ERL_NIF_TERM e1, ..., ERL_NIF_TERM e4)</nametext></name>
    <name><ret>ERL_NIF_TERM</ret><nametext>enif_make_list5(ErlNifEnv* env, ERL_NIF_TERM e1, ..., ERL_NIF_TERM e5)</nametext></name>
    <name><ret>ERL_NIF_TERM</ret><nametext>enif_make_list6(ErlNifEnv* env, ERL_NIF_TERM e1, ..., ERL_NIF_TERM e6)</nametext></name>
    <name><ret>ERL_NIF_TERM</ret><nametext>enif_make_list7(ErlNifEnv* env, ERL_NIF_TERM e1, ..., ERL_NIF_TERM e7)</nametext></name>
    <name><ret>ERL_NIF_TERM</ret><nametext>enif_make_list8(ErlNifEnv* env, ERL_NIF_TERM e1, ..., ERL_NIF_TERM e8)</nametext></name>
    <name><ret>ERL_NIF_TERM</ret><nametext>enif_make_list9(ErlNifEnv* env, ERL_NIF_TERM e1, ..., ERL_NIF_TERM e9)</nametext></name>
      <fsummary>Create a list term</fsummary>
      <desc><p>Create an ordinary list term with length indicated by the
      function name. Prefer these functions (macros) over the variadic
      <c>enif_make_list</c>  to get a compile time error if the number of
      arguments does not match.</p></desc>
    </func>
    <func><name><ret>ERL_NIF_TERM</ret><nametext>enif_make_list_cell(ErlNifEnv* env, ERL_NIF_TERM head, ERL_NIF_TERM tail)</nametext></name>
      <fsummary>Create a list cell</fsummary>
      <desc><p>Create a list cell <c>[head | tail]</c>.</p></desc>
    </func>
    <func><name><ret>ERL_NIF_TERM</ret><nametext>enif_make_list_from_array(ErlNifEnv* env, const ERL_NIF_TERM arr[], unsigned cnt)</nametext></name>
      <fsummary>Create a list term from an array</fsummary>
      <desc><p>Create an ordinary list containing the elements of array <c>arr</c>
      of length <c>cnt</c>. An empty list is returned if <c>cnt</c> is 0.</p></desc>
    </func>
    <func><name><ret>ERL_NIF_TERM</ret><nametext>enif_make_long(ErlNifEnv* env, long int i)</nametext></name>
      <fsummary>Create an integer term from a long int</fsummary>
      <desc><p>Create an integer term from a <c>long int</c>.</p></desc>
    </func>
    <func><name><ret>unsigned char *</ret><nametext>enif_make_new_binary(ErlNifEnv* env, size_t size, ERL_NIF_TERM* termp)</nametext></name>
      <fsummary>Allocate and create a new binary term</fsummary>
      <desc><p>Allocate a binary of size <c>size</c> bytes and create an owning
      term. The binary data is mutable until the calling NIF returns. This is a
      quick way to create a new binary without having to use
      <seealso marker="#ErlNifBinary">ErlNifBinary</seealso>. The drawbacks are
      that the binary can not be kept between NIF calls and it can not be
      reallocated.</p><p>Return a pointer to the raw binary data and set
      <c>*termp</c> to the binary term.</p></desc>
    </func>
    <func><name><ret>ERL_NIF_TERM</ret><nametext>enif_make_new_map(ErlNifEnv* env)</nametext></name>
      <fsummary>Make an empty map term</fsummary>
      <desc><p>Make an empty map term.</p></desc>
    </func>
    <func><name><ret>int</ret><nametext>enif_make_map_put(ErlNifEnv* env, ERL_NIF_TERM map_in, ERL_NIF_TERM key, ERL_NIF_TERM value, ERL_NIF_TERM* map_out)</nametext></name>
      <fsummary>Insert key-value pair in map</fsummary>
      <desc><p>Make a copy of map <c>map_in</c> and insert <c>key</c> with
      <c>value</c>. If <c>key</c> already exists in <c>map_in</c>, the old
      associated value is replaced by <c>value</c>. If successful set
      <c>*map_out</c> to the new map and return true. Return false if
      <c>map_in</c> is not a map.</p>
      <p>The <c>map_in</c> term must belong to the environment <c>env</c>.</p></desc>
    </func>
    <func><name><ret>int</ret><nametext>enif_make_map_update(ErlNifEnv* env, ERL_NIF_TERM map_in, ERL_NIF_TERM key, ERL_NIF_TERM new_value, ERL_NIF_TERM* map_out)</nametext></name>
      <fsummary>Replace value for key in map</fsummary>
      <desc><p>Make a copy of map <c>map_in</c> and replace the old associated
      value for <c>key</c> with <c>new_value</c>. If successful set
      <c>*map_out</c> to the new map and return true. Return false if
      <c>map_in</c> is not a map or if it does no contain <c>key</c>.</p>
      <p>The <c>map_in</c> term must belong to the environment <c>env</c>.</p></desc>
    </func>
    <func><name><ret>int</ret><nametext>enif_make_map_remove(ErlNifEnv* env, ERL_NIF_TERM map_in, ERL_NIF_TERM key, ERL_NIF_TERM* map_out)</nametext></name>
      <fsummary>Remove key from map</fsummary>
      <desc><p>If map <c>map_in</c> contains <c>key</c>, make a copy of
      <c>map_in</c> in <c>*map_out</c> and remove <c>key</c> and associated
      value. If map <c>map_in</c> does not contain <c>key</c>, set
      <c>*map_out</c> to <c>map_in</c>. Return true for success or false if
      <c>map_in</c> is not a map.</p>
      <p>The <c>map_in</c> term must belong to the environment <c>env</c>.</p></desc>
    </func>
    <func><name><ret>ERL_NIF_TERM</ret><nametext>enif_make_pid(ErlNifEnv* env, const ErlNifPid* pid)</nametext></name>
      <fsummary>Make a pid term</fsummary>
      <desc><p>Make a pid term from <c>*pid</c>.</p></desc>
    </func>
    <func><name><ret>ERL_NIF_TERM</ret><nametext>enif_make_ref(ErlNifEnv* env)</nametext></name>
      <fsummary>Create a reference</fsummary>
      <desc><p>Create a reference like <seealso marker="erlang#make_ref-0">erlang:make_ref/0</seealso>.</p></desc>
    </func>
    <func><name><ret>ERL_NIF_TERM</ret><nametext>enif_make_resource(ErlNifEnv* env, void* obj)</nametext></name>
      <fsummary>Create an opaque handle to a resource object</fsummary>
      <desc><p>Create an opaque handle to a memory managed resource object
      obtained by <seealso marker="#enif_alloc_resource">enif_alloc_resource</seealso>.
      No ownership transfer is done, as the resource object still needs to be released by
      <seealso marker="#enif_release_resource">enif_release_resource</seealso>,
      but note that the call to <c>enif_release_resource</c> can occur
      immediately after obtaining the term from <c>enif_make_resource</c>,
      in which case the resource object will be deallocated when the
      term is garbage collected. See the
      <seealso marker="#enif_resource_example">example of creating and
      returning a resource object</seealso> for more details.</p> 
      <p>Note that the only defined behaviour of using a resource term in
      an Erlang program is to store it and send it between processes on the
      same node. Other operations such as matching or <c>term_to_binary</c>
      will have unpredictable (but harmless) results.</p></desc>
    </func>
    <func><name><ret>ERL_NIF_TERM</ret><nametext>enif_make_resource_binary(ErlNifEnv* env, void* obj, const void* data, size_t size)</nametext></name>
      <fsummary>Create a custom binary term</fsummary>
      <desc><p>Create a binary term that is memory managed by a resource object
      <c>obj</c> obtained by <seealso marker="#enif_alloc_resource">enif_alloc_resource</seealso>.
      The returned binary term will consist of <c>size</c> bytes pointed to
      by <c>data</c>. This raw binary data must be kept readable and unchanged
      until the destructor of the resource is called. The binary data may be
      stored external to the resource object in which case it is the responsibility
      of the destructor to release the data.</p>
      <p>Several binary terms may be managed by the same resource object. The
      destructor will not be called until the last binary is garbage collected.
      This can be useful as a way to return different parts of a larger binary
      buffer.</p>
      <p>As with <seealso marker="#enif_make_resource">enif_make_resource</seealso>,
      no ownership transfer is done. The resource still needs to be released with
      <seealso marker="#enif_release_resource">enif_release_resource</seealso>.</p>
      </desc>
    </func>
    <func><name><ret>int</ret><nametext>enif_make_reverse_list(ErlNifEnv* env, ERL_NIF_TERM list_in, ERL_NIF_TERM *list_out)</nametext></name>
      <fsummary>Create the reverse of a list</fsummary>
      <desc><p>Set <c>*list_out</c> to the reverse list of the list <c>list_in</c> and return true,
      or return false if <c>list_in</c> is not a list. This function should only be used on
      short lists as a copy will be created of the list which will not be released until after the
      nif returns.</p>
      <p>The <c>list_in</c> term must belong to the environment <c>env</c>.</p></desc>
    </func>
    <func><name><ret>ERL_NIF_TERM</ret><nametext>enif_make_string(ErlNifEnv* env, const char* string, ErlNifCharEncoding encoding)</nametext></name>
      <fsummary>Create a string</fsummary>
      <desc><p>Create a list containing the characters of the
      null-terminated string <c>string</c> with encoding <seealso marker="#ErlNifCharEncoding">encoding</seealso>.</p></desc>
    </func>
    <func><name><ret>ERL_NIF_TERM</ret><nametext>enif_make_string_len(ErlNifEnv* env, const char* string, size_t len, ErlNifCharEncoding encoding)</nametext></name>
      <fsummary>Create a string</fsummary>
      <desc><p>Create a list containing the characters of the string <c>string</c> with
      length <c>len</c> and encoding <seealso marker="#ErlNifCharEncoding">encoding</seealso>.
      Null-characters are treated as any other characters.</p></desc>
    </func>
    <func><name><ret>ERL_NIF_TERM</ret><nametext>enif_make_sub_binary(ErlNifEnv* 
      env, ERL_NIF_TERM bin_term, size_t pos, size_t size)</nametext></name>
      <fsummary>Make a subbinary term</fsummary>
      <desc><p>Make a subbinary of binary <c>bin_term</c>, starting at 
              zero-based position <c>pos</c> with a length of <c>size</c> bytes. 
              <c>bin_term</c> must be a binary or bitstring and
              <c>pos+size</c> must be less or equal to the number of whole
              bytes in <c>bin_term</c>.</p></desc>
    </func>
    <func><name><ret>ERL_NIF_TERM</ret><nametext>enif_make_tuple(ErlNifEnv* env, unsigned cnt, ...)</nametext></name>
      <fsummary>Create a tuple term</fsummary>
      <desc><p>Create a tuple term of arity <c>cnt</c>. Expects
      <c>cnt</c> number of arguments (after <c>cnt</c>) of type ERL_NIF_TERM as the
      elements of the tuple.</p></desc>
    </func>
    <func><name><ret>ERL_NIF_TERM</ret><nametext>enif_make_tuple1(ErlNifEnv* env, ERL_NIF_TERM e1)</nametext></name>
    <name><ret>ERL_NIF_TERM</ret><nametext>enif_make_tuple2(ErlNifEnv* env, ERL_NIF_TERM e1, ERL_NIF_TERM e2)</nametext></name>
    <name><ret>ERL_NIF_TERM</ret><nametext>enif_make_tuple3(ErlNifEnv* env, ERL_NIF_TERM e1, ERL_NIF_TERM e2, ERL_NIF_TERM e3)</nametext></name>
    <name><ret>ERL_NIF_TERM</ret><nametext>enif_make_tuple4(ErlNifEnv* env, ERL_NIF_TERM e1, ..., ERL_NIF_TERM e4)</nametext></name>
    <name><ret>ERL_NIF_TERM</ret><nametext>enif_make_tuple5(ErlNifEnv* env, ERL_NIF_TERM e1, ..., ERL_NIF_TERM e5)</nametext></name>
    <name><ret>ERL_NIF_TERM</ret><nametext>enif_make_tuple6(ErlNifEnv* env, ERL_NIF_TERM e1, ..., ERL_NIF_TERM e6)</nametext></name>
    <name><ret>ERL_NIF_TERM</ret><nametext>enif_make_tuple7(ErlNifEnv* env, ERL_NIF_TERM e1, ..., ERL_NIF_TERM e7)</nametext></name>
    <name><ret>ERL_NIF_TERM</ret><nametext>enif_make_tuple8(ErlNifEnv* env, ERL_NIF_TERM e1, ..., ERL_NIF_TERM e8)</nametext></name>
    <name><ret>ERL_NIF_TERM</ret><nametext>enif_make_tuple9(ErlNifEnv* env, ERL_NIF_TERM e1, ..., ERL_NIF_TERM e9)</nametext></name>
      <fsummary>Create a tuple term</fsummary>
      <desc><p>Create a tuple term with length indicated by the
      function name. Prefer these functions (macros) over the variadic
      <c>enif_make_tuple</c>  to get a compile time error if the number of
      arguments does not match.</p></desc>
    </func>
    <func><name><ret>ERL_NIF_TERM</ret><nametext>enif_make_tuple_from_array(ErlNifEnv* env, const ERL_NIF_TERM arr[], unsigned cnt)</nametext></name>
      <fsummary>Create a tuple term from an array</fsummary>
      <desc><p>Create a tuple containing the elements of array <c>arr</c>
      of length <c>cnt</c>.</p></desc>
    </func>
    <func><name><ret>ERL_NIF_TERM</ret><nametext>enif_make_uint(ErlNifEnv* env, unsigned int i)</nametext></name>
      <fsummary>Create an unsigned integer term</fsummary>
      <desc><p>Create an integer term from an <c>unsigned int</c>.</p></desc>
    </func>
    <func><name><ret>ERL_NIF_TERM</ret><nametext>enif_make_uint64(ErlNifEnv* env, ErlNifUInt64 i)</nametext></name>
      <fsummary>Create an unsigned integer term</fsummary>
      <desc><p>Create an integer term from an unsigned 64-bit integer.</p></desc>
    </func>
    <func><name><ret>ERL_NIF_TERM</ret><nametext>enif_make_ulong(ErlNifEnv* env, unsigned long i)</nametext></name>
      <fsummary>Create an integer term from an unsigned long int</fsummary>
      <desc><p>Create an integer term from an <c>unsigned long int</c>.</p></desc>
    </func>
    <func><name><ret>int</ret><nametext>enif_map_iterator_create(ErlNifEnv *env, ERL_NIF_TERM map, ErlNifMapIterator *iter, ErlNifMapIteratorEntry entry)</nametext></name>
      <fsummary>Create a map iterator</fsummary>
      <desc><p>Create an iterator for the map <c>map</c> by initializing the
      structure pointed to by <c>iter</c>. The <c>entry</c> argument determines
      the start position of the iterator: <c>ERL_NIF_MAP_ITERATOR_FIRST</c> or
      <c>ERL_NIF_MAP_ITERATOR_LAST</c>. Return true on success or false if
      <c>map</c> is not a map.</p>
      <p>A map iterator is only useful during the lifetime of the environment
      <c>env</c> that the <c>map</c> belongs to. The iterator must be destroyed by
      calling <seealso marker="#enif_map_iterator_destroy">
      enif_map_iterator_destroy</seealso>.</p>
      <code type="none">
ERL_NIF_TERM key, value;
ErlNifMapIterator iter;
enif_map_iterator_create(env, my_map, ERL_NIF_MAP_ITERATOR_FIRST);

while (enif_map_iterator_get_pair(env, &amp;iter, &amp;key, &amp;value)) {
    do_something(key,value);
    enif_map_iterator_next(env, &amp;iter);
}
enif_map_iterator_destroy(env, &amp;iter);
      </code>
     <note><p>The key-value pairs of a map have no defined iteration
     order. The only guarantee is that the iteration order of a single map
     instance is preserved during the lifetime of the environment that the map
     belongs to.</p>
    </note>
      </desc>
    </func>
    <func><name><ret>void</ret><nametext>enif_map_iterator_destroy(ErlNifEnv *env, ErlNifMapIterator *iter)</nametext></name>
      <fsummary>Destroy a map iterator</fsummary>
      <desc><p>Destroy a map iterator created by
      <seealso marker="#enif_map_iterator_create">enif_map_iterator_create</seealso>.
      </p></desc>
    </func>
    <func><name><ret>int</ret><nametext>enif_map_iterator_get_pair(ErlNifEnv *env, ErlNifMapIterator *iter, ERL_NIF_TERM *key, ERL_NIF_TERM *value)</nametext></name>
      <fsummary>Get key and value at current map iterator position</fsummary>
      <desc><p>Get key and value terms at current map iterator position.
      On success set <c>*key</c> and <c>*value</c> and return true.
      Return false if the iterator is positioned at head (before first entry)
      or tail (beyond last entry).</p></desc>
    </func>
    <func><name><ret>int</ret><nametext>enif_map_iterator_is_head(ErlNifEnv *env, ErlNifMapIterator *iter)</nametext></name>
      <fsummary>Check if map iterator is positioned before first</fsummary>
      <desc><p>Return true if map iterator <c>iter</c> is positioned
      before first entry.</p></desc>
    </func>
    <func><name><ret>int</ret><nametext>enif_map_iterator_is_tail(ErlNifEnv *env, ErlNifMapIterator *iter)</nametext></name>
      <fsummary>Check if map iterator is positioned after last</fsummary>
      <desc><p>Return true if map iterator <c>iter</c> is positioned
      after last entry.</p></desc>
    </func>
    <func><name><ret>int</ret><nametext>enif_map_iterator_next(ErlNifEnv *env, ErlNifMapIterator *iter)</nametext></name>
      <fsummary>Increment map iterator to point to next entry</fsummary>
      <desc><p>Increment map iterator to point to next key-value entry.
      Return true if the iterator is now positioned at a valid key-value entry,
      or false if the iterator is positioned at the tail (beyond the last
      entry).</p></desc>
    </func>
    <func><name><ret>int</ret><nametext>enif_map_iterator_prev(ErlNifEnv *env, ErlNifMapIterator *iter)</nametext></name>
      <fsummary>Decrement map iterator to point to previous entry</fsummary>
      <desc><p>Decrement map iterator to point to previous key-value entry.
      Return true if the iterator is now positioned at a valid key-value entry,
      or false if the iterator is positioned at the head (before the first
      entry).</p></desc>
    </func>
    <func><name><ret>ErlNifMutex *</ret><nametext>enif_mutex_create(char *name)</nametext></name>
    <fsummary></fsummary>
    <desc><p>Same as <seealso marker="erl_driver#erl_drv_mutex_create">erl_drv_mutex_create</seealso>.
    </p></desc>
    </func>
    <func><name><ret>void</ret><nametext>enif_mutex_destroy(ErlNifMutex *mtx)</nametext></name>
    <fsummary></fsummary>
    <desc><p>Same as <seealso marker="erl_driver#erl_drv_mutex_destroy">erl_drv_mutex_destroy</seealso>.
          </p></desc>
    </func>
    <func><name><ret>void</ret><nametext>enif_mutex_lock(ErlNifMutex *mtx)</nametext></name>
    <fsummary></fsummary>
    <desc><p>Same as <seealso marker="erl_driver#erl_drv_mutex_lock">erl_drv_mutex_lock</seealso>.
          </p></desc>
    </func>
    <func><name><ret>int</ret><nametext>enif_mutex_trylock(ErlNifMutex *mtx)</nametext></name>
    <fsummary></fsummary>
    <desc><p>Same as <seealso marker="erl_driver#erl_drv_mutex_trylock">erl_drv_mutex_trylock</seealso>.
          </p></desc>
    </func>
    <func><name><ret>void</ret><nametext>enif_mutex_unlock(ErlNifMutex *mtx)</nametext></name>
    <fsummary></fsummary>
    <desc><p>Same as <seealso marker="erl_driver#erl_drv_mutex_unlock">erl_drv_mutex_unlock</seealso>.
          </p></desc>
    </func>
    <func><name><ret>ErlNifResourceType *</ret><nametext>enif_open_resource_type(ErlNifEnv* env,
                             const char* module_str, const char* name,
                             ErlNifResourceDtor* dtor, ErlNifResourceFlags flags, ErlNifResourceFlags* tried)</nametext></name>
      <fsummary>Create or takeover a resource type</fsummary>
      <desc><p>Create or takeover a resource type identified by the string
      <c>name</c> and give it the destructor function pointed to by <seealso marker="#ErlNifResourceDtor">dtor</seealso>.
      Argument <c>flags</c> can have the following values:</p>
      <taglist>
        <tag><c>ERL_NIF_RT_CREATE</c></tag>
              <item>Create a new resource type that does not already exist.</item>
        <tag><c>ERL_NIF_RT_TAKEOVER</c></tag>
              <item>Open an existing resource type and take over ownership of all its instances.
               The supplied destructor <c>dtor</c> will be called both for existing instances
               as well as new instances not yet created by the calling NIF library.</item>            
      </taglist>
      <p>The two flag values can be combined with bitwise-or. The name of the
      resource type is local to the calling module. Argument <c>module_str</c>
      is not (yet) used and must be NULL. The <c>dtor</c> may  be <c>NULL</c>
      in case no destructor is needed.</p>
      <p>On success, return a pointer to the resource type and <c>*tried</c>
      will be set to either <c>ERL_NIF_RT_CREATE</c> or
      <c>ERL_NIF_RT_TAKEOVER</c> to indicate what was actually done.
       On failure, return <c>NULL</c> and set <c>*tried</c> to <c>flags</c>.
       It is allowed to set <c>tried</c> to <c>NULL</c>.</p>
       <p>Note that <c>enif_open_resource_type</c> is only allowed to be called in the three callbacks
       <seealso marker="#load">load</seealso>, <seealso marker="#reload">reload</seealso>
       and <seealso marker="#upgrade">upgrade</seealso>.</p>
      </desc>
    </func>
    <func><name><ret>void *</ret><nametext>enif_priv_data(ErlNifEnv* env)</nametext></name>
      <fsummary>Get the private data of a NIF library</fsummary>
      <desc><p>Return the pointer to the private data that was set by <c>load</c>,
      <c>reload</c> or <c>upgrade</c>.</p>
      <p>Was previously named <c>enif_get_data</c>.</p></desc>
    </func>
    <func><name><ret>ERL_NIF_TERM</ret><nametext>enif_raise_exception(ErlNifEnv* env, ERL_NIF_TERM reason)</nametext></name>
      <fsummary>Raise a NIF error exception</fsummary>
      <desc><p>Create an error exception with the term <c>reason</c> to be returned from a NIF,
      and associate it with the environment <c>env</c>. Once a NIF or any function it calls
      invokes <c>enif_raise_exception</c>, the runtime ensures that the exception it creates
      is raised when the NIF returns, even if the NIF attempts to return a non-exception
      term instead. The return value from <c>enif_raise_exception</c> may be used only as
      the return value from the NIF that invoked it (directly or indirectly) or be passed
      to <seealso marker="#enif_is_exception">enif_is_exception</seealso>, but
      not to any other NIF API function.</p>
      <p>See also: <seealso marker="#enif_has_pending_exception">enif_has_pending_exception</seealso>
      and <seealso marker="#enif_make_badarg">enif_make_badarg</seealso>.</p></desc>
    </func>
    <func><name><ret>int</ret><nametext>enif_realloc_binary(ErlNifBinary* bin, size_t size)</nametext></name>
      <fsummary>Change the size of a binary</fsummary>
      <desc><p>Change the size of a binary <c>bin</c>. The source binary
      may be read-only, in which case it will be left untouched and
      a mutable copy is allocated and assigned to <c>*bin</c>. Return true on success,
      false if memory allocation failed.</p></desc>
    </func>
    <func><name><ret>void</ret><nametext>enif_release_binary(ErlNifBinary* bin)</nametext></name>
      <fsummary>Release a binary</fsummary>
      <desc><p>Release a binary obtained from <c>enif_alloc_binary</c>.</p></desc>
    </func>
    <func><name><ret>void</ret><nametext>enif_release_resource(void* obj)</nametext></name>
      <fsummary>Release a resource object</fsummary>
      <desc><p>Remove a reference to resource object <c>obj</c>obtained from
      <seealso marker="#enif_alloc_resource">enif_alloc_resource</seealso>.
      The resource object will be destructed when the last reference is removed.
      Each call to <c>enif_release_resource</c> must correspond to a previous
      call to <c>enif_alloc_resource</c> or
      <seealso marker="#enif_keep_resource">enif_keep_resource</seealso>.
      References made by <seealso marker="#enif_make_resource">enif_make_resource</seealso>
      can only be removed by the garbage collector.</p></desc>
    </func>
    <func><name><ret>ErlNifRWLock *</ret><nametext>enif_rwlock_create(char *name)</nametext></name>
    <fsummary></fsummary>
    <desc><p>Same as <seealso marker="erl_driver#erl_drv_rwlock_create">erl_drv_rwlock_create</seealso>.
          </p></desc>
    </func>
    <func><name><ret>void</ret><nametext>enif_rwlock_destroy(ErlNifRWLock *rwlck)</nametext></name>
    <fsummary></fsummary>
    <desc><p>Same as <seealso marker="erl_driver#erl_drv_rwlock_destroy">erl_drv_rwlock_destroy</seealso>.
          </p></desc>
    </func>
    <func><name><ret>void</ret><nametext>enif_rwlock_rlock(ErlNifRWLock *rwlck)</nametext></name>
    <fsummary></fsummary>
    <desc><p>Same as <seealso marker="erl_driver#erl_drv_rwlock_rlock">erl_drv_rwlock_rlock</seealso>.
          </p></desc>
    </func>
    <func><name><ret>void</ret><nametext>enif_rwlock_runlock(ErlNifRWLock *rwlck)</nametext></name>
    <fsummary></fsummary>
    <desc><p>Same as <seealso marker="erl_driver#erl_drv_rwlock_runlock">erl_drv_rwlock_runlock</seealso>.
          </p></desc>
    </func>
    <func><name><ret>void</ret><nametext>enif_rwlock_rwlock(ErlNifRWLock *rwlck)</nametext></name>
    <fsummary></fsummary>
    <desc><p>Same as <seealso marker="erl_driver#erl_drv_rwlock_rwlock">erl_drv_rwlock_rwlock</seealso>.
          </p></desc>
    </func>
    <func><name><ret>void</ret><nametext>enif_rwlock_rwunlock(ErlNifRWLock *rwlck)</nametext></name>
    <fsummary></fsummary>
    <desc><p>Same as <seealso marker="erl_driver#erl_drv_rwlock_rwunlock">erl_drv_rwlock_rwunlock</seealso>.
          </p></desc>
    </func>
    <func><name><ret>int</ret><nametext>enif_rwlock_tryrlock(ErlNifRWLock *rwlck)</nametext></name>
    <fsummary></fsummary>
    <desc><p>Same as <seealso marker="erl_driver#erl_drv_rwlock_tryrlock">erl_drv_rwlock_tryrlock</seealso>.
          </p></desc>
    </func>
    <func><name><ret>int</ret><nametext>enif_rwlock_tryrwlock(ErlNifRWLock *rwlck)</nametext></name>
    <fsummary></fsummary>
    <desc><p>Same as <seealso marker="erl_driver#erl_drv_rwlock_tryrwlock">erl_drv_rwlock_tryrwlock</seealso>.
          </p></desc>
    </func>
    <func><name><ret>ERL_NIF_TERM</ret><nametext>enif_schedule_nif(ErlNifEnv* env, const char* fun_name, int flags, ERL_NIF_TERM (*fp)(ErlNifEnv* env, int argc, const ERL_NIF_TERM argv[]), int argc, const ERL_NIF_TERM argv[])</nametext></name>
      <fsummary>Schedule a NIF for execution</fsummary>
      <desc>
          <p>Schedule NIF <c>fp</c> to execute. This function allows an application to break up long-running
          work into multiple regular NIF calls or to schedule a <seealso marker="#dirty_nifs">dirty NIF</seealso>
          to execute on a dirty scheduler thread (<em>note that the dirty NIF functionality described here is
          experimental</em> and that you have to enable support for dirty schedulers when building OTP in
          order to try the functionality out).</p>
          <p>The <c>fun_name</c> argument provides a name for the NIF being scheduled for execution. If it cannot
          be converted to an atom, <c>enif_schedule_nif</c> returns a <c>badarg</c> exception.</p>
          <p>The <c>flags</c> argument must be set to 0 for a regular NIF, or if the emulator was built the
          experimental dirty scheduler support enabled, <c>flags</c> can be set to either <c>ERL_NIF_DIRTY_JOB_CPU_BOUND</c>
          if the job is expected to be primarily CPU-bound, or <c>ERL_NIF_DIRTY_JOB_IO_BOUND</c> for jobs that will
          be I/O-bound. If dirty scheduler threads are not available in the emulator, a try to schedule such a job
          will result in a <c>badarg</c> exception.</p>

          <p>The <c>argc</c> and <c>argv</c> arguments can either be the originals passed into the calling NIF, or
          they can be values created by the calling NIF.</p>
          <p>The calling NIF must use the return value of <c>enif_schedule_nif</c> as its own return value.</p>
          <p>Be aware that <c>enif_schedule_nif</c>, as its name implies, only schedules the
          NIF for future execution. The calling NIF does not block waiting for the scheduled NIF to
          execute and return, which means that the calling NIF can't expect to receive the scheduled NIF
          return value and use it for further operations.</p>
      </desc>
    </func>
    <func><name><ret>ErlNifPid *</ret><nametext>enif_self(ErlNifEnv* caller_env, ErlNifPid* pid)</nametext></name>
      <fsummary>Get the pid of the calling process</fsummary>
      <desc><p>Initialize the pid variable <c>*pid</c> to represent the
      calling process. Return <c>pid</c>.</p></desc>
    </func>
    <func><name><ret>int</ret><nametext>enif_send(ErlNifEnv* env, ErlNifPid* to_pid, ErlNifEnv* msg_env, ERL_NIF_TERM msg)</nametext></name>
      <fsummary>Send a message to a process</fsummary>
      <desc><p>Send a message to a process.</p>
      <taglist>
        <tag><c>env</c></tag>
              <item>The environment of the calling process. Must be NULL if and
              only if calling from a created thread.</item>
        <tag><c>*to_pid</c></tag>
              <item>The pid of the receiving process. The pid should refer to a process on the local node.</item>
        <tag><c>msg_env</c></tag>
              <item>The environment of the message term. Must be a process
              independent environment allocated with
               <seealso marker="#enif_alloc_env">enif_alloc_env</seealso>.</item>
        <tag><c>msg</c></tag>
              <item>The message term to send.</item>
      </taglist>
      <p>Return true on success, or false if <c>*to_pid</c> does not refer to an alive local process.</p>
      <p>The message environment <c>msg_env</c> with all its terms (including
      <c>msg</c>) will be invalidated by a successful call to <c>enif_send</c>. The environment
      should either be freed with <seealso marker="#enif_free_env">enif_free_env</seealso>
      of cleared for reuse with <seealso marker="#enif_clear_env">enif_clear_env</seealso>.</p>
      <p>This function is only thread-safe when the emulator with SMP support is used.
      It can only be used in a non-SMP emulator from a NIF-calling thread.</p>
      </desc>
    </func>
    <func><name><ret>unsigned</ret><nametext>enif_sizeof_resource(void* obj)</nametext></name>
      <fsummary>Get the byte size of a resource object</fsummary>
      <desc><p>Get the byte size of a resource object <c>obj</c> obtained by
      <seealso marker="#enif_alloc_resource">enif_alloc_resource</seealso>.</p></desc>
    </func>
    <func>
      <name><ret>void</ret><nametext>enif_system_info(ErlNifSysInfo *sys_info_ptr, size_t size)</nametext></name>
      <fsummary>Get information about the Erlang runtime system</fsummary>
      <desc><p>Same as <seealso marker="erl_driver#driver_system_info">driver_system_info</seealso>.
            </p></desc>
    </func>
    <func><name><ret>int</ret><nametext>enif_thread_create(char *name,ErlNifTid *tid,void * (*func)(void *),void *args,ErlNifThreadOpts *opts)</nametext></name>
    <fsummary></fsummary>
    <desc><p>Same as <seealso marker="erl_driver#erl_drv_thread_create">erl_drv_thread_create</seealso>.
          </p></desc>
    </func>
    <func><name><ret>void</ret><nametext>enif_thread_exit(void *resp)</nametext></name>
    <fsummary></fsummary>
    <desc><p>Same as <seealso marker="erl_driver#erl_drv_thread_exit">erl_drv_thread_exit</seealso>.
          </p></desc>
    </func>
    <func><name><ret>int</ret><nametext>enif_thread_join(ErlNifTid, void **respp)</nametext></name>
    <fsummary></fsummary>
    <desc><p>Same as <seealso marker="erl_driver#erl_drv_thread_join">erl_drv_thread_join </seealso>.
          </p></desc>
    </func>
    <func><name><ret>ErlNifThreadOpts *</ret><nametext>enif_thread_opts_create(char *name)</nametext></name>
    <fsummary></fsummary>
    <desc><p>Same as <seealso marker="erl_driver#erl_drv_thread_opts_create">erl_drv_thread_opts_create</seealso>.
          </p></desc>
    </func>
    <func><name><ret>void</ret><nametext>enif_thread_opts_destroy(ErlNifThreadOpts *opts)</nametext></name>
    <fsummary></fsummary>
    <desc><p>Same as <seealso marker="erl_driver#erl_drv_thread_opts_destroy">erl_drv_thread_opts_destroy</seealso>.
          </p></desc>
    </func>
    <func><name><ret>ErlNifTid</ret><nametext>enif_thread_self(void)</nametext></name>
    <fsummary></fsummary>
    <desc><p>Same as <seealso marker="erl_driver#erl_drv_thread_self">erl_drv_thread_self</seealso>.
          </p></desc>
    </func>
    <func><name><ret>int</ret><nametext>enif_tsd_key_create(char *name, ErlNifTSDKey *key)</nametext></name>
    <fsummary></fsummary>
    <desc><p>Same as <seealso marker="erl_driver#erl_drv_tsd_key_create">erl_drv_tsd_key_create</seealso>.
          </p></desc>
    </func>
    <func><name><ret>void</ret><nametext>enif_tsd_key_destroy(ErlNifTSDKey key)</nametext></name>
    <fsummary></fsummary>
    <desc><p>Same as <seealso marker="erl_driver#erl_drv_tsd_key_destroy">erl_drv_tsd_key_destroy</seealso>.
          </p></desc>
    </func>
    <func><name><ret>void *</ret><nametext>enif_tsd_get(ErlNifTSDKey key)</nametext></name>
    <fsummary></fsummary>
    <desc><p>Same as <seealso marker="erl_driver#erl_drv_tsd_get">erl_drv_tsd_get</seealso>.
          </p></desc>
    </func>
    <func><name><ret>void</ret><nametext>enif_tsd_set(ErlNifTSDKey key, void *data)</nametext></name>
    <fsummary></fsummary>
    <desc><p>Same as <seealso marker="erl_driver#erl_drv_tsd_set">erl_drv_tsd_set</seealso>.
          </p></desc>
    </func>
  </funcs>
  <section>
    <title>SEE ALSO</title>
    <p><seealso marker="erlang#load_nif-2">erlang:load_nif/2</seealso></p>
  </section>
</cref><|MERGE_RESOLUTION|>--- conflicted
+++ resolved
@@ -790,13 +790,8 @@
       and return true, or return false if <c>term</c> is not an unsigned integer or is
       outside the bounds of type <c>unsigned long</c>.</p></desc>
     </func>
-<<<<<<< HEAD
-    <func><name><ret>int</ret><nametext>enif_has_pending_exception(ErlNifEnv* env)</nametext></name>
+    <func><name><ret>int</ret><nametext>enif_has_pending_exception(ErlNifEnv* env, ERL_NIF_TERM* reason)</nametext></name>
       <fsummary>Check if an exception has been raised</fsummary>
-=======
-    <func><name><ret>int</ret><nametext>enif_has_pending_exception(ErlNifEnv* env, ERL_NIF_TERM* reason)</nametext></name>
-      <fsummary>Check if an exception has been raised.</fsummary>
->>>>>>> 17735c9f
       <desc><p>Return true if a pending exception is associated
       with the environment <c>env</c>. If <c>reason</c> is a null pointer, ignore it.
       Otherwise, if there's a pending exception associated with <c>env</c>, set the ERL_NIF_TERM
