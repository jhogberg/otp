--- conflicted
+++ resolved
@@ -4162,7 +4162,6 @@
         else if (ERTS_IS_ATOM_STR("persistent_term", BIF_ARG_1)) {
             BIF_RET(erts_debug_persistent_term_xtra_info(BIF_P));
         }
-<<<<<<< HEAD
         else if (ERTS_IS_ATOM_STR("pid_ref_table_size", BIF_ARG_1)) {
             Uint size = erts_pid_ref_table_size();
 	    if (IS_SSMALL(size))
@@ -4172,14 +4171,13 @@
 		Eterm *hp = HAlloc(BIF_P, hsz);
 		BIF_RET(uword_to_big(size, hp));
 	    }
-=======
+        }
         else if (ERTS_IS_ATOM_STR("hashmap_collision_bonanza", BIF_ARG_1)) {
 #ifdef DBG_HASHMAP_COLLISION_BONANZA
             return am_true;
 #else
             return am_false;
 #endif
->>>>>>> c2c0247a
         }
     }
     else if (is_tuple(BIF_ARG_1)) {
