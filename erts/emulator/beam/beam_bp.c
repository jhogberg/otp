--- conflicted
+++ resolved
@@ -704,15 +704,10 @@
 
     if (bp_flags & ERTS_BPF_TIME_TRACE_ACTIVE) {
 	Eterm w;
-<<<<<<< HEAD
         Eterm* E;
-	erts_trace_time_call(c_p, info, bp->time);
+	ErtsCodeInfo* prev_info = erts_trace_time_call(c_p, info, bp->time);
         E = c_p->stop;
         w = (BeamInstr) E[0];
-=======
-	ErtsCodeInfo* prev_info = erts_trace_time_call(c_p, info, bp->time);
-	w = (BeamInstr) *c_p->cp;
->>>>>>> 1f5fb6de
 	if (! (BeamIsOpCode(w, op_i_return_time_trace) ||
 	       BeamIsOpCode(w, op_return_trace) ||
                BeamIsOpCode(w, op_i_return_to_trace)) ) {
@@ -726,14 +721,8 @@
 	    ASSERT(c_p->htop <= E && E <= c_p->hend);
 
 	    E -= 2;
-<<<<<<< HEAD
-	    E[1] = make_cp(erts_codeinfo_to_code(info));
+	    E[1] = prev_info ? make_cp(erts_codeinfo_to_code(prev_info)) : NIL;
 	    E[0] = (Eterm) beam_return_time_trace;
-=======
-	    E[0] = prev_info ? make_cp(erts_codeinfo_to_code(prev_info)) : NIL;
-	    E[1] = make_cp(c_p->cp);     /* original return address */
-	    c_p->cp = beam_return_time_trace;
->>>>>>> 1f5fb6de
 	    c_p->stop = E;
 	}
     }
