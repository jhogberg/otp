--- conflicted
+++ resolved
@@ -4087,12 +4087,9 @@
             scdc.net_kernel = net_kernel;
 
             res = setup_connection_distctrl(BIF_P, &scdc, NULL, NULL);
-<<<<<<< HEAD
             /* Dec of refc on net_kernel by setup_connection_distctrl() */
             net_kernel = NULL;
-=======
             de_locked = 0;
->>>>>>> 0079fdbf
             BUMP_REDS(BIF_P, 5);
             dep = NULL;
 
