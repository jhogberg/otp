--- conflicted
+++ resolved
@@ -3551,20 +3551,14 @@
 
 	    ERTS_MSACC_SET_STATE_CACHED_M_X(ERTS_MSACC_STATE_NIF);
 
-<<<<<<< HEAD
 	    codemfa = erts_code_to_codemfa(I);
 
             c_p->current = codemfa; /* current and vbf set to please handle_error */
 
 	    DTRACE_NIF_ENTRY(c_p, codemfa);
 
-	    SWAPOUT;
-	    c_p->fcalls = FCALLS - 1;
-=======
-	    DTRACE_NIF_ENTRY(c_p, (Eterm)I[-3], (Eterm)I[-2], (Uint)I[-1]);
-	    c_p->current = I-3; /* current and vbf set to please handle_error */ 
 	    HEAVY_SWAPOUT;
->>>>>>> ad8229b5
+
 	    PROCESS_MAIN_CHK_LOCKS(c_p);
 	    bif_nif_arity = codemfa->arity;
 	    ERTS_SMP_UNREQ_PROC_MAIN_LOCK(c_p);
