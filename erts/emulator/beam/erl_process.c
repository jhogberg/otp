--- conflicted
+++ resolved
@@ -3365,24 +3365,12 @@
         }
 
         if (aux_work) {
-<<<<<<< HEAD
             flgs = erts_atomic32_read_acqb(&ssi->flags);
             current_time = erts_get_monotonic_time(esdp);
             if (current_time >= erts_next_timeout_time(esdp->next_tmo_ref)) {
                 if (!thr_prgr_active) {
-                    erts_thr_progress_active(esdp, thr_prgr_active = 1);
+                    erts_thr_progress_active(erts_thr_prgr_data(esdp), thr_prgr_active = 1);
                     sched_wall_time_change(esdp, 1);
-=======
-            if (!ERTS_SCHEDULER_IS_DIRTY(esdp)) {
-                flgs = erts_atomic32_read_acqb(&ssi->flags);
-                current_time = erts_get_monotonic_time(esdp);
-                if (current_time >= erts_next_timeout_time(esdp->next_tmo_ref)) {
-                    if (!thr_prgr_active) {
-                        erts_thr_progress_active(erts_thr_prgr_data(esdp), thr_prgr_active = 1);
-                        sched_wall_time_change(esdp, 1);
-                    }
-                    erts_bump_timers(esdp->timer_wheel, current_time);
->>>>>>> 73e4f5f2
                 }
                 erts_bump_timers(esdp->timer_wheel, current_time);
             }
