--- conflicted
+++ resolved
@@ -3225,15 +3225,7 @@
 	    (void) ERTS_RUNQ_FLGS_UNSET(wrq, ERTS_RUNQ_FLG_INACTIVE);
     }
     if (!(flags & (ERTS_RUNQ_FLG_SUSPENDED|ERTS_RUNQ_FLG_NONEMPTY))) {
-<<<<<<< HEAD
-	if (activate) {
-	    if (try_inc_no_active_runqs(ix+1))
-		(void) ERTS_RUNQ_FLGS_UNSET(wrq, ERTS_RUNQ_FLG_INACTIVE);
-	}
 	wake_scheduler(wrq);
-=======
-	wake_scheduler(wrq, 0);
->>>>>>> c2fd0dad
 	return 1;
     }
     return 0;
