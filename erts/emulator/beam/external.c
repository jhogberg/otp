/*
 * %CopyrightBegin%
 *
 * Copyright Ericsson AB 1996-2022. All Rights Reserved.
 *
 * Licensed under the Apache License, Version 2.0 (the "License");
 * you may not use this file except in compliance with the License.
 * You may obtain a copy of the License at
 *
 *     http://www.apache.org/licenses/LICENSE-2.0
 *
 * Unless required by applicable law or agreed to in writing, software
 * distributed under the License is distributed on an "AS IS" BASIS,
 * WITHOUT WARRANTIES OR CONDITIONS OF ANY KIND, either express or implied.
 * See the License for the specific language governing permissions and
 * limitations under the License.
 *
 * %CopyrightEnd%
 */

/*  Implementation of the erlang external format 
 *
 *  And a nice cache mechanism which is used just to send a
 *  index indicating a specific atom to a remote node instead of the
 *  entire atom.
 */

#ifdef HAVE_CONFIG_H
#  include "config.h"
#endif

#define ERTS_WANT_EXTERNAL_TAGS

#include "sys.h"
#include "erl_vm.h"
#include "global.h"
#include "erl_process.h"
#include "error.h"
#include "external.h"
#include "bif.h"
#include "big.h"
#include "dist.h"
#include "erl_binary.h"
#include "erl_bits.h"
#include "erl_zlib.h"
#include "erl_map.h"
#include "erl_proc_sig_queue.h"
#include "erl_trace.h"

#define PASS_THROUGH 'p'

#define in_area(ptr,start,nbytes) ((UWord)((char*)(ptr) - (char*)(start)) < (nbytes))

#define MAX_STRING_LEN 0xffff

/*
 * MAX value for the creation field in pid, port and reference
 * for the old PID_EXT, PORT_EXT, REFERENCE_EXT and NEW_REFERENCE_EXT.
 * Older nodes (OTP 19-22) will send us these so we must be able to decode them.
 *
 * From OTP 23 DFLAG_BIG_CREATION is mandatory so this node will always
 * encode with new big 32-bit creations using NEW_PID_EXT, NEW_PORT_EXT
 * and NEWER_REFERENCE_EXT.
*/
#define ERTS_MAX_TINY_CREATION (3)
#define is_tiny_creation(Cre) ((unsigned)(Cre) <= ERTS_MAX_TINY_CREATION)

/*
 *   When 0 is used as creation, the real creation
 *   is unknown. Creation 0 on data will be changed to current
 *   creation of the node which it belongs to when it enters
 *   that node.
 *       This typically happens when a remote pid is created with
 *   list_to_pid/1 and then sent to the remote node. This behavior
 *   has the undesirable effect that a pid can be passed between nodes,
 *   and as a result of that not being equal to itself (the pid that
 *   comes back isn't equal to the original pid).
 *
 */

#undef ERTS_DEBUG_USE_DIST_SEP
#ifdef DEBUG
#  if 0
/*
 * Enabling ERTS_DEBUG_USE_DIST_SEP can be useful when debugging, but the
 * result refuses to talk to nodes without it!
 */
#    define ERTS_DEBUG_USE_DIST_SEP
#  endif
#  define IF_DEBUG(X) X
#else
#  define IF_DEBUG(X)
#endif

/* Does Sint fit in Sint32?
 */
#define IS_SSMALL32(x) (((Uint) (((x) >> (32-1)) + 1)) < 2)

static Export term_to_binary_trap_export;

static byte* enc_term(ErtsAtomCacheMap *, Eterm, byte*, Uint64, struct erl_off_heap_header** off_heap);
struct TTBEncodeContext_;
static int enc_term_int(struct TTBEncodeContext_*,ErtsAtomCacheMap *acmp, Eterm obj, byte* ep, Uint64 dflags,
			struct erl_off_heap_header** off_heap, Sint *reds, byte **res);
static int is_external_string(Eterm obj, Uint* lenp);
static byte* enc_atom(ErtsAtomCacheMap *, Eterm, byte*, Uint64);
static byte* enc_pid(ErtsAtomCacheMap *, Eterm, byte*, Uint64);
struct B2TContext_t;
static const byte* dec_term(ErtsDistExternal*, ErtsHeapFactory*, const byte*, Eterm*, struct B2TContext_t*, int);
static const byte* dec_atom(ErtsDistExternal *, const byte*, Eterm*);
static const byte* dec_pid(ErtsDistExternal *, ErtsHeapFactory*, const byte*, Eterm*, byte tag);
static Sint decoded_size(const byte *ep, const byte* endp, int internal_tags, struct B2TContext_t*);
static BIF_RETTYPE term_to_binary_trap_1(BIF_ALIST_1);

static Eterm erts_term_to_binary_int(Process* p, Sint bif_ix, Eterm Term, Eterm opts, int level,
                                     Uint64 dflags, Binary *context_b, int iovec,
                                     Uint fragment_size);

static Uint encode_size_struct2(ErtsAtomCacheMap *, Eterm, Uint64);
static ErtsExtSzRes encode_size_struct_int(TTBSizeContext*, ErtsAtomCacheMap *acmp,
                                           Eterm obj, Uint64 dflags, Sint *reds, Uint *res);

static Export binary_to_term_trap_export;
static BIF_RETTYPE binary_to_term_trap_1(BIF_ALIST_1);
static Sint transcode_dist_obuf(ErtsDistOutputBuf*, DistEntry*, Uint64 dflags, Sint reds);
static byte *begin_hopefull_data(TTBEncodeContext *ctx, byte *ep);
static byte *end_hopefull_data(TTBEncodeContext *ctx, byte *ep, Uint fallback_size);
static byte *hopefull_bit_binary(TTBEncodeContext* ctx, byte **epp, Binary *pb_val, Eterm pb_term,
                                 byte *bytes, byte bitoffs, byte bitsize, Uint sz);
static void hopefull_export(TTBEncodeContext* ctx, byte **epp, Export* exp, Uint32 dflags,
                            struct erl_off_heap_header** off_heap);
static void store_in_vec(TTBEncodeContext *ctx, byte *ep, Binary *ohbin, Eterm ohpb,
                         byte *ohp, Uint ohsz);
static Uint32 calc_iovec_fun_size(SysIOVec* iov, Uint32 fun_high_ix, byte* size_p);

void erts_init_external(void) {
    erts_init_trap_export(&term_to_binary_trap_export,
			  am_erts_internal, am_term_to_binary_trap, 1,
			  &term_to_binary_trap_1);

    erts_init_trap_export(&binary_to_term_trap_export,
			  am_erts_internal, am_binary_to_term_trap, 1,
			  &binary_to_term_trap_1);
    return;
}

#define ERTS_MAX_INTERNAL_ATOM_CACHE_ENTRIES 255

#define ERTS_DIST_HDR_ATOM_CACHE_FLAG_BYTE_IX(IIX) \
  (((((Uint32) (IIX)) >> 1) & 0x7fffffff))
#define ERTS_DIST_HDR_ATOM_CACHE_FLAG_BIT_IX(IIX) \
  (((IIX) << 2) & 7)
#define ERTS_DIST_HDR_ATOM_CACHE_FLAG_BYTES(NO_ATOMS) \
  (((((Uint32) (NO_ATOMS)) >> 1) & 0x7fffffff)+1)

#define ERTS_DIST_HDR_LONG_ATOMS_FLG (1 << 0)

/* #define ERTS_ATOM_CACHE_HASH */
#define ERTS_USE_ATOM_CACHE_SIZE 2039
#if ERTS_ATOM_CACHE_SIZE < ERTS_USE_ATOM_CACHE_SIZE
#error "ERTS_USE_ATOM_CACHE_SIZE too large"
#endif

static ERTS_INLINE int
atom2cix(Eterm atom)
{
    Uint val;
    ASSERT(is_atom(atom));
    val = atom_val(atom);
#ifdef ERTS_ATOM_CACHE_HASH
    val = atom_tab(val)->slot.bucket.hvalue;
#endif
#if ERTS_USE_ATOM_CACHE_SIZE == 256
    return (int) (val & ((Uint) 0xff));
#else
    return (int) (val % ERTS_USE_ATOM_CACHE_SIZE);
#endif
}

int erts_debug_max_atom_out_cache_index(void)
{
    return ERTS_USE_ATOM_CACHE_SIZE-1;
}

int
erts_debug_atom_to_out_cache_index(Eterm atom)
{
    return atom2cix(atom);
}

void
erts_init_atom_cache_map(ErtsAtomCacheMap *acmp)
{
    if (acmp) {
	int ix;
	acmp->long_atoms = 0;
	for (ix = 0; ix < ERTS_ATOM_CACHE_SIZE; ix++)
	    acmp->cache[ix].iix = -1;
	acmp->sz = 0;
	acmp->hdr_sz = -1;
    }
}

void
erts_reset_atom_cache_map(ErtsAtomCacheMap *acmp)
{
    if (acmp) {
	int i;
	acmp->long_atoms = 0;
	for (i = 0; i < acmp->sz; i++) {
	    ASSERT(0 <= acmp->cix[i] && acmp->cix[i] < ERTS_ATOM_CACHE_SIZE);
	    acmp->cache[acmp->cix[i]].iix = -1;
	}
	acmp->sz = 0;
	acmp->hdr_sz = -1;
#ifdef DEBUG
	for (i = 0; i < ERTS_ATOM_CACHE_SIZE; i++) {
	    ASSERT(acmp->cache[i].iix < 0);
	}
#endif
    }
}

void
erts_destroy_atom_cache_map(ErtsAtomCacheMap *acmp)
{

}

static ERTS_INLINE void
insert_acache_map(ErtsAtomCacheMap *acmp, Eterm atom, Uint64 dflags)
{
    if (acmp && acmp->sz < ERTS_MAX_INTERNAL_ATOM_CACHE_ENTRIES) {
	int ix;
	ASSERT(acmp->hdr_sz < 0);
        ASSERT(dflags & DFLAG_UTF8_ATOMS);
	ix = atom2cix(atom);
	if (acmp->cache[ix].iix < 0) {
	    acmp->cache[ix].iix = acmp->sz;
	    acmp->cix[acmp->sz++] = ix;
	    acmp->cache[ix].atom = atom;
	}
    }
}

static ERTS_INLINE int
get_iix_acache_map(ErtsAtomCacheMap *acmp, Eterm atom, Uint64 dflags)
{
    if (!acmp)
	return -1;
    else {
	int ix;
	ASSERT(is_atom(atom));
	ix = atom2cix(atom);
	if (acmp->cache[ix].iix < 0) {
	    ASSERT(acmp->sz == ERTS_MAX_INTERNAL_ATOM_CACHE_ENTRIES);
	    return -1;
	}
	else {
	    ASSERT(acmp->cache[ix].iix < ERTS_ATOM_CACHE_SIZE);
	    return acmp->cache[ix].atom == atom ? acmp->cache[ix].iix : -1;
	}
    }
}

void
erts_finalize_atom_cache_map(ErtsAtomCacheMap *acmp, Uint64 dflags)
{
    if (acmp) {
	int long_atoms = 0; /* !0 if one or more atoms are longer than 255. */
	int i;
	int sz = 0;
	int min_sz;
        ASSERT(dflags & DFLAG_UTF8_ATOMS);
	ASSERT(acmp->hdr_sz < 0);
	/* Make sure cache update instructions fit */
	min_sz = (2+4)*acmp->sz;
	for (i = 0; i < acmp->sz; i++) {
	    Atom *a;
	    Eterm atom;
	    int len;
	    atom = acmp->cache[acmp->cix[i]].atom;
	    ASSERT(is_atom(atom));
	    a = atom_tab(atom_val(atom));
	    len = (int) a->len;
	    ASSERT(len >= 0);
	    if (!long_atoms && len > 255)
		long_atoms = 1;
	    /* Enough for a new atom cache value */
	    sz += 1 /* cix */ + 1 /* length */ + len /* text */;
	}
	if (long_atoms) {
	    acmp->long_atoms = 1;
	    sz += acmp->sz; /* we need 2 bytes per atom for length */
	}
	/* Dynamically sized flag field */
	sz += ERTS_DIST_HDR_ATOM_CACHE_FLAG_BYTES(acmp->sz);
	if (sz < min_sz)
	    sz = min_sz;
	acmp->hdr_sz = sz;
    }
}

Uint
erts_encode_ext_dist_header_size(TTBEncodeContext *ctx,
                                 ErtsAtomCacheMap *acmp,
                                 Uint fragments)
{
    if (ctx->dflags & DFLAG_PENDING_CONNECT) {
        /* HOPEFUL_DATA + hopefull flags + hopefull ix + payload ix */
        return 1 + 8 + 4 + 4;
    }
    else if (!acmp && !(ctx->dflags & DFLAG_FRAGMENTS))
	return 1; /* pass through */
    else {
        int fix_sz
            = 1 /* VERSION_MAGIC */
            + 1 /* DIST_HEADER */
            + 1 /* dist header flags */
            + 1 /* number of internal cache entries */
            ;

        if (fragments > 1)
            fix_sz += 8 /* sequence id */
                + 8 /* number of fragments */
                ;
        if (acmp) {
            ASSERT(acmp->hdr_sz >= 0);
            fix_sz += acmp->hdr_sz;
        } else {
            ASSERT(ctx->dflags & DFLAG_FRAGMENTS);
        }

        return fix_sz;
    }
}

byte *erts_encode_ext_dist_header_setup(TTBEncodeContext *ctx,
                                        byte *ctl_ext, ErtsAtomCacheMap *acmp,
                                        Uint fragments, Eterm from)
{
    /* Maximum number of atom must be less than the maximum of a 32 bits
       unsigned integer. Check is done in erl_init.c, erl_start function. */
    if (ctx->dflags & DFLAG_PENDING_CONNECT) {
        byte *ep = ctl_ext;
        ep -= 4;
        ctx->payload_ixp = ep;
        put_int32(0, ep);
        ep -= 4;
        ctx->hopefull_ixp = ep;
        put_int32(ERTS_NO_HIX, ep);
        ep -= 8;
        ctx->hopefull_flagsp = ep;
        put_int64(0, ep);
        *--ep = HOPEFUL_DATA;
        return ep;
    }
    else if (!acmp && !(ctx->dflags & DFLAG_FRAGMENTS)) {
        byte *ep = ctl_ext;
        *--ep = PASS_THROUGH;
	return ep;
    }
    else {
	int i;
	byte *ep = ctl_ext;
	byte dist_hdr_flags = acmp && acmp->long_atoms ? ERTS_DIST_HDR_LONG_ATOMS_FLG : 0;
	ASSERT(!acmp || acmp->hdr_sz >= 0);

        if (acmp) {
            /*
             * Write cache update instructions. Note that this is a purely
             * internal format, never seen on the wire. This section is later
             * rewritten by erts_encode_ext_dist_header_finalize() while updating
             * the cache. We write the header backwards just before the
             * actual term(s).
             */
            for (i = acmp->sz-1; i >= 0; i--) {
                Uint32 aval;
                ASSERT(0 <= acmp->cix[i] && acmp->cix[i] < ERTS_ATOM_CACHE_SIZE);
                ASSERT(i == acmp->cache[acmp->cix[i]].iix);
                ASSERT(is_atom(acmp->cache[acmp->cix[i]].atom));

                aval = (Uint32) atom_val(acmp->cache[acmp->cix[i]].atom);
                ep -= 4;
                put_int32(aval, ep);
                ep -= 2;
                put_int16(acmp->cix[i], ep);
            }
            --ep;
            put_int8(acmp->sz, ep);
        } else {
            ASSERT(ctx->dflags & DFLAG_FRAGMENTS);
            /* If we don't have an atom cache but are using a dist header we just put 0
               in the atom cache size slot */
            --ep;
            put_int8(0, ep);
        }
	--ep;
	put_int8(dist_hdr_flags, ep);
        if (fragments > 1) {
            ASSERT(is_pid(from));
            ep -= 8;
            put_int64(fragments, ep);
            ep -= 8;
            put_int64(from, ep);
            *--ep = DIST_FRAG_HEADER;
        } else {
            *--ep = DIST_HEADER;
        }
        *--ep = VERSION_MAGIC;
	return ep;
    }
}

byte *erts_encode_ext_dist_header_fragment(byte **hdrpp,
                                           Uint fragment,
                                           Eterm from)
{
    byte *ep = *hdrpp, *start = ep;
    ASSERT(is_pid(from));
    *ep++ = VERSION_MAGIC;
    *ep++ = DIST_FRAG_CONT;
    put_int64(from, ep);
    ep += 8;
    put_int64(fragment, ep);
    ep += 8;
    *hdrpp = ep;
    return start;
}


Sint erts_encode_ext_dist_header_finalize(ErtsDistOutputBuf* ob,
                                          DistEntry* dep,
                                          Uint64 dflags,
                                          Sint reds)
{
    byte *ip;
    byte instr_buf[(2+4)*ERTS_ATOM_CACHE_SIZE];
    int ci, sz;
    byte dist_hdr_flags;
    int long_atoms;
    Uint64 seq_id = 0, frag_id = 0;
    register byte *ep = ob->eiov->iov[1].iov_base;
    ASSERT(dflags & DFLAG_UTF8_ATOMS);

    /*
     * The buffer can have different layouts at this point depending on
     * what was known when encoded:
     *
     * Pending connection: HOPEFUL_DATA, HFlgs, HIX, PIX, CtrlTerm [, MsgTerm]
     * With atom cache   : VERSION_MAGIC, DIST_HEADER, ..., CtrlTerm [, MsgTerm]
     * No atom cache     : VERSION_MAGIC, CtrlTerm [, VERSION_MAGIC, MsgTerm]
     */

    if (ep[0] == HOPEFUL_DATA)
        return transcode_dist_obuf(ob, dep, dflags, reds);

    if (ep[0] == PASS_THROUGH) {
        ASSERT(!(dflags & (DFLAG_DIST_HDR_ATOM_CACHE|DFLAG_FRAGMENTS)));
        ASSERT(ob->eiov->iov[1].iov_len == 1);
        return reds;
    }

    if (ep[1] == DIST_FRAG_CONT) {
        ASSERT(ep[0] == VERSION_MAGIC);
        ASSERT(ob->eiov->iov[1].iov_len == 18);
        return reds;
    }

    if (ep[1] == DIST_FRAG_HEADER) {
        /* skip the seq id and frag id */
        seq_id = get_int64(&ep[2]);
        ep += 8;
        frag_id = get_int64(&ep[2]);
        ep += 8;
    }

    dist_hdr_flags = ep[2];
    long_atoms = ERTS_DIST_HDR_LONG_ATOMS_FLG & ((int) dist_hdr_flags);

    /*
     * Update output atom cache and write the external version of
     * the dist header. We write the header backwards just
     * before the actual term(s).
     */
    ep += 3;
    ci = (int) get_int8(ep);
    ASSERT(0 <= ci && ci < ERTS_ATOM_CACHE_SIZE);
    ep += 1;
    sz = (2+4)*ci;
    ip = &instr_buf[0];
    sys_memcpy((void *) ip, (void *) ep, sz);
    ep += sz;
    ASSERT(ep == &((byte *)ob->eiov->iov[1].iov_base)[ob->eiov->iov[1].iov_len]);
    if (ci > 0) {
	Uint32 flgs_buf[((ERTS_DIST_HDR_ATOM_CACHE_FLAG_BYTES(
			      ERTS_MAX_INTERNAL_ATOM_CACHE_ENTRIES)-1)
			 / sizeof(Uint32))+1];
	register Uint32 flgs;
	int iix, flgs_bytes, flgs_buf_ix, used_half_bytes;
        ErtsAtomCache* cache = dep->cache;
#ifdef DEBUG
	int tot_used_half_bytes, top_buf_ix;
#endif

	flgs_bytes = ERTS_DIST_HDR_ATOM_CACHE_FLAG_BYTES(ci);

	ASSERT(flgs_bytes <= sizeof(flgs_buf));
	flgs = (Uint32) dist_hdr_flags;
	flgs_buf_ix = 0;
	if ((ci & 1) == 0)
	    used_half_bytes = 2;
	else
	    used_half_bytes = 1;
#ifdef DEBUG
	tot_used_half_bytes = used_half_bytes;
#endif
	iix = ci-1;
	while (iix >= 0) {
	    int cix;
	    Eterm atom;

	    if (used_half_bytes != 8)
		flgs <<= 4;
	    else {
		flgs_buf[flgs_buf_ix++] = flgs;
		flgs = 0;
		used_half_bytes = 0;
	    }

	    ip = &instr_buf[0] + (2+4)*iix;
	    cix = (int) get_int16(&ip[0]);
	    ASSERT(0 <= cix && cix < ERTS_ATOM_CACHE_SIZE);
	    atom = make_atom((Uint) get_uint32(&ip[2]));
	    if (cache->out_arr[cix] == atom) {
		--ep;
		put_int8(cix, ep);
		flgs |= ((cix >> 8) & 7);
	    }
	    else {
		Atom *a;
		cache->out_arr[cix] = atom;
		a = atom_tab(atom_val(atom));
                sz = a->len;
                ep -= sz;
                sys_memcpy((void *) ep, (void *) a->name, sz);
		if (long_atoms) {
		    ep -= 2;
		    put_int16(sz, ep);
		}
		else {
		    ASSERT(0 <= sz && sz <= 255);
		    --ep;
		    put_int8(sz, ep);
		}
		--ep;
		put_int8(cix, ep);
		flgs |= (8 | ((cix >> 8) & 7));
	    }
	    iix--;
	    used_half_bytes++;
#ifdef DEBUG
	    tot_used_half_bytes++;
#endif
	}
	ASSERT(tot_used_half_bytes == 2*flgs_bytes);
	flgs_buf[flgs_buf_ix] = flgs;
#ifdef DEBUG
        top_buf_ix = flgs_buf_ix;
#endif
	flgs_buf_ix = 0;
	while (1) {
            ASSERT(flgs_buf_ix <= top_buf_ix);
            flgs = flgs_buf[flgs_buf_ix];
	    if (flgs_bytes > 4) {
		*--ep = (byte) ((flgs >> 24) & 0xff);
		*--ep = (byte) ((flgs >> 16) & 0xff);
		*--ep = (byte) ((flgs >> 8) & 0xff);
		*--ep = (byte) (flgs & 0xff);
		flgs_buf_ix++;
		flgs_bytes -= 4;
	    }
	    else {
                ASSERT(flgs_buf_ix == top_buf_ix);
		switch (flgs_bytes) {
		case 4:
		    *--ep = (byte) ((flgs >> 24) & 0xff);
		case 3:
		    *--ep = (byte) ((flgs >> 16) & 0xff);
		case 2:
		    *--ep = (byte) ((flgs >> 8) & 0xff);
		case 1:
		    *--ep = (byte) (flgs & 0xff);
		}
		break;
	    }
	}
        reds -= 3; /*was ERTS_PORT_REDS_DIST_CMD_FINALIZE*/
    }
    --ep;
    put_int8(ci, ep);
    if (seq_id) {
        ep -= 8;
        put_int64(frag_id, ep);
        ep -= 8;
        put_int64(seq_id, ep);
        *--ep = DIST_FRAG_HEADER;
    } else {
        *--ep = DIST_HEADER;
    }
    *--ep = VERSION_MAGIC;

    sz = ((byte *) ob->eiov->iov[1].iov_base) - ep;
    ob->eiov->size += sz;
    ob->eiov->iov[1].iov_len += sz;
    ob->eiov->iov[1].iov_base = ep;

    return reds < 0 ? 0 : reds;
}

ErtsExtSzRes
erts_encode_dist_ext_size(Eterm term,
                          ErtsAtomCacheMap *acmp,
                          TTBSizeContext* ctx,
                          Uint* szp, Sint *redsp,
                          Sint *vlenp, Uint *fragmentsp)
{
    Uint sz;
    ErtsExtSzRes res;

    ASSERT(ctx);
    ASSERT(szp);
    ASSERT(vlenp);
    ASSERT(fragmentsp);

    sz = *szp;

    if (!ctx->wstack.wstart) {
        /*
         * First call for this 'term'. We might however encode
         * multiple terms and this might not be the first term
         * in the sequence. 'ctx' should contain valid info about
         * about previous terms regarding fragments, and vlen.
         * 'szp' should contain valid info about the total size
         * of previous terms.
         */
        if (ctx->vlen < 0) {
            /* First term as well */
            ctx->vlen = 0;
            if (ctx->dflags & DFLAG_FRAGMENTS)
                ctx->fragment_size = ERTS_DIST_FRAGMENT_SIZE;
        }

#ifndef ERTS_DEBUG_USE_DIST_SEP
	if (!(ctx->dflags & (DFLAG_DIST_HDR_ATOM_CACHE|DFLAG_FRAGMENTS)))
#endif
	    sz++ /* VERSION_MAGIC */;

    }

    res = encode_size_struct_int(ctx, acmp, term, ctx->dflags, redsp, &sz);

    if (res == ERTS_EXT_SZ_OK) {
        Uint total_size, fragments;

        /*
         * Each fragment use
         * - one element for driver header
         * - one element for fragment header
         * - and (at least) one for data
         */
        total_size = sz + ctx->extra_size;
        fragments = (total_size - 1)/ctx->fragment_size + 1;

	*szp = sz;
        *fragmentsp = fragments;
        *vlenp = ctx->vlen + 3*fragments;
    }

    return res;
}

ErtsExtSzRes erts_encode_ext_size_2(Eterm term, unsigned dflags, Uint *szp)
{
    ErtsExtSzRes res;
    *szp = 0;
    res = encode_size_struct_int(NULL, NULL, term, dflags, NULL, szp);
    (*szp)++ /* VERSION_MAGIC */;
    return res;
}

ErtsExtSzRes erts_encode_ext_size(Eterm term, Uint *szp)
{
    return erts_encode_ext_size_2(term, TERM_TO_BINARY_DFLAGS, szp);
}

Uint erts_encode_ext_size_ets(Eterm term)
{
    return encode_size_struct2(NULL, term,
                               TERM_TO_BINARY_DFLAGS|DFLAG_ETS_COMPRESSED);
}


int erts_encode_dist_ext(Eterm term, byte **ext, Uint64 flags, ErtsAtomCacheMap *acmp,
                         TTBEncodeContext* ctx, Uint *fragmentsp, Sint* reds)
{
    int res;
    ASSERT(ctx);
    
    if (!ctx->wstack.wstart) {
        ctx->cptr = *ext;
#ifndef ERTS_DEBUG_USE_DIST_SEP
	if (!(flags & (DFLAG_DIST_HDR_ATOM_CACHE|DFLAG_PENDING_CONNECT|DFLAG_FRAGMENTS)))
#endif
	    *(*ext)++ = VERSION_MAGIC;
#ifndef ERTS_DEBUG_USE_DIST_SEP
        if (flags & DFLAG_PENDING_CONNECT) {
            Sint payload_ix = ctx->vlen;
            ASSERT(ctx->payload_ixp);
            if (payload_ix) {
                /* we potentially need a version magic on the payload... */
                (*ext)++;
                ctx->cptr = *ext;
                put_int32(payload_ix, ctx->payload_ixp);
            }
        }
#endif
    }
    res = enc_term_int(ctx, acmp, term, *ext, flags, NULL, reds, ext);
    if (fragmentsp)
        *fragmentsp = res == 0 ? ctx->frag_ix + 1 : ctx->frag_ix;
    if (flags & DFLAG_PENDING_CONNECT) {
        ASSERT(ctx->hopefull_flagsp);
        put_int64(ctx->hopefull_flags, ctx->hopefull_flagsp);
    }
    return res;
}

void erts_encode_ext(Eterm term, byte **ext)
{
    byte *ep = *ext;
    *ep++ = VERSION_MAGIC;
    ep = enc_term(NULL, term, ep, TERM_TO_BINARY_DFLAGS, NULL);
    if (!ep)
	erts_exit(ERTS_ABORT_EXIT,
		 "%s:%d:erts_encode_ext(): Internal data structure error\n",
		 __FILE__, __LINE__);
    *ext = ep;
}

byte* erts_encode_ext_ets(Eterm term, byte *ep, struct erl_off_heap_header** off_heap)
{
    return enc_term(NULL, term, ep, TERM_TO_BINARY_DFLAGS|DFLAG_ETS_COMPRESSED,
		    off_heap);
}


static Uint
dist_ext_size(ErtsDistExternal *edep)
{
    Uint sz = sizeof(ErtsDistExternal);

    ASSERT(edep->data->ext_endp && edep->data->extp);
    ASSERT(edep->data->ext_endp >= edep->data->extp);

    if (edep->flags & ERTS_DIST_EXT_ATOM_TRANS_TAB) {
        ASSERT(0 <= edep->attab.size \
               && edep->attab.size <= ERTS_ATOM_CACHE_SIZE);
        sz -= sizeof(Eterm)*(ERTS_ATOM_CACHE_SIZE - edep->attab.size);
    } else {
        sz -= sizeof(ErtsAtomTranslationTable);
    }
    ASSERT(sz % 4 == 0);
    return sz;
}

Uint
erts_dist_ext_size(ErtsDistExternal *edep)
{
    Uint sz = dist_ext_size(edep);
    sz += 4;  /* may need to pad to 8-byte-align ErtsDistExternalData */
    sz += edep->data[0].frag_id * sizeof(ErtsDistExternalData);
    return sz;
}

Uint
erts_dist_ext_data_size(ErtsDistExternal *edep)
{
    Uint sz = 0, i;
    for (i = 0; i < edep->data->frag_id; i++)
        sz += edep->data[i].ext_endp - edep->data[i].extp;
    return sz;
}

void
erts_dist_ext_frag(ErtsDistExternalData *ede_datap, ErtsDistExternal *edep)
{
    ErtsDistExternalData *new_ede_datap = &edep->data[edep->data->frag_id - ede_datap->frag_id];
    sys_memcpy(new_ede_datap, ede_datap, sizeof(ErtsDistExternalData));

    /* If the data is not backed by a binary, we create one here to keep
       things simple. Only custom distribution drivers should use lists. */
    if (new_ede_datap->binp == NULL) {
        size_t ext_sz = ede_datap->ext_endp - ede_datap->extp;
        new_ede_datap->binp = erts_bin_nrml_alloc(ext_sz);
        sys_memcpy(new_ede_datap->binp->orig_bytes, (void *) ede_datap->extp, ext_sz);
        new_ede_datap->extp = (byte*)new_ede_datap->binp->orig_bytes;
        new_ede_datap->ext_endp = (byte*)new_ede_datap->binp->orig_bytes + ext_sz;
    } else {
        erts_refc_inc(&new_ede_datap->binp->intern.refc, 2);
    }
}

void
erts_make_dist_ext_copy(ErtsDistExternal *edep, ErtsDistExternal *new_edep)
{
    size_t dist_ext_sz = dist_ext_size(edep);
    byte *ep;

    ep = (byte *) new_edep;
    sys_memcpy((void *) ep, (void *) edep, dist_ext_sz);
    erts_ref_dist_entry(new_edep->dep);

    ep += dist_ext_sz;
    ep += (UWord)ep & 4; /* 8-byte alignment for ErtsDistExternalData */
    ASSERT((UWord)ep % 8 == 0);

    new_edep->data = (ErtsDistExternalData*)ep;
    sys_memzero(new_edep->data, sizeof(ErtsDistExternalData) * edep->data->frag_id);
    new_edep->data->frag_id = edep->data->frag_id;
    erts_dist_ext_frag(edep->data, new_edep);
}

void
erts_free_dist_ext_copy(ErtsDistExternal *edep)
{
    int i;
    erts_deref_dist_entry(edep->dep);
    for (i = 0; i < edep->data->frag_id; i++)
        if (edep->data[i].binp)
            erts_bin_release(edep->data[i].binp);
}

ErtsPrepDistExtRes
erts_prepare_dist_ext(ErtsDistExternal *edep,
		      byte *ext,
		      Uint size,
                      Binary *binp,
		      DistEntry *dep,
                      Uint32 conn_id,
		      ErtsAtomCache *cache)
{
    register byte *ep;

    ASSERT(dep);
    erts_de_rlock(dep);

    ASSERT(dep->dflags & DFLAG_UTF8_ATOMS);


    if ((dep->state != ERTS_DE_STATE_CONNECTED &&
         dep->state != ERTS_DE_STATE_PENDING)
        || dep->connection_id != conn_id) {
        erts_de_runlock(dep);
        return ERTS_PREP_DIST_EXT_CLOSED;
    }

    if (!(dep->dflags & (DFLAG_DIST_HDR_ATOM_CACHE|DFLAG_FRAGMENTS))) {
        /* Skip PASS_THROUGH */
        ext++;
        size--;
    }

    ep = ext;

    if (size < 2)
        goto fail;

    if (ep[0] != VERSION_MAGIC) {
	erts_dsprintf_buf_t *dsbufp = erts_create_logger_dsbuf();
        erts_dsprintf(dsbufp,
                      "** Got message from incompatible erlang on "
                      "channel %d\n",
                      dist_entry_channel_no(dep));
	erts_send_error_to_logger_nogl(dsbufp);
	goto fail;
    }

    edep->heap_size = -1;
    edep->flags = 0;
    edep->dep = dep;
    edep->mld = dep->mld;
    edep->connection_id = conn_id;
    edep->data->ext_endp = ext+size;
    edep->data->binp = binp;
    edep->data->seq_id = 0;
    edep->data->frag_id = 1;

    if (dep->dflags & (DFLAG_DIST_HDR_ATOM_CACHE|DFLAG_FRAGMENTS))
        edep->flags |= ERTS_DIST_EXT_DFLAG_HDR;

    if (ep[1] != DIST_HEADER && ep[1] != DIST_FRAG_HEADER && ep[1] != DIST_FRAG_CONT) {
	if (edep->flags & ERTS_DIST_EXT_DFLAG_HDR)
	    goto bad_hdr;
	edep->attab.size = 0;
	edep->data->extp = ext;
    }
    else if (ep[1] == DIST_FRAG_CONT) {
        if (!(dep->dflags & DFLAG_FRAGMENTS))
            goto bad_hdr;
        edep->attab.size = 0;
	edep->data->extp = ext + 1 + 1 + 8 + 8;
        edep->data->seq_id = get_int64(&ep[2]);
        edep->data->frag_id = get_int64(&ep[2+8]);
        erts_de_runlock(dep);
        return ERTS_PREP_DIST_EXT_FRAG_CONT;
    }
    else {
	int tix;
	int no_atoms;

	if (!(edep->flags & ERTS_DIST_EXT_DFLAG_HDR))
	    goto bad_hdr;

        if (ep[1] == DIST_FRAG_HEADER) {
            if (!(dep->dflags & DFLAG_FRAGMENTS))
                goto bad_hdr;
            edep->data->seq_id = get_int64(&ep[2]);
            edep->data->frag_id = get_int64(&ep[2+8]);
            ep += 16;
        }

#undef CHKSIZE
#define CHKSIZE(SZ) \
	do { if ((SZ) > edep->data->ext_endp - ep) goto bad_hdr; } while(0)

	CHKSIZE(1+1+1);
	ep += 2;
	no_atoms = (int) get_int8(ep);
	if (no_atoms < 0 || ERTS_ATOM_CACHE_SIZE < no_atoms)
	    goto bad_hdr;
	ep++;
	if (no_atoms) {
	    int long_atoms = 0;
#ifdef DEBUG
	    byte *flgs_buf = ep;
#endif
	    byte *flgsp = ep;
	    int flgs_size = ERTS_DIST_HDR_ATOM_CACHE_FLAG_BYTES(no_atoms);
	    int byte_ix;
	    int bit_ix;
	    int got_flgs;
	    register Uint32 flgs = 0;

	    CHKSIZE(flgs_size);
	    ep += flgs_size;

	    /*
	     * Check long atoms flag
	     */
	    byte_ix = ERTS_DIST_HDR_ATOM_CACHE_FLAG_BYTE_IX(no_atoms);
	    bit_ix = ERTS_DIST_HDR_ATOM_CACHE_FLAG_BIT_IX(no_atoms);
	    if (flgsp[byte_ix] & (((byte) ERTS_DIST_HDR_LONG_ATOMS_FLG) << bit_ix))
		long_atoms = 1;

#ifdef DEBUG
	    byte_ix = 0;
	    bit_ix = 0;
#endif
	    got_flgs = 0;
	    /*
	     * Setup the atom translation table.
	     */
	    edep->flags |= ERTS_DIST_EXT_ATOM_TRANS_TAB;
	    edep->attab.size = no_atoms;
	    for (tix = 0; tix < no_atoms; tix++) {
		Eterm atom;
		int cix;
		int len;

		if (!got_flgs) {
		    int left = no_atoms - tix;
		    if (left > 6) {
			flgs = ((((Uint32) flgsp[3]) << 24)
		        	| (((Uint32) flgsp[2]) << 16)
				| (((Uint32) flgsp[1]) << 8)
				| ((Uint32) flgsp[0]));
			flgsp += 4;
		    }
		    else {
			flgs = 0;
			switch (left) {
			case 6:
			case 5:
			    flgs |= (((Uint32) flgsp[2]) << 16);
			case 4:
			case 3:
			    flgs |= (((Uint32) flgsp[1]) << 8);
			case 2:
			case 1:
			    flgs |= ((Uint32) flgsp[0]);
			}
		    }
		    got_flgs = 8;
		}

		ASSERT(byte_ix == ERTS_DIST_HDR_ATOM_CACHE_FLAG_BYTE_IX(tix));
		ASSERT(bit_ix == ERTS_DIST_HDR_ATOM_CACHE_FLAG_BIT_IX(tix));
		ASSERT((flgs & 3)
		       == (((flgs_buf[byte_ix]
			     & (((byte) 3) << bit_ix)) >> bit_ix) & 3));

		CHKSIZE(1);
		cix = (int) ((flgs & 7) << 8);
		if ((flgs & 8) == 0) {
		    /* atom already cached */
		    cix += (int) get_int8(ep);
		    if (cix >= ERTS_ATOM_CACHE_SIZE)
			goto bad_hdr;
		    ep++;
		    atom = cache->in_arr[cix];
		    if (!is_atom(atom))
			goto bad_hdr;
		    edep->attab.atom[tix] = atom;
		}
		else {
		    /* new cached atom */
		    cix += (int) get_int8(ep);
		    if (cix >= ERTS_ATOM_CACHE_SIZE)
			goto bad_hdr;
		    ep++;
		    if (long_atoms) {
			CHKSIZE(2);
			len = get_int16(ep);
			ep += 2;
		    }
		    else {
			CHKSIZE(1);
			len = get_int8(ep);
			ep++;
		    }
		    CHKSIZE(len);
		    atom = erts_atom_put((byte *) ep,
					 len,
                                         ERTS_ATOM_ENC_UTF8,
					 0);
		    if (is_non_value(atom))
			goto bad_hdr;
		    ep += len;
		    cache->in_arr[cix] = atom;
		    edep->attab.atom[tix] = atom;
		}
		flgs >>= 4;
		got_flgs--;
#ifdef DEBUG
		bit_ix += 4;
		if (bit_ix >= 8) {
		    bit_ix = 0;
		    flgs = (int) flgs_buf[++byte_ix];
		    ASSERT(byte_ix < flgs_size);
		}
#endif
	    }
	}
	edep->data->extp = ep;
#ifdef ERTS_DEBUG_USE_DIST_SEP
	if (*ep != VERSION_MAGIC)
	    goto bad_hdr;
#endif
    }
#ifdef ERTS_DEBUG_USE_DIST_SEP
    if (*ep != VERSION_MAGIC)
	goto fail;
#endif

    erts_de_runlock(dep);

    return ERTS_PREP_DIST_EXT_SUCCESS;

#undef CHKSIZE

 bad_hdr: {
	erts_dsprintf_buf_t *dsbufp = erts_create_logger_dsbuf();
	erts_dsprintf(dsbufp,
		      "%T got a corrupted distribution header from %T "
		      "on distribution channel %d\n",
		      erts_this_node->sysname,
		      edep->dep->sysname,
		      dist_entry_channel_no(edep->dep));
	for (ep = ext; ep < edep->data->ext_endp; ep++)
	    erts_dsprintf(dsbufp, ep != ext ? ",%b8u" : "<<%b8u", *ep);
	erts_dsprintf(dsbufp, ">>");
	erts_send_warning_to_logger_nogl(dsbufp);
    }
 fail: {
	erts_de_runlock(dep);
	erts_kill_dist_connection(dep, conn_id);
    }
    return ERTS_PREP_DIST_EXT_FAILED;
}

static void
bad_dist_ext(ErtsDistExternal *edep)
{
    if (edep->dep) {
	DistEntry *dep = edep->dep;
	erts_dsprintf_buf_t *dsbufp = erts_create_logger_dsbuf();
	byte *ep;
	erts_dsprintf(dsbufp,
		      "%T got a corrupted external term from %T "
		      "on distribution channel %d\n",
		      erts_this_node->sysname,
		      dep->sysname,
		      dist_entry_channel_no(dep));
	for (ep = edep->data->extp; ep < edep->data->ext_endp; ep++)
	    erts_dsprintf(dsbufp,
			  ep != edep->data->extp ? ",%b8u" : "<<...,%b8u",
			  *ep);
	erts_dsprintf(dsbufp, ">>\n");
	erts_dsprintf(dsbufp, "ATOM_CACHE_REF translations: ");
	if (!(edep->flags & ERTS_DIST_EXT_ATOM_TRANS_TAB) || !edep->attab.size)
	    erts_dsprintf(dsbufp, "none");
	else {
	    int i;
	    erts_dsprintf(dsbufp, "0=%T", edep->attab.atom[0]);
	    for (i = 1; i < edep->attab.size; i++)
		erts_dsprintf(dsbufp, ", %d=%T", i, edep->attab.atom[i]);
	}
	erts_send_warning_to_logger_nogl(dsbufp);
	erts_kill_dist_connection(dep, edep->connection_id);
    }
}

Sint
erts_decode_dist_ext_size(ErtsDistExternal *edep, int kill_connection, int payload)
{
    Sint res;
    byte *ep;

    if (edep->data->frag_id > 1 && payload) {
        Uint sz = 0;
        Binary *bin;
        int i;
        byte *ep;

        for (i = 0; i < edep->data->frag_id; i++)
            sz += edep->data[i].ext_endp - edep->data[i].extp;

        bin = erts_bin_nrml_alloc(sz);
        ep = (byte*)bin->orig_bytes;

        for (i = 0; i < edep->data->frag_id; i++) {
            sys_memcpy(ep, edep->data[i].extp, edep->data[i].ext_endp - edep->data[i].extp);
            ep += edep->data[i].ext_endp - edep->data[i].extp;
            erts_bin_release(edep->data[i].binp);
            edep->data[i].binp = NULL;
            edep->data[i].extp = NULL;
            edep->data[i].ext_endp = NULL;
        }

        edep->data->frag_id = 1;
        edep->data->extp = (byte*)bin->orig_bytes;
        edep->data->ext_endp = ep;
        edep->data->binp = bin;
    }

    if (edep->data->extp >= edep->data->ext_endp)
	goto fail;
#ifndef ERTS_DEBUG_USE_DIST_SEP
    if (edep->flags & ERTS_DIST_EXT_DFLAG_HDR) {
	if (*edep->data->extp == VERSION_MAGIC)
	    goto fail;
	ep = edep->data->extp;
    }
    else
#endif
    {
	if (*edep->data->extp != VERSION_MAGIC)
	    goto fail;
	ep = edep->data->extp+1;
    }
    res = decoded_size(ep, edep->data->ext_endp, 0, NULL);
    if (res >= 0)
	return res;
 fail:
    if (kill_connection)
        bad_dist_ext(edep);
    return -1;
}

Sint erts_decode_ext_size(const byte *ext, Uint size)
{
    if (size == 0 || *ext != VERSION_MAGIC)
	return -1;
    return decoded_size(ext+1, ext+size, 0, NULL);
}

Sint erts_decode_ext_size_ets(const byte *ext, Uint size)
{
    Sint sz = decoded_size(ext, ext+size, 1, NULL);
    ASSERT(sz >= 0);
    return sz;
}


/*
** hpp is set to either a &p->htop or
** a pointer to a memory pointer (form message buffers)
** on return hpp is updated to point after allocated data
*/
Eterm
erts_decode_dist_ext(ErtsHeapFactory* factory,
		     ErtsDistExternal *edep,
                     int kill_connection)
{
    Eterm obj;
    const byte* ep;

    ep = edep->data->extp;

    if (ep >= edep->data->ext_endp)
	goto error;
#ifndef ERTS_DEBUG_USE_DIST_SEP
    if (edep->flags & ERTS_DIST_EXT_DFLAG_HDR) {
	if (*ep == VERSION_MAGIC)
	    goto error;
    }
    else
#endif
    {
	if (*ep != VERSION_MAGIC)
	    goto error;
	ep++;
    }
    ep = dec_term(edep, factory, ep, &obj, NULL, 0);
    if (!ep)
	goto error;

    edep->data->extp = (byte*)ep;

    return obj;

 error:
    erts_factory_undo(factory);

    if (kill_connection)
        bad_dist_ext(edep);

    return THE_NON_VALUE;
}

Eterm erts_decode_ext(ErtsHeapFactory* factory, const byte **ext, Uint32 flags)
{
    ErtsDistExternal ede, *edep;
    Eterm obj;
    const byte *ep = *ext;
    if (*ep++ != VERSION_MAGIC) {
        erts_factory_undo(factory);
	return THE_NON_VALUE;
    }
    if (flags) {
        ASSERT(flags == ERTS_DIST_EXT_BTT_SAFE);
        ede.flags = flags; /* a dummy struct just for the flags */
        ede.data = NULL;
        edep = &ede;
    } else {
        edep = NULL;
    }
    ep = dec_term(edep, factory, ep, &obj, NULL, 0);
    if (!ep) {
	return THE_NON_VALUE;
    }
    *ext = ep;
    return obj;
}

Eterm erts_decode_ext_ets(ErtsHeapFactory* factory, const byte *ext)
{
    Eterm obj;
    ext = dec_term(NULL, factory, ext, &obj, NULL, 1);
    ASSERT(ext);
    return obj;
}

/**********************************************************************/

BIF_RETTYPE erts_debug_dist_ext_to_term_2(BIF_ALIST_2)
{
    ErtsHeapFactory factory;
    Eterm res;
    Sint hsz;
    ErtsDistExternal ede;
    ErtsDistExternalData ede_data;
    Eterm *tp;
    Eterm real_bin;
    Uint offset;
    Uint size;
    Uint bitsize;
    Uint bitoffs;
    Uint arity;
    int i;

    ede.flags = ERTS_DIST_EXT_ATOM_TRANS_TAB;
    ede.dep = NULL;
    ede.heap_size = -1;
    ede.data = &ede_data;

    if (is_not_tuple(BIF_ARG_1))
	goto badarg;
    tp = tuple_val(BIF_ARG_1);
    arity = arityval(tp[0]);
    if (arity > ERTS_MAX_INTERNAL_ATOM_CACHE_ENTRIES)
	goto badarg;

    ede.attab.size = arity;
    for (i = 1; i <= arity; i++) {
	if (is_not_atom(tp[i]))
	    goto badarg;
	ede.attab.atom[i-1] = tp[i];
    }

    if (is_not_binary(BIF_ARG_2))
	goto badarg;

    size = binary_size(BIF_ARG_2);
    if (size == 0)
	goto badarg;
    ERTS_GET_REAL_BIN(BIF_ARG_2, real_bin, offset, bitoffs, bitsize);
    if (bitsize != 0)
	goto badarg;

    ede.data->extp = binary_bytes(real_bin)+offset;
    ede.data->ext_endp = ede.data->extp + size;
    ede.data->frag_id = 1;
    ede.data->binp = NULL;

    hsz = erts_decode_dist_ext_size(&ede, 1, 1);
    if (hsz < 0)
	goto badarg;

    erts_factory_proc_prealloc_init(&factory, BIF_P, hsz);
    res = erts_decode_dist_ext(&factory, &ede, 1);
    erts_factory_close(&factory);

    if (is_value(res))
	BIF_RET(res);

 badarg:

    BIF_ERROR(BIF_P, BADARG);
}

static BIF_RETTYPE term_to_binary_trap_1(BIF_ALIST_1)
{
    Eterm *tp = tuple_val(BIF_ARG_1);
    Eterm Term = tp[1];
    Eterm Opts = tp[2];
    Eterm bt = tp[3];
    Eterm bix = tp[4];
    Sint bif_ix = signed_val(bix);
    Binary *bin = erts_magic_ref2bin(bt);
    Eterm res = erts_term_to_binary_int(BIF_P, bif_ix, Term, Opts,
                                        0, 0,bin, 0, ~((Uint) 0));
    if (is_non_value(res)) {
        if (erts_set_gc_state(BIF_P, 1)
            || MSO(BIF_P).overhead > BIN_VHEAP_SZ(BIF_P)) {
            ERTS_VBUMP_ALL_REDS(BIF_P);
        }
        if (Opts == am_undefined)
            ERTS_BIF_ERROR_TRAPPED1(BIF_P, SYSTEM_LIMIT,
                                    BIF_TRAP_EXPORT(bif_ix), Term);
        else
            ERTS_BIF_ERROR_TRAPPED2(BIF_P, SYSTEM_LIMIT,
                                    BIF_TRAP_EXPORT(bif_ix), Term, Opts);
    }
    if (is_tuple(res)) {
	ASSERT(BIF_P->flags & F_DISABLE_GC);
	BIF_TRAP1(&term_to_binary_trap_export,BIF_P,res);
    } else {
        if (erts_set_gc_state(BIF_P, 1)
            || MSO(BIF_P).overhead > BIN_VHEAP_SZ(BIF_P))
            ERTS_BIF_YIELD_RETURN(BIF_P, res);
        else
            BIF_RET(res);
    }
}

BIF_RETTYPE term_to_binary_1(BIF_ALIST_1)
{
    Eterm res = erts_term_to_binary_int(BIF_P, BIF_term_to_binary_1,
                                        BIF_ARG_1, am_undefined,
                                        0, TERM_TO_BINARY_DFLAGS, NULL, 0,
                                        ~((Uint) 0));
    if (is_non_value(res)) {
	ASSERT(!(BIF_P->flags & F_DISABLE_GC));
        BIF_ERROR(BIF_P, SYSTEM_LIMIT);
    }
    if (is_tuple(res)) {
	erts_set_gc_state(BIF_P, 0);
	BIF_TRAP1(&term_to_binary_trap_export,BIF_P,res);
    } else {
	ASSERT(!(BIF_P->flags & F_DISABLE_GC));
	BIF_RET(res);
    }
}

BIF_RETTYPE term_to_iovec_1(BIF_ALIST_1)
{
    Eterm res = erts_term_to_binary_int(BIF_P, BIF_term_to_iovec_1,
                                        BIF_ARG_1, am_undefined,
                                        0, TERM_TO_BINARY_DFLAGS, NULL, !0,
                                        ~((Uint) 0));
    if (is_non_value(res)) {
	ASSERT(!(BIF_P->flags & F_DISABLE_GC));
        BIF_ERROR(BIF_P, SYSTEM_LIMIT);
    }
    if (is_tuple(res)) {
	erts_set_gc_state(BIF_P, 0);
	BIF_TRAP1(&term_to_binary_trap_export,BIF_P,res);
    } else {
	ASSERT(!(BIF_P->flags & F_DISABLE_GC));
	BIF_RET(res);
    }
}

static ERTS_INLINE int
parse_t2b_opts(Eterm opts, Uint *flagsp, int *levelp, int *iovecp, Uint *fsizep)
{
    int level = 0;
    int iovec = 0;
    Uint flags = TERM_TO_BINARY_DFLAGS;
    int deterministic = 0;
    Uint fsize = ~((Uint) 0); /* one fragment */

    while (is_list(opts)) {
	Eterm arg = CAR(list_val(opts));
	Eterm* tp;
	if (arg == am_compressed) {
	    level = Z_DEFAULT_COMPRESSION;
        }
        else if (iovecp && arg == am_iovec) {
            iovec = !0;
        } else if (arg == am_deterministic) {
            deterministic = 1;
	} else if (is_tuple(arg) && *(tp = tuple_val(arg)) == make_arityval(2)) {
	    if (tp[1] == am_minor_version && is_small(tp[2])) {
		switch (signed_val(tp[2])) {
		case 0:
		    flags = TERM_TO_BINARY_DFLAGS & ~DFLAG_NEW_FLOATS;
		    break;
		case 1: /* Current default... */
		    flags = TERM_TO_BINARY_DFLAGS;
                    break;
                case 2:
                    flags = TERM_TO_BINARY_DFLAGS | DFLAG_UTF8_ATOMS;
		    break;
		default:
                    return 0; /* badarg */
		}
	    } else if (tp[1] == am_compressed && is_small(tp[2])) {
		level = signed_val(tp[2]);
		if (!(0 <= level && level < 10)) {
                    return 0; /* badarg */
		}
	    } else if (fsizep) {
                if (ERTS_IS_ATOM_STR("fragment", tp[1])) {
                    if (!term_to_Uint(tp[2], &fsize))
                        return 0; /* badarg */
                }
                else {
                    return 0; /* badarg */
                }
            }
            else {
                return 0; /* badarg */
	    }
	} else {
            return 0; /* badarg */
	}
	opts = CDR(list_val(opts));
    }
    if (is_not_nil(opts)) {
        return 0; /* badarg */
    }

    if (deterministic) {
        flags |= DFLAG_DETERMINISTIC;
    }

    *flagsp = flags;
    *levelp = level;
    if (iovecp)
        *iovecp = iovec;
    if (fsizep)
        *fsizep = fsize;

    return !0; /* ok */
}

BIF_RETTYPE term_to_binary_2(BIF_ALIST_2)
{
    int level;
    Uint flags;
    Eterm res;

    if (!parse_t2b_opts(BIF_ARG_2, &flags, &level, NULL, NULL)) {
        BIF_ERROR(BIF_P, BADARG);
    }

    res = erts_term_to_binary_int(BIF_P, BIF_term_to_binary_2,
                                  BIF_ARG_1, BIF_ARG_2,
                                  level, flags, NULL, 0,
                                  ~((Uint) 0));
    if (is_non_value(res)) {
	ASSERT(!(BIF_P->flags & F_DISABLE_GC));
        BIF_ERROR(BIF_P, SYSTEM_LIMIT);
    }
    if (is_tuple(res)) {
	erts_set_gc_state(BIF_P, 0);
	BIF_TRAP1(&term_to_binary_trap_export,BIF_P,res);
    } else {
	ASSERT(!(BIF_P->flags & F_DISABLE_GC));
	BIF_RET(res);
    }
}

BIF_RETTYPE term_to_iovec_2(BIF_ALIST_2)
{
    int level;
    Uint flags;
    Eterm res;

    if (!parse_t2b_opts(BIF_ARG_2, &flags, &level, NULL, NULL)) {
        BIF_ERROR(BIF_P, BADARG);
    }
    
    res = erts_term_to_binary_int(BIF_P, BIF_term_to_iovec_2,
                                  BIF_ARG_1, BIF_ARG_2,
                                  level, flags, NULL, !0,
                                  ~((Uint) 0));
    if (is_non_value(res)) {
	ASSERT(!(BIF_P->flags & F_DISABLE_GC));
        BIF_ERROR(BIF_P, SYSTEM_LIMIT);
    }
    if (is_tuple(res)) {
	erts_set_gc_state(BIF_P, 0);
	BIF_TRAP1(&term_to_binary_trap_export,BIF_P,res);
    } else {
	ASSERT(!(BIF_P->flags & F_DISABLE_GC));
	BIF_RET(res);
    }
}

Eterm
erts_debug_term_to_binary(Process *p, Eterm term, Eterm opts)
{
    Eterm ret;
    int level, iovec;
    Uint flags;
    Uint fsize;
    
    if (!parse_t2b_opts(opts, &flags, &level, &iovec, &fsize)) {
        ERTS_BIF_PREP_ERROR(ret, p, BADARG);
    }
    else {
        Eterm res = erts_term_to_binary_int(p, BIF_term_to_binary_2,
                                            term, opts, level, flags,
                                            NULL, iovec, fsize);
    
        if (is_non_value(res)) {
            ASSERT(!(p->flags & F_DISABLE_GC));
            ERTS_BIF_PREP_ERROR(ret, p, SYSTEM_LIMIT);
        }
        else if (is_tuple(res)) {
            erts_set_gc_state(p, 0);
            ERTS_BIF_PREP_TRAP1(ret, &term_to_binary_trap_export,p,res);
        }
        else {
            ASSERT(!(p->flags & F_DISABLE_GC));
            ERTS_BIF_PREP_RET(ret, res);
        }
    }
    return ret;
}


enum B2TState { /* order is somewhat significant */
    B2TPrepare,
    B2TUncompressChunk,
    B2TSizeInit,
    B2TSize,
    B2TDecodeInit,
    B2TDecode,
    B2TDecodeList,
    B2TDecodeTuple,
    B2TDecodeString,
    B2TDecodeBinary,

    B2TDone,
    B2TDecodeFail,
    B2TBadArg
};

typedef struct {
    Sint heap_size;
    int terms;
    const byte* ep;
    int atom_extra_skip;
} B2TSizeContext;

typedef struct {
    const byte* ep;
    Eterm  res;
    Eterm* next;
    ErtsHeapFactory factory;
    int remaining_n;
    char* remaining_bytes;
    ErtsPStack map_array;
} B2TDecodeContext;

typedef struct {
    z_stream stream;
    byte* dbytes;
    Uint dleft;
} B2TUncompressContext;

typedef struct B2TContext_t {
    Sint heap_size;
    byte* aligned_alloc;
    ErtsBinary2TermState b2ts;
    Uint32 flags;
    SWord reds;
    Uint used_bytes; /* In: boolean, Out: bytes */
    Eterm trap_bin;  /* THE_NON_VALUE if not exported */
    Export *bif;
    Eterm arg[2];
    enum B2TState state;
    union {
	B2TSizeContext sc;
	B2TDecodeContext dc;
	B2TUncompressContext uc;
    } u;
} B2TContext;

static B2TContext* b2t_export_context(Process*, B2TContext* src);

static uLongf binary2term_uncomp_size(byte* data, Sint size)
{
    z_stream stream;
    int err;
    const uInt chunk_size = 64*1024;  /* Ask tmp-alloc about a suitable size? */
    void* tmp_buf = erts_alloc(ERTS_ALC_T_TMP, chunk_size);
    uLongf uncomp_size = 0;

    stream.next_in = (Bytef*)data;
    stream.avail_in = (uInt)size;
    stream.next_out = tmp_buf;
    stream.avail_out = (uInt)chunk_size;

    erl_zlib_alloc_init(&stream);

    err = inflateInit(&stream);
    if (err == Z_OK) {
	do {
	    stream.next_out = tmp_buf;
	    stream.avail_out = chunk_size;	   
	    err = inflate(&stream, Z_NO_FLUSH);
	    uncomp_size += chunk_size - stream.avail_out;
	}while (err == Z_OK);
	inflateEnd(&stream);
    }
    erts_free(ERTS_ALC_T_TMP, tmp_buf);
    return err == Z_STREAM_END ? uncomp_size : 0;
}

static ERTS_INLINE int
binary2term_prepare(ErtsBinary2TermState *state, byte *data, Sint data_size,
		    B2TContext** ctxp, Process* p)
{
    byte *bytes = data;
    Sint size = data_size;

    state->exttmp = 0;

    if (size < 1 || *bytes != VERSION_MAGIC) {
	return -1;
    }
    bytes++;
    size--;
    if (size < 5 || *bytes != COMPRESSED) {
	state->extp = bytes;
        if (ctxp)
	    (*ctxp)->state = B2TSizeInit;
    }
    else  {
	uLongf dest_len = get_uint32(bytes+1);
	bytes += 5;
	size -= 5;	
	if (dest_len > 32*1024*1024
	    || (state->extp = erts_alloc_fnf(ERTS_ALC_T_EXT_TERM_DATA, dest_len)) == NULL) {
            /*
             * Try avoid out-of-memory crash due to corrupted 'dest_len'
             * by checking the actual length of the uncompressed data.
             * The only way to do that is to uncompress it. Sad but true.
             */
	    if (dest_len != binary2term_uncomp_size(bytes, size)) {
                return -1;
	    }
	    state->extp = erts_alloc(ERTS_ALC_T_EXT_TERM_DATA, dest_len);
            if (ctxp)
                (*ctxp)->reds -= dest_len;
	}
	state->exttmp = 1;
        if (ctxp) {
            /*
             * Start decompression by exporting trap context
             * so we don't have to deal with deep-copying z_stream.
             */
            B2TContext* ctx = b2t_export_context(p, *ctxp);
            ASSERT(state = &(*ctxp)->b2ts);
            state = &ctx->b2ts;

	    if (erl_zlib_inflate_start(&ctx->u.uc.stream, bytes, size) != Z_OK)
		return -1;

	    ctx->u.uc.dbytes = state->extp;
	    ctx->u.uc.dleft = dest_len;
            if (ctx->used_bytes) {
                ASSERT(ctx->used_bytes == 1);
                 /* to be subtracted by stream.avail_in when done */
                ctx->used_bytes = data_size;
            }
	    ctx->state = B2TUncompressChunk;
            *ctxp = ctx;
        }
	else {
	    uLongf dlen = dest_len;
	    if (erl_zlib_uncompress(state->extp, &dlen, bytes, size) != Z_OK
		|| dlen != dest_len) {
		return -1;
	    }
        }
	size = (Sint) dest_len;
    }
    state->extsize = size;
    return 0;
}

static ERTS_INLINE void
binary2term_abort(ErtsBinary2TermState *state)
{
    if (state->exttmp) {
	state->exttmp = 0;
	erts_free(ERTS_ALC_T_EXT_TERM_DATA, state->extp);
    }
}

static ERTS_INLINE Eterm
binary2term_create(ErtsDistExternal *edep, ErtsBinary2TermState *state,
		   ErtsHeapFactory* factory)
{
    Eterm res;

    if (!dec_term(edep, factory, state->extp, &res, NULL, 0))
	res = THE_NON_VALUE;
    if (state->exttmp) {
	state->exttmp = 0;
	erts_free(ERTS_ALC_T_EXT_TERM_DATA, state->extp);
    }
    return res;
}

Sint
erts_binary2term_prepare(ErtsBinary2TermState *state, byte *data, Sint data_size)
{
    Sint res;

    if (binary2term_prepare(state, data, data_size, NULL, NULL) < 0 ||
        (res=decoded_size(state->extp, state->extp + state->extsize, 0, NULL)) < 0) {

        if (state->exttmp)
            erts_free(ERTS_ALC_T_EXT_TERM_DATA, state->extp);
        state->extp = NULL;
	state->exttmp = 0;
	return -1;
    }
    return res;
}

void
erts_binary2term_abort(ErtsBinary2TermState *state)
{
    binary2term_abort(state);
}

Eterm
erts_binary2term_create(ErtsBinary2TermState *state, ErtsHeapFactory* factory)
{
    return binary2term_create(NULL,state, factory);
}

static void b2t_destroy_context(B2TContext* context)
{
    erts_free_aligned_binary_bytes_extra(context->aligned_alloc,
                                         ERTS_ALC_T_EXT_TERM_DATA);
    context->aligned_alloc = NULL;
    binary2term_abort(&context->b2ts);
    switch (context->state) {
    case B2TUncompressChunk:
	erl_zlib_inflate_finish(&context->u.uc.stream);
	break;
    case B2TDecode:
    case B2TDecodeList:
    case B2TDecodeTuple:
    case B2TDecodeString:
    case B2TDecodeBinary:
	if (context->u.dc.map_array.pstart) {
	    erts_free(context->u.dc.map_array.alloc_type,
		      context->u.dc.map_array.pstart);
	}
	break;
    default:;
    }
}

static int b2t_context_destructor(Binary *context_bin)
{
    B2TContext* ctx = (B2TContext*) ERTS_MAGIC_BIN_DATA(context_bin);
    ASSERT(ERTS_MAGIC_BIN_DESTRUCTOR(context_bin) == b2t_context_destructor);

    b2t_destroy_context(ctx);
    return 1;
}

static BIF_RETTYPE binary_to_term_int(Process*, Eterm bin, B2TContext*);


static BIF_RETTYPE binary_to_term_trap_1(BIF_ALIST_1)
{
    Binary *context_bin = erts_magic_ref2bin(BIF_ARG_1);
    ASSERT(ERTS_MAGIC_BIN_DESTRUCTOR(context_bin) == b2t_context_destructor);

    return binary_to_term_int(BIF_P, THE_NON_VALUE, ERTS_MAGIC_BIN_DATA(context_bin));
}


#define B2T_BYTES_PER_REDUCTION 128
#define B2T_MEMCPY_FACTOR 8

/* Define for testing */
/*#define EXTREME_B2T_TRAPPING 1*/

#ifdef EXTREME_B2T_TRAPPING
static unsigned b2t_rand(void)
{
    static unsigned prev = 17;
    prev = (prev * 214013 + 2531011);
    return prev;
}
#endif


static B2TContext* b2t_export_context(Process* p, B2TContext* src)
{
    Binary* context_b = erts_create_magic_binary(sizeof(B2TContext),
                                                 b2t_context_destructor);
    B2TContext* ctx = ERTS_MAGIC_BIN_DATA(context_b);
    Eterm* hp;

    ASSERT(is_non_value(src->trap_bin));
    sys_memcpy(ctx, src, sizeof(B2TContext));
    if (ctx->state >= B2TDecode && ctx->u.dc.next == &src->u.dc.res) {
        ctx->u.dc.next = &ctx->u.dc.res;
    }
    hp = HAlloc(p, ERTS_MAGIC_REF_THING_SIZE);
    ctx->trap_bin = erts_mk_magic_ref(&hp, &MSO(p), context_b);
    return ctx;
}

static BIF_RETTYPE binary_to_term_int(Process* p, Eterm bin, B2TContext *ctx)
{
    BIF_RETTYPE ret_val;
#ifdef EXTREME_B2T_TRAPPING
    SWord initial_reds = 1 + b2t_rand() % 4;
#else
    SWord initial_reds = (Uint)(ERTS_BIF_REDS_LEFT(p) * B2T_BYTES_PER_REDUCTION);
#endif
    int is_first_call;

    if (is_value(bin)) {
	/* Setup enough to get started */
        is_first_call = 1;
	ctx->state = B2TPrepare;
        ctx->aligned_alloc = NULL;
    } else {
        ASSERT(is_value(ctx->trap_bin));
        ASSERT(ctx->state != B2TPrepare);
        is_first_call = 0;
    }
    ctx->reds = initial_reds;

    do {
        switch (ctx->state) {
        case B2TPrepare: {
	    byte* bytes;
            Uint bin_size;
            bytes = erts_get_aligned_binary_bytes_extra(bin,
                                                        &ctx->aligned_alloc,
                                                        ERTS_ALC_T_EXT_TERM_DATA,
                                                        0);
            if (bytes == NULL) {
                ctx->b2ts.exttmp = 0;
                ctx->state = B2TBadArg;
                break;
            }
            bin_size = binary_size(bin);
            if (ctx->aligned_alloc) {
                ctx->reds -= bin_size / 8;
            }
            if (binary2term_prepare(&ctx->b2ts, bytes, bin_size, &ctx, p) < 0) {
		ctx->state = B2TBadArg;
	    }
            break;
        }
	case B2TUncompressChunk: {
            uLongf chunk = ctx->reds;
            int zret;

            if (chunk > ctx->u.uc.dleft)
                chunk = ctx->u.uc.dleft;
            zret = erl_zlib_inflate_chunk(&ctx->u.uc.stream,
                                          ctx->u.uc.dbytes, &chunk);
            ctx->u.uc.dbytes += chunk;
            ctx->u.uc.dleft  -= chunk;
            if (zret == Z_OK && ctx->u.uc.dleft > 0) {
                ctx->reds = 0;
            }
            else if (erl_zlib_inflate_finish(&ctx->u.uc.stream) == Z_OK
                     && zret == Z_STREAM_END
                     && ctx->u.uc.dleft == 0) {
                ctx->reds -= chunk;
                if (ctx->used_bytes) {
                    ASSERT(ctx->used_bytes > 5 + ctx->u.uc.stream.avail_in);
                    ctx->used_bytes -= ctx->u.uc.stream.avail_in;
                }
                ctx->state = B2TSizeInit;
            }
            else {
                ctx->state = B2TBadArg;
            }
            break;
        }
	case B2TSizeInit:
	    ctx->u.sc.ep = NULL;
	    ctx->state = B2TSize;
	    /*fall through*/
        case B2TSize:
            ctx->heap_size = decoded_size(ctx->b2ts.extp,
					  ctx->b2ts.extp + ctx->b2ts.extsize,
                                          0, ctx);
            break;

        case B2TDecodeInit:
            if (is_non_value(ctx->trap_bin) && ctx->b2ts.extsize > ctx->reds) {
                /* dec_term will maybe trap, allocate space for magic bin
                   before result term to make it easy to trim with HRelease.
                 */
                ctx = b2t_export_context(p, ctx);
            }
            ctx->u.dc.ep = ctx->b2ts.extp;
            ctx->u.dc.res = (Eterm) (UWord) NULL;
            ctx->u.dc.next = &ctx->u.dc.res;
	    erts_factory_proc_prealloc_init(&ctx->u.dc.factory, p, ctx->heap_size);
	    ctx->u.dc.map_array.pstart = NULL;
            ctx->state = B2TDecode;
            /*fall through*/
	case B2TDecode:
        case B2TDecodeList:
        case B2TDecodeTuple:
        case B2TDecodeString:
        case B2TDecodeBinary: {
	    ErtsDistExternal fakedep;
            fakedep.flags = ctx->flags;
            fakedep.data = NULL;
            dec_term(&fakedep, NULL, NULL, NULL, ctx, 0);
            break;
	}
        case B2TDecodeFail:
            /*fall through*/
        case B2TBadArg:
            BUMP_REDS(p, (initial_reds - ctx->reds) / B2T_BYTES_PER_REDUCTION);

	    ASSERT(ctx->bif == BIF_TRAP_EXPORT(BIF_binary_to_term_1)
		   || ctx->bif == BIF_TRAP_EXPORT(BIF_binary_to_term_2));

	    if (is_first_call)
		ERTS_BIF_PREP_ERROR(ret_val, p, BADARG);
	    else {
                erts_set_gc_state(p, 1);
		if (is_non_value(ctx->arg[1]))
		    ERTS_BIF_PREP_ERROR_TRAPPED1(ret_val, p, BADARG, ctx->bif,
						 ctx->arg[0]);
		else
		    ERTS_BIF_PREP_ERROR_TRAPPED2(ret_val, p, BADARG, ctx->bif,
						 ctx->arg[0], ctx->arg[1]);
	    }
            b2t_destroy_context(ctx);
	    return ret_val;

        case B2TDone:
            if (ctx->used_bytes) {
                Eterm *hp;
                Eterm used;
                if (!ctx->b2ts.exttmp) {
                    ASSERT(ctx->used_bytes == 1);
                    ctx->used_bytes = (ctx->u.dc.ep - ctx->b2ts.extp
                                       +1); /* VERSION_MAGIC */
                }
                if (IS_USMALL(0, ctx->used_bytes)) {
                    hp = erts_produce_heap(&ctx->u.dc.factory, 3, 0);
                    used = make_small(ctx->used_bytes);
                }
                else {
                    hp = erts_produce_heap(&ctx->u.dc.factory, 3+BIG_UINT_HEAP_SIZE, 0);
                    used = uint_to_big(ctx->used_bytes, hp);
                    hp += BIG_UINT_HEAP_SIZE;
                }
                ctx->u.dc.res = TUPLE2(hp, ctx->u.dc.res, used);
            }
            b2t_destroy_context(ctx);

            if (ctx->u.dc.factory.hp > ctx->u.dc.factory.hp_end) {
                erts_exit(ERTS_ERROR_EXIT, ":%s, line %d: heap overrun by %d words(s)\n",
                         __FILE__, __LINE__, ctx->u.dc.factory.hp - ctx->u.dc.factory.hp_end);
            }
	    erts_factory_close(&ctx->u.dc.factory);

            if (!is_first_call) {
                erts_set_gc_state(p, 1);
            }
            BUMP_REDS(p, (initial_reds - ctx->reds) / B2T_BYTES_PER_REDUCTION);
	    ERTS_BIF_PREP_RET(ret_val, ctx->u.dc.res);
	    return ret_val;

        default:
            ASSERT(!"Unknown state in binary_to_term");
        }
    }while (ctx->reds > 0 || ctx->state >= B2TDone);

    if (is_non_value(ctx->trap_bin)) {
        ctx = b2t_export_context(p, ctx);
        ASSERT(is_value(ctx->trap_bin));
    }

    if (is_first_call) {
        erts_set_gc_state(p, 0);
    }
    BUMP_ALL_REDS(p);

    ERTS_BIF_PREP_TRAP1(ret_val, &binary_to_term_trap_export,
			p, ctx->trap_bin);

    return ret_val;
}

BIF_RETTYPE binary_to_term_1(BIF_ALIST_1)
{
    B2TContext ctx;

    ctx.flags = 0;
    ctx.used_bytes = 0;
    ctx.trap_bin = THE_NON_VALUE;
    ctx.bif = BIF_TRAP_EXPORT(BIF_binary_to_term_1);
    ctx.arg[0] = BIF_ARG_1;
    ctx.arg[1] = THE_NON_VALUE;
    return binary_to_term_int(BIF_P, BIF_ARG_1, &ctx);
}

BIF_RETTYPE binary_to_term_2(BIF_ALIST_2)
{
    B2TContext ctx;
    Eterm opts;
    Eterm opt;

    ctx.flags = 0;
    ctx.used_bytes = 0;
    opts = BIF_ARG_2;
    while (is_list(opts)) {
        opt = CAR(list_val(opts));
        if (opt == am_safe) {
            ctx.flags |= ERTS_DIST_EXT_BTT_SAFE;
        }
        else if (opt == am_used) {
            ctx.used_bytes = 1;
        }
	else {
            goto error;
        }
        opts = CDR(list_val(opts));
    }

    if (is_not_nil(opts))
        goto error;

    ctx.trap_bin = THE_NON_VALUE;
    ctx.bif = BIF_TRAP_EXPORT(BIF_binary_to_term_2);
    ctx.arg[0] = BIF_ARG_1;
    ctx.arg[1] = BIF_ARG_2;
    return binary_to_term_int(BIF_P, BIF_ARG_1, &ctx);

error:
    BIF_P->fvalue = am_badopt;
    BIF_ERROR(BIF_P, BADARG | EXF_HAS_EXT_INFO);
}

Eterm
external_size_1(BIF_ALIST_1)
{
    Process* p = BIF_P;
    Eterm Term = BIF_ARG_1;
    Uint size = 0;

    switch (erts_encode_ext_size(Term, &size)) {
    case ERTS_EXT_SZ_SYSTEM_LIMIT:
        BIF_ERROR(BIF_P, SYSTEM_LIMIT);
    case ERTS_EXT_SZ_YIELD:
        ERTS_INTERNAL_ERROR("Unexpected yield");
    case ERTS_EXT_SZ_OK:
        break;
    }

    if (IS_USMALL(0, size)) {
	BIF_RET(make_small(size));
    } else {
	Eterm* hp = HAlloc(p, BIG_UINT_HEAP_SIZE);
	BIF_RET(uint_to_big(size, hp));
    }
}

Eterm
external_size_2(BIF_ALIST_2)
{
    Uint size = 0;
    Uint flags = TERM_TO_BINARY_DFLAGS;

    while (is_list(BIF_ARG_2)) {
        Eterm arg = CAR(list_val(BIF_ARG_2));
        Eterm* tp;

        if (is_tuple(arg) && *(tp = tuple_val(arg)) == make_arityval(2)) {
            if (tp[1] == am_minor_version && is_small(tp[2])) {
                switch (signed_val(tp[2])) {
                case 0:
                    flags &= ~DFLAG_NEW_FLOATS;
                    break;
                case 1:
                    break;
                default:
                    goto error;
                }
            } else {
                goto error;
            }
        } else {
        error:
            BIF_ERROR(BIF_P, BADARG);
        }
        BIF_ARG_2 = CDR(list_val(BIF_ARG_2));
    }
    if (is_not_nil(BIF_ARG_2)) {
        goto error;
    }

    switch (erts_encode_ext_size_2(BIF_ARG_1, flags, &size)) {
    case ERTS_EXT_SZ_SYSTEM_LIMIT:
        BIF_ERROR(BIF_P, SYSTEM_LIMIT);
    case ERTS_EXT_SZ_YIELD:
        ERTS_INTERNAL_ERROR("Unexpected yield");
    case ERTS_EXT_SZ_OK:
        break;
    }

    if (IS_USMALL(0, size)) {
        BIF_RET(make_small(size));
    } else {
        Eterm* hp = HAlloc(BIF_P, BIG_UINT_HEAP_SIZE);
        BIF_RET(uint_to_big(size, hp));
    }
}

static Eterm
erts_term_to_binary_simple(Process* p, Eterm Term, Uint size, int level, Uint64 dflags)
{
    Eterm bin;
    size_t real_size;
    byte* endp;

    if (level != 0) {
	byte buf[256];
	byte* bytes = buf;
	byte* out_bytes;
	uLongf dest_len;

	if (sizeof(buf) < size) {
	    bytes = erts_alloc(ERTS_ALC_T_TMP, size);
	}

	if ((endp = enc_term(NULL, Term, bytes, dflags, NULL))
	    == NULL) {
	    erts_exit(ERTS_ERROR_EXIT, "%s, line %d: bad term: %x\n",
		     __FILE__, __LINE__, Term);
	}
	real_size = endp - bytes;
	if (real_size > size) {
	    erts_exit(ERTS_ERROR_EXIT, "%s, line %d: buffer overflow: %d word(s)\n",
		     __FILE__, __LINE__, real_size - size);
	}

	/*
	 * We don't want to compress if compression actually increases the size.
	 * Therefore, don't give zlib more out buffer than the size of the
	 * uncompressed external format (minus the 5 bytes needed for the
	 * COMPRESSED tag). If zlib returns any error, we'll revert to using
	 * the original uncompressed external term format.
	 */

	if (real_size < 5) {
	    dest_len = 0;
	} else {
	    dest_len = real_size - 5;
	}
	bin = new_binary(p, NULL, real_size+1);
	out_bytes = binary_bytes(bin);
	out_bytes[0] = VERSION_MAGIC;
	if (erl_zlib_compress2(out_bytes+6, &dest_len, bytes, real_size, level) != Z_OK) {
	    sys_memcpy(out_bytes+1, bytes, real_size);
	    bin = erts_realloc_binary(bin, real_size+1);
	} else {
	    out_bytes[1] = COMPRESSED;
	    put_int32(real_size, out_bytes+2);
	    bin = erts_realloc_binary(bin, dest_len+6);
	}
	if (bytes != buf) {
	    erts_free(ERTS_ALC_T_TMP, bytes);
	}
	return bin;
    } else {
	byte* bytes;

	bin = new_binary(p, (byte *)NULL, size);
	bytes = binary_bytes(bin);
	bytes[0] = VERSION_MAGIC;
	if ((endp = enc_term(NULL, Term, bytes+1, dflags, NULL))
	    == NULL) {
	    erts_exit(ERTS_ERROR_EXIT, "%s, line %d: bad term: %x\n",
		     __FILE__, __LINE__, Term);
	}
	real_size = endp - bytes;
	if (real_size > size) {
	    erts_exit(ERTS_ERROR_EXIT, "%s, line %d: buffer overflow: %d word(s)\n",
		     __FILE__, __LINE__, endp - (bytes + size));
	}
	return erts_realloc_binary(bin, real_size);
    }
}

Eterm
erts_term_to_binary(Process* p, Eterm Term, int level, Uint64 flags) {
    Uint size = 0;
    switch (encode_size_struct_int(NULL, NULL, Term, flags, NULL, &size)) {
    case ERTS_EXT_SZ_SYSTEM_LIMIT:
        return THE_NON_VALUE;
    case ERTS_EXT_SZ_YIELD:
        ERTS_INTERNAL_ERROR("Unexpected yield");
    case ERTS_EXT_SZ_OK:
        break;
    }
    size++; /* VERSION_MAGIC */;
    return erts_term_to_binary_simple(p, Term, size, level, flags);
}

/* Define EXTREME_TTB_TRAPPING for testing in dist.h */

#ifndef EXTREME_TTB_TRAPPING
#define TERM_TO_BINARY_COMPRESS_CHUNK (1 << 18)
#else
#define TERM_TO_BINARY_COMPRESS_CHUNK 10
#endif
#define TERM_TO_BINARY_MEMCPY_FACTOR 8

static int ttb_context_destructor(Binary *context_bin)
{
    TTBContext *context = ERTS_MAGIC_BIN_DATA(context_bin);
    if (context->alive) {
	context->alive = 0;
	switch (context->state) {
	case TTBSize:
	    DESTROY_SAVED_WSTACK(&context->s.sc.wstack);
	    break;
	case TTBEncode:
	    DESTROY_SAVED_WSTACK(&context->s.ec.wstack);
	    if (context->s.ec.result_bin != NULL) { /* Set to NULL if ever made alive! */
		ASSERT(erts_refc_read(&(context->s.ec.result_bin->intern.refc),1));
		erts_bin_free(context->s.ec.result_bin);
		context->s.ec.result_bin = NULL;
	    }
            if (context->s.ec.map_array)
                erts_free(ERTS_ALC_T_T2B_DETERMINISTIC, context->s.ec.map_array);
            if (context->s.ec.ycf_yield_state)
                erts_qsort_ycf_gen_destroy(context->s.ec.ycf_yield_state);
            if (context->s.ec.iov)
                erts_free(ERTS_ALC_T_T2B_VEC, context->s.ec.iov);
	    break;
	case TTBCompress:
	    erl_zlib_deflate_finish(&(context->s.cc.stream));

	    if (context->s.cc.destination_bin != NULL) { /* Set to NULL if ever made alive! */
		ASSERT(erts_refc_read(&(context->s.cc.destination_bin->intern.refc),1));
		erts_bin_free(context->s.cc.destination_bin);
		context->s.cc.destination_bin = NULL;
	    }
	    
	    if (context->s.cc.result_bin != NULL) { /* Set to NULL if ever made alive! */
		ASSERT(erts_refc_read(&(context->s.cc.result_bin->intern.refc),1));
		erts_bin_free(context->s.cc.result_bin);
		context->s.cc.result_bin = NULL;
	    }
	    break;
	}
    }
    return 1;
}

Uint
erts_ttb_iov_size(int use_termv, Sint vlen, Uint fragments)
{
    Uint sz;
    ASSERT(vlen > 0);
    ASSERT(fragments > 0);
    sz = sizeof(SysIOVec)*vlen;
    sz += sizeof(ErlDrvBinary *)*vlen;
    if (use_termv)
        sz += sizeof(Eterm)*vlen;
    sz += sizeof(ErlIOVec *)*fragments;
    sz += sizeof(ErlIOVec)*fragments;
    ASSERT(sz % sizeof(void*) == 0);
    return sz;
}

void
erts_ttb_iov_init(TTBEncodeContext *ctx, int use_termv, char *ptr,
                  Sint vlen, Uint fragments, Uint fragment_size)
{
    ctx->vlen = 0;
    ctx->size = 0;
    
    ctx->iov = (SysIOVec *) ptr;
    ptr += sizeof(SysIOVec)*vlen;
    ASSERT(((UWord) ptr) % sizeof(void *) == 0);
    
    ctx->binv = (ErlDrvBinary **) ptr;
    ptr += sizeof(ErlDrvBinary *)*vlen;

    if (!use_termv)
        ctx->termv = NULL;
    else {
        ctx->termv = (Eterm *) ptr;
        ptr += sizeof(Eterm)*vlen;
    }
    
    ctx->fragment_eiovs = (ErlIOVec *) ptr;
    ptr += sizeof(ErlIOVec)*fragments;
    ASSERT(((UWord) ptr) % sizeof(void *) == 0);
    
    ctx->frag_ix = -1;
    ctx->fragment_size = fragment_size;

#ifdef DEBUG
    ctx->cptr = NULL;
    ctx->debug_fragments = fragments;
    ctx->debug_vlen = vlen;
#endif
}

static Eterm erts_term_to_binary_int(Process* p, Sint bif_ix, Eterm Term, Eterm opts,
                                     int level, Uint64 dflags, Binary *context_b,
                                     int iovec, Uint fragment_size)
{
    Eterm *hp;
    Eterm res;
    Eterm c_term;
#ifndef EXTREME_TTB_TRAPPING
    Sint reds = (Sint) (ERTS_BIF_REDS_LEFT(p) * TERM_TO_BINARY_LOOP_FACTOR);
#else
    Sint reds = 20; /* For testing */
#endif
    Sint initial_reds = reds; 
    TTBContext c_buff;
    TTBContext *context = &c_buff;

    ASSERT(bif_ix > 0 && IS_USMALL(!0, bif_ix));
    ASSERT(bif_ix == BIF_term_to_binary_1 || bif_ix == BIF_term_to_binary_2
           || bif_ix == BIF_term_to_iovec_1 || bif_ix == BIF_term_to_iovec_2);
    
#define EXPORT_CONTEXT()						\
    do {								\
	if (context_b == NULL) {					\
	    context_b = erts_create_magic_binary(sizeof(TTBContext),    \
                                                 ttb_context_destructor);\
	    context =  ERTS_MAGIC_BIN_DATA(context_b);			\
	    sys_memcpy(context,&c_buff,sizeof(TTBContext));		\
	}								\
    } while (0)

#define RETURN_STATE()							\
    do {								\
	hp = HAlloc(p, ERTS_MAGIC_REF_THING_SIZE + 1 + 4);              \
	c_term = erts_mk_magic_ref(&hp, &MSO(p), context_b);            \
	res = TUPLE4(hp, Term, opts, c_term, make_small(bif_ix));       \
	BUMP_ALL_REDS(p);                                               \
	return res;							\
    } while (0);

    if (context_b == NULL) {
	/* Setup enough to get started */
	context->state = TTBSize;
	context->alive = 1;
        ERTS_INIT_TTBSizeContext(&context->s.sc, dflags);
	context->s.sc.level = level;
        context->s.sc.fragment_size = fragment_size;
        if (!level) {
            context->s.sc.vlen = iovec ? 0 : -1;
            context->s.sc.iovec = iovec;
        }
        else {
            context->s.sc.vlen = -1;
            context->s.sc.iovec = 0;
        }
    } else {
	context = ERTS_MAGIC_BIN_DATA(context_b);
    }

    /* Initialization done, now we will go through the states */
    for (;;) {
	switch (context->state) {
	case TTBSize:
	    {
		Uint size, fragments = 1;
		Binary *result_bin;
		int level = context->s.sc.level;
                Sint vlen;
                iovec = context->s.sc.iovec;
                fragment_size = context->s.sc.fragment_size;
		size = 1; /* VERSION_MAGIC */
                switch (encode_size_struct_int(&context->s.sc, NULL, Term,
                                               context->s.sc.dflags, &reds,
                                               &size)) {
                case ERTS_EXT_SZ_SYSTEM_LIMIT:
                    BUMP_REDS(p, (initial_reds - reds) / TERM_TO_BINARY_LOOP_FACTOR);
                    return THE_NON_VALUE;
                case ERTS_EXT_SZ_YIELD:
		    EXPORT_CONTEXT();
		    /* Same state */
		    RETURN_STATE();
                case ERTS_EXT_SZ_OK:
                    break;
		}
		/* Move these to next state */
		dflags = context->s.sc.dflags;
                vlen = context->s.sc.vlen;
		if (vlen >= 0) {
                    Uint total_size = size + context->s.sc.extra_size;
                    fragments = (total_size - 1)/fragment_size + 1;
                    vlen += 3*fragments;
                    ASSERT(vlen);
                }
                else if (size <= ERL_ONHEAP_BIN_LIMIT) {
		    /* Finish in one go */
		    res = erts_term_to_binary_simple(p, Term, size, 
						     level, dflags);
                    if (iovec) {
                        Eterm *hp = HAlloc(p, 2);
                        res = CONS(hp, res, NIL);
                    }
		    BUMP_REDS(p, 1);
		    return res;
		}

		result_bin = erts_bin_nrml_alloc(size);
		result_bin->orig_bytes[0] = (byte)VERSION_MAGIC;
		/* Next state immediately, no need to export context */
		context->state = TTBEncode;
                ERTS_INIT_TTBEncodeContext(&context->s.ec, dflags);
		context->s.ec.level = level;
		context->s.ec.result_bin = result_bin;
                context->s.ec.iovec = iovec;
                if (vlen >= 0) {
                    Uint sz = erts_ttb_iov_size(!0, vlen, fragments);
                    char *ptr = (char *) erts_alloc(ERTS_ALC_T_T2B_VEC, sz);
                    erts_ttb_iov_init(&context->s.ec, !0, ptr, vlen,
                                      fragments, fragment_size);
                    context->s.ec.cptr = (byte *) &result_bin->orig_bytes[0];
                }
		break;
	    }
	case TTBEncode:
	    {
		byte *endp, *tmp;
		byte *bytes = (byte *) context->s.ec.result_bin->orig_bytes;
		size_t real_size;
		Binary *result_bin;
                Sint realloc_offset;
                Uint fragments;

		dflags = context->s.ec.dflags;
		if (enc_term_int(&context->s.ec, NULL,Term, bytes+1, dflags,
                                 NULL, &reds, &endp) < 0) {
		    EXPORT_CONTEXT();
		    RETURN_STATE();
		}
		real_size = endp - bytes;
                tmp = (byte *) &context->s.ec.result_bin->orig_bytes[0];
		result_bin = erts_bin_realloc(context->s.ec.result_bin,real_size);
                realloc_offset = (byte *) &result_bin->orig_bytes[0] - tmp;
		level = context->s.ec.level;
		BUMP_REDS(p, (initial_reds - reds) / TERM_TO_BINARY_LOOP_FACTOR);
		if (level == 0 || real_size < 6) { /* We are done */
                    Sint cbin_refc_diff;
                    Eterm result, rb_term, *hp, *hp_end;
                    Uint hsz;
                    int ix;
                    SysIOVec *iov;
                    Eterm *termv;
		return_normal:
                    fragments = context->s.ec.frag_ix + 1;
		    context->s.ec.result_bin = NULL;
		    context->alive = 0;
		    if (context_b && erts_refc_read(&context_b->intern.refc,0) == 0) {
			erts_bin_free(context_b);
		    }
                    if (!context->s.ec.iov) {
                        hsz = PROC_BIN_SIZE + (iovec ? 2 : 0);
                        hp = HAlloc(p, hsz);
                        result = erts_build_proc_bin(&MSO(p), hp, result_bin);
                        if (iovec) {
                            hp += PROC_BIN_SIZE;
                            result = CONS(hp, result, NIL);
                        }
                        return result;
                    }
                    iovec = context->s.ec.iovec;
                    ASSERT(iovec);
                    iov = context->s.ec.iov;
                    termv = context->s.ec.termv;
                    ASSERT(context->s.ec.vlen <= context->s.ec.debug_vlen);
                    ASSERT(fragments <= context->s.ec.debug_fragments);                    
                    /* first two elements should be unused */
                    ASSERT(context->s.ec.vlen >= 3*fragments);
                    ASSERT(!iov[0].iov_base && !iov[0].iov_len);
                    ASSERT(!iov[1].iov_base && !iov[1].iov_len);

                    hsz = (2 /* cons */
                           + (PROC_BIN_SIZE > ERL_SUB_BIN_SIZE
                              ? PROC_BIN_SIZE
                              : ERL_SUB_BIN_SIZE)); /* max size per vec */
                    hsz *= context->s.ec.vlen - 2*fragments; /* number of vecs */
                    hp = HAlloc(p, hsz);
                    hp_end = hp + hsz;
                    rb_term = THE_NON_VALUE;
                    result = NIL;
                    ASSERT(erts_refc_read(&result_bin->intern.refc, 1) == 1);
                    cbin_refc_diff = -1;
                    for (ix = context->s.ec.vlen - 1; ix > 1; ix--) {
                        Eterm bin_term, pb_term;
                        Uint pb_size;
                        ProcBin *pb;
                        SysIOVec *iovp = &iov[ix];
                        if (!iovp->iov_base)
                            continue; /* empty slot for header */
                        pb_term = termv[ix];
                        if (is_value(pb_term)) {
                            pb_size = binary_size(pb_term);
                            pb = (ProcBin *) binary_val(pb_term);
                        }
                        else {
                            iovp->iov_base = (void *) (((byte *) iovp->iov_base)
                                                       + realloc_offset);
                            pb_size = result_bin->orig_size;
                            if (is_non_value(rb_term))
                                pb = NULL;
                            else {
                                pb = (ProcBin *) binary_val(rb_term);
                                pb_term = rb_term;
                            }
                        }
                        /*
                         * We intentionally avoid using sub binaries
                         * since the GC might convert those to heap
                         * binaries and by this ruin the nice preparation
                         * for usage of this data as I/O vector in
                         * nifs/drivers.
                         */
                        if (is_value(pb_term) && iovp->iov_len == pb_size)
                            bin_term = pb_term;
                        else {
                            Binary *bin;
                            if (is_value(pb_term)) {
                                bin = ((ProcBin *) binary_val(pb_term))->val;
                                erts_refc_inc(&bin->intern.refc, 2);
                            }
                            else {
                                bin = result_bin;
                                cbin_refc_diff++;
                            }
                            pb = (ProcBin *) (char *) hp;
                            hp += PROC_BIN_SIZE;
                            pb->thing_word = HEADER_PROC_BIN;
                            pb->size = (Uint) iovp->iov_len;
                            pb->next = MSO(p).first;
                            MSO(p).first = (struct erl_off_heap_header*) pb;
                            pb->val = bin;
                            pb->bytes = (byte*) iovp->iov_base;
                            pb->flags = 0;
                            OH_OVERHEAD(&MSO(p), pb->size / sizeof(Eterm));
                            bin_term = make_binary(pb);
                        }
                        result = CONS(hp, bin_term, result);
                        hp += 2;
                    }
                    ASSERT(hp <= hp_end);
                    HRelease(p, hp_end, hp);
                    context->s.ec.iov = NULL;
                    erts_free(ERTS_ALC_T_T2B_VEC, iov);
                    if (cbin_refc_diff) {
                        ASSERT(cbin_refc_diff >= -1);
                        if (cbin_refc_diff > 0)
                            erts_refc_add(&result_bin->intern.refc,
                                          cbin_refc_diff, 1);
                        else
                            erts_bin_free(result_bin);
                    }
                    return result;
		}
		/* Continue with compression... */
		/* To make absolutely sure that zlib does not barf on a reallocated context, 
		   we make sure it's "exported" before doing anything compession-like */
		EXPORT_CONTEXT();
		bytes = (byte *) result_bin->orig_bytes; /* result_bin is reallocated */
		if (erl_zlib_deflate_start(&(context->s.cc.stream),bytes+1,real_size-1,level) 
		    != Z_OK) {
		    goto return_normal;
		}
		context->state = TTBCompress;
		context->s.cc.real_size = real_size;
		context->s.cc.result_bin = result_bin;

		result_bin = erts_bin_nrml_alloc(real_size);
		result_bin->orig_bytes[0] = (byte) VERSION_MAGIC;

		context->s.cc.destination_bin = result_bin;
		context->s.cc.dest_len = 0;
		context->s.cc.dbytes = (byte *) result_bin->orig_bytes+6;
		break;
	    }
	case TTBCompress:
	    {
		uLongf tot_dest_len = context->s.cc.real_size - 6;
		uLongf left = (tot_dest_len - context->s.cc.dest_len);
		uLongf this_time = (left > TERM_TO_BINARY_COMPRESS_CHUNK) ?  
		    TERM_TO_BINARY_COMPRESS_CHUNK : 
		    left;
		Binary *result_bin;
		ProcBin *pb;
		Uint max = (ERTS_BIF_REDS_LEFT(p) *  TERM_TO_BINARY_COMPRESS_CHUNK) / CONTEXT_REDS;

		if (max < this_time) {
		    this_time = max + 1; /* do not set this_time to 0 */
		}

		res = erl_zlib_deflate_chunk(&(context->s.cc.stream), context->s.cc.dbytes, &this_time);
		context->s.cc.dbytes += this_time;
		context->s.cc.dest_len += this_time;
		switch (res) {
		case Z_OK:
		    if (context->s.cc.dest_len >= tot_dest_len) {
			goto no_use_compressing;
		    }
		    RETURN_STATE();
		case Z_STREAM_END:
		    {
			byte *dbytes = (byte *) context->s.cc.destination_bin->orig_bytes + 1;

			dbytes[0] = COMPRESSED;
			put_int32(context->s.cc.real_size-1,dbytes+1);
			erl_zlib_deflate_finish(&(context->s.cc.stream));
			result_bin = erts_bin_realloc(context->s.cc.destination_bin,
						      context->s.cc.dest_len+6);
			context->s.cc.destination_bin = NULL;
			ASSERT(erts_refc_read(&result_bin->intern.refc, 1));
			erts_bin_free(context->s.cc.result_bin);
			context->s.cc.result_bin = NULL;
			context->alive = 0;
			BUMP_REDS(p, (this_time * CONTEXT_REDS) / TERM_TO_BINARY_COMPRESS_CHUNK);
			if (context_b && erts_refc_read(&context_b->intern.refc,0) == 0) {
			    erts_bin_free(context_b);
			}
			return erts_build_proc_bin(&MSO(p),
						   HAlloc(p, PROC_BIN_SIZE),
                                                   result_bin);
		    }
		default: /* Compression error, revert to uncompressed binary (still in 
			    context) */
		no_use_compressing:
		    result_bin = context->s.cc.result_bin;
		    context->s.cc.result_bin = NULL;
		    pb = (ProcBin *) HAlloc(p, PROC_BIN_SIZE);
		    pb->thing_word = HEADER_PROC_BIN;
		    pb->size = context->s.cc.real_size;
		    pb->next = MSO(p).first;
		    MSO(p).first = (struct erl_off_heap_header*)pb;
		    pb->val = result_bin;
		    pb->bytes = (byte*) result_bin->orig_bytes;
		    pb->flags = 0;
		    OH_OVERHEAD(&(MSO(p)), pb->size / sizeof(Eterm));
		    ASSERT(erts_refc_read(&result_bin->intern.refc, 1));
		    erl_zlib_deflate_finish(&(context->s.cc.stream));
		    erts_bin_free(context->s.cc.destination_bin);
		    context->s.cc.destination_bin = NULL;
		    context->alive = 0;
		    BUMP_REDS(p, (this_time * CONTEXT_REDS) / TERM_TO_BINARY_COMPRESS_CHUNK);
		    if (context_b && erts_refc_read(&context_b->intern.refc,0) == 0) {
			erts_bin_free(context_b);
		    }
		    return make_binary(pb);
		}
	    }
	}
    }
#undef EXPORT_CONTEXT
#undef RETURN_STATE
}			








/*
 * This function fills ext with the external format of atom.
 * If it's an old atom we just supply an index, otherwise
 * we insert the index _and_ the entire atom. This way the receiving side
 * does not have to perform an hash on the etom to locate it, and
 * we save a lot of space on the wire.
 */

static byte*
enc_atom(ErtsAtomCacheMap *acmp, Eterm atom, byte *ep, Uint64 dflags)
{
    int iix;
    int len;
    const int utf8_atoms = (int) (dflags & DFLAG_UTF8_ATOMS);

    ASSERT(is_atom(atom));

    if (dflags & DFLAG_ETS_COMPRESSED) {
	Uint aval = atom_val(atom);
	ASSERT(aval < (1<<24));
	if (aval >= (1 << 16)) {
	    *ep++ = ATOM_INTERNAL_REF3;
	    put_int24(aval, ep);
	    ep += 3;
	}
	else {
	    *ep++ = ATOM_INTERNAL_REF2;
	    put_int16(aval, ep);
	    ep += 2;
	}
	return ep;
    }

    /*
     * term_to_binary/1,2 and the initial distribution message
     * don't use the cache.
     */

    iix = get_iix_acache_map(acmp, atom, dflags);
    if (iix < 0) {
	Atom *a = atom_tab(atom_val(atom));
	len = a->len;
	if (utf8_atoms || a->latin1_chars < 0) {
	    if (len > 255) {
		*ep++ = ATOM_UTF8_EXT;
		put_int16(len, ep);
		ep += 2;
	    }
	    else {
		*ep++ = SMALL_ATOM_UTF8_EXT;
		put_int8(len, ep);
		ep += 1;
	    }
	    sys_memcpy((char *) ep, (char *) a->name, len);
	}
	else {
	    if (a->latin1_chars <= 255 && (dflags & DFLAG_SMALL_ATOM_TAGS)) {
		*ep++ = SMALL_ATOM_EXT;
		if (len == a->latin1_chars) {
		    sys_memcpy(ep+1, a->name, len);
		}
		else {
		    len = erts_utf8_to_latin1(ep+1, a->name, len);
		    ASSERT(len == a->latin1_chars);
		}
		put_int8(len, ep);
		ep++;
	    }
	    else {
		*ep++ = ATOM_EXT;
		if (len == a->latin1_chars) {
		    sys_memcpy(ep+2, a->name, len);
		}
		else {
		    len = erts_utf8_to_latin1(ep+2, a->name, len);
		    ASSERT(len == a->latin1_chars);
		}
		put_int16(len, ep);
		ep += 2;
	    }	    
	}
	ep += len;
	return ep;
    }

    /* The atom is referenced in the cache. */
    *ep++ = ATOM_CACHE_REF;
    put_int8(iix, ep);
    ep++;
    return ep;
}

/*
 * We use this atom as sysname in local pid/port/refs
 * for the ETS compressed format
 *
 */
#define INTERNAL_LOCAL_SYSNAME am_ErtsSecretAtom

static byte*
enc_pid(ErtsAtomCacheMap *acmp, Eterm pid, byte* ep, Uint64 dflags)
{
    Uint on, os;
    Eterm sysname = ((is_internal_pid(pid) && (dflags & DFLAG_ETS_COMPRESSED))
		      ? INTERNAL_LOCAL_SYSNAME : pid_node_name(pid));
    Uint32 creation = pid_creation(pid);

    *ep++ = NEW_PID_EXT;

    ep = enc_atom(acmp, sysname, ep, dflags);

    if (is_internal_pid(pid)) {
        on = internal_pid_number(pid);
        os = internal_pid_serial(pid);
    }
    else {
        on = external_pid_number(pid);
        os = external_pid_serial(pid);
    }

    put_int32(on, ep);
    ep += 4;
    put_int32(os, ep);
    ep += 4;
    put_int32(creation, ep);
    ep += 4;
    return ep;
}

/* Expect an atom in plain text or cached */
static const byte*
dec_atom(ErtsDistExternal *edep, const byte* ep, Eterm* objp)
{
    Uint len;
    int n;
    ErtsAtomEncoding char_enc;

    switch (*ep++) {
    case ATOM_CACHE_REF:
	if (!(edep && (edep->flags & ERTS_DIST_EXT_ATOM_TRANS_TAB)))
	    goto error;
	n = get_int8(ep);
	ep++;
	if (n >= edep->attab.size)
	    goto error;
	ASSERT(is_atom(edep->attab.atom[n]));
	*objp = edep->attab.atom[n];
	break;
    case ATOM_EXT:
	len = get_int16(ep),
	ep += 2;
	char_enc = ERTS_ATOM_ENC_LATIN1;
        goto dec_atom_common;
    case SMALL_ATOM_EXT:
	len = get_int8(ep);
	ep++;
	char_enc = ERTS_ATOM_ENC_LATIN1;
	goto dec_atom_common;
    case ATOM_UTF8_EXT:
	len = get_int16(ep),
	ep += 2;
	char_enc = ERTS_ATOM_ENC_UTF8;
	goto dec_atom_common;
    case SMALL_ATOM_UTF8_EXT:
	len = get_int8(ep),
	ep++;
	char_enc = ERTS_ATOM_ENC_UTF8;
    dec_atom_common:
        if (edep && (edep->flags & ERTS_DIST_EXT_BTT_SAFE)) {
	    if (!erts_atom_get((char*)ep, len, objp, char_enc)) {
                goto error;
	    }
        } else {
	    Eterm atom = erts_atom_put(ep, len, char_enc, 0);
	    if (is_non_value(atom))
		goto error;
            *objp = atom;
        }
	ep += len;
	break;
    case ATOM_INTERNAL_REF2:
	n = get_int16(ep);
	ep += 2;
	if (n >= atom_table_size()) {
	    goto error;
	}
	*objp = make_atom(n);
	break;
    case ATOM_INTERNAL_REF3:
	n = get_int24(ep);
	ep += 3;
	if (n >= atom_table_size()) {
	    goto error;
	}
	*objp = make_atom(n);
	break;

    default:
    error:
	*objp = NIL;	/* Don't leave a hole in the heap */
	return NULL;
    }
    return ep;
}

static ERTS_INLINE int dec_is_this_node(Eterm sysname, Uint32 creation)
{
    return (sysname == INTERNAL_LOCAL_SYSNAME
            ||
            (sysname == erts_this_node->sysname
             && (creation == erts_this_node->creation
                 || creation == ORIG_CREATION)));
}


static ERTS_INLINE ErlNode* dec_get_node(Eterm sysname, Uint32 creation, Eterm book)
{
    if (dec_is_this_node(sysname, creation))
	return erts_this_node;
    else
        return erts_find_or_insert_node(sysname,creation,book);
}

static const byte*
dec_pid(ErtsDistExternal *edep, ErtsHeapFactory* factory, const byte* ep,
        Eterm* objp, byte tag)
{
    Eterm sysname;
    Uint data;
    Uint num;
    Uint ser;
    Uint32 cre;

    *objp = NIL;		/* In case we fail, don't leave a hole in the heap */

    /* eat first atom */
    if ((ep = dec_atom(edep, ep, &sysname)) == NULL)
	return NULL;
    num = get_uint32(ep);
    ep += 4;
    ser = get_uint32(ep);
    ep += 4;
    if (tag == PID_EXT) {
        cre = get_int8(ep);
        ep += 1;
        if (!is_tiny_creation(cre)) {
            return NULL;
        }
    } else {
        ASSERT(tag == NEW_PID_EXT);
        cre = get_uint32(ep);
        ep += 4;
    }

    /*
     * We are careful to create the node entry only after all
     * validity tests are done.
     */
    if (dec_is_this_node(sysname, cre)) {
        if (num > ERTS_MAX_INTERNAL_PID_NUMBER ||
            ser > ERTS_MAX_INTERNAL_PID_SERIAL) {
            return NULL;
        }

        data = make_pid_data(ser, num);
	*objp = make_internal_pid(data);
    } else {
	ExternalThing *etp = (ExternalThing *) factory->hp;
        factory->hp += EXTERNAL_PID_HEAP_SIZE;

	etp->header = make_external_pid_header();
	etp->next = factory->off_heap->first;
        etp->node = erts_find_or_insert_node(sysname, cre, make_boxed(&etp->header));
        etp->data.pid.num = num;
        etp->data.pid.ser = ser;

	factory->off_heap->first = (struct erl_off_heap_header*) etp;
	*objp = make_external_pid(etp);
    }
    return ep;
}


#define ENC_TERM ((Eterm) 0)
#define ENC_ONE_CONS ((Eterm) 1)
#define ENC_PATCH_FUN_SIZE ((Eterm) 2)
#define ENC_BIN_COPY ((Eterm) 3)
#define ENC_MAP_PAIR ((Eterm) 4)
#define ENC_HASHMAP_NODE ((Eterm) 5)
#define ENC_STORE_MAP_ELEMENT ((Eterm) 6)
#define ENC_START_SORTING_MAP ((Eterm) 7)
#define ENC_CONTINUE_SORTING_MAP ((Eterm) 8)
#define ENC_PUSH_SORTED_MAP ((Eterm) 9)
#define ENC_LAST_ARRAY_ELEMENT ((Eterm) 10) /* must be the largest one */

static Eterm* alloc_map_array(Uint size)
{
    return (Eterm *) erts_alloc(ERTS_ALC_T_T2B_DETERMINISTIC,
                                size * 2 * sizeof(Eterm));
}

static int map_key_compare(Eterm *a, Eterm *b)
{
    Sint c = CMP_TERM(*a, *b);
    if (c < 0) {
        return -1;
    } else if (c > 0) {
        return 1;
    } else {
        return 0;
    }
}

static void*
ycf_yield_alloc(size_t size, void* context)
{
    (void) context;
    return (void *) erts_alloc(ERTS_ALC_T_T2B_DETERMINISTIC, size);
}

static void
ycf_yield_free(void* block, void* context)
{
    (void) context;
    erts_free(ERTS_ALC_T_T2B_DETERMINISTIC, block);
}

static byte*
enc_term(ErtsAtomCacheMap *acmp, Eterm obj, byte* ep, Uint64 dflags,
	 struct erl_off_heap_header** off_heap)
{
    byte *res;
    (void) enc_term_int(NULL, acmp, obj, ep, dflags, off_heap, NULL, &res);
    return res;
}

static int
enc_term_int(TTBEncodeContext* ctx, ErtsAtomCacheMap *acmp, Eterm obj, byte* ep,
             Uint64 dflags,
	     struct erl_off_heap_header** off_heap, Sint *reds, byte **res)
{
    DECLARE_WSTACK(s);
    Uint n;
    Uint i;
    Uint j;
    Uint* ptr;
    Eterm val;
    FloatDef f;
    register Sint r = 0;
    int use_iov = 0;

    /* The following variables are only used during encoding of
     * a map when the `deterministic` option is active. */
    Eterm* map_array = NULL;
    Eterm* next_map_element = NULL;

    if (ctx) {
	WSTACK_CHANGE_ALLOCATOR(s, ERTS_ALC_T_SAVED_ESTACK);
	r = *reds;
        use_iov = !!ctx->iov;

	if (ctx->wstack.wstart) { /* restore saved stacks and byte pointer */
	    WSTACK_RESTORE(s, &ctx->wstack);
	    ep = ctx->ep;
	    obj = ctx->obj;
            map_array = ctx->map_array;
            next_map_element = ctx->next_map_element;
	    if (is_non_value(obj)) {
		goto outer_loop;
	    }
	}
    }

    goto L_jump_start;

 outer_loop:
    while (!WSTACK_ISEMPTY(s)) {
	obj = WSTACK_POP(s);

	switch (val = WSTACK_POP(s)) {
	case ENC_TERM:
	    break;
	case ENC_ONE_CONS:
	encode_one_cons:
	    {
		Eterm* cons = list_val(obj);
		Eterm tl;
                Uint len_cnt = WSTACK_POP(s);

		obj = CAR(cons);
		tl = CDR(cons);
                if (is_list(tl)) {
                    len_cnt++;
                    WSTACK_PUSH3(s, len_cnt, ENC_ONE_CONS, tl);
                }
                else {
                    byte* list_lenp = (byte*) WSTACK_POP(s);
		    ASSERT(list_lenp[-1] == LIST_EXT);
                    put_int32(len_cnt, list_lenp);

                    WSTACK_PUSH2(s, ENC_TERM, tl);
                }
	    }
	    break;
	case ENC_PATCH_FUN_SIZE:
	    {
                byte* size_p = (byte *) obj;
                Sint32 fun_sz;

                if (use_iov && !ErtsInArea(size_p, ctx->cptr, ep - ctx->cptr)) {
                    ASSERT(ctx->vlen > 0);
                    fun_sz = (ep - ctx->cptr)
                        + calc_iovec_fun_size(ctx->iov, ctx->vlen-1, size_p);

                    if (dflags & DFLAG_PENDING_CONNECT) {
                        /*
                         * Problem: The fun may contain hopefully encoded stuff
                         * in its environment. This makes the correct fun size
                         * may not be known until a final fallback transcoding
                         * has been done in transcode_dist_obuf().
                         */
                        ep = begin_hopefull_data(ctx, ep);
                        *ep++ = HOPEFUL_END_OF_FUN;
                        sys_memcpy(ep, &size_p, sizeof(size_p));
                        ep += sizeof(size_p);
                        ep = end_hopefull_data(ctx, ep, 0);
                        ASSERT(ctx->iov[ctx->vlen - 1].iov_len
                               == 1 + sizeof(size_p));
                        ASSERT(*(byte*)ctx->iov[ctx->vlen - 1].iov_base
                               == HOPEFUL_END_OF_FUN);
                        /*
                         * The HOPEFUL_END_OF_FUN iovec data entry encoded above
                         * contains no actual payload, only meta data to patch
                         * the correct fun size in transcode_dist_obuf().
                         * Therefor reset its iov_len to zero to avoid output as
                         * payload.
                         */
                        ctx->fragment_eiovs[ctx->frag_ix].size -= 1 + sizeof(size_p);
                        ctx->iov[ctx->vlen - 1].iov_len = 0;
                    }
                }
                else {
                    /* No iovec encoding or still in same iovec buffer as start
                     * of fun. Easy to calculate fun size. */
                    fun_sz = ep - size_p;
                }
                put_int32(fun_sz, size_p);
	    }
	    goto outer_loop;
	case ENC_BIN_COPY: {
	    Uint bits = (Uint)obj;
	    Uint bitoffs = WSTACK_POP(s);
	    byte* bytes = (byte*) WSTACK_POP(s);
	    byte* dst = (byte*) WSTACK_POP(s);
	    if (bits > r * (TERM_TO_BINARY_MEMCPY_FACTOR * 8)) {
		Uint n = r * TERM_TO_BINARY_MEMCPY_FACTOR;
		WSTACK_PUSH5(s, (UWord)(dst + n), (UWord)(bytes + n), bitoffs,
			     ENC_BIN_COPY, bits - 8*n);
		bits = 8*n;
		copy_binary_to_buffer(dst, 0, bytes, bitoffs, bits);
		obj = THE_NON_VALUE;
		r = 0; /* yield */
		break;
	    } else {
		copy_binary_to_buffer(dst, 0, bytes, bitoffs, bits);
		r -= bits / (TERM_TO_BINARY_MEMCPY_FACTOR * 8);
		goto outer_loop;
	    }
	}
	case ENC_MAP_PAIR: {
	    Uint pairs_left = obj;
	    Eterm *vptr = (Eterm*) WSTACK_POP(s);
	    Eterm *kptr = (Eterm*) WSTACK_POP(s);

	    obj = *kptr;
	    if (--pairs_left > 0) {
		WSTACK_PUSH4(s, (UWord)(kptr+1), (UWord)(vptr+1),
			     ENC_MAP_PAIR, pairs_left);
	    }
	    WSTACK_PUSH2(s, ENC_TERM, *vptr);
	    break;
	}
	case ENC_HASHMAP_NODE:
	    if (is_list(obj)) { /* leaf node [K|V] */
		ptr = list_val(obj);
		WSTACK_PUSH2(s, ENC_TERM, CDR(ptr));
		obj = CAR(ptr);
	    }
	    break;
	case ENC_STORE_MAP_ELEMENT:  /* option `deterministic` */
	    if (is_list(obj)) { /* leaf node [K|V] */
		ptr = list_val(obj);
                *next_map_element++ = CAR(ptr);
                *next_map_element++ = CDR(ptr);
                goto outer_loop;
	    }
	    break;
	case ENC_START_SORTING_MAP: /* option `deterministic` */
            {
                long num_reductions = r;

                n = next_map_element - map_array;
                ASSERT(n > MAP_SMALL_MAP_LIMIT);
                if (ctx == NULL) {
                    /* No context means that the external representation of term
                     * being encoded will fit in a heap binary (64 bytes). This
                     * can only happen in the DEBUG build of the runtime system
                     * where maps with more than 3 elements are large maps. */
                    ASSERT(n < 64); /* Conservative assertion. */
                    qsort(map_array, n/2, 2*sizeof(Eterm),
                          (int (*)(const void *, const void *)) map_key_compare);
                    WSTACK_PUSH2(s, ENC_PUSH_SORTED_MAP, THE_NON_VALUE);
                    goto outer_loop;
                } else {
                    /* Use yieldable qsort since the number of elements
                     * in the map could be huge. */
                    num_reductions = r;
                    ctx->ycf_yield_state = NULL;
                    erts_qsort_ycf_gen_yielding(&num_reductions,
                                                &ctx->ycf_yield_state,
                                                NULL,
                                                ycf_yield_alloc,
                                                ycf_yield_free,
                                                NULL,
                                                0,
                                                NULL,
                                                map_array, n/2, 2*sizeof(Eterm),
                                                (int (*)(const void *, const void *)) map_key_compare);
                    if (ctx->ycf_yield_state) {
                        r = 0;
                        WSTACK_PUSH2(s, ENC_CONTINUE_SORTING_MAP, THE_NON_VALUE);
                        break;
                    } else {
                        WSTACK_PUSH2(s, ENC_PUSH_SORTED_MAP, THE_NON_VALUE);
                        r = num_reductions;
                        goto outer_loop;
                    }
                }
            }
        case ENC_CONTINUE_SORTING_MAP: /* option `deterministic` */
            {
                long num_reductions = r;

                erts_qsort_ycf_gen_continue(&num_reductions,
                                            &ctx->ycf_yield_state,
                                            NULL);
                if (ctx->ycf_yield_state) {
                    r = 0;
                    WSTACK_PUSH2(s, ENC_CONTINUE_SORTING_MAP, THE_NON_VALUE);
                    break;
                } else {
                    WSTACK_PUSH2(s, ENC_PUSH_SORTED_MAP, THE_NON_VALUE);
                    r = num_reductions;
                    goto outer_loop;
                }
            }
        case ENC_PUSH_SORTED_MAP: /* option `deterministic` */
            {
                n = next_map_element - map_array;
                WSTACK_RESERVE(s, 2*n);
                ptr = next_map_element - 1;
                do {
                    WSTACK_FAST_PUSH(s, ENC_TERM);
                    WSTACK_FAST_PUSH(s, *ptr);
                    ptr--;
                } while (ptr > map_array);
                obj = *ptr;
                erts_free(ERTS_ALC_T_T2B_DETERMINISTIC, map_array);
                map_array = next_map_element = NULL;
                break;
            }
	case ENC_LAST_ARRAY_ELEMENT:
	    /* obj is the tuple */
	    {
		Eterm* ptr = (Eterm *) obj;
		obj = *ptr;
	    }
	    break;
	default:		/* ENC_LAST_ARRAY_ELEMENT+1 and upwards */
	    {
		Eterm* ptr = (Eterm *) obj;
		obj = *ptr++;
		WSTACK_PUSH2(s, val-1, (UWord)ptr);
	    }
	    break;
	}

	if (ctx && --r <= 0) {
	    *reds = 0;
	    ctx->obj = obj;
	    ctx->ep = ep;
            ctx->map_array = map_array;
            ctx->next_map_element = next_map_element;
	    WSTACK_SAVE(s, &ctx->wstack);
	    return -1;
	}

    L_jump_start:
	switch(tag_val_def(obj)) {
	case NIL_DEF:
	    *ep++ = NIL_EXT;
	    break;

	case ATOM_DEF:
	    ep = enc_atom(acmp,obj,ep,dflags);
	    break;

	case SMALL_DEF:
	    {
		/* From R14B we no longer restrict INTEGER_EXT to 28 bits,
		 * as done earlier for backward compatibility reasons. */
		Sint val = signed_val(obj);

		if ((Uint)val < 256) {
		    *ep++ = SMALL_INTEGER_EXT;
		    put_int8(val, ep);
		    ep++;
		} else if (sizeof(Sint) == 4 || IS_SSMALL32(val)) {
		    *ep++ = INTEGER_EXT;
		    put_int32(val, ep);
		    ep += 4;
		} else {
		    DeclareTmpHeapNoproc(tmp_big,2);
		    Eterm big;
		    UseTmpHeapNoproc(2);
		    big = small_to_big(val, tmp_big);
		    *ep++ = SMALL_BIG_EXT;
		    n = big_bytes(big);
		    ASSERT(n < 256);
		    put_int8(n, ep);
		    ep += 1;
		    *ep++ = big_sign(big);
		    ep = big_to_bytes(big, ep);
		    UnUseTmpHeapNoproc(2);
		}
	    }
	    break;

	case BIG_DEF:
	    {
		int sign = big_sign(obj);
		n = big_bytes(obj);
		if (sizeof(Sint)==4 && n<=4) {
		    Uint dig = big_digit(obj,0);		   
		    Sint val = sign ? -dig : dig;
		    if ((val<0) == sign) {
			*ep++ = INTEGER_EXT;
			put_int32(val, ep);
			ep += 4;
			break;
		    }
		}
		if (n < 256) {
		    *ep++ = SMALL_BIG_EXT;
		    put_int8(n, ep);
		    ep += 1;
		}
		else {
		    *ep++ = LARGE_BIG_EXT;
		    put_int32(n, ep);
		    ep += 4;
		}
		*ep++ = sign;
		ep = big_to_bytes(obj, ep);
	    }
	    break;

	case PID_DEF:
	case EXTERNAL_PID_DEF:
	    ep = enc_pid(acmp, obj, ep, dflags);
	    break;

	case REF_DEF:
	case EXTERNAL_REF_DEF: {
	    Uint32 *ref_num;
	    Eterm sysname = (((dflags & DFLAG_ETS_COMPRESSED) && is_internal_ref(obj))
			     ? INTERNAL_LOCAL_SYSNAME : ref_node_name(obj));
            Uint32 creation = ref_creation(obj);

	    ASSERT(dflags & DFLAG_EXTENDED_REFERENCES);

	    erts_magic_ref_save_bin(obj);

            *ep++ = NEWER_REFERENCE_EXT;
	    i = ref_no_numbers(obj);
	    put_int16(i, ep);
	    ep += 2;
	    ep = enc_atom(acmp, sysname, ep, dflags);
            put_int32(creation, ep);
            ep += 4;
	    ref_num = ref_numbers(obj);
	    for (j = 0; j < i; j++) {
		put_int32(ref_num[j], ep);
		ep += 4;
	    }
	    break;
	}
	case PORT_DEF:
	case EXTERNAL_PORT_DEF: {
	    Eterm sysname = (((dflags & DFLAG_ETS_COMPRESSED) && is_internal_port(obj))
			     ? INTERNAL_LOCAL_SYSNAME : port_node_name(obj));
            Uint32 creation = port_creation(obj);
	    byte *tagp = ep++;
	    Uint64 num;

	    ep = enc_atom(acmp, sysname, ep, dflags);
	    num = port_number(obj);
	    if (num > ERTS_MAX_V3_PORT_NUMBER) {
		*tagp = V4_PORT_EXT;
		put_int64(num, ep);
		ep += 8;
	    }
	    else {
		*tagp = NEW_PORT_EXT;
		put_int32(num, ep);
		ep += 4;
	    }
            put_int32(creation, ep);
            ep += 4;
	    break;
	}
	case LIST_DEF:
	    {
		if (is_external_string(obj, &i)) {
		    *ep++ = STRING_EXT;
		    put_int16(i, ep);
		    ep += 2;
		    while (is_list(obj)) {
			Eterm* cons = list_val(obj);
			*ep++ = unsigned_val(CAR(cons));
			obj = CDR(cons);
		    }
		    r -= i;
		} else {
		    r -= i/2;
		    *ep++ = LIST_EXT;
                    /* Patch list length when we find end of list */
                    WSTACK_PUSH2(s, (UWord)ep, 1);
		    ep += 4;
		    goto encode_one_cons;
		}
	    }
	    break;

	case TUPLE_DEF:
	    ptr = tuple_val(obj);
	    i = arityval(*ptr);
	    ptr++;
	    if (i <= 0xff) {
		*ep++ = SMALL_TUPLE_EXT;
		put_int8(i, ep);
		ep += 1;
	    } else  {
		*ep++ = LARGE_TUPLE_EXT;
		put_int32(i, ep);
		ep += 4;
	    }
	    if (i > 0) {
                ASSERT(ENC_LAST_ARRAY_ELEMENT+i-1 >= ENC_LAST_ARRAY_ELEMENT);
		WSTACK_PUSH2(s, ENC_LAST_ARRAY_ELEMENT+i-1, (UWord)ptr);
	    }
	    break;

	case MAP_DEF:
	    if (is_flatmap(obj)) {
		flatmap_t *mp = (flatmap_t*)flatmap_val(obj);
		Uint size = flatmap_get_size(mp);

		*ep++ = MAP_EXT;
		put_int32(size, ep); ep += 4;

		if (size > 0) {
		    Eterm *kptr = flatmap_get_keys(mp);
		    Eterm *vptr = flatmap_get_values(mp);

		    WSTACK_PUSH4(s, (UWord)kptr, (UWord)vptr,
				 ENC_MAP_PAIR, size);
		}
	    } else {
		Eterm hdr;
		Uint node_sz;
                Eterm node_processor;
		ptr = boxed_val(obj);
		hdr = *ptr;
		ASSERT(is_header(hdr));

		switch(hdr & _HEADER_MAP_SUBTAG_MASK) {
		case HAMT_SUBTAG_HEAD_ARRAY:
		    *ep++ = MAP_EXT;
		    ptr++;
		    put_int32(*ptr, ep); ep += 4;
                    if (dflags & DFLAG_DETERMINISTIC) {
                        /* Option `deterministic`: Note that we
                         * process large maps in a breadth-first
                         * order, that is, we push all keys and values
                         * to the stack and deallocate the map array
                         * before encoding any of the keys and
                         * values. That means that when we find a
                         * large map in key or value of an outer map,
                         * the map array for the outer map has already
                         * been deallocated. */

                        ASSERT(map_array == NULL);
                        next_map_element = map_array = alloc_map_array(*ptr);
                        WSTACK_PUSH2(s, ENC_START_SORTING_MAP, THE_NON_VALUE);
                    }
		    node_sz = 16;
		    break;
		case HAMT_SUBTAG_HEAD_BITMAP:
		    *ep++ = MAP_EXT;
		    ptr++;
		    put_int32(*ptr, ep); ep += 4;
                    if (dflags & DFLAG_DETERMINISTIC) {
                        ASSERT(map_array == NULL);
                        next_map_element = map_array = alloc_map_array(*ptr);
                        WSTACK_PUSH2(s, ENC_START_SORTING_MAP, THE_NON_VALUE);
                    }
		    /*fall through*/
		case HAMT_SUBTAG_NODE_BITMAP:
		    node_sz = hashmap_bitcount(MAP_HEADER_VAL(hdr));
		    ASSERT(node_sz < 17);
		    break;
		default:
		    erts_exit(ERTS_ERROR_EXIT, "bad header\r\n");
		}

		ptr++;
                node_processor = (dflags & DFLAG_DETERMINISTIC) ?
                    ENC_STORE_MAP_ELEMENT : ENC_HASHMAP_NODE;
		WSTACK_RESERVE(s, node_sz*2);
		while(node_sz--) {
                    WSTACK_FAST_PUSH(s, node_processor);
		    WSTACK_FAST_PUSH(s, *ptr++);
		}
	    }
	    break;
	case FLOAT_DEF:
	    GET_DOUBLE(obj, f);
	    if (dflags & DFLAG_NEW_FLOATS) {
		*ep++ = NEW_FLOAT_EXT;
#if defined(WORDS_BIGENDIAN) || defined(DOUBLE_MIDDLE_ENDIAN)
		put_int32(f.fw[0], ep);
		ep += 4;
		put_int32(f.fw[1], ep);
#else
		put_int32(f.fw[1], ep);
		ep += 4;
		put_int32(f.fw[0], ep);
#endif		
		ep += 4;
	    } else {
		*ep++ = FLOAT_EXT;

		/* now the erts_snprintf which does the work */
		i = sys_double_to_chars(f.fd, (char*) ep, (size_t)31);

		/* Don't leave garbage after the float */
		sys_memset(ep+i, 0, 31-i);
		ep += 31;
	    }
	    break;

	case BINARY_DEF:
	    {
		Uint bitoffs;
		Uint bitsize;
		byte* bytes;
		byte* data_dst;
                Uint off_heap_bytesize = 0;
                Uint off_heap_tail;
                Eterm pb_term;
                Binary *pb_val;

                ASSERT(!(dflags & DFLAG_PENDING_CONNECT) || (ctx && ctx->iov));
    
		ERTS_GET_BINARY_BYTES(obj, bytes, bitoffs, bitsize);
                if (use_iov) {
                    if (bitoffs == 0) {
                        ProcBin* pb = (ProcBin*) binary_val(obj);
                        off_heap_bytesize = pb->size;
                        if (off_heap_bytesize <= ERL_ONHEAP_BIN_LIMIT)
                            off_heap_bytesize = 0;
                        else {
                            pb_term = obj;
                            if (pb->thing_word == HEADER_SUB_BIN) {
                                ErlSubBin* sub = (ErlSubBin*)pb;
                                pb_term = sub->orig;
                                pb = (ProcBin*) binary_val(pb_term);
                            }
                            if (pb->thing_word != HEADER_PROC_BIN)
                                off_heap_bytesize = 0;
                            else {
                                if (pb->flags) {
                                    char* before_realloc = pb->val->orig_bytes; 
                                    erts_emasculate_writable_binary(pb);
                                    bytes += (pb->val->orig_bytes - before_realloc);
                                    ASSERT((byte *) &pb->val->orig_bytes[0] <= bytes
                                           && bytes < ((byte *) &pb->val->orig_bytes[0]
                                                       + pb->val->orig_size));
                                }
                                pb_val = pb->val;
                            }
                        }
                    }
                }
		else if (dflags & DFLAG_ETS_COMPRESSED) {
		    ProcBin* pb = (ProcBin*) binary_val(obj);
		    Uint bytesize = pb->size;
		    if (pb->thing_word == HEADER_SUB_BIN) {
			ErlSubBin* sub = (ErlSubBin*)pb;
			pb = (ProcBin*) binary_val(sub->orig);
			ASSERT(bytesize == sub->size);
			bytesize += (bitoffs + bitsize + 7) / 8;
		    }
		    if (pb->thing_word == HEADER_PROC_BIN
			&& heap_bin_size(bytesize) > PROC_BIN_SIZE) {
			ProcBin tmp;
			if (bitoffs || bitsize) {
			    *ep++ = BIT_BINARY_INTERNAL_REF;
			    *ep++ = bitoffs;
			    *ep++ = bitsize;
			}
			else {
			    *ep++ = BINARY_INTERNAL_REF;
			}
			if (pb->flags) {
			    char* before_realloc = pb->val->orig_bytes; 
			    erts_emasculate_writable_binary(pb);
			    bytes += (pb->val->orig_bytes - before_realloc);
			}
			erts_refc_inc(&pb->val->intern.refc, 2);

			sys_memcpy(&tmp, pb, sizeof(ProcBin));
			tmp.next = *off_heap;
			tmp.bytes = bytes;
			tmp.size = bytesize;
			sys_memcpy(ep, &tmp, sizeof(ProcBin));
			*off_heap = (struct erl_off_heap_header*) ep;
			ep += sizeof(ProcBin);
			break;
		    }
		}
		if (bitsize == 0) {
		    /* Plain old byte-sized binary. */
		    *ep++ = BINARY_EXT;
		    j = binary_size(obj);
		    put_int32(j, ep);
		    ep += 4;
                    if (off_heap_bytesize)
                        off_heap_tail = 0;
                    else {
                        data_dst = ep;
                        ep += j;
                    }
		} else if (dflags & DFLAG_BIT_BINARIES) {
		    /* Bit-level binary. */
                    if (dflags & DFLAG_PENDING_CONNECT) {
			ASSERT(ctx);
                        j = off_heap_bytesize;
                        if (!j) {
                            pb_val = NULL;
                            pb_term = THE_NON_VALUE;
                            j = binary_size(obj);
                        }
                        data_dst = hopefull_bit_binary(ctx, &ep, pb_val, pb_term,
                                                       bytes, bitoffs, bitsize, j);
                        if (!data_dst)
                            break; /* off heap binary referred... */
                        ASSERT(!off_heap_bytesize);
                        off_heap_tail = 0;
                        /*
                         * Trailing bits already written by hopefull_bit_binary();
                         * now go copy all whole octets...
                         */
                        bitsize = 0;
                    }
                    else {
                        *ep++ = BIT_BINARY_EXT;
                        j = binary_size(obj);
                        put_int32((j+1), ep);
                        ep += 4;
                        *ep++ = bitsize;
                        if (off_heap_bytesize) {
                            /* trailing bits */
                            ep[0] = 0;
                            copy_binary_to_buffer(ep, 0, bytes + j, 0, bitsize);
                            off_heap_tail = 1;
                        }
                        else {
                            ep[j] = 0;	/* Zero unused bits at end of binary */
                            data_dst = ep;
                            ep += j + 1;
                        }
                    }
		} else {
		    /*
		     * Bit-level binary, but the receiver doesn't support it.
		     * Build a tuple instead.
		     */
		    *ep++ = SMALL_TUPLE_EXT;
		    *ep++ = 2;
		    *ep++ = BINARY_EXT;
		    j = binary_size(obj);
		    put_int32((j+1), ep);
		    ep += 4;
                    
                    if (off_heap_bytesize) {
                        /* trailing bits */
                        ep[0] = 0;
                        copy_binary_to_buffer(ep, 0, bytes + j, 0, bitsize);
                        ep[1] = SMALL_INTEGER_EXT;
                        ep[2] = bitsize;
                        off_heap_tail = 3;
                    }
                    else {
                        ep[j] = 0; /* Zero unused bits at end of binary */
                        data_dst = ep;
                        ep += j+1;
                        *ep++ = SMALL_INTEGER_EXT;
                        *ep++ = bitsize;
                    }
		}
                if (off_heap_bytesize) {
                    ASSERT(pb_val);
                    store_in_vec(ctx, ep, pb_val, pb_term,
                                 bytes, off_heap_bytesize);
                    ep += off_heap_tail;
                }
                else if (ctx && j > r * TERM_TO_BINARY_MEMCPY_FACTOR) {
		    WSTACK_PUSH5(s, (UWord)data_dst, (UWord)bytes, bitoffs,
				 ENC_BIN_COPY, 8*j + bitsize);
		} else {
		    copy_binary_to_buffer(data_dst, 0, bytes, bitoffs,
					  8 * j + bitsize);
		}
	    }
	    break;
	case EXPORT_DEF:
	    {
		Export* exp = *((Export **) (export_val(obj) + 1));
                if (dflags & DFLAG_PENDING_CONNECT) {
		    ASSERT(ctx);
                    hopefull_export(ctx, &ep, exp, dflags, off_heap);
		}
                else if ((dflags & DFLAG_EXPORT_PTR_TAG) != 0) {
		    *ep++ = EXPORT_EXT;
		    ep = enc_atom(acmp, exp->info.mfa.module, ep, dflags);
		    ep = enc_atom(acmp, exp->info.mfa.function, ep, dflags);
		    ep = enc_term(acmp, make_small(exp->info.mfa.arity),
                                  ep, dflags, off_heap);
		} else {
		    /* Tag, arity */
		    *ep++ = SMALL_TUPLE_EXT;
		    put_int8(2, ep);
		    ep += 1;

		    /* Module name */
		    ep = enc_atom(acmp, exp->info.mfa.module, ep, dflags);

		    /* Function name */
		    ep = enc_atom(acmp, exp->info.mfa.function, ep, dflags);
		}
		break;
	    }
	    break;
	case FUN_DEF:
	    {
		ErlFunThing* funp = (ErlFunThing *) fun_val(obj);
		int ei;

		ASSERT(dflags & DFLAG_NEW_FUN_TAGS);

                *ep++ = NEW_FUN_EXT;
                WSTACK_PUSH2(s, ENC_PATCH_FUN_SIZE,
                             (UWord) ep); /* Position for patching in size */
                ep += 4;
                *ep = funp->arity;
                ep += 1;
                sys_memcpy(ep, funp->fe->uniq, 16);
                ep += 16;
                put_int32(funp->fe->index, ep);
                ep += 4;
                put_int32(funp->num_free, ep);
                ep += 4;
                ep = enc_atom(acmp, funp->fe->module, ep, dflags);
                ep = enc_term(acmp, make_small(funp->fe->old_index), ep, dflags, off_heap);
                ep = enc_term(acmp, make_small(funp->fe->old_uniq), ep, dflags, off_heap);
                ep = enc_pid(acmp, funp->creator, ep, dflags);

		for (ei = funp->num_free-1; ei >= 0; ei--) {
		    WSTACK_PUSH2(s, ENC_TERM, (UWord) funp->env[ei]);
		}
	    }
	    break;
	}
    }
    DESTROY_WSTACK(s);
    if (ctx) {
	ASSERT(ctx->wstack.wstart == NULL);
	*reds = r;
        if (use_iov)
            store_in_vec(ctx, ep, NULL, THE_NON_VALUE, NULL, 0);
    }
    *res = ep;
    return 0;
}

static ERTS_INLINE void
store_in_vec_aux(TTBEncodeContext *ctx,
                 Binary *bin,
                 Eterm term,
                 byte *ptr,
                 Uint len)
{
    ErlDrvBinary *dbin = Binary2ErlDrvBinary(bin);
    int vlen = ctx->vlen;
    Uint iov_len;
    ErlIOVec *feiovp;

    ASSERT(((byte *) &bin->orig_bytes[0]) <= ptr);
    ASSERT(ptr + len <= ((byte *) &bin->orig_bytes[0]) + bin->orig_size);

    if (ctx->frag_ix >= 0) {
        feiovp = &ctx->fragment_eiovs[ctx->frag_ix];
        ASSERT(0 < feiovp->size);
        ASSERT(feiovp->size <= ctx->fragment_size);
        if (feiovp->size != ctx->fragment_size) {
            /* current fragment not full yet... */
            iov_len = ctx->fragment_size - feiovp->size;
            if (len < iov_len)
                iov_len = len;
            goto store_iov_data;
        }
    }

    while (len) {
        /* Start new fragment... */
        ctx->frag_ix++;
        feiovp = &ctx->fragment_eiovs[ctx->frag_ix];
        ASSERT(ctx->frag_ix >= 0);

        if (ctx->termv) {
            ctx->termv[vlen] = THE_NON_VALUE;
            ctx->termv[vlen+1] = THE_NON_VALUE;
        }

        feiovp->vsize = 2;
        feiovp->size = 0;
        feiovp->iov = &ctx->iov[vlen];
        feiovp->binv = &ctx->binv[vlen];

        /* entry for driver header */
        ctx->iov[vlen].iov_base = NULL;
        ctx->iov[vlen].iov_len = 0;
        ctx->binv[vlen] = NULL;
        vlen++;

        /* entry for dist header */
        ctx->iov[vlen].iov_base = NULL;
        ctx->iov[vlen].iov_len = 0;
        ctx->binv[vlen] = NULL;
        vlen++;

        iov_len = len < ctx->fragment_size ? len : ctx->fragment_size;

    store_iov_data:

        ASSERT(iov_len);
        
        do {
            Uint iov_len_left;
                
            if (iov_len <= MAX_SYSIOVEC_IOVLEN)
                iov_len_left = 0;
            else {
                iov_len_left = iov_len - MAX_SYSIOVEC_IOVLEN;
                iov_len = MAX_SYSIOVEC_IOVLEN;
            }

            ctx->iov[vlen].iov_base = ptr;
            ctx->iov[vlen].iov_len = iov_len;
            ctx->binv[vlen] = dbin;
            if (ctx->termv)
                ctx->termv[vlen] = term;
            else
                erts_refc_inc(&bin->intern.refc, 2);
            ctx->size += iov_len;
            len -= iov_len;
            ptr += iov_len;
            vlen++;
            feiovp->size += iov_len;
            feiovp->vsize++;

            iov_len = iov_len_left;
        } while (iov_len);
    }

    ctx->vlen = vlen;
}

static void
store_in_vec(TTBEncodeContext *ctx,
             byte *ep,
             Binary *ohbin,
             Eterm ohpb,
             byte *ohp,
             Uint ohsz)
{
    byte *cp = ctx->cptr;
    if (cp != ep) {
        /* save data in common binary... */
        store_in_vec_aux(ctx,
                         ctx->result_bin,
                         THE_NON_VALUE,
                         cp,
                         ep - cp);
        ASSERT(ctx->vlen <= ctx->debug_vlen);
        ASSERT(ctx->frag_ix <= ctx->debug_fragments);
        ctx->cptr = ep;
    }
    if (ohbin) {
        /* save off-heap binary... */
        store_in_vec_aux(ctx,
                         ohbin,
                         ohpb,
                         ohp,
                         ohsz);
        ASSERT(ctx->vlen <= ctx->debug_vlen);
        ASSERT(ctx->frag_ix <= ctx->debug_fragments);
    }
}

static byte *
begin_hopefull_data(TTBEncodeContext *ctx, byte *ep)
{
    store_in_vec(ctx, ep, NULL, THE_NON_VALUE, NULL, 0);
    ASSERT(ERTS_NO_HIX == get_uint32(ctx->hopefull_ixp));
    put_int32(ctx->vlen, ctx->hopefull_ixp);
    ctx->hopefull_ixp = ep;
    put_int32(ERTS_NO_HIX, ep);
    ep += 4;
    ctx->cptr = ep;
    return ep;
}

static byte *
end_hopefull_data(TTBEncodeContext *ctx, byte *ep, Uint fallback_size)
{
    Uint sz;
    store_in_vec(ctx, ep, NULL, THE_NON_VALUE, NULL, 0);
    /*
     * Reserve extra room for fallback if needed. The four
     * bytes used for hopefull index can be used for
     * fallback encoding...
     */
    sz = ep - ctx->hopefull_ixp;
    if (fallback_size > sz) {
        ep += fallback_size - sz;
        ctx->cptr = ep;
    }
    return ep;
}

static byte *
hopefull_bit_binary(TTBEncodeContext* ctx, byte **epp, Binary *pb_val, Eterm pb_term,
                    byte *bytes, byte bitoffs, byte bitsize, Uint sz)
{
    byte *octets, *ep = *epp;

    ctx->hopefull_flags |= DFLAG_BIT_BINARIES;
    
    /*
     * The fallback:
     *
     *   SMALL_TUPLE_EXT          - 1 byte
     *   2                        - 1 byte
     *   BINARY_EXT               - 1 byte
     *   whole octet size ('sz')  - 4 byte
     *   whole octets             - 'sz' bytes
     *   trailing bits            - 1 byte
     *   SMALL_INTEGER_EXT        - 1 byte
     *   bitsize                  - 1 byte
     */

    /* bit binary prelude in one hopefull data element */
    ep = begin_hopefull_data(ctx, ep);
    *ep++ = BIT_BINARY_EXT;
    put_int32((sz+1), ep);
    ep += 4;
    *ep++ = bitsize;
    ep = end_hopefull_data(ctx, ep, 1+1+1+4);

    /* All whole octets... */
    if (pb_val) {
        octets = NULL;
        store_in_vec(ctx, ep, pb_val, pb_term, bytes, sz);
    }
    else {
        /* ... will be copied here afterwards */
        octets = ep;
        ep += sz;
    }

    /* copy trailing bits into new hopefull data element */
    ep = begin_hopefull_data(ctx, ep);
    *ep = 0; /* Clear the bit in the byte */

    copy_binary_to_buffer(ep, 0, bytes + sz, bitoffs, bitsize);
    ep++;

    ep = end_hopefull_data(ctx, ep, 1+1+1);
    *epp = ep;
    
    return octets;
}

static void
hopefull_export(TTBEncodeContext* ctx, byte **epp, Export* exp, Uint32 dflags,
                struct erl_off_heap_header** off_heap)
{
    Uint fallback_sz;
    byte *ep = *epp, *mod_start;

    /*
     * The fallback:
     *
     *   SMALL_TUPLE_EXT        - 1 byte
     *   2                      - 1 byte
     *   module atom...         - M bytes
     *   function atom...       - F bytes
     */

    ctx->hopefull_flags |= DFLAG_EXPORT_PTR_TAG;

    ep = begin_hopefull_data(ctx, ep);
                    
    *ep++ = EXPORT_EXT;
    mod_start = ep;
    ep = enc_atom(NULL, exp->info.mfa.module, ep, dflags);
    ep = enc_atom(NULL, exp->info.mfa.function, ep, dflags);
    fallback_sz = 2 + (ep - mod_start);
    ep = enc_term(NULL, make_small(exp->info.mfa.arity),
                  ep, dflags, off_heap);

    ep = end_hopefull_data(ctx, ep, fallback_sz);

    *epp = ep;
}

/** @brief Is it a list of bytes not longer than MAX_STRING_LEN?
 * @param lenp out: string length or number of list cells traversed
 * @return true/false
 */
static
int
is_external_string(Eterm list, Uint* lenp)
{
    Uint len = 0;

    /*
     * Calculate the length of the list as long as all characters
     * are integers from 0 through 255.
     */
    while (is_list(list)) {
	Eterm* consp = list_val(list);
	Eterm hd = CAR(consp);

	if (!is_byte(hd) || ++len > MAX_STRING_LEN) {
	    *lenp = len;
            return 0;
	}
	list = CDR(consp);
    }

    *lenp = len;
    return is_nil(list);
}


struct dec_term_map
{
    Eterm* objp; /* hashmap: write result here, flatmap: NULL  */
    Uint size;   /* hashmap: nr of leafs, flatmap: unused */
    union {
        Eterm* leaf_array;  /* hashmap */
        flatmap_t* flatmap;
    } u;
};


/* Decode term from external format into *objp.
** On failure calls erts_factory_undo() and returns NULL
*/
static const byte*
dec_term(ErtsDistExternal *edep,
	 ErtsHeapFactory* factory,
	 const byte* ep,
         Eterm* objp,
	 B2TContext* ctx,
         int ets_decode)
{
#define PSTACK_TYPE struct dec_term_map
    PSTACK_DECLARE(map_array, 10);
    int n;
    ErtsAtomEncoding char_enc;
    register Eterm* hp;        /* Please don't take the address of hp */
    Eterm* next;
    SWord reds;
#ifdef DEBUG
    Eterm* dbg_resultp = ctx ? &ctx->u.dc.res : objp;
#endif

    if (ctx) {
        reds     = ctx->reds;
        next     = ctx->u.dc.next;
        ep       = ctx->u.dc.ep;
	factory  = &ctx->u.dc.factory;

        if (ctx->state != B2TDecode) {
            int n_limit = reds;

	    n = ctx->u.dc.remaining_n;
            if (ctx->state == B2TDecodeBinary) {
                n_limit *= B2T_MEMCPY_FACTOR;
                ASSERT(n_limit >= reds);
		reds -= n / B2T_MEMCPY_FACTOR;
            }
	    else
		reds -= n;

            if (n > n_limit) {
                ctx->u.dc.remaining_n -= n_limit;
                n = n_limit;
                reds = 0;
            }
            else {
                ctx->u.dc.remaining_n = 0;
            }

            switch (ctx->state) {
            case B2TDecodeList:
                objp = next - 2;
                while (n > 0) {
                    objp[0] = (Eterm) next;
                    objp[1] = make_list(next);
                    next = objp;
                    objp -= 2;
                    n--;
                }
                break;

            case B2TDecodeTuple:
                objp = next - 1;
                while (n-- > 0) {
                    objp[0] = (Eterm) next;
                    next = objp;
                    objp--;
                }
                break;

            case B2TDecodeString:
                hp = factory->hp;
                hp[-1] = make_list(hp);  /* overwrite the premature NIL */
                while (n-- > 0) {
                    hp[0] = make_small(*ep++);
                    hp[1] = make_list(hp+2);
                    hp += 2;
                }
                hp[-1] = NIL;
		factory->hp = hp;
                break;

            case B2TDecodeBinary:
                sys_memcpy(ctx->u.dc.remaining_bytes, ep, n);
                ctx->u.dc.remaining_bytes += n;
                ep += n;
                break;

            default:
                ASSERT(!"Unknown state");
            }
            if (!ctx->u.dc.remaining_n) {
                ctx->state = B2TDecode;
            }
            if (reds <= 0) {
                ctx->u.dc.next = next;
                ctx->u.dc.ep = ep;
                ctx->reds = 0;
                return NULL;
            }
        }
	PSTACK_CHANGE_ALLOCATOR(map_array, ERTS_ALC_T_SAVED_ESTACK);
	if (ctx->u.dc.map_array.pstart) {
	    PSTACK_RESTORE(map_array, &ctx->u.dc.map_array);
	}
    }
    else {
        reds = ERTS_SWORD_MAX;
        next = objp;
        *next = (Eterm) (UWord) NULL;
    }
    hp = factory->hp;

    while (next != NULL) {

	objp = next;
	next = (Eterm *) *objp;

	switch (*ep++) {
	case INTEGER_EXT:
	    {
		Sint sn = get_int32(ep);

		ep += 4;
#if defined(ARCH_64)
		*objp = make_small(sn);
#else
		if (IS_SSMALL(sn)) {
		    *objp = make_small(sn);
		} else {
		    *objp = small_to_big(sn, hp);
		    hp += BIG_UINT_HEAP_SIZE;
		}
#endif
		break;
	    }
	case SMALL_INTEGER_EXT:
	    n = get_int8(ep);
	    ep++;
	    *objp = make_small(n);
	    break;
	case SMALL_BIG_EXT:
	    n = get_int8(ep);
	    ep++;
	    goto big_loop;
	case LARGE_BIG_EXT:
	    n = get_int32(ep);
	    ep += 4;
	big_loop:
	    {
		Eterm big;
		const byte* first;
		const byte* last;
		Uint neg;

		neg = get_int8(ep); /* Sign bit */
		ep++;

		/*
		 * Strip away leading zeroes to avoid creating illegal bignums.
		 */
		first = ep;
		last = ep + n;
		ep += n;
		do {
		    --last;
		} while (first <= last && *last == 0);

		if ((n = last - first + 1) == 0) {
		    /* Zero width bignum defaults to zero */
		    big = make_small(0);
		} else {
		    big = bytes_to_big(first, n, neg, hp);
		    if (is_nil(big))
			goto error;
		    if (is_big(big)) {
			hp += big_arity(big) + 1;
		    }
		}
		*objp = big;
		break;
	    }
	case ATOM_CACHE_REF:
	    if (edep == 0 || (edep->flags & ERTS_DIST_EXT_ATOM_TRANS_TAB) == 0) {
		goto error;
	    }
	    n = get_int8(ep);
	    ep++;
	    if (n >= edep->attab.size)
		goto error;
	    ASSERT(is_atom(edep->attab.atom[n]));
	    *objp = edep->attab.atom[n];
	    break;
	case ATOM_EXT:
	    n = get_int16(ep);
	    ep += 2;
	    char_enc = ERTS_ATOM_ENC_LATIN1;
	    goto dec_term_atom_common;
	case SMALL_ATOM_EXT:
	    n = get_int8(ep);
	    ep++;
	    char_enc = ERTS_ATOM_ENC_LATIN1;
	    goto dec_term_atom_common;
	case ATOM_UTF8_EXT:
	    n = get_int16(ep);
	    ep += 2;
	    char_enc = ERTS_ATOM_ENC_UTF8;
	    goto dec_term_atom_common;
	case SMALL_ATOM_UTF8_EXT:
	    n = get_int8(ep);
	    ep++;
	    char_enc = ERTS_ATOM_ENC_UTF8;
dec_term_atom_common:
	    if (edep && (edep->flags & ERTS_DIST_EXT_BTT_SAFE)) {
		if (!erts_atom_get((char*)ep, n, objp, char_enc)) {
		    goto error;
		}
	    } else {
		Eterm atom = erts_atom_put(ep, n, char_enc, 0);
		if (is_non_value(atom))
		    goto error;
	        *objp = atom;
	    }
	    ep += n;
	    break;
	case LARGE_TUPLE_EXT:
	    n = get_int32(ep);
	    ep += 4;
	    goto tuple_loop;
	case SMALL_TUPLE_EXT:
	    n = get_int8(ep);
	    ep++;
	tuple_loop:
	    *objp = make_tuple(hp);
	    *hp++ = make_arityval(n);
	    hp += n;
            objp = hp - 1;
            if (ctx) {
                if (reds < n) {
                    ASSERT(reds > 0);
                    ctx->state = B2TDecodeTuple;
                    ctx->u.dc.remaining_n = n - reds;
                    n = reds;
                }
		reds -= n;
	    }
	    while (n-- > 0) {
		objp[0] = (Eterm) next;
		next = objp;
		objp--;
	    }
	    break;
	case NIL_EXT:
	    *objp = NIL;
	    break;
	case LIST_EXT:
	{
	    Uint32 nu = get_uint32(ep);
	    ep += 4;
	    if (nu == 0) {
		next = objp;
		break;
	    }
	    *objp = make_list(hp);
            hp += 2 * (Uint) nu;
	    objp = hp - 2;
	    objp[0] = (Eterm) (objp+1);
	    objp[1] = (Eterm) next;
	    next = objp;
	    objp -= 2;
            nu--;
	    if (ctx) {
                if ((Uint) reds < nu) {
                    ASSERT(reds > 0);
		    ctx->state = B2TDecodeList;
		    ctx->u.dc.remaining_n = nu - reds;
		    nu = reds;
		}
		reds -= nu;
	    }
            while (nu > 0) {
		objp[0] = (Eterm) next;
		objp[1] = make_list(next);
		next = objp;
		objp -= 2;
                nu--;
	    }
	    break;
	}
	case STRING_EXT:
	    n = get_int16(ep);
	    ep += 2;
	    if (n == 0) {
		*objp = NIL;
		break;
	    }
	    *objp = make_list(hp);
            if (ctx) {
                if (reds < n) {
                    ctx->state = B2TDecodeString;
                    ctx->u.dc.remaining_n = n - reds;
                    n = reds;
		}
                reds -= n;
            }
	    while (n-- > 0) {
		hp[0] = make_small(*ep++);
		hp[1] = make_list(hp+2);
		hp += 2;
	    }
	    hp[-1] = NIL;
	    break;
	case FLOAT_EXT:
	    {
		FloatDef ff;

		if (sys_chars_to_double((char*)ep, &ff.fd) != 0) {
		    goto error;
		}
		ep += 31;
		*objp = make_float(hp);
		PUT_DOUBLE(ff, hp);
		hp += FLOAT_SIZE_OBJECT;
		break;
	    }
	case NEW_FLOAT_EXT:
	    {
		FloatDef ff;

#if defined(WORDS_BIGENDIAN) || defined(DOUBLE_MIDDLE_ENDIAN)
		ff.fw[0] = get_int32(ep);
		ep += 4;
		ff.fw[1] = get_int32(ep);
		ep += 4;
#else
		ff.fw[1] = get_int32(ep);
		ep += 4;
		ff.fw[0] = get_int32(ep);
		ep += 4;
#endif

        if (!erts_isfinite(ff.fd)) {
            goto error;
        }

		*objp = make_float(hp);
		PUT_DOUBLE(ff, hp);
		hp += FLOAT_SIZE_OBJECT;
		break;
	    }
        case PID_EXT:
        case NEW_PID_EXT:
	    factory->hp = hp;
	    ep = dec_pid(edep, factory, ep, objp, ep[-1]);
	    hp = factory->hp;
	    if (ep == NULL) {
		goto error;
	    }
	    break;
        case PORT_EXT:
        case NEW_PORT_EXT:
        case V4_PORT_EXT:
	    {
		Eterm sysname;
		ErlNode *node;
		Uint64 num;
		Uint32 cre;
                byte tag = ep[-1];

		if ((ep = dec_atom(edep, ep, &sysname)) == NULL) {
		    goto error;
		}
		if (tag == V4_PORT_EXT) {
		    num = get_int64(ep);
		    ep += 8;
		}
		else {
		    num = get_uint32(ep);
		    ep += 4;
		}
                if (tag == PORT_EXT) {
                    cre = get_int8(ep);
                    ep++;
                    if (!is_tiny_creation(cre)) {
                        goto error;
                    }
                }
                else {
                    cre = get_int32(ep);
                    ep += 4;
                }
		node = dec_get_node(sysname, cre, make_boxed(hp));
		if(node == erts_this_node) {
		    if (num > ERTS_MAX_INTERNAL_PORT_NUMBER)
			goto error;
		    *objp = make_internal_port((Uint) num);
		}
		else {
		    ExternalThing *etp = (ExternalThing *) hp;
		    hp += EXTERNAL_PORT_HEAP_SIZE;
		    
		    etp->header = make_external_port_header();
		    etp->next = factory->off_heap->first;
		    etp->node = node;
#ifdef ARCH_64
		    etp->data.port.id = num;
#else
		    etp->data.port.low = (Uint32) (num & 0xffffffff);
		    etp->data.port.high = (Uint32) ((num >> 32) & 0xffffffff);
#endif

		    factory->off_heap->first = (struct erl_off_heap_header*)etp;
		    *objp = make_external_port(etp);
		}

		break;
	    }
	case REFERENCE_EXT:
	    {
		Eterm sysname;
		ErlNode *node;
		int i;
		Uint32 cre;
		Uint32 *ref_num;
		Uint32 r0;
		Uint ref_words;

		ref_words = 1;

		if ((ep = dec_atom(edep, ep, &sysname)) == NULL)
		    goto error;
		if ((r0 = get_int32(ep)) >= MAX_REFERENCE )
		    goto error;
		ep += 4;

		cre = get_int8(ep);
		ep += 1;
		if (!is_tiny_creation(cre)) {
		    goto error;
		}
		goto ref_ext_common;

	    case NEW_REFERENCE_EXT:
		ref_words = get_int16(ep);
		ep += 2;

		if ((ep = dec_atom(edep, ep, &sysname)) == NULL)
		    goto error;

		cre = get_int8(ep);
		ep += 1;
		if (!is_tiny_creation(cre)) {
		    goto error;
		}
		r0 = get_int32(ep);
		ep += 4;
		if (r0 >= MAX_REFERENCE)
		    goto error;
		goto ref_ext_common;

            case NEWER_REFERENCE_EXT:
		ref_words = get_int16(ep);
		ep += 2;

		if ((ep = dec_atom(edep, ep, &sysname)) == NULL)
		    goto error;

		cre = get_int32(ep);
		ep += 4;
		r0 = get_int32(ep);
		ep += 4;

	    ref_ext_common:

		if (ref_words > ERTS_MAX_REF_NUMBERS)
		    goto error;

		node = dec_get_node(sysname, cre, make_boxed(hp));
		if(node == erts_this_node) {
                    Eterm *rtp = hp;
                    Uint32 ref_num_buf[ERTS_MAX_REF_NUMBERS];
                    if (r0 >= MAX_REFERENCE) {
                          /*
                           * Must reject local refs with more than 18 bits
                           * in first word as magic ref table relies on it.
                           */
                        goto error;
                    }

                    ref_num = &ref_num_buf[0];
                    ref_num[0] = r0;
                    for(i = 1; i < ref_words; i++) {
                        ref_num[i] = get_int32(ep);
                        ep += 4;
                    }
		    if (ref_words != ERTS_REF_NUMBERS) {
                        int i;
                        if (ref_words > ERTS_REF_NUMBERS)
                            goto error; /* Not a ref that we created... */
                        for (i = ref_words; i < ERTS_REF_NUMBERS; i++)
                            ref_num[i] = 0;
		    }
                    if (erts_is_ordinary_ref_numbers(ref_num)) {
                    make_ordinary_internal_ref:
                        write_ref_thing(hp, ref_num[0], ref_num[1], ref_num[2]);
                        hp += ERTS_REF_THING_SIZE;
                    }
                    else {
                        /* Check if it is a pid reference... */
                        Eterm pid = erts_pid_ref_lookup(ref_num);
                        if (is_internal_pid(pid)) {
                            write_pid_ref_thing(hp, ref_num[0], ref_num[1],
                                                ref_num[2], pid);
                            hp += ERTS_PID_REF_THING_SIZE;
                        }
                        else {
                            /* Check if it is a magic reference... */
                            ErtsMagicBinary *mb = erts_magic_ref_lookup_bin(ref_num);
                            if (!mb)
                                goto make_ordinary_internal_ref;
                            /* Refc on binary was increased by lookup above... */
                            ASSERT(rtp);
                            write_magic_ref_thing(hp, factory->off_heap, mb);
                            OH_OVERHEAD(factory->off_heap,
                                        mb->orig_size / sizeof(Eterm));
                            hp += ERTS_MAGIC_REF_THING_SIZE;
                        }
                    }
		    *objp = make_internal_ref(rtp);
		}
		else {
		    ExternalThing *etp = (ExternalThing *) hp;
#if defined(ARCH_64)
		    hp += EXTERNAL_THING_HEAD_SIZE + ref_words/2 + 1;
#else
		    hp += EXTERNAL_THING_HEAD_SIZE + ref_words;
#endif

#if defined(ARCH_64)
		    etp->header = make_external_ref_header(ref_words/2 + 1);
#else
		    etp->header = make_external_ref_header(ref_words);
#endif
		    etp->next = factory->off_heap->first;
		    etp->node = node;

		    factory->off_heap->first = (struct erl_off_heap_header*)etp;
		    *objp = make_external_ref(etp);
		    ref_num = &(etp->data.ui32[0]);
#if defined(ARCH_64)
		    *(ref_num++) = ref_words /* 32-bit arity */;
#endif

                    ref_num[0] = r0;

                    for(i = 1; i < ref_words; i++) {
                        ref_num[i] = get_int32(ep);
                        ep += 4;
                    }
#if defined(ARCH_64)
                    if ((1 + ref_words) % 2)
                        ref_num[ref_words] = 0;
#endif
	    }
		break;
	    }
	case BINARY_EXT:
	    {
		Uint32 nu = get_uint32(ep);
		ep += 4;
	    
                ASSERT(IS_BINARY_SIZE_OK(nu));

		if (nu <= ERL_ONHEAP_BIN_LIMIT) {
		    ErlHeapBin* hb = (ErlHeapBin *) hp;

		    hb->thing_word = header_heap_bin(nu);
		    hb->size = nu;
		    hp += heap_bin_size(nu);
		    sys_memcpy(hb->data, ep, nu);
		    *objp = make_binary(hb);
		} else if (edep && edep->data && edep->data->binp &&
                           nu > (edep->data->binp->orig_size / 4)) {
                    /* If we decode a refc binary from a distribution data
                       entry we know that it is a refc binary to begin with
                       so we just increment it and use the reference. This
                       means that the entire distribution data entry will
                       remain until this binary is de-allocated so we only
                       do it if a substantial part (> 25%) of the data
                       is a binary. */
                    ProcBin* pb = (ProcBin *) hp;
                    Binary* bptr = edep->data->binp;
                    erts_refc_inc(&bptr->intern.refc, 1);
                    pb->thing_word = HEADER_PROC_BIN;
                    pb->size = nu;
                    pb->next = factory->off_heap->first;
                    factory->off_heap->first = (struct erl_off_heap_header*)pb;
                    pb->val = bptr;
                    pb->bytes = (byte*) ep;
                    ERTS_ASSERT((byte*)(bptr->orig_bytes) < ep &&
                                ep+nu <= (byte*)(bptr->orig_bytes+bptr->orig_size));
                    pb->flags = 0;
                    OH_OVERHEAD(factory->off_heap, pb->size / sizeof(Eterm));
                    hp += PROC_BIN_SIZE;
                    *objp = make_binary(pb);
		} else {
		    Binary* dbin;

                    dbin = erts_bin_nrml_alloc(nu);

		    *objp = erts_build_proc_bin(factory->off_heap, hp, dbin);
		    hp += PROC_BIN_SIZE;
                    if (ctx) {
                        unsigned int n_limit = reds * B2T_MEMCPY_FACTOR;
                        if (nu > n_limit) {
                            ctx->state = B2TDecodeBinary;
                            ctx->u.dc.remaining_n = nu - n_limit;
                            ctx->u.dc.remaining_bytes = dbin->orig_bytes + n_limit;
                            nu = n_limit;
                            reds = 0;
                        }
                        else
                            reds -= nu / B2T_MEMCPY_FACTOR;
                    }
                    sys_memcpy(dbin->orig_bytes, ep, nu);
                }
		ep += nu;
		break;
	    }
	case BIT_BINARY_EXT:
	    {
		Eterm bin;
		ErlSubBin* sb;
		Uint bitsize;
                Uint32 nu = get_uint32(ep);

                ASSERT(IS_BINARY_SIZE_OK(nu));

		bitsize = ep[4];
                if (((bitsize==0) != (nu==0)) || bitsize > 8)
                    goto error;
                ep += 5;
		if (nu <= ERL_ONHEAP_BIN_LIMIT) {
		    ErlHeapBin* hb = (ErlHeapBin *) hp;

		    hb->thing_word = header_heap_bin(nu);
		    hb->size = nu;
		    sys_memcpy(hb->data, ep, nu);
		    bin = make_binary(hb);
		    hp += heap_bin_size(nu);
                    ep += nu;
		} else {
		    Binary* dbin = erts_bin_nrml_alloc(nu);
		    Uint n_copy = nu;

		    bin = erts_build_proc_bin(factory->off_heap, hp, dbin);
		    hp += PROC_BIN_SIZE;
                    if (ctx) {
                        int n_limit = reds * B2T_MEMCPY_FACTOR;
                        if (nu > n_limit) {
                            ctx->state = B2TDecodeBinary;
                            ctx->u.dc.remaining_n = nu - n_limit;
                            ctx->u.dc.remaining_bytes = dbin->orig_bytes + n_limit;
                            n_copy = n_limit;
                            reds = 0;
                        }
                        else {
                            reds -= nu / B2T_MEMCPY_FACTOR;
			}
                    }
                    sys_memcpy(dbin->orig_bytes, ep, n_copy);
                    ep += n_copy;
                }

		if (bitsize == 8 || nu == 0) {
		    *objp = bin;
		} else {
                    sb = (ErlSubBin *)hp;
		    sb->thing_word = HEADER_SUB_BIN;
		    sb->orig = bin;
		    sb->size = nu - 1;
		    sb->bitsize = bitsize;
		    sb->bitoffs = 0;
		    sb->offs = 0;
		    sb->is_writable = 0;
		    *objp = make_binary(sb);
		    hp += ERL_SUB_BIN_SIZE;
		}
		break;
	    }
	case EXPORT_EXT:
	    {
		Eterm mod;
		Eterm name;
		Eterm temp;
		Sint arity;

		if ((ep = dec_atom(edep, ep, &mod)) == NULL) {
		    goto error;
		}
		if ((ep = dec_atom(edep, ep, &name)) == NULL) {
		    goto error;
		}
		factory->hp = hp;
		ep = dec_term(edep, factory, ep, &temp, NULL, 0);
		hp = factory->hp;
		if (ep == NULL) {
		    goto error;
		}
		if (!is_small(temp)) {
		    goto error;
		}
		arity = signed_val(temp);
		if (arity < 0) {
		    goto error;
		}
		if (edep && (edep->flags & ERTS_DIST_EXT_BTT_SAFE)) {
		    if (!erts_active_export_entry(mod, name, arity))
			goto error;
                }
		*objp = make_export(hp);
		*hp++ = HEADER_EXPORT;
		*hp++ = (Eterm) erts_export_get_or_make_stub(mod, name, arity);
		break;
	    }
	    break;
	case MAP_EXT:
	    {
		Uint32 size,n;
		Eterm *kptr,*vptr;
		Eterm keys;
                struct dec_term_map* map = PSTACK_PUSH(map_array);

		size = get_int32(ep); ep += 4;

                if (size <= MAP_SMALL_MAP_LIMIT) {
                    flatmap_t *mp;

                    keys  = make_tuple(hp);
                    *hp++ = make_arityval(size);
                    hp   += size;
                    kptr = hp - 1;

                    mp    = (flatmap_t*)hp;
                    hp   += MAP_HEADER_FLATMAP_SZ;
                    hp   += size;
                    vptr = hp - 1;

                    /* kptr, last word for keys
                     * vptr, last word for values
                     */

                    map->objp = NULL;
                    map->u.flatmap = mp;

                    mp->thing_word = MAP_HEADER_FLATMAP;
                    mp->size       = size;
                    mp->keys       = keys;
                    *objp          = make_flatmap(mp);

                    for (n = size; n; n--) {
                        *vptr = (Eterm) next;
                        *kptr = (Eterm) vptr;
                        next  = kptr;
                        vptr--;
                        kptr--;
                    }
                }
                else {  /* Make hamt */
                    ASSERT(objp != NULL);
                    map->objp = objp;
                    map->size = size;
                    map->u.leaf_array = hp;

                    for (n = size; n; n--) {
                        CDR(hp) = (Eterm) next;
                        CAR(hp) = (Eterm) &CDR(hp);
                        next = &CAR(hp);
                        hp += 2;
                    }
                }
	    }
	    break;
	case NEW_FUN_EXT:
	    {
		ErlFunThing* funp = (ErlFunThing *) hp;
		Uint arity;
		Eterm module;
		const byte* uniq;
		int index;
		Sint old_uniq;
		Sint old_index;
		unsigned num_free;
		int i;
		Eterm temp;

		ep += 4;	/* Skip total size in bytes */
		arity = *ep++;
		uniq = ep;
		ep += 16;
		index = get_int32(ep);
		ep += 4;
		num_free = get_int32(ep);
		ep += 4;
		hp += ERL_FUN_SIZE;
		hp += num_free;
		funp->thing_word = HEADER_FUN;
		funp->num_free = num_free;
		*objp = make_fun(funp);

		/* Module */
		if ((ep = dec_atom(edep, ep, &module)) == NULL) {
		    goto error;
		}
		factory->hp = hp;
		/* Index */
		if ((ep = dec_term(edep, factory, ep, &temp, NULL, 0)) == NULL) {
		    goto error;
		}
		if (!is_small(temp)) {
		    goto error;
		}
		old_index = unsigned_val(temp);

		/* Uniq */
		if ((ep = dec_term(edep, factory, ep, &temp, NULL, 0)) == NULL) {
		    goto error;
		}
		if (!is_small(temp)) {
		    goto error;
		}
		old_uniq = unsigned_val(temp);

		/*
		 * It is safe to link the fun into the fun list only when
		 * no more validity tests can fail.
		 */
		funp->next = factory->off_heap->first;
		factory->off_heap->first = (struct erl_off_heap_header*)funp;

		funp->fe = erts_put_fun_entry2(module, old_uniq, old_index,
					       uniq, index, arity);
		funp->arity = arity;
		hp = factory->hp;

		/* Environment */
		for (i = num_free-1; i >= 0; i--) {
		    funp->env[i] = (Eterm) next;
		    next = funp->env + i;
		}
		/* Creator */
		funp->creator = (Eterm) next;
		next = &(funp->creator);
		break;
	    }
	case ATOM_INTERNAL_REF2:
	    n = get_int16(ep);
	    ep += 2;
            /* If this is an ets_decode we know that
               the atom is valid, so we can skip the
               validation check */
	    if (!ets_decode && n >= atom_table_size()) {
		goto error;
	    }
	    *objp = make_atom(n);
	    break;
	case ATOM_INTERNAL_REF3:
	    n = get_int24(ep);
	    ep += 3;
            /* If this is an ets_decode we know that
               the atom is valid, so we can skip the
               validation check */
	    if (!ets_decode && n >= atom_table_size()) {
		goto error;
	    }
	    *objp = make_atom(n);
	    break;

	case BINARY_INTERNAL_REF:
	    {
		ProcBin* pb = (ProcBin*) hp;
		sys_memcpy(pb, ep, sizeof(ProcBin));
		ep += sizeof(ProcBin);

		erts_refc_inc(&pb->val->intern.refc, 1);
		hp += PROC_BIN_SIZE;
		pb->next = factory->off_heap->first;
		factory->off_heap->first = (struct erl_off_heap_header*)pb;
		OH_OVERHEAD(factory->off_heap, pb->size / sizeof(Eterm));
		pb->flags = 0;
		*objp = make_binary(pb);
		break;
	    }
	case BIT_BINARY_INTERNAL_REF:
	    {
		Sint bitoffs = *ep++;
		Sint bitsize = *ep++;
		ProcBin* pb = (ProcBin*) hp;
		ErlSubBin* sub;
		sys_memcpy(pb, ep, sizeof(ProcBin));
		ep += sizeof(ProcBin);

		erts_refc_inc(&pb->val->intern.refc, 1);
		hp += PROC_BIN_SIZE;
		pb->next = factory->off_heap->first;
		factory->off_heap->first = (struct erl_off_heap_header*)pb;
                OH_OVERHEAD(factory->off_heap, pb->size / sizeof(Eterm));
		pb->flags = 0;

		sub = (ErlSubBin*)hp;
		sub->thing_word = HEADER_SUB_BIN;
		sub->size = pb->size - (bitoffs + bitsize + 7)/8;
		sub->offs = 0;
		sub->bitoffs = bitoffs;
		sub->bitsize = bitsize;
		sub->is_writable = 0;
		sub->orig = make_binary(pb);

		hp += ERL_SUB_BIN_SIZE;
		*objp = make_binary(sub);
		break;
	    }

	default:
	    goto error;
	}

        if (--reds <= 0) {
            if (ctx) {
                if (next || ctx->state != B2TDecode) {
                    ctx->u.dc.ep = ep;
                    ctx->u.dc.next = next;
                    ctx->u.dc.factory.hp = hp;
		    if (!PSTACK_IS_EMPTY(map_array)) {
			PSTACK_SAVE(map_array, &ctx->u.dc.map_array);
		    }
                    ctx->reds = 0;
                    return NULL;
                }
            }
            else {
                reds = ERTS_SWORD_MAX;
            }
        }
    }

    ASSERT(hp <= factory->hp_end
           || (factory->mode == FACTORY_CLOSED && is_immed(*dbg_resultp)));
    factory->hp = hp;
    /*
     * From here on factory may produce (more) heap fragments
     * and we don't use local variable 'hp' anymore.
     */

<<<<<<< HEAD
    if (!PSTACK_IS_EMPTY(hamt_array)) {
        do {
            struct dec_term_hamt* hamt = PSTACK_TOP(hamt_array);

            *hamt->objp = erts_hashmap_from_array(factory,
                                                  hamt->leaf_array,
                                                  hamt->size,
                                                  1);
            if (is_non_value(*hamt->objp))
                goto error_hamt;

            (void) PSTACK_POP(hamt_array);
        } while (!PSTACK_IS_EMPTY(hamt_array));
    }

    /* Iterate through all the (flat)maps and check for validity and sort keys
     * - done here for when we know it is complete.
=======
    /*
     * Iterate through all the maps and for
     *   + hashmaps: hash keys and generate all inner hamt nodes
     *   + flatmaps: check for duplicate keys and sort keys if needed
     *
     * We do this at the end because the size of the preallocated heap is only
     * guaranteed to include everything except hamt nodes. If unlucky with hash
     * collisions the factory may need to create new heap fragments.
     *
     * As maps may include each other as keys, it's important the iteration
     * below is done bottom-up. Sub maps are completed before potential
     * container maps.
>>>>>>> 4e7e7721
     */
    if (!PSTACK_IS_EMPTY(map_array)) {
        do {
            struct dec_term_map* map = PSTACK_TOP(map_array);

            if (map->objp) {
                *map->objp = erts_hashmap_from_array(factory,
                                                     map->u.leaf_array,
                                                     map->size,
                                                     1);
                if (is_non_value(*map->objp))
                    goto error_map_fixup;
            }
            else {
                if (!erts_validate_and_sort_flatmap(map->u.flatmap))
                    goto error_map_fixup;
            }

            (void) PSTACK_POP(map_array);
        } while (!PSTACK_IS_EMPTY(map_array));
        PSTACK_DESTROY(map_array);
    }
<<<<<<< HEAD

    /* Now that no more errors can occur, the stacks can be destroyed safely. */
    PSTACK_DESTROY(hamt_array);
    WSTACK_DESTROY(flat_maps);
=======
>>>>>>> 4e7e7721

    ASSERT((Eterm*)*dbg_resultp != NULL);

    if (ctx) {
        ctx->state = B2TDone;
	ctx->reds = reds;
        ctx->u.dc.ep = ep;
    }

    return ep;

error:
    /* UNDO:
     * Must unlink all off-heap objects that may have been
     * linked into the process. 
     */
    if (factory->mode != FACTORY_CLOSED) {
	if (factory->hp < hp) { /* Sometimes we used hp and sometimes factory->hp */
	    factory->hp = hp;   /* the largest must be the freshest */
	}
    }
    else ASSERT(!factory->hp || factory->hp == hp);

error_map_fixup:
    erts_factory_undo(factory);
    PSTACK_DESTROY(map_array);
    if (ctx) {
	ctx->state = B2TDecodeFail;
	ctx->reds = reds;
    }
    return NULL;
}

/* returns the number of bytes needed to encode an object
   to a sequence of bytes
   N.B. That this must agree with to_external2() above!!!
   (except for cached atoms) */
static Uint encode_size_struct2(ErtsAtomCacheMap *acmp,
                                Eterm obj,
                                Uint64 dflags) {
    Uint size = 0;
    ErtsExtSzRes res = encode_size_struct_int(NULL, acmp, obj,
                                              dflags, NULL,
                                              &size);
    /*
     * encode_size_struct2() only allowed when
     * we know the result will always be OK!
     */ 
    ASSERT(res == ERTS_EXT_SZ_OK); (void) res;
    return (Uint) size;
}

static ErtsExtSzRes
encode_size_struct_int(TTBSizeContext* ctx, ErtsAtomCacheMap *acmp, Eterm obj,
		       Uint64 dflags, Sint *reds, Uint *res)
{
    DECLARE_WSTACK(s);
    Uint m, i, arity;
    Uint result = *res;
    Sint r = 0;
    int vlen = -1;

    if (ctx) {
	WSTACK_CHANGE_ALLOCATOR(s, ERTS_ALC_T_SAVED_ESTACK);
	r = *reds;

        vlen = ctx->vlen;
        
	if (!ctx->wstack.wstart)
            ctx->last_result = result;
        else { /* restore saved stack */
	    WSTACK_RESTORE(s, &ctx->wstack);
	    result = ctx->result;
	    obj = ctx->obj;
	}
    }

#define LIST_TAIL_OP ((0 << _TAG_PRIMARY_SIZE) | TAG_PRIMARY_HEADER)
#define PATCH_FUN_SIZE_OP ((1 << _TAG_PRIMARY_SIZE) | TAG_PRIMARY_HEADER)
#define TERM_ARRAY_OP(N) (((N+1) << _TAG_PRIMARY_SIZE) | TAG_PRIMARY_HEADER)
#define TERM_ARRAY_OP_DEC(OP) ((OP) - (1 << _TAG_PRIMARY_SIZE))


    for (;;) {
	ASSERT(!is_header(obj));

	if (ctx && --r <= 0) {
	    *reds = 0;
	    ctx->obj = obj;
	    ctx->result = result;
            ctx->vlen = vlen;
	    WSTACK_SAVE(s, &ctx->wstack);
	    return ERTS_EXT_SZ_YIELD;
	}
	switch (tag_val_def(obj)) {
	case NIL_DEF:
	    result++;
	    break;
	case ATOM_DEF:
	    if (dflags & DFLAG_ETS_COMPRESSED) {
		if (atom_val(obj) >= (1<<16)) {
		    result += 1 + 3;
		}
		else {
		    result += 1 + 2;
		}
	    }
	    else {
		Atom *a = atom_tab(atom_val(obj));
		int alen;
		if ((dflags & DFLAG_UTF8_ATOMS) || a->latin1_chars < 0) {
		    alen = a->len;
		    result += 1 + 1 + alen;
		    if (alen > 255) {
			result++; /* ATOM_UTF8_EXT (not small) */
		    }
		}
		else {
		    alen = a->latin1_chars;
		    result += 1 + 1 + alen;
		    if (alen > 255 || !(dflags & DFLAG_SMALL_ATOM_TAGS))
			result++; /* ATOM_EXT (not small) */
		}
		insert_acache_map(acmp, obj, dflags);
	    }
	    break;
	case SMALL_DEF:
	    {
		Sint val = signed_val(obj);

		if ((Uint)val < 256)
		    result += 1 + 1;		/* SMALL_INTEGER_EXT */
		else if (sizeof(Sint) == 4 || IS_SSMALL32(val))
		    result += 1 + 4;		/* INTEGER_EXT */
		else {
		    DeclareTmpHeapNoproc(tmp_big,2);
		    UseTmpHeapNoproc(2);
		    i = big_bytes(small_to_big(val, tmp_big));
		    result += 1 + 1 + 1 + i;	/* SMALL_BIG_EXT */
		    UnUseTmpHeapNoproc(2);
		}
	    }
	    break;
	case BIG_DEF:
	    i = big_bytes(obj);
	    if (sizeof(Sint)==4 && i <= 4 && (big_digit(obj,0)-big_sign(obj)) < (1<<31))
		result += 1 + 4;          /* INTEGER_EXT */
	    else if (i < 256)
		result += 1 + 1 + 1 + i;  /* tag,size,sign,digits */
	    else
		result += 1 + 4 + 1 + i;  /* tag,size,sign,digits */
	    break;
        case EXTERNAL_PID_DEF:
	case PID_DEF:
	    result += (1 + encode_size_struct2(acmp, pid_node_name(obj), dflags) +
		       4 + 4 + 4);
	    break;
        case EXTERNAL_REF_DEF:
	case REF_DEF:
	    ASSERT(dflags & DFLAG_EXTENDED_REFERENCES);
	    i = ref_no_numbers(obj);
	    result += (1 + 2 + encode_size_struct2(acmp, ref_node_name(obj), dflags) +
		       4 + 4*i);
	    break;
        case EXTERNAL_PORT_DEF:
        case PORT_DEF: {
	    Uint64 num = port_number(obj);
	    result += (num > ERTS_MAX_V3_PORT_NUMBER) ? 8 : 4;
	    result += (1 + encode_size_struct2(acmp, port_node_name(obj), dflags)
		       /* num */ + 4);
	    break;
	}
	case LIST_DEF: {
	    int is_str = is_external_string(obj, &m);
	    r -= m/2;
	    if (is_str) {
		result += m + 2 + 1;
	    } else {
		result += 5;
		WSTACK_PUSH2(s, (UWord)CDR(list_val(obj)), (UWord)LIST_TAIL_OP);
		obj = CAR(list_val(obj));
		continue; /* big loop */
	    }
	    break;
	}
	case TUPLE_DEF:
	    {
		Eterm* ptr = tuple_val(obj);
		arity = arityval(*ptr);
		if (arity <= 0xff) {
		    result += 1 + 1;
		} else {
		    result += 1 + 4;
		}
		if (arity > 1) {
		    WSTACK_PUSH2(s, (UWord) (ptr + 2),
				    (UWord) TERM_ARRAY_OP(arity-1));
		}
                else if (arity == 0) {
		    break;
                }
		obj = ptr[1];
		continue; /* big loop */
	    }
	case MAP_DEF:
	    if (is_flatmap(obj)) {
		flatmap_t *mp = (flatmap_t*)flatmap_val(obj);
		Uint size = flatmap_get_size(mp);

		result += 1 + 4; /* tag + 4 bytes size */

                if (size) {
		    WSTACK_PUSH4(s, (UWord) flatmap_get_values(mp),
				    (UWord) TERM_ARRAY_OP(size),
		                    (UWord) flatmap_get_keys(mp),
				    (UWord) TERM_ARRAY_OP(size));
		}
	    } else {
		Eterm *ptr;
		Eterm hdr;
		Uint node_sz;
		ptr = boxed_val(obj);
		hdr = *ptr;
		ASSERT(is_header(hdr));
		switch(hdr & _HEADER_MAP_SUBTAG_MASK) {
		case HAMT_SUBTAG_HEAD_ARRAY:
		    ptr++;
		    node_sz = 16;
		    result += 1 + 4; /* tag + 4 bytes size */
		    break;
		case HAMT_SUBTAG_HEAD_BITMAP:
		    ptr++;
		    result += 1 + 4; /* tag + 4 bytes size */
		    /*fall through*/
		case HAMT_SUBTAG_NODE_BITMAP:
		    node_sz = hashmap_bitcount(MAP_HEADER_VAL(hdr));
		    ASSERT(node_sz < 17);
		    break;
		default:
		    erts_exit(ERTS_ERROR_EXIT, "bad header\r\n");
		}

		ptr++;
		WSTACK_RESERVE(s, node_sz*2);
		while(node_sz--) {
                    if (is_list(*ptr)) {
			WSTACK_FAST_PUSH(s, CAR(list_val(*ptr)));
			WSTACK_FAST_PUSH(s, CDR(list_val(*ptr)));
                    } else {
			WSTACK_FAST_PUSH(s, *ptr);
		    }
		    ptr++;
		}
	    }
	    break;
	case FLOAT_DEF:
	    if (dflags & DFLAG_NEW_FLOATS) {
		result += 9;
	    } else {
		result += 32;   /* Yes, including the tag */
	    }
	    break;
	case BINARY_DEF: {
            ProcBin* pb = (ProcBin*) binary_val(obj);
            Uint bin_size = pb->size;
            byte bitoffs = 0;
            byte bitsize = 0;
            if (dflags & DFLAG_ETS_COMPRESSED) {
		ProcBin* pb = (ProcBin*) binary_val(obj);
		Uint sub_extra = 0;
		if (pb->thing_word == HEADER_SUB_BIN) {
		    ErlSubBin* sub = (ErlSubBin*) pb;
                    bitoffs = sub->bitoffs;
                    bitsize = sub->bitsize;
		    pb = (ProcBin*) binary_val(sub->orig);
		    sub_extra = 2;  /* bitoffs and bitsize */
		    bin_size += (bitoffs + bitsize + 7) / 8;
		}
		if (pb->thing_word == HEADER_PROC_BIN
		    && heap_bin_size(bin_size) > PROC_BIN_SIZE) {

		    result += 1 + sub_extra + sizeof(ProcBin);
		    break;
		}
            }
            else {
#ifdef ARCH_64
                if (bin_size >= (Uint) 0xffffffff) {
                    if (pb->thing_word == HEADER_SUB_BIN) {
                        ErlSubBin* sub = (ErlSubBin*) pb;
                        bin_size += (sub->bitoffs + sub->bitsize+ 7) / 8;
                    }
                    if (bin_size > (Uint) 0xffffffff) {
                        WSTACK_DESTROY(s);
                        return ERTS_EXT_SZ_SYSTEM_LIMIT;
                    }
                }
#endif
                if (pb->thing_word == HEADER_SUB_BIN) {
                    ErlSubBin* sub = (ErlSubBin*) pb;
                    bitoffs = sub->bitoffs;
                    bitsize = sub->bitsize;
                    pb = (ProcBin*) binary_val(sub->orig);
                }
                if (vlen >= 0) {
                    Uint csz;
                    if (pb->thing_word == HEADER_PROC_BIN
                        && bitoffs == 0
                        && bin_size > ERL_ONHEAP_BIN_LIMIT) {
                        Uint trailing_result;
                        if (bitsize == 0) {
                            result += (1 /* BIT_BINARY_EXT */
                                       + 4 /* size */);
                            trailing_result = 0;
                        }
                        else if (dflags & DFLAG_BIT_BINARIES) {
                            result += (1 /* BIT_BINARY_EXT */
                                       + 4 /* size */
                                       + 1 /* trailing bitsize */);
                            trailing_result = 1 /* trailing bits */;
                        }
                        else {
                            /* sigh... */
                            result += (1 /* SMALL_TUPLE_EXT */
                                       + 1 /* 2 tuple size */
                                       + 1 /* BINARY_EXT */
                                       + 4 /* binary size */);
                            trailing_result = (1   /* trailing bits */
                                               + 1 /* SMALL_INTEGER_EXT */
                                               + 1 /* bitsize */);
                        }
                        csz = result - ctx->last_result;
                        ctx->last_result = result;
                        result += trailing_result;
                        vlen += 2; /* data leading up to binary and binary */

                        /* potentially multiple elements leading up to binary */
                        vlen += csz/MAX_SYSIOVEC_IOVLEN;
                        /* potentially multiple elements for binary */
                        vlen += bin_size/MAX_SYSIOVEC_IOVLEN;
                        ctx->extra_size += bin_size;

                        if (dflags & DFLAG_PENDING_CONNECT) {
                            ASSERT(dflags & DFLAG_BIT_BINARIES);
			    ASSERT(ctx);
                            vlen += 2; /* for hopefull prolog and epilog */
                            result += (4 /* for hopefull prolog (see below) */
                                       + 4); /* for hopefull epilog (see below) */
                            ctx->last_result = result;
                        }
                        break;
                    }
                }
	    }

            if (bitsize == 0) {
                result += (1 /* BIT_BINARY_EXT */
                           + 4 /* size */
                           + bin_size);
            }
            else if (dflags & DFLAG_PENDING_CONNECT) {
                /* This is the odd case when we have an un-aligned bit-string
                   during a pending connect. */
                Uint csz;
                ASSERT(dflags & DFLAG_BIT_BINARIES);
                ASSERT(vlen >= 0);
		ASSERT(ctx);
                csz = result - ctx->last_result;
                /* potentially multiple elements leading up to binary */
                vlen += (csz + MAX_SYSIOVEC_IOVLEN - 1)/MAX_SYSIOVEC_IOVLEN;

                vlen++; /* hopefull prolog */
                /*
                 * Size for hopefull prolog is max of
                 * - fallback: 1 + 1 + 1 + 4
                 * - hopfull index + bit binary prolog: 4 + 1 + 4 + 1
                 */
                result += 4 + 1 + 4 + 1;
                /* potentially multiple elements for binary */
                vlen += bin_size/MAX_SYSIOVEC_IOVLEN + 1;
                result += bin_size;
                vlen++; /* hopefull epiolog */
                /*
                 * Size for hopefull epiolog is max of
                 * - fallback: 1 + 1 + 1
                 * - hopfull index + bit binary epilog: 4 + 1
                 */
                result += 4 + 1;
                ctx->last_result = result;
            }
            else if (dflags & DFLAG_BIT_BINARIES) {
                result += 1 + 4 + 1 + bin_size + 1;
            }
            else {
                /* Sigh... */
                result += 1 + 1 + 1 + 4 + bin_size + 1 + 1 + 1;
            }
	    break;
        }
	case FUN_DEF:
	    {
		ErlFunThing* funp = (ErlFunThing *) fun_val(obj);
		
                ASSERT(dflags & DFLAG_NEW_FUN_TAGS);
                if (dflags & DFLAG_PENDING_CONNECT) {
                    ASSERT(vlen >= 0);
                    WSTACK_PUSH(s, PATCH_FUN_SIZE_OP);
                }
                result += 20+1+1+4;	/* New ID + Tag */
                result += 4; /* Length field (number of free variables */
                result += encode_size_struct2(acmp, funp->creator, dflags);
                result += encode_size_struct2(acmp, funp->fe->module, dflags);
                result += 2 * (1+4);	/* Index, Uniq */
		if (funp->num_free > 1) {
		    WSTACK_PUSH2(s, (UWord) (funp->env + 1),
				    (UWord) TERM_ARRAY_OP(funp->num_free-1));
		}
		if (funp->num_free != 0) {
		    obj = funp->env[0];
		    continue; /* big loop */
		}
		break;
	    }

	case EXPORT_DEF:
	    {
		Export* ep = *((Export **) (export_val(obj) + 1));
                Uint tmp_result = result;
		result += 1;
		result += encode_size_struct2(acmp, ep->info.mfa.module, dflags);
		result += encode_size_struct2(acmp, ep->info.mfa.function, dflags);
		result += encode_size_struct2(acmp, make_small(ep->info.mfa.arity), dflags);
                if (dflags & DFLAG_PENDING_CONNECT) {
                    Uint csz;
		    ASSERT(ctx);

                    /*
                     * Fallback is 1 + 1 + Module size + Function size, that is,
                     * the hopefull index + hopefull encoding is larger...
                     */
                    ASSERT(dflags & DFLAG_EXPORT_PTR_TAG);
                    ASSERT(vlen >= 0);
                    csz = tmp_result - ctx->last_result;
                    /* potentially multiple elements leading up to hopefull entry */
                    vlen += (csz/MAX_SYSIOVEC_IOVLEN + 1
			     + 1); /* hopefull entry */
                    result += 4; /* hopefull index */
                    ctx->last_result = result;
                }
	    }
	    break;

	default:
	    erts_exit(ERTS_ERROR_EXIT,"Internal data structure error (in encode_size_struct_int) %x\n",
		     obj);
	}

      pop_next:
	if (WSTACK_ISEMPTY(s)) {
	    break;
	}
	obj = (Eterm) WSTACK_POP(s);

        if (is_header(obj)) {
            switch (obj) {
            case LIST_TAIL_OP:
		obj = (Eterm) WSTACK_POP(s);
		if (is_list(obj)) {
		    Eterm* cons = list_val(obj);

		    WSTACK_PUSH2(s, (UWord)CDR(cons), (UWord)LIST_TAIL_OP);
		    obj = CAR(cons);
		}
		break;

            case PATCH_FUN_SIZE_OP: {
                Uint csz;
                ASSERT(vlen >= 0 && (dflags & DFLAG_PENDING_CONNECT));
                csz = result - ctx->last_result;
                /* potentially multiple elements leading up to hopefull entry */
                vlen += (csz/MAX_SYSIOVEC_IOVLEN + 1
                         + 1); /* hopefull entry */
                result += (4                 /* hopefull index */
                           + 1               /* HOPEFUL_END_OF_FUN */
                           + sizeof(byte*)); /* size_p */
                ctx->last_result = result;
                goto pop_next;
            }
	    case TERM_ARRAY_OP(1):
		obj = *(Eterm*)WSTACK_POP(s);
		break;
	    default: { /* TERM_ARRAY_OP(N) when N > 1 */
		Eterm* ptr = (Eterm*) WSTACK_POP(s);
		WSTACK_PUSH2(s, (UWord) (ptr+1),
			        (UWord) TERM_ARRAY_OP_DEC(obj));
		obj = *ptr;
	    }
	    }
	}
    }

    WSTACK_DESTROY(s);
    if (ctx) {
	ASSERT(ctx->wstack.wstart == NULL);
	*reds = r < 0 ? 0 : r;

        if (vlen >= 0) {
            Uint csz;
            csz = result - ctx->last_result;
            if (csz)
                vlen += csz/MAX_SYSIOVEC_IOVLEN + 1;
            ctx->vlen = vlen;
        }
    }
    *res = result;
    return ERTS_EXT_SZ_OK;
}



static Sint
decoded_size(const byte *ep, const byte* endp, int internal_tags, B2TContext* ctx)
{
    Sint heap_size;
    int terms;
    int atom_extra_skip;
    Uint n;
    SWord reds;

    if (ctx) {
        reds = ctx->reds;
        if (ctx->u.sc.ep) {
            heap_size = ctx->u.sc.heap_size;
            terms = ctx->u.sc.terms;
            ep = ctx->u.sc.ep;
            atom_extra_skip = ctx->u.sc.atom_extra_skip;
            goto init_done;
        }
    }
    else
        ERTS_UNDEF(reds, 0);

    heap_size = 0;
    terms = 1;
    atom_extra_skip = 0;
init_done:

#define SKIP(sz)				\
    do {					\
	if ((sz) <= endp-ep) {			\
	    ep += (sz);				\
        } else { goto error; };			\
    } while (0)

#define SKIP2(sz1, sz2)				\
    do {					\
	Uint sz = (sz1) + (sz2);		\
	if (sz1 < sz && (sz) <= endp-ep) {	\
	    ep += (sz);				\
        } else { goto error; }			\
    } while (0)

#define CHKSIZE(sz)				\
    do {					\
	 if ((sz) > endp-ep) { goto error; }	\
    } while (0)

#define ADDTERMS(n)				\
    do {					\
        int before = terms;		        \
	terms += (n);                           \
	if (terms < before) goto error;     	\
    } while (0)

    ASSERT(terms > 0);
    do {
        int tag;
	CHKSIZE(1);
	tag = ep++[0];
	switch (tag) {
	case INTEGER_EXT:
	    SKIP(4);
#if !defined(ARCH_64)
	    heap_size += BIG_UINT_HEAP_SIZE;
#endif
	    break;
	case SMALL_INTEGER_EXT:
	    SKIP(1);
	    break;
	case SMALL_BIG_EXT:
	    CHKSIZE(1);
	    n = ep[0];		/* number of bytes */
	    SKIP2(n, 1+1);		/* skip size,sign,digits */
	    heap_size += 1+(n+sizeof(Eterm)-1)/sizeof(Eterm); /* XXX: 1 too much? */
	    break;
	case LARGE_BIG_EXT:
	    CHKSIZE(4);
	    n = get_uint32(ep);
	    if (n > BIG_ARITY_MAX*sizeof(ErtsDigit)) {
		goto error;
	    }
	    SKIP2(n,4+1);		/* skip, size,sign,digits */
	    heap_size += 1+1+(n+sizeof(Eterm)-1)/sizeof(Eterm); /* XXX: 1 too much? */
	    break;
	case ATOM_EXT:
	    CHKSIZE(2);
	    n = get_int16(ep);
	    if (n > MAX_ATOM_CHARACTERS) {
		goto error;
	    }
	    SKIP(n+2+atom_extra_skip);
	    atom_extra_skip = 0;
	    break;
	case ATOM_UTF8_EXT:
	    CHKSIZE(2);
	    n = get_int16(ep);
	    ep += 2;
	    if (n > MAX_ATOM_SZ_LIMIT) {
		goto error;
	    }
	    SKIP(n+atom_extra_skip);
	    atom_extra_skip = 0;
	    break;
	case SMALL_ATOM_EXT:
	    CHKSIZE(1);
	    n = get_int8(ep);
	    if (n > MAX_ATOM_CHARACTERS) {
		goto error;
	    }
	    SKIP(n+1+atom_extra_skip);
	    atom_extra_skip = 0;
	    break;
	case SMALL_ATOM_UTF8_EXT:
	    CHKSIZE(1);
	    n = get_int8(ep);
	    ep++;
	    if (n > MAX_ATOM_SZ_LIMIT) {
		goto error;
	    }
	    SKIP(n+atom_extra_skip);
	    atom_extra_skip = 0;
	    break;
	case ATOM_CACHE_REF:
	    SKIP(1+atom_extra_skip);
	    atom_extra_skip = 0;
	    break;
        case NEW_PID_EXT:
	    atom_extra_skip = 12;
	    goto case_PID;
        case PID_EXT:
	    atom_extra_skip = 9;
	case_PID:
	    /* In case it is an external pid */
	    heap_size += EXTERNAL_PID_HEAP_SIZE;
	    terms++;
	    break;
        case V4_PORT_EXT:
	    atom_extra_skip = 12;
	    goto case_PORT;
        case NEW_PORT_EXT:
	    atom_extra_skip = 8;
	    goto case_PORT;
        case PORT_EXT:
	    atom_extra_skip = 5;
	case_PORT:
	    /* In case it is an external port */
	    heap_size += EXTERNAL_PORT_HEAP_SIZE;
	    terms++;
	    break;
	case NEWER_REFERENCE_EXT:
	    atom_extra_skip = 4;
	    goto case_NEW_REFERENCE;
        case NEW_REFERENCE_EXT:
	    atom_extra_skip = 1;
	case_NEW_REFERENCE:
	    {
		int id_words;

		CHKSIZE(2);
		id_words = get_int16(ep);
		    
		if (id_words > ERTS_MAX_REF_NUMBERS)
		    goto error;

		ep += 2;
		atom_extra_skip += 4*id_words;
		/* In case it is an external ref */
#if defined(ARCH_64)
		heap_size += EXTERNAL_THING_HEAD_SIZE + id_words/2 + 1;
#else
		heap_size += EXTERNAL_THING_HEAD_SIZE + id_words;
#endif
		terms++;
		break;
	    }
	case REFERENCE_EXT:
	    /* In case it is an external ref */
	    heap_size += EXTERNAL_THING_HEAD_SIZE + 1;
	    atom_extra_skip = 5;
	    terms++;
	    break;
	case NIL_EXT:
	    break;
	case LIST_EXT:
	    CHKSIZE(4);
	    n = get_uint32(ep);
	    ep += 4;
	    ADDTERMS(n);
	    terms++;
	    heap_size += 2 * n;
	    break;
	case SMALL_TUPLE_EXT:
	    CHKSIZE(1);
	    n = *ep++;
	    terms += n;
	    heap_size += n + 1;
	    break;
	case LARGE_TUPLE_EXT:
	    CHKSIZE(4);
	    n = get_uint32(ep);
	    ep += 4;
	    ADDTERMS(n);
	    heap_size += n + 1;
	    break;
	case MAP_EXT:
	    CHKSIZE(4);
	    n = get_uint32(ep);
	    ep += 4;
	    ADDTERMS(2*n);
            if (n <= MAP_SMALL_MAP_LIMIT) {
                heap_size += 3 + n + 1 + n;
            } else {
#if !defined(ARCH_64)
                if ((n >> 30) != 0) {
                    /* Can't possibly fit in memory. */
                    goto error;
                }
#endif
                CHKSIZE(2*n);   /* Conservative size check */
                heap_size += HASHMAP_ESTIMATED_HEAP_SIZE(n);
            }
	    break;
	case STRING_EXT:
	    CHKSIZE(2);
	    n = get_int16(ep);
	    SKIP(n+2);
	    heap_size += 2 * n;
	    break;
	case FLOAT_EXT:
	    SKIP(31);
	    heap_size += FLOAT_SIZE_OBJECT;
	    break;
	case NEW_FLOAT_EXT:
	    SKIP(8);
	    heap_size += FLOAT_SIZE_OBJECT;
	    break;
	case BINARY_EXT:
	    CHKSIZE(4);
	    n = get_uint32(ep);
#if defined(ARCH_32)
            if (!IS_BINARY_SIZE_OK(n))
                goto error;
#endif
	    SKIP2(n, 4);
	    if (n <= ERL_ONHEAP_BIN_LIMIT) {
		heap_size += heap_bin_size(n);
	    } else {
		heap_size += PROC_BIN_SIZE;
	    }
	    break;
	case BIT_BINARY_EXT:
	    {
		CHKSIZE(5);
		n = get_uint32(ep);
#if defined(ARCH_32)
                if (!IS_BINARY_SIZE_OK(n))
                    goto error;
#endif
		SKIP2(n, 5);
		if (n <= ERL_ONHEAP_BIN_LIMIT) {
		    heap_size += heap_bin_size(n) + ERL_SUB_BIN_SIZE;
		} else {
		    heap_size += PROC_BIN_SIZE + ERL_SUB_BIN_SIZE;
		}
	    }
	    break;
	case EXPORT_EXT:
	    terms += 3;
	    heap_size += 2;
	    break;
	case NEW_FUN_EXT:
	    {
		unsigned num_free;

		CHKSIZE(1+16+4+4);
                /* Ignore faulty Size field as we have bugs since OTP 23.0
                 * that can encode it too large if fun contains EXPORT_EXT or
                 * BIT_BINARY_EXT hopefully encoded for pending connection.
                 */
		ep += 1+16+4+4;
		CHKSIZE(4);
		num_free = get_uint32(ep);
		ep += 4;
		if (num_free > MAX_ARG) {
		    goto error;
		}
		terms += 4 + num_free;
		heap_size += ERL_FUN_SIZE + num_free;
		break;
	    }
	case FUN_EXT:
            /*
             * OTP 23: No longer support decoding the old fun
             * representation.
             */
            goto error;
	case ATOM_INTERNAL_REF2:
	    SKIP(2+atom_extra_skip);
	    atom_extra_skip = 0;
	    break;
	case ATOM_INTERNAL_REF3:
	    SKIP(3+atom_extra_skip);
	    atom_extra_skip = 0;
	    break;

	case BINARY_INTERNAL_REF:
	    if (!internal_tags) {
		goto error;
	    }
	    SKIP(sizeof(ProcBin));
	    heap_size += PROC_BIN_SIZE;
	    break;
	case BIT_BINARY_INTERNAL_REF:
	    if (!internal_tags) {
		goto error;
	    }
	    SKIP(2+sizeof(ProcBin));
	    heap_size += PROC_BIN_SIZE + ERL_SUB_BIN_SIZE;
	    break;
	default:
	    goto error;
	}
        terms--;

        if (ctx && --reds <= 0 && terms > 0) {
            ctx->u.sc.heap_size = heap_size;
            ctx->u.sc.terms = terms;
            ctx->u.sc.ep = ep;
            ctx->u.sc.atom_extra_skip = atom_extra_skip;
            ctx->reds = 0;
            return 0;
        }
    }while (terms > 0);

    /* 'terms' may be non-zero if it has wrapped around */
    if (terms == 0) {
        if (ctx) {
            ctx->state = B2TDecodeInit;
            ctx->reds = reds;
        }
        return heap_size;
    }

error:
    if (ctx) {
        ctx->state = B2TBadArg;
    }
    return -1;
#undef SKIP
#undef SKIP2
#undef CHKSIZE
}

#define ERTS_TRANSCODE_REDS_FACT 4
typedef struct {
    ErtsHeapFactory factory;
    Eterm *hp;
} ErtsTranscodeDecodeState;

static Eterm
transcode_decode_ctl_msg(ErtsTranscodeDecodeState *state,
                         SysIOVec *iov,
                         int end_ix)
{
    Eterm ctl_msg, *hp;
    Uint buf_sz;
    byte *buf_start, *buf_end;
    const byte *ptr;
    Uint hsz;

    if (end_ix == 3) {
        /* The whole control message is in iov[2].iov_base */
        buf_sz = (Uint) iov[2].iov_len;
        buf_start = (byte *) iov[2].iov_base;
        buf_end = buf_start + buf_sz;
    }
    else {
        /* Control message over multiple buffers... */
        int ix;
        buf_sz = 0;
        for (ix = 2; ix < end_ix; ix++)
            buf_sz += iov[ix].iov_len;
        ptr = buf_start = erts_alloc(ERTS_ALC_T_TMP, buf_sz);
        buf_end = buf_start + buf_sz;
        for (ix = 2; ix < end_ix; ix++) {
            sys_memcpy((void *) ptr,
                       (void *) iov[ix].iov_base,
                       iov[ix].iov_len);
            ptr += iov[ix].iov_len;
        }
    }

    hsz = decoded_size(buf_start, buf_end, 0, NULL);
    state->hp = hp = erts_alloc(ERTS_ALC_T_TMP, hsz*sizeof(Eterm));
    erts_factory_tmp_init(&state->factory, hp, hsz, ERTS_ALC_T_TMP);
            
    ptr = dec_term(NULL, &state->factory, buf_start, &ctl_msg, NULL, 0);
    ASSERT(ptr); (void)ptr;
    ASSERT(is_tuple(ctl_msg));

    if (buf_start != (byte *) iov[2].iov_base)
        erts_free(ERTS_ALC_T_TMP, buf_start);
    
    return ctl_msg;
}

static void
transcode_decode_state_destroy(ErtsTranscodeDecodeState *state)
{
    erts_factory_close(&state->factory);
    erts_free(ERTS_ALC_T_TMP, state->hp);    
}

static Uint32
calc_iovec_fun_size(SysIOVec* iov, Uint32 fun_high_ix, byte* size_p)
{
    Sint32 ix;
    Uint32 fun_size = 0;

    ASSERT(size_p[-1] == NEW_FUN_EXT);

    /*
     * Search backwards for start of fun while adding up its total byte size.
     */
    for (ix = fun_high_ix; ix >= 0; ix--) {
        fun_size += iov[ix].iov_len;

        if (ErtsInArea(size_p, iov[ix].iov_base, iov[ix].iov_len)) {
            fun_size -= (size_p - (byte*)iov[ix].iov_base);
            break;
        }
    }
    ERTS_ASSERT(ix >= 0);
    return fun_size;
}

static
Sint transcode_dist_obuf(ErtsDistOutputBuf* ob,
                         DistEntry* dep,
                         Uint64 dflags,
                         Sint reds)
{
    ErlIOVec* eiov = ob->eiov;
    SysIOVec* iov = eiov->iov;
    byte *hdr;
    Uint64 hopefull_flags;
    Uint32 hopefull_ix, payload_ix;
    Sint start_r, r;
    Uint new_len;
    byte *ep;

    if (reds < 0)
        return reds;

    /*
     * HOPEFUL_DATA header always present in io vector
     * element 1:
     *
     * +---+--------------+-----------+----------+
     * |'H'|Hopefull Flags|Hopefull IX|Payload IX|
     * +---+--------------+-----------+----------+
     *   1         8            4          4
     *
     * Hopefull flags: Flags corresponding to actual
     *                 hopefull encodings in this
     *                 buffer.
     * Hopefull IX:    Vector index of first hopefull
     *                 encoding. Each hopefull encoding
     *                 is preceeded by 4 bytes containing
     *                 next vector index of hopefull
     *                 encoding. ERTS_NO_HIX marks the
     *                 end.
     * Payload IX:     Vector index of the beginning
     *                 of the payload if there is
     *                 one; otherwise, zero.
     */
    hdr = (byte *) iov[1].iov_base;

    ASSERT(HOPEFUL_DATA == *((byte *)iov[1].iov_base));
    ASSERT(iov[1].iov_len == 1+8+4+4);
    
    /* Control message always begin in vector element 2 */
    ep = iov[2].iov_base;
    ASSERT(ep[0] == SMALL_TUPLE_EXT || ep[0] == LARGE_TUPLE_EXT);

    if (((~dflags & (DFLAG_DIST_MONITOR | DFLAG_DIST_MONITOR_NAME))
         && ep[0] == SMALL_TUPLE_EXT
         && ep[1] == 4
         && ep[2] == SMALL_INTEGER_EXT
         && (ep[3] == DOP_MONITOR_P ||
             ep[3] == DOP_MONITOR_P_EXIT ||
             ep[3] == DOP_DEMONITOR_P)
         /* The receiver does not support process monitoring.
            Suppress monitor control msg (see erts_dsig_send_monitor). */)
        || (!(dflags & DFLAG_ALIAS)
            && ep[0] == SMALL_TUPLE_EXT
            && (ep[1] == 3 || ep[1] == 4)
            && ep[2] == SMALL_INTEGER_EXT
            && ((ep[3] == DOP_ALIAS_SEND) || (ep[3] == DOP_ALIAS_SEND_TT))
        /* The receiver does not support alias, so the alias
               is obviously not present at the receiver. */)) {
        /*
         * Drop packet by converting it to an empty (tick) packet...
         */
        int i;
        for (i = 1; i < ob->eiov->vsize; i++) {
            if (ob->eiov->binv[i])
                driver_free_binary(ob->eiov->binv[i]);
        }
        ob->eiov->vsize = 1;
        ob->eiov->size = 0;
        return reds;
    }

    hdr++;
    hopefull_flags = get_int64(hdr);

    hdr += 8;
    hopefull_ix = get_int32(hdr);

    if ((~dflags & DFLAG_SPAWN)
        && ep[0] == SMALL_TUPLE_EXT
        && ((ep[1] == 6
             && ep[2] == SMALL_INTEGER_EXT
             && ep[3] == DOP_SPAWN_REQUEST)
            || (ep[1] == 8
                && ep[2] == SMALL_INTEGER_EXT
                && ep[3] == DOP_SPAWN_REQUEST_TT))) {
        /*
         * Receiver does not support distributed spawn. Convert
         * this packet to an empty (tick) packet, and inform
         * spawning process that this is not supported...
         */
        ErtsTranscodeDecodeState tds;
        Eterm ctl_msg, ref, pid, token, *tp;
        int i;

        hdr += 4;
        payload_ix = get_int32(hdr);
        ASSERT(payload_ix >= 3);

        ctl_msg = transcode_decode_ctl_msg(&tds, iov, payload_ix);

        ASSERT(is_tuple_arity(ctl_msg, 6)
               || is_tuple_arity(ctl_msg, 8));
        tp = tuple_val(ctl_msg);
        ASSERT(tp[1] == make_small(DOP_SPAWN_REQUEST)
               || tp[1] == make_small(DOP_SPAWN_REQUEST_TT));

        ref = tp[2];
        pid = tp[3];
        if (tp[1] == make_small(DOP_SPAWN_REQUEST))
            token = NIL;
        else {
            token = tp[8];
            erts_seq_trace_update_node_token(token);
        }
        ASSERT(is_internal_ordinary_ref(tp[2]));
        ASSERT(is_internal_pid(tp[3]));
        
        (void) erts_proc_sig_send_dist_spawn_reply(dep->sysname,
                                                   ref, pid,
                                                   NULL, am_notsup,
                                                   token);

        transcode_decode_state_destroy(&tds);

        for (i = 1; i < ob->eiov->vsize; i++) {
            if (ob->eiov->binv[i])
                driver_free_binary(ob->eiov->binv[i]);
        }
        ob->eiov->vsize = 1;
        ob->eiov->size = 0;
        
        reds -= 4;
        
        if (reds < 0)
            return 0;
        return reds;
    }

    if ((~dflags & DFLAG_UNLINK_ID)
        && ep[0] == SMALL_TUPLE_EXT
        && ep[1] == 4
        && ep[2] == SMALL_INTEGER_EXT
        && (ep[3] == DOP_UNLINK_ID_ACK || ep[3] == DOP_UNLINK_ID)) {

        if (ep[3] == DOP_UNLINK_ID_ACK) {
            /* Drop DOP_UNLINK_ID_ACK signal... */
            int i;
            for (i = 1; i < ob->eiov->vsize; i++) {
                if (ob->eiov->binv[i])
                    driver_free_binary(ob->eiov->binv[i]);
            }
            ob->eiov->vsize = 1;
            ob->eiov->size = 0;
        }
        else {
            Eterm ctl_msg, remote, local, *tp;
            ErtsTranscodeDecodeState tds;
            Uint64 id;
            byte *ptr;
            ASSERT(ep[3] == DOP_UNLINK_ID);
            /*
             * Rewrite the DOP_UNLINK_ID signal into a
             * DOP_UNLINK signal and send an unlink ack
             * to the local sender.
             */

            /*
             * decode control message so we get info
             * needed for unlink ack signal to send...
             */
            ASSERT(get_int32(hdr + 4) == 0); /* No payload */
            ctl_msg = transcode_decode_ctl_msg(&tds, iov, eiov->vsize);

            ASSERT(is_tuple_arity(ctl_msg, 4));
            
            tp = tuple_val(ctl_msg);
            ASSERT(tp[1] == make_small(DOP_UNLINK_ID));

            if (!term_to_Uint64(tp[2], &id))
                ERTS_INTERNAL_ERROR("Invalid encoding of DOP_UNLINK_ID signal");
            
            local = tp[3];
            remote = tp[4];

            ASSERT(is_internal_pid(local));
            ASSERT(is_external_pid(remote));

            /*
             * Rewrite buffer to an unlink signal by removing
             * second element and change first element to
             * DOP_UNLINK. That is, to: {DOP_UNLINK, local, remote}
             */

            ptr = &ep[4];
            switch (*ptr) {
            case SMALL_INTEGER_EXT:
                ptr += 1;
                break;
            case INTEGER_EXT:
                ptr += 4;
                break;
            case SMALL_BIG_EXT:
                ptr += 1;
                ASSERT(*ptr <= 8);
                ptr += *ptr + 1;
                break;
            default:
                ERTS_INTERNAL_ERROR("Invalid encoding of DOP_UNLINK_ID signal");
                break;
            }

            ASSERT((ptr - ep) <= 16);
            ASSERT((ptr - ep) <= iov[2].iov_len);
            
            *(ptr--) = DOP_UNLINK;
            *(ptr--) = SMALL_INTEGER_EXT;
            *(ptr--) = 3;
            *ptr = SMALL_TUPLE_EXT;

            iov[2].iov_base = ptr;
            iov[2].iov_len -= (ptr - ep);

#ifdef DEBUG
            {
                ErtsTranscodeDecodeState dbg_tds;
                Eterm new_ctl_msg = transcode_decode_ctl_msg(&dbg_tds,
                                                             iov,
                                                             eiov->vsize);
                ASSERT(is_tuple_arity(new_ctl_msg, 3));
                tp = tuple_val(new_ctl_msg);
                ASSERT(tp[1] == make_small(DOP_UNLINK));
                ASSERT(tp[2] == local);
                ASSERT(eq(tp[3], remote));
                transcode_decode_state_destroy(&dbg_tds);
            }
#endif

            /* Send unlink ack to local sender... */
            erts_proc_sig_send_dist_unlink_ack(NULL, dep,
                                               dep->connection_id,
                                               remote, local, id);

            transcode_decode_state_destroy(&tds);

            reds -= 5;
        }
        if (reds < 0)
            return 0;
        return reds;
    }
    
    start_r = r = reds*ERTS_TRANSCODE_REDS_FACT;

    if (~dflags & hopefull_flags) {

        while (hopefull_ix != ERTS_NO_HIX) {
            Uint32 new_hopefull_ix;
            
            if (r <= 0) { /* yield... */
                /* save current hopefull_ix... */
                ep = (byte *) iov[1].iov_base;
                ep += 5;
                put_int32(hopefull_ix, ep);
                return -1;
            }

            /* Read next hopefull index */
            ep = (byte *) iov[hopefull_ix].iov_base;
            ep -= 4;
            new_hopefull_ix = get_int32(ep);
            ASSERT(new_hopefull_ix == ERTS_NO_HIX
                   || (hopefull_ix < new_hopefull_ix
                       && new_hopefull_ix < eiov->vsize));
            
            ep = (byte *) iov[hopefull_ix].iov_base;
            switch (*ep) {

            case EXPORT_EXT: {
                byte *start_ep, *end_ep;
                Eterm module, function;
                if (dflags & DFLAG_EXPORT_PTR_TAG)
                    break;
                /* Read original encoding... */
                ep++;
                start_ep = ep;
                ep = (byte*)dec_atom(NULL, ep, &module);
                ASSERT(ep && is_atom(module));
                ep = (byte*)dec_atom(NULL, ep, &function);
                ASSERT(ep && is_atom(function));
                end_ep = ep;
                ASSERT(*ep == SMALL_INTEGER_EXT
                       || *ep == INTEGER_EXT
                       || *ep == SMALL_BIG_EXT
                       || *ep == LARGE_BIG_EXT);

                /*
                 * module and function atoms are encoded
                 * between start_ep and end_ep. Prepend a
                 * 2-tuple tag before the atoms and
                 * remove arity at end.
                 */

                /* write fallback */

                ep = start_ep;
                ep--;
                put_int8(2, ep);
                ep--;
                *ep = SMALL_TUPLE_EXT;

                iov[hopefull_ix].iov_base = ep;

                /* Update iov sizes... */
                new_len = end_ep - ep;
                eiov->size -= iov[hopefull_ix].iov_len;
                eiov->size += new_len;
                iov[hopefull_ix].iov_len = new_len;
                r--;
                break;
            }

            case BIT_BINARY_EXT: {
                Uint bin_sz;
                byte bitsize, epilog_byte;
                ASSERT(hopefull_ix != ERTS_NO_HIX);
                if (dflags & DFLAG_BIT_BINARIES) {
                    /* skip to epilog... */
                    hopefull_ix = new_hopefull_ix;
                    ep = (byte *) iov[hopefull_ix].iov_base;
                    ep -= 4;
                    new_hopefull_ix = get_int32(ep);
                    ASSERT(new_hopefull_ix == ERTS_NO_HIX
                           || (hopefull_ix < new_hopefull_ix
                               && new_hopefull_ix < eiov->vsize));
                    break;
                }

                /* read original encoded prolog... */
                ep++;
                bin_sz = get_uint32(ep);
                ep += 4;
                bitsize = *ep++;

                /* write fallback prolog... */
                iov[hopefull_ix].iov_base = &((byte*)iov[hopefull_ix].iov_base)[-4];
                ep = (byte *) iov[hopefull_ix].iov_base;

                *ep++ = SMALL_TUPLE_EXT;
                *ep++ = 2;
                *ep++ = BINARY_EXT;
                put_int32(bin_sz, ep);
                ep += 4;

                /* Update iov sizes... */
                new_len = ep - (byte *) iov[hopefull_ix].iov_base;
                eiov->size -= iov[hopefull_ix].iov_len;
                eiov->size += new_len;
                iov[hopefull_ix].iov_len = new_len;
                r--;
#ifdef DEBUG
                /*
                 * The binary data between the prolog and the
                 * epilog should be of size 'bin_sz - 1' and
                 * exists in the iov elements between prolog
                 * and epilog...
                 */
                {
                    Uint ix, debug_bin_sz = 0;
                    for (ix = hopefull_ix+1; ix < new_hopefull_ix; ix++)
                        debug_bin_sz += iov[ix].iov_len;
                    ASSERT(debug_bin_sz == bin_sz - 1);
                }
#endif
                /* jump to epilog... */
                hopefull_ix = new_hopefull_ix;
                ep = (byte *) iov[hopefull_ix].iov_base;

                /* read original encoded epilog... */
                epilog_byte = *ep;

                ASSERT(1 == iov[hopefull_ix].iov_len);

                iov[hopefull_ix].iov_base = &((byte*)iov[hopefull_ix].iov_base)[-4];
                ep = (byte *) iov[hopefull_ix].iov_base;
                new_hopefull_ix = get_int32(ep);
                ASSERT(new_hopefull_ix == ERTS_NO_HIX
                       || (hopefull_ix < new_hopefull_ix
                           && new_hopefull_ix < eiov->vsize));
                
                /* write fallback epilog... */

                *ep++ = epilog_byte;
                *ep++ = SMALL_INTEGER_EXT;
                *ep++ = bitsize;

                /* Update iov sizes... */
                new_len = ep - (byte *) iov[hopefull_ix].iov_base;
                eiov->size -= iov[hopefull_ix].iov_len;
                eiov->size += new_len;
                iov[hopefull_ix].iov_len = new_len;
                r--;
                break;
            }

            case HOPEFUL_END_OF_FUN: {
                byte* size_p;
                Uint32 fun_sz;

                ASSERT(iov[hopefull_ix].iov_len == 0);
                ep++;
                sys_memcpy(&size_p, ep, sizeof(size_p));

                fun_sz = calc_iovec_fun_size(iov, hopefull_ix-1, size_p);
                put_int32(fun_sz, size_p);
                break;
            }

            default:
                ERTS_INTERNAL_ERROR("Unexpected external tag");
                break;
            }

            hopefull_ix = new_hopefull_ix;
            r--;
        }
    }

    /*
     * Replace hopefull data header with actual header...
     */
    ep = (byte *) iov[1].iov_base;
    eiov->size -= iov[1].iov_len;

    if (dflags & (DFLAG_DIST_HDR_ATOM_CACHE|DFLAG_FRAGMENTS)) {
        /*
         * Encoding was done without atom caching but receiver expects
         * a dist header, so we prepend an empty one.
         */
        *ep++ = VERSION_MAGIC;
        *ep++ = DIST_HEADER;
        *ep++ = 0; /* NumberOfAtomCacheRefs */
    }
    else {
        hdr += 4;
        payload_ix = get_int32(hdr);

        if (payload_ix) {
            ASSERT(0 < payload_ix && payload_ix < eiov->vsize);
            /* Prepend version magic on payload. */
            iov[payload_ix].iov_base = &((byte*)iov[payload_ix].iov_base)[-1];
            *((byte *) iov[payload_ix].iov_base) = VERSION_MAGIC;
            iov[payload_ix].iov_len++;
            eiov->size++;
            r--;
        }

        *ep++ = PASS_THROUGH;
        *ep++ = VERSION_MAGIC;
    }

    iov[1].iov_len = ep - (byte *) iov[1].iov_base;
    eiov->size += iov[1].iov_len;

    r--;

    /* done... */

    reds -= (start_r - r)/ERTS_TRANSCODE_REDS_FACT + 1;
    if (reds < 0)
        return 0;
    return reds;
}<|MERGE_RESOLUTION|>--- conflicted
+++ resolved
@@ -5091,25 +5091,6 @@
      * and we don't use local variable 'hp' anymore.
      */
 
-<<<<<<< HEAD
-    if (!PSTACK_IS_EMPTY(hamt_array)) {
-        do {
-            struct dec_term_hamt* hamt = PSTACK_TOP(hamt_array);
-
-            *hamt->objp = erts_hashmap_from_array(factory,
-                                                  hamt->leaf_array,
-                                                  hamt->size,
-                                                  1);
-            if (is_non_value(*hamt->objp))
-                goto error_hamt;
-
-            (void) PSTACK_POP(hamt_array);
-        } while (!PSTACK_IS_EMPTY(hamt_array));
-    }
-
-    /* Iterate through all the (flat)maps and check for validity and sort keys
-     * - done here for when we know it is complete.
-=======
     /*
      * Iterate through all the maps and for
      *   + hashmaps: hash keys and generate all inner hamt nodes
@@ -5122,7 +5103,6 @@
      * As maps may include each other as keys, it's important the iteration
      * below is done bottom-up. Sub maps are completed before potential
      * container maps.
->>>>>>> 4e7e7721
      */
     if (!PSTACK_IS_EMPTY(map_array)) {
         do {
@@ -5143,15 +5123,10 @@
 
             (void) PSTACK_POP(map_array);
         } while (!PSTACK_IS_EMPTY(map_array));
-        PSTACK_DESTROY(map_array);
-    }
-<<<<<<< HEAD
+    }
 
     /* Now that no more errors can occur, the stacks can be destroyed safely. */
-    PSTACK_DESTROY(hamt_array);
-    WSTACK_DESTROY(flat_maps);
-=======
->>>>>>> 4e7e7721
+    PSTACK_DESTROY(map_array);
 
     ASSERT((Eterm*)*dbg_resultp != NULL);
 
