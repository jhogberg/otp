--- conflicted
+++ resolved
@@ -738,14 +738,10 @@
     esdp->gc_info.garbage_cols++;
     esdp->gc_info.reclaimed += reclaimed_now;
     
-<<<<<<< HEAD
-    FLAGS(p) &= ~F_FORCE_GC;
+    FLAGS(p) &= ~(F_FORCE_GC|F_HIBERNATED);
     p->live_hf_end = ERTS_INVALID_HFRAG_PTR;
 
     ERTS_MSACC_POP_STATE_M();
-=======
-    FLAGS(p) &= ~(F_FORCE_GC|F_HIBERNATED);
->>>>>>> c8f1d821
 
 #ifdef CHECK_FOR_HOLES
     /*
