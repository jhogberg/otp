--- conflicted
+++ resolved
@@ -210,31 +210,19 @@
 }
 
 void BeamModuleAssembler::emit_i_return_to_trace() {
-<<<<<<< HEAD
-    emit_enter_runtime<Update::eHeapAlloc>();
-=======
     /* Remove our stack frame so that `beam_jit_return_to_trace` can inspect
      * the next one.
      *
      * (This doesn't do anything if the native stack is used.) */
-    emit_deallocate(ArgWord(0));
-
-    emit_enter_runtime<Update::eReductions | Update::eStack | Update::eHeap>();
->>>>>>> 4a6fcd75
+    emit_deallocate(ArgWord(BEAM_RETURN_TO_TRACE_FRAME_SZ));
+
+    emit_enter_runtime<Update::eReductions | Update::eHeapAlloc>();
 
     a.mov(ARG1, c_p);
     runtime_call<1>(beam_jit_return_to_trace);
 
-<<<<<<< HEAD
-    emit_leave_runtime<Update::eHeapAlloc>();
-
-    /* Remove the zero-sized stack frame. (Will actually do nothing if
-     * the native stack is used.) */
-    emit_deallocate(ArgWord(BEAM_RETURN_TO_TRACE_FRAME_SZ));
-=======
-    emit_leave_runtime<Update::eReductions | Update::eStack | Update::eHeap>();
-
->>>>>>> 4a6fcd75
+    emit_leave_runtime<Update::eReductions | Update::eHeapAlloc>();
+
     emit_return();
 }
 
