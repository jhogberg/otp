/*
 * %CopyrightBegin%
 *
 * Copyright Ericsson AB 2020-2023. All Rights Reserved.
 *
 * Licensed under the Apache License, Version 2.0 (the "License");
 * you may not use this file except in compliance with the License.
 * You may obtain a copy of the License at
 *
 *     http://www.apache.org/licenses/LICENSE-2.0
 *
 * Unless required by applicable law or agreed to in writing, software
 * distributed under the License is distributed on an "AS IS" BASIS,
 * WITHOUT WARRANTIES OR CONDITIONS OF ANY KIND, either express or implied.
 * See the License for the specific language governing permissions and
 * limitations under the License.
 *
 * %CopyrightEnd%
 */

/*
 * Notes.
 *
 * The immediate operand for the and, orr, eor, and tst instructions
 * follow special rules.
 *
 * For our purposes, only bit patterns consisting of 1 through 63 ones
 * at any position in a word are possible to encode as an
 * immediate. Other patterns must be loaded into a tempoary register.
 *
 * Here are some examples of possible immediate values:
 *
 *    0b00000011
 *    0b00001111
 *    0b00111100
 *
 *    0xFFFFFFFFFFFFFFF0
 *    0x100000000000000F
 *
 * The last one is possible because it is the pattern 0x1F
 * (0b00011111) rotated right one position.
 *
 * Here is an example of mask that is not a possible to encode as an
 * immediate:
 *
 *    0b111011
 *
 * For more about the encoding rules, see:
 *
 * https://stackoverflow.com/questions/30904718/range-of-immediate-values-in-armv8-a64-assembly
 *
 */

#include <algorithm>
#include <numeric>
#include "beam_asm.hpp"

extern "C"
{
#include "erl_bif_table.h"
#include "big.h"
#include "beam_catches.h"
#include "beam_common.h"
#include "code_ix.h"
#include "erl_binary.h"
}

using namespace asmjit;

/* Helpers */

void BeamModuleAssembler::emit_error(int reason) {
    mov_imm(TMP1, reason);
    a.str(TMP1, arm::Mem(c_p, offsetof(Process, freason)));
    emit_raise_exception();
}

void BeamModuleAssembler::emit_error(int reason, const ArgSource &Src) {
    auto src = load_source(Src, TMP2);

    ERTS_CT_ASSERT_FIELD_PAIR(Process, freason, fvalue);
    mov_imm(TMP1, reason);
    a.stp(TMP1, src.reg, arm::Mem(c_p, offsetof(Process, freason)));
    emit_raise_exception();
}

void BeamModuleAssembler::emit_gc_test_preserve(const ArgWord &Need,
                                                const ArgWord &Live,
                                                const ArgSource &Preserve,
                                                arm::Gp preserve_reg) {
    const int32_t bytes_needed = (Need.get() + S_RESERVED) * sizeof(Eterm);
    Label after_gc_check = a.newLabel();

#ifdef DEBUG
    comment("(debug: fill dead X registers with garbage)");
    const arm::Gp garbage_reg = preserve_reg == ARG4 ? ARG3 : ARG4;
    mov_imm(garbage_reg, ERTS_HOLE_MARKER);
    if (!(Preserve.isXRegister() &&
          Preserve.as<ArgXRegister>().get() >= Live.get())) {
        mov_arg(ArgXRegister(Live.get()), garbage_reg);
        mov_arg(ArgXRegister(Live.get() + 1), garbage_reg);
    } else {
        mov_imm(garbage_reg, ERTS_HOLE_MARKER);
        mov_arg(ArgXRegister(Live.get() + 1), garbage_reg);
        mov_arg(ArgXRegister(Live.get() + 2), garbage_reg);
    }
#endif

    add(ARG3, HTOP, bytes_needed);
    a.cmp(ARG3, E);
    a.b_ls(after_gc_check);

    ASSERT(Live.get() < ERTS_X_REGS_ALLOCATED);

    /* We don't need to stash the preserved term if it's currently live, making
     * the code slightly shorter. */
    if (!(Preserve.isXRegister() &&
          Preserve.as<ArgXRegister>().get() >= Live.get())) {
        mov_imm(ARG4, Live.get());
        fragment_call(ga->get_garbage_collect());
        mov_arg(preserve_reg, Preserve);
    } else {
        mov_arg(ArgXRegister(Live.get()), preserve_reg);

        mov_imm(ARG4, Live.get() + 1);
        fragment_call(ga->get_garbage_collect());

        mov_arg(preserve_reg, ArgXRegister(Live.get()));
    }

    a.bind(after_gc_check);
}

void BeamModuleAssembler::emit_gc_test(const ArgWord &Ns,
                                       const ArgWord &Nh,
                                       const ArgWord &Live) {
    int32_t bytes_needed = (Ns.get() + Nh.get() + S_RESERVED) * sizeof(Eterm);
    Label after_gc_check = a.newLabel();

#ifdef DEBUG
    comment("(debug: fill dead X registers with garbage)");
    mov_imm(ARG4, ERTS_HOLE_MARKER);
    mov_arg(ArgXRegister(Live.get()), ARG4);
    mov_arg(ArgXRegister(Live.get() + 1), ARG4);
#endif

    add(ARG3, HTOP, bytes_needed);
    a.cmp(ARG3, E);
    a.b_ls(after_gc_check);

    mov_imm(ARG4, Live.get());
    fragment_call(ga->get_garbage_collect());

    a.bind(after_gc_check);
}

void BeamModuleAssembler::emit_validate(const ArgWord &Arity) {
#ifdef DEBUG
    Label next = a.newLabel(), crash = a.newLabel();

    /* Crash if the Erlang heap is not word-aligned */
    a.tst(HTOP, imm(sizeof(Eterm) - 1));
    a.b_ne(crash);

    /* Crash if the Erlang stack is not word-aligned */
    a.tst(E, imm(sizeof(Eterm) - 1));
    a.b_ne(crash);

    /* Crash if we've overrun the stack */
    lea(TMP1, arm::Mem(E, -(int32_t)(S_REDZONE * sizeof(Eterm))));
    a.cmp(HTOP, TMP1);
    a.b_hi(crash);

    a.b(next);

    a.bind(crash);
    a.udf(0xbad);
    a.bind(next);

#    ifdef JIT_HARD_DEBUG
    emit_enter_runtime_frame();

    for (unsigned i = 0; i < arity.get(); i++) {
        mov_arg(ARG1, ArgVal(ArgVal::XReg, i));

        emit_enter_runtime();
        runtime_call<1>(beam_jit_validate_term);
        emit_leave_runtime();
    }

    emit_leave_runtime_frame();
#    endif

#endif
}

/* Instrs */

void BeamModuleAssembler::emit_i_validate(const ArgWord &Arity) {
    emit_validate(Arity);
}

void BeamModuleAssembler::emit_allocate_heap(const ArgWord &NeedStack,
                                             const ArgWord &NeedHeap,
                                             const ArgWord &Live) {
    ASSERT(NeedStack.get() <= MAX_REG);

    emit_gc_test(NeedStack, NeedHeap, Live);

    if (NeedStack.get() > 0) {
        sub(E, E, NeedStack.get() * sizeof(Eterm));
    }
}

void BeamModuleAssembler::emit_allocate(const ArgWord &NeedStack,
                                        const ArgWord &Live) {
    emit_allocate_heap(NeedStack, ArgWord(0), Live);
}

void BeamModuleAssembler::emit_deallocate(const ArgWord &Deallocate) {
    ASSERT(Deallocate.get() <= 1023);

    if (Deallocate.get() > 0) {
        add(E, E, Deallocate.get() * sizeof(Eterm));
    }
}

void BeamModuleAssembler::emit_test_heap(const ArgWord &Nh,
                                         const ArgWord &Live) {
    emit_gc_test(ArgWord(0), Nh, Live);
}

void BeamModuleAssembler::emit_normal_exit() {
    /* This is implicitly global; it does not normally appear in modules and
     * doesn't require size optimization. */

    emit_enter_runtime<Update::eHeapAlloc | Update::eXRegs |
                       Update::eReductions>();
    emit_proc_lc_unrequire();

    mov_imm(TMP1, EXC_NORMAL);
    a.str(TMP1, arm::Mem(c_p, offsetof(Process, freason)));
    a.str(ZERO, arm::Mem(c_p, offsetof(Process, arity)));
    a.mov(ARG1, c_p);
    mov_imm(ARG2, am_normal);
    runtime_call<2>(erts_do_exit_process);

    emit_proc_lc_require();
    emit_leave_runtime<Update::eHeapAlloc | Update::eXRegs |
                       Update::eReductions>();

    a.b(resolve_fragment(ga->get_do_schedule(), disp128MB));
}

void BeamModuleAssembler::emit_continue_exit() {
    /* This is implicitly global; it does not normally appear in modules and
     * doesn't require size optimization. */

    emit_enter_runtime<Update::eReductions | Update::eHeapAlloc>(0);
    emit_proc_lc_unrequire();

    a.mov(ARG1, c_p);
    runtime_call<1>(erts_continue_exit_process);

    emit_proc_lc_require();
    emit_leave_runtime<Update::eReductions | Update::eHeapAlloc>(0);

    a.b(resolve_fragment(ga->get_do_schedule(), disp128MB));
}

void BeamModuleAssembler::emit_get_list(const ArgRegister &Src,
                                        const ArgRegister &Hd,
                                        const ArgRegister &Tl) {
    auto src = load_source(Src, TMP1);
    auto hd = init_destination(Hd, TMP2);
    auto tl = init_destination(Tl, TMP3);
    arm::Gp cons_ptr = emit_ptr_val(TMP1, src.reg);

    /* The `ldp` instruction does not accept a negative offset, so we
     * will need subtract the LIST tag beforehand. (This also nicely
     * take care of the potential overwriting issue when Src == Hd.) */
    a.sub(TMP1, cons_ptr, imm(TAG_PRIMARY_LIST));
    if (hd.reg == tl.reg) {
        /* ldp with two identical registers is an illegal
         * instruction. Produce the same result at the interpreter. */
        a.ldr(tl.reg, arm::Mem(TMP1, sizeof(Eterm)));
        flush_var(tl);
    } else {
        a.ldp(hd.reg, tl.reg, arm::Mem(TMP1));
        flush_vars(hd, tl);
    }
}

void BeamModuleAssembler::emit_get_hd(const ArgRegister &Src,
                                      const ArgRegister &Hd) {
    auto src = load_source(Src, TMP1);
    auto hd = init_destination(Hd, TMP2);
    arm::Gp cons_ptr = emit_ptr_val(TMP1, src.reg);

    a.ldur(hd.reg, getCARRef(cons_ptr));
    flush_var(hd);
}

void BeamModuleAssembler::emit_get_tl(const ArgRegister &Src,
                                      const ArgRegister &Tl) {
    auto src = load_source(Src, TMP1);
    auto tl = init_destination(Tl, TMP2);
    arm::Gp cons_ptr = emit_ptr_val(TMP1, src.reg);

    a.ldur(tl.reg, getCDRRef(cons_ptr));
    flush_var(tl);
}

void BeamModuleAssembler::emit_i_get(const ArgSource &Src,
                                     const ArgRegister &Dst) {
    mov_arg(ARG2, Src);

    emit_enter_runtime();

    a.mov(ARG1, c_p);
    runtime_call<2>(erts_pd_hash_get);

    emit_leave_runtime();

    mov_arg(Dst, ARG1);
}

void BeamModuleAssembler::emit_i_get_hash(const ArgConstant &Src,
                                          const ArgWord &Hash,
                                          const ArgRegister &Dst) {
    mov_arg(ARG2, Hash);
    mov_arg(ARG3, Src);

    emit_enter_runtime();

    a.mov(ARG1, c_p);
    runtime_call<3>(erts_pd_hash_get_with_hx);

    emit_leave_runtime();

    mov_arg(Dst, ARG1);
}

/* Store the untagged pointer to a tuple in ARG1. */
void BeamModuleAssembler::emit_load_tuple_ptr(const ArgSource &Src) {
    auto src = load_source(Src, ARG1);
    emit_untag_ptr(ARG1, src.reg);
}

#ifdef DEBUG
/* Emit an assertion to ensure that tuple_reg points into the same
 * tuple as Src. */
void BeamModuleAssembler::emit_tuple_assertion(const ArgSource &Src,
                                               arm::Gp tuple_reg) {
    Label ok = a.newLabel(), fatal = a.newLabel();
    ASSERT(tuple_reg != TMP1);
    mov_arg(TMP1, Src);
    emit_is_boxed(fatal, TMP1);
    emit_untag_ptr(TMP1, TMP1);
    a.cmp(TMP1, tuple_reg);
    a.b_eq(ok);

    a.bind(fatal);
    a.udf(0xaaaa);
    a.bind(ok);
}
#endif

/* Fetch an element from the tuple pointed to by the untagged pointer
 * in ARG1. */
void BeamModuleAssembler::emit_i_get_tuple_element(const ArgSource &Src,
                                                   const ArgWord &Element,
                                                   const ArgRegister &Dst) {
#ifdef DEBUG
    emit_tuple_assertion(Src, ARG1);
#endif

    auto dst = init_destination(Dst, TMP1);
    safe_ldr(dst.reg, arm::Mem(ARG1, Element.get()));
    flush_var(dst);
}

void BeamModuleAssembler::emit_get_tuple_element_swap(
        const ArgSource &Src,
        const ArgWord &Element,
        const ArgRegister &Dst,
        const ArgRegister &OtherDst) {
#ifdef DEBUG
    emit_tuple_assertion(Src, ARG1);
#endif

    mov_arg(Dst, OtherDst);

    auto dst = init_destination(OtherDst, TMP1);
    safe_ldr(dst.reg, arm::Mem(ARG1, Element.get()));
    flush_var(dst);
}

/* Fetch two consecutive tuple elements from the tuple pointed to by
 * the boxed pointer in ARG1. */
void BeamModuleAssembler::emit_get_two_tuple_elements(const ArgSource &Src,
                                                      const ArgWord &Element,
                                                      const ArgRegister &Dst1,
                                                      const ArgRegister &Dst2) {
#ifdef DEBUG
    emit_tuple_assertion(Src, ARG1);
#endif

    auto dst1 = init_destination(Dst1, TMP1);
    auto dst2 = init_destination(Dst2, TMP2);

    arm::Mem element_ptr = arm::Mem(ARG1, Element.get());
    safe_ldp(dst1.reg, dst2.reg, element_ptr);
    flush_vars(dst1, dst2);
}

void BeamModuleAssembler::emit_init(const ArgYRegister &Y) {
    mov_imm(TMP1, NIL);
    a.str(TMP1, getArgRef(Y));
}

void BeamModuleAssembler::emit_init_yregs(const ArgWord &Size,
                                          const Span<ArgVal> &args) {
    unsigned count = Size.get();
    ASSERT(count == args.size());

    unsigned i = 0;

    mov_imm(TMP1, NIL);

    while (i < count) {
        unsigned first_y = args[i].as<ArgYRegister>().get();
        unsigned slots = 1;

        while (i + slots < count) {
            unsigned current_y = args[i + slots].as<ArgYRegister>().get();

            if (first_y + slots != current_y) {
                break;
            }
            slots++;
        }

        i += slots;

        /* Now first_y is the number of the first y register to be initialized
         * and slots is the number of y registers to be initialized. */
        while (slots >= 2) {
            /* `stp` can only address the first 64 Y registers. */
            if (first_y <= MAX_LDP_STP_DISPLACEMENT) {
                a.stp(TMP1, TMP1, getYRef(first_y));
                first_y += 2;
                slots -= 2;
            } else {
                a.str(TMP1, getYRef(first_y));
                first_y += 1;
                slots -= 1;
            }
        }

        if (slots == 1) {
            a.str(TMP1, getYRef(first_y));
        }
    }
}

void BeamModuleAssembler::emit_trim(const ArgWord &Words,
                                    const ArgWord &Remaining) {
    ASSERT(Words.get() <= 1023);

    if (Words.get() > 0) {
        add(E, E, Words.get() * sizeof(Eterm));
    }
}

void BeamModuleAssembler::emit_i_move(const ArgSource &Src,
                                      const ArgRegister &Dst) {
    mov_arg(Dst, Src);
}

void BeamModuleAssembler::emit_move_trim(const ArgSource &Src,
                                         const ArgRegister &Dst,
                                         const ArgWord &Words) {
    Sint trim = Words.get() * sizeof(Eterm);
    ASSERT(Words.get() <= 1023);

    if (Src.isYRegister()) {
        auto src_index = Src.as<ArgYRegister>().get();
        if (src_index == 0 && Support::isInt9(trim)) {
            const arm::Mem src_ref = arm::Mem(E).post(trim);
            if (Dst.isXRegister()) {
                auto dst = init_destination(Dst, TMP1);
                a.ldr(dst.reg, src_ref);
                flush_var(dst);
            } else {
                auto dst_index = Dst.as<ArgYRegister>().get() - Words.get();
                auto dst = init_destination(ArgYRegister(dst_index), TMP1);
                a.ldr(dst.reg, src_ref);
                flush_var(dst);
            }

            return;
        }
    }

    if (Dst.isYRegister()) {
        auto dst_index = Dst.as<ArgYRegister>().get();
        if (dst_index == Words.get() && Support::isInt9(trim)) {
            auto src = load_source(Src, TMP1);
            const arm::Mem dst_ref = arm::Mem(E, trim).pre();
            a.str(src.reg, dst_ref);

            return;
        }
    }

    /* Fallback. */
    mov_arg(Dst, Src);
    if (Words.get() > 0) {
        add(E, E, trim);
    }
}

void BeamModuleAssembler::emit_store_two_xregs(const ArgXRegister &Src1,
                                               const ArgYRegister &Dst1,
                                               const ArgXRegister &Src2,
                                               const ArgYRegister &Dst2) {
    auto [src1, src2] = load_sources(Src1, TMP1, Src2, TMP2);
    auto dst1 = init_destination(Dst1, src1.reg);
    auto dst2 = init_destination(Dst2, src2.reg);

    flush_vars(dst1, dst2);
}

void BeamModuleAssembler::emit_load_two_xregs(const ArgYRegister &Src1,
                                              const ArgXRegister &Dst1,
                                              const ArgYRegister &Src2,
                                              const ArgXRegister &Dst2) {
    ASSERT(ArgVal::memory_relation(Src1, Src2) ==
           ArgVal::Relation::consecutive);
    auto dst1 = init_destination(Dst1, TMP1);
    auto dst2 = init_destination(Dst2, TMP2);

    safe_ldp(dst1.reg, dst2.reg, Src1, Src2);
    flush_vars(dst1, dst2);
}

void BeamModuleAssembler::emit_move_two_yregs(const ArgYRegister &Src1,
                                              const ArgYRegister &Dst1,
                                              const ArgYRegister &Src2,
                                              const ArgYRegister &Dst2) {
    /* Optimize fetching of source Y registers. */
    switch (ArgVal::memory_relation(Src1, Src2)) {
    case ArgVal::Relation::consecutive:
        safe_ldp(TMP1, TMP2, Src1, Src2);
        break;
    case ArgVal::Relation::reverse_consecutive:
        safe_ldp(TMP2, TMP1, Src2, Src1);
        break;
    case ArgVal::Relation::none:
        a.ldr(TMP1, getArgRef(Src1));
        a.ldr(TMP2, getArgRef(Src2));
        break;
    }

    /* Destination registers are always in consecutive order. */
    safe_stp(TMP1, TMP2, Dst1, Dst2);
}

void BeamModuleAssembler::emit_swap(const ArgRegister &R1,
                                    const ArgRegister &R2) {
    if (isRegisterBacked(R1)) {
        auto r1 = load_source(R1, ZERO);
        mov_arg(TMP1, R2);
        mov_arg(R2, R1);
        a.mov(r1.reg, TMP1);
    } else if (isRegisterBacked(R2)) {
        return emit_swap(R2, R1);
    } else {
        /* Both BEAM registers are stored in memory. */
        auto [r1, r2] = load_sources(R1, TMP1, R2, TMP2);
        auto dst1 = init_destination(R2, r1.reg);
        auto dst2 = init_destination(R1, r2.reg);
        flush_vars(dst1, dst2);
    }
}

void BeamModuleAssembler::emit_swap2(const ArgRegister &R1,
                                     const ArgRegister &R2,
                                     const ArgRegister &R3) {
    auto [arg1, arg2] = load_sources(R1, TMP1, R2, TMP2);
    auto arg3 = load_source(R3, TMP3);

    mov_var(TMP4, arg1);
    mov_var(arg1, arg2);
    mov_var(arg2, arg3);
    mov_var(arg3, TMP4);

    flush_vars(arg1, arg2);
    flush_var(arg3);
}

void BeamModuleAssembler::emit_swap3(const ArgRegister &R1,
                                     const ArgRegister &R2,
                                     const ArgRegister &R3,
                                     const ArgRegister &R4) {
    auto [arg1, arg2] = load_sources(R1, TMP1, R2, TMP2);
    auto [arg3, arg4] = load_sources(R3, TMP3, R4, TMP4);

    mov_var(TMP5, arg1);
    mov_var(arg1, arg2);
    mov_var(arg2, arg3);
    mov_var(arg3, arg4);
    mov_var(arg4, TMP5);

    flush_vars(arg1, arg2);
    flush_vars(arg3, arg4);
}

void BeamModuleAssembler::emit_swap4(const ArgRegister &R1,
                                     const ArgRegister &R2,
                                     const ArgRegister &R3,
                                     const ArgRegister &R4,
                                     const ArgRegister &R5) {
    auto [arg1, arg2] = load_sources(R1, TMP1, R2, TMP2);
    auto [arg3, arg4] = load_sources(R3, TMP3, R4, TMP4);
    auto arg5 = load_source(R5, TMP5);

    mov_var(TMP6, arg1);
    mov_var(arg1, arg2);
    mov_var(arg2, arg3);
    mov_var(arg3, arg4);
    mov_var(arg4, arg5);
    mov_var(arg5, TMP6);

    flush_vars(arg1, arg2);
    flush_vars(arg3, arg4);
    flush_var(arg5);
}

void BeamModuleAssembler::emit_node(const ArgRegister &Dst) {
    a.ldr(TMP1, embed_constant(&erts_this_node, disp32K));
    a.ldr(TMP1, arm::Mem(TMP1));
    mov_arg(Dst, arm::Mem(TMP1, offsetof(ErlNode, sysname)));
}

void BeamModuleAssembler::emit_put_list(const ArgSource &Hd,
                                        const ArgSource &Tl,
                                        const ArgRegister &Dst) {
    auto [hd, tl] = load_sources(Hd, TMP1, Tl, TMP2);
    auto dst = init_destination(Dst, TMP3);

    a.stp(hd.reg, tl.reg, arm::Mem(HTOP).post(sizeof(Eterm[2])));
    a.sub(dst.reg, HTOP, imm(sizeof(Eterm[2]) - TAG_PRIMARY_LIST));

    flush_var(dst);
}

void BeamModuleAssembler::emit_put_list2(const ArgSource &Hd1,
                                         const ArgSource &Hd2,
                                         const ArgSource &Tl,
                                         const ArgRegister &Dst) {
    const arm::Mem put_cons = arm::Mem(HTOP).post(sizeof(Eterm[2]));

    auto [hd1, hd2] = load_sources(Hd1, TMP1, Hd2, TMP2);
    auto tl = load_source(Tl, TMP3);
    auto dst = init_destination(Dst, TMP4);

    a.stp(hd1.reg, tl.reg, put_cons);
    a.sub(dst.reg, HTOP, imm(sizeof(Eterm[2]) - TAG_PRIMARY_LIST));

    a.stp(hd2.reg, dst.reg, put_cons);
    a.sub(dst.reg, HTOP, imm(sizeof(Eterm[2]) - TAG_PRIMARY_LIST));

    flush_var(dst);
}

void BeamModuleAssembler::emit_put_tuple2(const ArgRegister &Dst,
                                          const ArgWord &Arity,
                                          const Span<ArgVal> &args) {
    ASSERT(arityval(Arity.get()) == args.size());

    std::vector<ArgVal> data;
    data.reserve(args.size() + 1);
    data.push_back(Arity);

    bool dst_is_src = false;
    for (auto arg : args) {
        data.push_back(arg);
        dst_is_src |= (arg == Dst);
    }

    if (dst_is_src) {
        a.add(TMP1, HTOP, TAG_PRIMARY_BOXED);
    } else {
        auto ptr = init_destination(Dst, TMP1);
        a.add(ptr.reg, HTOP, TAG_PRIMARY_BOXED);
        flush_var(ptr);
    }

    size_t size = data.size();
    unsigned i;
    for (i = 0; i < size - 1; i += 2) {
        if ((i % 128) == 0) {
            check_pending_stubs();
        }

        auto [first, second] = load_sources(data[i], TMP2, data[i + 1], TMP3);
        a.stp(first.reg, second.reg, arm::Mem(HTOP).post(sizeof(Eterm[2])));
    }

    if (i < size) {
        mov_arg(arm::Mem(HTOP).post(sizeof(Eterm)), data[i]);
    }

    if (dst_is_src) {
        auto ptr = init_destination(Dst, TMP1);
        mov_var(ptr, TMP1);
        flush_var(ptr);
    }
}

void BeamModuleAssembler::emit_self(const ArgRegister &Dst) {
    mov_arg(Dst, arm::Mem(c_p, offsetof(Process, common.id)));
}

void BeamModuleAssembler::emit_copy_words_increment(arm::Gp from,
                                                    arm::Gp to,
                                                    size_t count) {
    check_pending_stubs();

    /* Copy the words inline if we can, otherwise use a loop with the largest
     * vector size we're capable of. */
    if (count <= 16) {
        while (count >= 4) {
            a.ldp(a64::q30, a64::q31, arm::Mem(from).post(sizeof(UWord[4])));
            a.stp(a64::q30, a64::q31, arm::Mem(to).post(sizeof(UWord[4])));
            count -= 4;
        }
    } else {
        Label copy_next = a.newLabel();

        ASSERT(Support::isUInt16(count / 4));
        mov_imm(SUPER_TMP, count / 4);
        a.bind(copy_next);
        {
            a.ldp(a64::q30, a64::q31, arm::Mem(from).post(sizeof(UWord[4])));
            a.stp(a64::q30, a64::q31, arm::Mem(to).post(sizeof(UWord[4])));
            a.subs(SUPER_TMP, SUPER_TMP, imm(1));
            a.b_ne(copy_next);
        }

        count = count % 4;
    }

    if (count >= 2) {
        a.ldr(a64::q30, arm::Mem(from).post(sizeof(UWord[2])));
        a.str(a64::q30, arm::Mem(to).post(sizeof(UWord[2])));
        count -= 2;
    }

    if (count == 1) {
        a.ldr(SUPER_TMP, arm::Mem(from).post(sizeof(UWord)));
        a.str(SUPER_TMP, arm::Mem(to).post(sizeof(UWord)));
        count -= 1;
    }

    ASSERT(count == 0);
    (void)count;
}

void BeamModuleAssembler::emit_update_record(const ArgAtom &Hint,
                                             const ArgWord &TupleSize,
                                             const ArgSource &Src,
                                             const ArgRegister &Dst,
                                             const ArgWord &UpdateCount,
                                             const Span<ArgVal> &updates) {
    const size_t size_on_heap = TupleSize.get() + 1;
    Label next = a.newLabel();

    ASSERT(UpdateCount.get() == updates.size());
    ASSERT((UpdateCount.get() % 2) == 0);

    ASSERT(size_on_heap > 2);

    auto destination = init_destination(Dst, ARG1);
    auto src = load_source(Src, ARG2);

    arm::Gp untagged_src = ARG3;
    emit_untag_ptr(untagged_src, src.reg);

    /* Setting a field to the same value is pretty common, so we'll check for
     * that since it's vastly cheaper than copying if we're right, and doesn't
     * cost much if we're wrong. */
    if (Hint.get() == am_reuse && updates.size() == 2) {
        const auto next_index = updates[0].as<ArgWord>().get();
        const auto &next_value = updates[1].as<ArgSource>();

        safe_ldr(TMP1, arm::Mem(untagged_src, next_index * sizeof(Eterm)));
        cmp_arg(TMP1, next_value);

        if (destination.reg != src.reg) {
            a.csel(destination.reg,
                   destination.reg,
                   src.reg,
                   imm(arm::CondCode::kNE));
        }
        a.b_eq(next);
    }

    size_t copy_index = 0;

    for (size_t i = 0; i < updates.size(); i += 2) {
        const auto next_index = updates[i].as<ArgWord>().get();
        const auto &next_value = updates[i + 1].as<ArgSource>();
        bool odd_copy;

        ASSERT(next_index > 0 && next_index >= copy_index);

        /* If we need to copy an odd number of elements, we'll do the last one
         * ourselves to save us from having to increment `untagged_src`
         * separately. */
        odd_copy = (next_index - copy_index) & 1;
        emit_copy_words_increment(untagged_src,
                                  HTOP,
                                  (next_index - copy_index) & ~1);

        if ((i + 2) < updates.size()) {
            const auto adjacent_index = updates[i + 2].as<ArgWord>().get();
            const auto &adjacent_value = updates[i + 3].as<ArgSource>();

            if (adjacent_index == next_index + 1) {
                auto [first, second] =
                        load_sources(next_value, TMP1, adjacent_value, TMP2);

                if (odd_copy) {
                    a.ldr(TMP3, arm::Mem(untagged_src).post(sizeof(Eterm[3])));
                    a.stp(TMP3,
                          first.reg,
                          arm::Mem(HTOP).post(sizeof(Eterm[2])));
                    a.str(second.reg, arm::Mem(HTOP).post(sizeof(Eterm)));
                } else {
                    a.add(untagged_src, untagged_src, imm(sizeof(Eterm[2])));
                    a.stp(first.reg,
                          second.reg,
                          arm::Mem(HTOP).post(sizeof(Eterm[2])));
                }

                copy_index = next_index + 2;
                i += 2;
                continue;
            }
        }

        auto value = load_source(next_value, TMP1);

        if ((next_index - copy_index) & 1) {
            a.ldr(TMP2, arm::Mem(untagged_src).post(sizeof(Eterm[2])));
            a.stp(TMP2, value.reg, arm::Mem(HTOP).post(sizeof(Eterm[2])));
        } else {
            a.add(untagged_src, untagged_src, imm(sizeof(Eterm)));
            a.str(value.reg, arm::Mem(HTOP).post(sizeof(Eterm)));
        }

        copy_index = next_index + 1;
    }

    emit_copy_words_increment(untagged_src, HTOP, size_on_heap - copy_index);

    sub(destination.reg,
        HTOP,
        (size_on_heap * sizeof(Eterm)) - TAG_PRIMARY_BOXED);

    a.bind(next);
    flush_var(destination);
}

void BeamModuleAssembler::emit_set_tuple_element(const ArgSource &Element,
                                                 const ArgRegister &Tuple,
                                                 const ArgWord &Offset) {
    auto tuple = load_source(Tuple, TMP1);
    auto element = load_source(Element, TMP2);
    arm::Gp boxed_ptr = emit_ptr_val(TMP1, tuple.reg);
    arm::Mem boxed_val = emit_boxed_val(boxed_ptr, Offset.get());

    stur(element.reg, boxed_val);
}

void BeamModuleAssembler::emit_is_nonempty_list(const ArgLabel &Fail,
                                                const ArgRegister &Src) {
    auto list_ptr = load_source(Src, TMP1);
    const int bitNumber = 1;

    ERTS_CT_ASSERT(_TAG_PRIMARY_MASK - TAG_PRIMARY_LIST == (1 << bitNumber));
    a.tbnz(list_ptr.reg, imm(bitNumber), resolve_beam_label(Fail, disp32K));
}

void BeamModuleAssembler::emit_jump(const ArgLabel &Fail) {
    a.b(resolve_beam_label(Fail, disp128MB));
}

void BeamModuleAssembler::emit_is_atom(const ArgLabel &Fail,
                                       const ArgSource &Src) {
    auto src = load_source(Src, TMP1);

    a.and_(TMP1, src.reg, imm(_TAG_IMMED2_MASK));
    a.cmp(TMP1, imm(_TAG_IMMED2_ATOM));
    a.b_ne(resolve_beam_label(Fail, disp1MB));
}

void BeamModuleAssembler::emit_is_boolean(const ArgLabel &Fail,
                                          const ArgSource &Src) {
    /* Since am_true and am_false differ by a single bit, we can simplify the
     * check by clearing said bit and comparing against the lesser one. */
    ERTS_CT_ASSERT(am_false == make_atom(0));
    ERTS_CT_ASSERT(am_true == make_atom(1));

    auto src = load_source(Src, TMP1);
    a.and_(TMP1, src.reg, imm(~(am_true & ~_TAG_IMMED2_MASK)));
    a.cmp(TMP1, imm(am_false));
    a.b_ne(resolve_beam_label(Fail, disp1MB));
}

void BeamModuleAssembler::emit_is_binary(const ArgLabel &Fail,
                                         const ArgSource &Src) {
    Label is_binary = a.newLabel(), next = a.newLabel();

    auto src = load_source(Src, ARG1);

    emit_is_boxed(resolve_beam_label(Fail, dispUnknown), Src, src.reg);

    arm::Gp boxed_ptr = emit_ptr_val(ARG1, src.reg);
    a.ldur(TMP1, emit_boxed_val(boxed_ptr));
    if (masked_types<BeamTypeId::MaybeBoxed>(Src) == BeamTypeId::Bitstring) {
        const int bit_number = 3;
        ERTS_CT_ASSERT((_TAG_HEADER_SUB_BIN & (1 << bit_number)) != 0 &&
                       (_TAG_HEADER_REFC_BIN & (1 << bit_number)) == 0 &&
                       (_TAG_HEADER_HEAP_BIN & (1 << bit_number)) == 0);
        comment("simplified binary test since source is always a bitstring "
                "when boxed");
        a.tbz(TMP1, imm(bit_number), next);
    } else {
        a.and_(TMP1, TMP1, imm(_TAG_HEADER_MASK));
        a.cmp(TMP1, imm(_TAG_HEADER_SUB_BIN));
        a.b_ne(is_binary);
    }

    /* This is a sub binary. */
    a.ldrb(TMP1.w(), emit_boxed_val(boxed_ptr, offsetof(ErlSubBin, bitsize)));
    a.cbnz(TMP1, resolve_beam_label(Fail, disp1MB));
    if (masked_types<BeamTypeId::MaybeBoxed>(Src) != BeamTypeId::Bitstring) {
        a.b(next);
    }

    a.bind(is_binary);
    if (masked_types<BeamTypeId::MaybeBoxed>(Src) != BeamTypeId::Bitstring) {
        ERTS_CT_ASSERT(_TAG_HEADER_REFC_BIN + 4 == _TAG_HEADER_HEAP_BIN);
        a.and_(TMP1, TMP1, imm(~4));
        a.cmp(TMP1, imm(_TAG_HEADER_REFC_BIN));
        a.b_ne(resolve_beam_label(Fail, disp1MB));
    }

    a.bind(next);
}

void BeamModuleAssembler::emit_is_bitstring(const ArgLabel &Fail,
                                            const ArgSource &Src) {
    auto src = load_source(Src, ARG1);

    emit_is_boxed(resolve_beam_label(Fail, dispUnknown), Src, src.reg);

    arm::Gp boxed_ptr = emit_ptr_val(ARG1, src.reg);
    a.ldur(TMP1, emit_boxed_val(boxed_ptr));

    /* The header mask with the binary sub tag bits removed (0b110011)
     * is not possible to use as an immediate operand for 'and'. (See
     * the note at the beginning of the file.) Therefore, use a
     * simpler mask (0b110000) that will also clear the primary tag
     * bits. That works because we KNOW that a boxed pointer always
     * points to a header word and that the primary tag for a header
     * is 0.
     */
    const auto mask = _HEADER_SUBTAG_MASK - _BINARY_XXX_MASK;
    ERTS_CT_ASSERT(TAG_PRIMARY_HEADER == 0);
    ERTS_CT_ASSERT(_TAG_HEADER_REFC_BIN == (_TAG_HEADER_REFC_BIN & mask));
    a.and_(TMP1, TMP1, imm(mask));
    a.cmp(TMP1, imm(_TAG_HEADER_REFC_BIN));
    a.b_ne(resolve_beam_label(Fail, disp1MB));
}

void BeamModuleAssembler::emit_is_float(const ArgLabel &Fail,
                                        const ArgSource &Src) {
    auto src = load_source(Src, TMP1);

    emit_is_boxed(resolve_beam_label(Fail, dispUnknown), Src, src.reg);

    if (masked_types<BeamTypeId::MaybeBoxed>(Src) == BeamTypeId::Float) {
        comment("skipped header test since we know it's a float when boxed");
    } else {
        arm::Gp boxed_ptr = emit_ptr_val(TMP1, src.reg);
        a.ldur(TMP1, emit_boxed_val(boxed_ptr));

        a.cmp(TMP1, imm(HEADER_FLONUM));
        a.b_ne(resolve_beam_label(Fail, disp1MB));
    }
}

void BeamModuleAssembler::emit_is_function(const ArgLabel &Fail,
                                           const ArgRegister &Src) {
    auto src = load_source(Src, TMP1);

    emit_is_boxed(resolve_beam_label(Fail, dispUnknown), Src, src.reg);

    if (masked_types<BeamTypeId::MaybeBoxed>(Src) == BeamTypeId::Fun) {
        comment("skipped header test since we know it's a fun when boxed");
    } else {
        arm::Gp boxed_ptr = emit_ptr_val(TMP1, src.reg);
        a.ldur(TMP1, emit_boxed_val(boxed_ptr));
        a.cmp(TMP1, imm(HEADER_FUN));
        a.b_ne(resolve_beam_label(Fail, disp1MB));
    }
}

void BeamModuleAssembler::emit_is_function2(const ArgLabel &Fail,
                                            const ArgSource &Src,
                                            const ArgSource &Arity) {
    if (!Arity.isSmall()) {
        /*
         * Non-literal arity - extremely uncommon. Generate simple code.
         */
        mov_arg(ARG2, Src);
        mov_arg(ARG3, Arity);

        emit_enter_runtime();

        a.mov(ARG1, c_p);
        runtime_call<3>(erl_is_function);

        emit_leave_runtime();

        a.cmp(ARG1, imm(am_true));
        a.b_ne(resolve_beam_label(Fail, disp1MB));

        return;
    }

    unsigned arity = Arity.as<ArgSmall>().getUnsigned();
    if (arity > MAX_ARG) {
        /* Arity is negative or too large. */
        a.b(resolve_beam_label(Fail, disp128MB));

        return;
    }

    auto src = load_source(Src, TMP1);

    emit_is_boxed(resolve_beam_label(Fail, dispUnknown), Src, src.reg);

    arm::Gp boxed_ptr = emit_ptr_val(TMP1, src.reg);

    if (masked_types<BeamTypeId::MaybeBoxed>(Src) == BeamTypeId::Fun) {
        comment("skipped header test since we know it's a fun when boxed");
    } else {
        a.ldur(TMP2, emit_boxed_val(boxed_ptr));
        a.cmp(TMP2, imm(HEADER_FUN));
        a.b_ne(resolve_beam_label(Fail, disp1MB));
    }

    a.ldurb(TMP2.w(), emit_boxed_val(boxed_ptr, offsetof(ErlFunThing, arity)));
    emit_branch_if_ne(TMP2, arity, resolve_beam_label(Fail, dispUnknown));
}

void BeamModuleAssembler::emit_is_integer(const ArgLabel &Fail,
                                          const ArgSource &Src) {
    auto src = load_source(Src, TMP1);

    if (always_immediate(Src)) {
        comment("skipped test for boxed since the value is always immediate");
        a.and_(TMP2, src.reg, imm(_TAG_IMMED1_MASK));
        a.cmp(TMP2, imm(_TAG_IMMED1_SMALL));
        a.b_ne(resolve_beam_label(Fail, disp1MB));

        return;
    }

    Label next = a.newLabel();

    if (always_one_of<BeamTypeId::Integer, BeamTypeId::AlwaysBoxed>(Src)) {
        comment("simplified small test since all other types are boxed");
        emit_is_boxed(next, Src, src.reg);
    } else {
        a.and_(TMP2, src.reg, imm(_TAG_IMMED1_MASK));
        a.cmp(TMP2, imm(_TAG_IMMED1_SMALL));
        a.b_eq(next);

        emit_is_boxed(resolve_beam_label(Fail, dispUnknown), Src, TMP2);
    }

    if (masked_types<BeamTypeId::MaybeBoxed>(Src) == BeamTypeId::Integer) {
        comment("skipped header test since we know it's a bignum when "
                "boxed");
    } else {
        arm::Gp boxed_ptr = emit_ptr_val(TMP1, src.reg);
        a.ldur(TMP1, emit_boxed_val(boxed_ptr));

        /* The header mask with the sign bit removed (0b111011) is not
         * possible to use as an immediate operand for 'and'. (See the
         * note at the beginning of the file.) Therefore, use a
         * simpler mask (0b111000) that will also clear the primary
         * tag bits. That works because we KNOW that a boxed pointer
         * always points to a header word and that the primary tag for
         * a header is 0.
         */
        auto mask = _HEADER_SUBTAG_MASK - _BIG_SIGN_BIT;
        ERTS_CT_ASSERT(TAG_PRIMARY_HEADER == 0);
        a.and_(TMP1, TMP1, imm(mask));
        a.cmp(TMP1, imm(_TAG_HEADER_POS_BIG));
        a.b_ne(resolve_beam_label(Fail, disp1MB));
    }

    a.bind(next);
}

void BeamModuleAssembler::emit_is_list(const ArgLabel &Fail,
                                       const ArgSource &Src) {
    auto src = load_source(Src, TMP1);

    a.tst(src.reg, imm(_TAG_PRIMARY_MASK - TAG_PRIMARY_LIST));
    a.mov(TMP2, NIL);
    a.ccmp(src.reg, TMP2, imm(NZCV::kEqual), imm(arm::CondCode::kNE));
    a.b_ne(resolve_beam_label(Fail, disp1MB));
}

void BeamModuleAssembler::emit_is_map(const ArgLabel &Fail,
                                      const ArgSource &Src) {
    auto src = load_source(Src, TMP1);

    emit_is_boxed(resolve_beam_label(Fail, dispUnknown), Src, src.reg);

    /* As an optimization for the `error | #{}` case, skip checking the header
     * word when we know that the only possible boxed type is a map. */
    if (masked_types<BeamTypeId::MaybeBoxed>(Src) == BeamTypeId::Map) {
        comment("skipped header test since we know it's a map when boxed");
    } else {
        arm::Gp boxed_ptr = emit_ptr_val(TMP1, src.reg);
        a.ldur(TMP1, emit_boxed_val(boxed_ptr));
        a.and_(TMP1, TMP1, imm(_TAG_HEADER_MASK));
        a.cmp(TMP1, imm(_TAG_HEADER_MAP));
        a.b_ne(resolve_beam_label(Fail, disp1MB));
    }
}

void BeamModuleAssembler::emit_is_nil(const ArgLabel &Fail,
                                      const ArgRegister &Src) {
    auto src = load_source(Src, TMP1);

    if (always_one_of<BeamTypeId::List>(Src)) {
        const int bitNumber = 1;
        ERTS_CT_ASSERT(_TAG_PRIMARY_MASK - TAG_PRIMARY_LIST ==
                       (1 << bitNumber));
        comment("simplified is_nil test because its argument is always a list");
        a.tbz(src.reg, imm(bitNumber), resolve_beam_label(Fail, disp32K));
    } else {
        a.cmp(src.reg, imm(NIL));
        a.b_ne(resolve_beam_label(Fail, disp1MB));
    }
}

void BeamModuleAssembler::emit_is_number(const ArgLabel &Fail,
                                         const ArgSource &Src) {
    auto src = load_source(Src, TMP1);
    Label next = a.newLabel();

    if (always_one_of<BeamTypeId::Integer, BeamTypeId::AlwaysBoxed>(Src)) {
        comment("simplified small test since all other types are boxed");
        emit_is_boxed(next, Src, src.reg);
    } else {
        a.and_(TMP2, src.reg, imm(_TAG_IMMED1_MASK));
        a.cmp(TMP2, imm(_TAG_IMMED1_SMALL));
        a.b_eq(next);

        emit_is_boxed(resolve_beam_label(Fail, dispUnknown), Src, src.reg);
    }

    if (masked_types<BeamTypeId::MaybeBoxed>(Src) == BeamTypeId::Number) {
        comment("skipped header test since we know it's a number when boxed");
    } else {
        arm::Gp boxed_ptr = emit_ptr_val(TMP1, src.reg);
        a.ldur(TMP1, emit_boxed_val(boxed_ptr));

        /* The header mask with the sign bit removed (0b111011) is not
         * possible to use as an immediate operand for 'and'. (See the
         * note at the beginning of the file.) Therefore, use a
         * simpler mask (0b111000) that will also clear the primary
         * tag bits. That works because we KNOW that a boxed pointer
         * always points to a header word and that the primary tag for
         * a header is 0.
         */
        auto mask = _HEADER_SUBTAG_MASK - _BIG_SIGN_BIT;
        ERTS_CT_ASSERT(TAG_PRIMARY_HEADER == 0);
        a.and_(TMP2, TMP1, imm(mask));
        a.cmp(TMP2, imm(_TAG_HEADER_POS_BIG));

        a.mov(TMP3, imm(HEADER_FLONUM));
        a.ccmp(TMP1, TMP3, imm(NZCV::kEqual), imm(arm::CondCode::kNE));
        a.b_ne(resolve_beam_label(Fail, disp1MB));
    }

    a.bind(next);
}

void BeamModuleAssembler::emit_is_pid(const ArgLabel &Fail,
                                      const ArgSource &Src) {
    auto src = load_source(Src, TMP1);
    Label next = a.newLabel();

    if (always_one_of<BeamTypeId::Pid, BeamTypeId::AlwaysBoxed>(Src)) {
        comment("simplified local pid test since all other types are boxed");
        emit_is_boxed(next, Src, src.reg);
    } else {
        a.and_(TMP2, src.reg, imm(_TAG_IMMED1_MASK));
        a.cmp(TMP2, imm(_TAG_IMMED1_PID));
        a.b_eq(next);

        /* Reuse TMP2 as the important bits are still available. */
        emit_is_boxed(resolve_beam_label(Fail, dispUnknown), Src, TMP2);
    }

    if (masked_types<BeamTypeId::MaybeBoxed>(Src) == BeamTypeId::Pid) {
        comment("skipped header test since we know it's a pid when boxed");
    } else {
        arm::Gp boxed_ptr = emit_ptr_val(TMP1, src.reg);
        a.ldur(TMP2, emit_boxed_val(boxed_ptr));
        a.and_(TMP2, TMP2, imm(_TAG_HEADER_MASK));
        a.cmp(TMP2, imm(_TAG_HEADER_EXTERNAL_PID));
        a.b_ne(resolve_beam_label(Fail, disp1MB));
    }

    a.bind(next);
}

void BeamModuleAssembler::emit_is_port(const ArgLabel &Fail,
                                       const ArgSource &Src) {
    auto src = load_source(Src, TMP1);
    Label next = a.newLabel();

    if (always_one_of<BeamTypeId::Port, BeamTypeId::AlwaysBoxed>(Src)) {
        comment("simplified local port test since all other types are boxed");
        emit_is_boxed(next, Src, src.reg);
    } else {
        a.and_(TMP2, src.reg, imm(_TAG_IMMED1_MASK));
        a.cmp(TMP2, imm(_TAG_IMMED1_PORT));
        a.b_eq(next);

        /* Reuse TMP2 as the important bits are still available. */
        emit_is_boxed(resolve_beam_label(Fail, dispUnknown), Src, TMP2);
    }

    if (masked_types<BeamTypeId::MaybeBoxed>(Src) == BeamTypeId::Port) {
        comment("skipped header test since we know it's a port when boxed");
    } else {
        arm::Gp boxed_ptr = emit_ptr_val(TMP1, src.reg);
        a.ldur(TMP2, emit_boxed_val(boxed_ptr));
        a.and_(TMP2, TMP2, imm(_TAG_HEADER_MASK));
        a.cmp(TMP2, imm(_TAG_HEADER_EXTERNAL_PORT));
        a.b_ne(resolve_beam_label(Fail, disp1MB));
    }

    a.bind(next);
}

void BeamModuleAssembler::emit_is_reference(const ArgLabel &Fail,
                                            const ArgSource &Src) {
    auto src = load_source(Src, TMP1);

    emit_is_boxed(resolve_beam_label(Fail, dispUnknown), Src, src.reg);

    if (masked_types<BeamTypeId::MaybeBoxed>(Src) == BeamTypeId::Reference) {
        comment("skipped header test since we know it's a ref when boxed");
    } else {
        arm::Gp boxed_ptr = emit_ptr_val(TMP1, src.reg);
        a.ldur(TMP1, emit_boxed_val(boxed_ptr));
        a.and_(TMP1, TMP1, imm(_TAG_HEADER_MASK));
        a.cmp(TMP1, imm(_TAG_HEADER_EXTERNAL_REF));
        a.ccmp(TMP1,
               imm(_TAG_HEADER_REF),
               imm(NZCV::kEqual),
               imm(arm::CondCode::kNE));
        a.b_ne(resolve_beam_label(Fail, disp1MB));
    }
}

/* Note: This instruction leaves the untagged pointer to the tuple in
 * ARG1. */
void BeamModuleAssembler::emit_i_is_tagged_tuple(const ArgLabel &Fail,
                                                 const ArgSource &Src,
                                                 const ArgWord &Arity,
                                                 const ArgAtom &Tag) {
    auto src = load_source(Src, ARG1);

    emit_is_boxed(resolve_beam_label(Fail, dispUnknown), Src, src.reg);

    emit_untag_ptr(ARG1, src.reg);

    /* It is safe to fetch the both the header word and the first
     * element of the tuple with ldp because the empty tuple is always
     * a literal that is padded so that the word after arity is
     * allocated. */
    a.ldp(TMP1, TMP2, arm::Mem(ARG1));

    if (Arity.get() < 32) {
        cmp_arg(TMP2, Tag);
        a.ccmp(TMP1,
               imm(Arity.get()),
               imm(NZCV::kNone),
               imm(arm::CondCode::kEQ));
    } else {
        cmp_arg(TMP1, Arity);
        a.b_ne(resolve_beam_label(Fail, disp1MB));
        cmp_arg(TMP2, Tag);
    }

    a.b_ne(resolve_beam_label(Fail, disp1MB));
}

/* Note: This instruction leaves the untagged pointer to the tuple in
 * ARG2. */
void BeamModuleAssembler::emit_i_is_tagged_tuple_ff(const ArgLabel &NotTuple,
                                                    const ArgLabel &NotRecord,
                                                    const ArgSource &Src,
                                                    const ArgWord &Arity,
                                                    const ArgAtom &Tag) {
    Label correct_arity = a.newLabel();
    auto src = load_source(Src, ARG1);

    emit_is_boxed(resolve_beam_label(NotTuple, dispUnknown), Src, src.reg);

    emit_untag_ptr(ARG1, src.reg);

    /* It is safe to fetch the both the header word and the first
     * element of the tuple with ldp because the empty tuple is always
     * a literal that is padded so that the word after arity is
     * allocated. */
    a.ldp(TMP1, TMP2, arm::Mem(ARG1));

    cmp_arg(TMP1, Arity);
    a.b_eq(correct_arity);

    /* Not a tuple or the wrong arity. Decide which. */
    ERTS_CT_ASSERT(_TAG_HEADER_ARITYVAL == 0);
    a.tst(TMP1, imm(_TAG_HEADER_MASK));
    a.b_eq(resolve_beam_label(NotRecord, disp1MB));
    a.b(resolve_beam_label(NotTuple, disp128MB));

    a.bind(correct_arity);
    {
        cmp_arg(TMP2, Tag);
        a.b_ne(resolve_beam_label(NotRecord, disp1MB));
    }
}

/* Note: This instruction leaves the untagged pointer to the tuple in
 * ARG1. */
void BeamModuleAssembler::emit_i_is_tuple(const ArgLabel &Fail,
                                          const ArgSource &Src) {
    auto src = load_source(Src, ARG1);

    emit_is_boxed(resolve_beam_label(Fail, dispUnknown), Src, src.reg);
    emit_untag_ptr(ARG1, src.reg);

    /* As an optimization for the `error | {ok, Value}` case, skip checking the
     * header word when we know that the only possible boxed type is a tuple. */
    if (masked_types<BeamTypeId::MaybeBoxed>(Src) == BeamTypeId::Tuple) {
        comment("skipped header test since we know it's a tuple when boxed");
    } else {
        a.ldr(TMP1, arm::Mem(ARG1));
        ERTS_CT_ASSERT(_TAG_HEADER_ARITYVAL == 0);
        a.tst(TMP1, imm(_TAG_HEADER_MASK));
        a.b_ne(resolve_beam_label(Fail, disp1MB));
    }
}

/* Note: This instruction leaves the untagged pointer to the tuple in
 * ARG1. */
void BeamModuleAssembler::emit_i_is_tuple_of_arity(const ArgLabel &Fail,
                                                   const ArgSource &Src,
                                                   const ArgWord &Arity) {
    auto src = load_source(Src, ARG1);

    emit_is_boxed(resolve_beam_label(Fail, dispUnknown), Src, src.reg);

    emit_untag_ptr(ARG1, src.reg);

    a.ldr(TMP1, arm::Mem(ARG1));
    cmp_arg(TMP1, Arity);
    a.b_ne(resolve_beam_label(Fail, disp1MB));
}

/* Note: This instruction leaves the untagged pointer to the tuple in
 * ARG1. */
void BeamModuleAssembler::emit_i_test_arity(const ArgLabel &Fail,
                                            const ArgSource &Src,
                                            const ArgWord &Arity) {
    auto src = load_source(Src, ARG1);
    emit_untag_ptr(ARG1, src.reg);

    a.ldr(TMP1, arm::Mem(ARG1));
    cmp_arg(TMP1, Arity);
    a.b_ne(resolve_beam_label(Fail, disp1MB));
}

void BeamModuleAssembler::emit_is_eq_exact(const ArgLabel &Fail,
                                           const ArgSource &X,
                                           const ArgSource &Y) {
    auto x = load_source(X, ARG1);

    bool is_empty_binary = false;
    if (exact_type<BeamTypeId::Bitstring>(X) && Y.isLiteral()) {
        Eterm literal = beamfile_get_literal(beam, Y.as<ArgLiteral>().get());
        is_empty_binary = is_binary(literal) && binary_size(literal) == 0;
    }

    if (is_empty_binary) {
        auto unit = getSizeUnit(X);

        comment("simplified equality test with empty binary");
        if (unit != 0 && std::gcd(unit, 8) == 8) {
            arm::Gp boxed_ptr = emit_ptr_val(ARG1, x.reg);
            a.ldur(TMP1, emit_boxed_val(boxed_ptr, sizeof(Eterm)));
            a.cbnz(TMP1, resolve_beam_label(Fail, disp1MB));
        } else {
            Label next = a.newLabel();

            emit_untag_ptr(ARG1, x.reg);
            ERTS_CT_ASSERT_FIELD_PAIR(ErlHeapBin, thing_word, size);
            a.ldp(TMP1, TMP2, arm::Mem(ARG1));
            a.cbnz(TMP2, resolve_beam_label(Fail, disp1MB));

            const int bit_number = 3;
            ERTS_CT_ASSERT((_TAG_HEADER_SUB_BIN & (1 << bit_number)) != 0 &&
                           (_TAG_HEADER_REFC_BIN & (1 << bit_number)) == 0 &&
                           (_TAG_HEADER_HEAP_BIN & (1 << bit_number)) == 0);
            a.tbz(TMP1, imm(bit_number), next);

            a.ldrb(TMP1.w(), arm::Mem(ARG1, offsetof(ErlSubBin, bitsize)));
            a.cbnz(TMP1, resolve_beam_label(Fail, disp1MB));

            a.bind(next);
        }

        return;
    }

    /* If either argument is known to be an immediate, we can fail immediately
     * if they're not equal. */
    if (always_immediate(X) || always_immediate(Y)) {
        if (!X.isImmed() && !Y.isImmed()) {
            comment("simplified check since one argument is an immediate");
        }

        cmp_arg(x.reg, Y);
        a.b_ne(resolve_beam_label(Fail, disp1MB));

        return;
    }

    /* Both operands are registers or literals. */
    Label next = a.newLabel();
    auto y = load_source(Y, ARG2);

    a.cmp(x.reg, y.reg);
    a.b_eq(next);

    if (always_same_types(X, Y)) {
        comment("skipped tag test since they are always equal");
    } else if (Y.isLiteral()) {
        /* Fail immediately unless X is the same type of pointer as
         * the literal Y.
         */
        Eterm literal = beamfile_get_literal(beam, Y.as<ArgLiteral>().get());
        Uint tag_test = _TAG_PRIMARY_MASK - (literal & _TAG_PRIMARY_MASK);
        int bitNumber = Support::ctz<Eterm>(tag_test);
        a.tbnz(x.reg, imm(bitNumber), resolve_beam_label(Fail, disp32K));
    } else {
        /* Fail immediately if the pointer tags are not equal. */
        emit_is_unequal_based_on_tags(x.reg, y.reg);
        a.b_eq(resolve_beam_label(Fail, disp1MB));
    }

    /* Both operands are pointers having the same tag. Must do a
     * deeper comparison. */
    mov_var(ARG1, x);
    mov_var(ARG2, y);

    emit_enter_runtime();
    runtime_call<2>(eq);
    emit_leave_runtime();

    a.cbz(ARG1, resolve_beam_label(Fail, disp1MB));

    a.bind(next);
}

void BeamModuleAssembler::emit_is_ne_exact(const ArgLabel &Fail,
                                           const ArgSource &X,
                                           const ArgSource &Y) {
    auto x = load_source(X, ARG1);

    bool is_empty_binary = false;
    if (exact_type<BeamTypeId::Bitstring>(X) && Y.isLiteral()) {
        auto unit = getSizeUnit(X);
        if (unit != 0 && std::gcd(unit, 8) == 8) {
            Eterm literal =
                    beamfile_get_literal(beam, Y.as<ArgLiteral>().get());
            is_empty_binary = is_binary(literal) && binary_size(literal) == 0;
        }
    }

    if (is_empty_binary) {
        arm::Gp boxed_ptr = emit_ptr_val(ARG1, x.reg);

        comment("simplified non-equality test with empty binary");
        a.ldur(TMP1, emit_boxed_val(boxed_ptr, sizeof(Eterm)));
        a.cbz(TMP1, resolve_beam_label(Fail, disp1MB));

        return;
    }

    /* If either argument is known to be an immediate, we can fail immediately
     * if they're equal. */
    if (always_immediate(X) || always_immediate(Y)) {
        if (!X.isImmed() && !Y.isImmed()) {
            comment("simplified check since one argument is an immediate");
        }

        cmp_arg(x.reg, Y);
        a.b_eq(resolve_beam_label(Fail, disp1MB));

        return;
    }

    /* Both operands are registers or literals. */
    Label next = a.newLabel();
    auto y = load_source(Y, ARG2);

    a.cmp(x.reg, y.reg);
    a.b_eq(resolve_beam_label(Fail, disp1MB));

    if (always_same_types(X, Y)) {
        comment("skipped tag test since they are always equal");
    } else if (Y.isLiteral()) {
        /* Succeed immediately if X is not the same type of pointer as
         * the literal Y.
         */
        Eterm literal = beamfile_get_literal(beam, Y.as<ArgLiteral>().get());
        Uint tag_test = _TAG_PRIMARY_MASK - (literal & _TAG_PRIMARY_MASK);
        int bitNumber = Support::ctz<Eterm>(tag_test);
        a.tbnz(x.reg, imm(bitNumber), next);
    } else {
        /* Test whether the terms are definitely unequal based on the tags
         * alone. */
        emit_is_unequal_based_on_tags(x.reg, y.reg);
        a.b_eq(next);
    }

    /* Both operands are pointers having the same tag. Must do a
     * deeper comparison. */
    mov_var(ARG1, x);
    mov_var(ARG2, y);

    emit_enter_runtime();

    runtime_call<2>(eq);

    emit_leave_runtime();

    a.cbnz(ARG1, resolve_beam_label(Fail, disp1MB));

    a.bind(next);
}

void BeamModuleAssembler::emit_is_eq(const ArgLabel &Fail,
                                     const ArgSource &X,
                                     const ArgSource &Y) {
    Label next = a.newLabel();

    auto x = load_source(X, ARG1);
    auto y = load_source(Y, ARG2);

    a.cmp(x.reg, y.reg);
    a.b_eq(next);

    /* We can skip deep comparisons when both args are immediates. */
    emit_are_both_immediate(x.reg, y.reg);
    a.b_eq(resolve_beam_label(Fail, disp1MB));

    mov_var(ARG1, x);
    mov_var(ARG2, y);
    fragment_call(ga->get_arith_compare_shared());
    a.b_ne(resolve_beam_label(Fail, disp1MB));

    a.bind(next);
}

void BeamModuleAssembler::emit_is_ne(const ArgLabel &Fail,
                                     const ArgSource &X,
                                     const ArgSource &Y) {
    Label next = a.newLabel();

    auto x = load_source(X, ARG1);
    auto y = load_source(Y, ARG2);

    a.cmp(x.reg, y.reg);
    a.b_eq(resolve_beam_label(Fail, disp1MB));

    /* We can skip deep comparisons when both args are immediates. */
    emit_are_both_immediate(x.reg, y.reg);
    a.b_eq(next);

    mov_var(ARG1, x);
    mov_var(ARG2, y);
    fragment_call(ga->get_arith_compare_shared());
    a.b_eq(resolve_beam_label(Fail, disp1MB));

    a.bind(next);
}

/*
 * ARG1 = LHS
 * ARG2 = RHS
 *
 * Result is returned in the flags.
 */
void BeamGlobalAssembler::emit_arith_compare_shared() {
    Label atom_compare = a.newLabel(), generic_compare = a.newLabel();

    /* Are both floats?
     *
     * This is done first as relative comparisons on atoms doesn't make much
     * sense. */
    a.orr(TMP1, ARG1, ARG2);
    emit_is_boxed(atom_compare, TMP1);

    arm::Gp boxed_ptr1 = emit_ptr_val(TMP1, ARG1);
    a.ldur(TMP3, emit_boxed_val(boxed_ptr1));
    arm::Gp boxed_ptr2 = emit_ptr_val(TMP2, ARG2);
    a.ldur(TMP4, emit_boxed_val(boxed_ptr2));

    mov_imm(TMP5, HEADER_FLONUM);
    a.cmp(TMP3, TMP5);
    a.ccmp(TMP4, TMP5, imm(NZCV::kNone), imm(arm::CondCode::kEQ));
    a.b_ne(generic_compare);

    a.ldur(a64::d0, emit_boxed_val(boxed_ptr1, sizeof(Eterm)));
    a.ldur(a64::d1, emit_boxed_val(boxed_ptr2, sizeof(Eterm)));
    a.fcmpe(a64::d0, a64::d1);
    a.ret(a64::x30);

    a.bind(atom_compare);
    {
        a.and_(TMP1, ARG1, imm(_TAG_IMMED2_MASK));
        a.and_(TMP2, ARG2, imm(_TAG_IMMED2_MASK));
        a.sub(TMP1, TMP1, imm(_TAG_IMMED2_ATOM));
        a.sub(TMP2, TMP2, imm(_TAG_IMMED2_ATOM));
        a.orr(TMP1, TMP1, TMP2);
        a.cbnz(TMP1, generic_compare);

        emit_enter_runtime_frame();
        emit_enter_runtime();

        runtime_call<2>(erts_cmp_atoms);

        emit_leave_runtime();
        emit_leave_runtime_frame();

        /* Note: erts_cmp_atoms() returns int, not Sint. */
        a.tst(ARG1.w(), ARG1.w());
        a.ret(a64::x30);
    }

    a.bind(generic_compare);
    {
        emit_enter_runtime_frame();
        emit_enter_runtime();

        comment("erts_cmp_compound(X, Y, 0, 0);");
        mov_imm(ARG3, 0);
        mov_imm(ARG4, 0);
        runtime_call<4>(erts_cmp_compound);

        emit_leave_runtime();
        emit_leave_runtime_frame();

        a.tst(ARG1, ARG1);

        a.ret(a64::x30);
    }
}

void BeamModuleAssembler::emit_is_lt(const ArgLabel &Fail,
                                     const ArgSource &LHS,
                                     const ArgSource &RHS) {
    auto [lhs, rhs] = load_sources(LHS, ARG1, RHS, ARG2);

    if (always_small(LHS) && always_small(RHS)) {
        comment("skipped test for small operands since they are always small");
        a.cmp(lhs.reg, rhs.reg);
        a.b_ge(resolve_beam_label(Fail, disp1MB));
    } else if (always_small(LHS) && exact_type<BeamTypeId::Integer>(RHS) &&
               hasLowerBound(RHS)) {
        Label next = a.newLabel();
        comment("simplified test because it always succeeds when RHS is a "
                "bignum");
        emit_is_not_boxed(next, rhs.reg);
        a.cmp(lhs.reg, rhs.reg);
        a.b_ge(resolve_beam_label(Fail, disp1MB));
        a.bind(next);
    } else if (always_small(LHS) && exact_type<BeamTypeId::Integer>(RHS) &&
               hasUpperBound(RHS)) {
        comment("simplified test because it always fails when RHS is a bignum");
        emit_is_not_boxed(resolve_beam_label(Fail, dispUnknown), rhs.reg);
        a.cmp(lhs.reg, rhs.reg);
        a.b_ge(resolve_beam_label(Fail, disp1MB));
    } else if (exact_type<BeamTypeId::Integer>(LHS) && hasLowerBound(LHS) &&
               always_small(RHS)) {
        comment("simplified test because it always fails when LHS is a bignum");
        emit_is_not_boxed(resolve_beam_label(Fail, dispUnknown), lhs.reg);
        a.cmp(lhs.reg, rhs.reg);
        a.b_ge(resolve_beam_label(Fail, disp1MB));
    } else if (exact_type<BeamTypeId::Integer>(LHS) && hasUpperBound(LHS) &&
               always_small(RHS)) {
        Label next = a.newLabel();
        comment("simplified test because it always succeeds when LHS is a "
                "bignum");
        emit_is_not_boxed(next, rhs.reg);
        a.cmp(lhs.reg, rhs.reg);
        a.b_ge(resolve_beam_label(Fail, disp1MB));
        a.bind(next);
    } else if (always_one_of<BeamTypeId::Integer, BeamTypeId::AlwaysBoxed>(
                       LHS) &&
               always_one_of<BeamTypeId::Integer, BeamTypeId::AlwaysBoxed>(
                       RHS)) {
        Label branch_compare = a.newLabel();

        a.cmp(lhs.reg, rhs.reg);

        /* The only possible kind of immediate is a small and all other values
         * are boxed, so we can test for smalls by testing boxed. */
        comment("simplified small test since all other types are boxed");
        if (always_small(LHS)) {
            emit_is_boxed(branch_compare, rhs.reg);
        } else if (always_small(RHS)) {
            emit_is_boxed(branch_compare, lhs.reg);
        } else {
            a.and_(TMP1, lhs.reg, rhs.reg);
            emit_is_boxed(branch_compare, TMP1);
        }

        mov_var(ARG1, lhs);
        mov_var(ARG2, rhs);
        fragment_call(ga->get_arith_compare_shared());

        /* The flags will either be from the initial comparison, or from the
         * shared fragment. */
        a.bind(branch_compare);
        a.b_ge(resolve_beam_label(Fail, disp1MB));
    } else {
        Label generic = a.newLabel(), next = a.newLabel();

        /* Relative comparisons are overwhelmingly likely to be used on smalls,
         * so we'll specialize those and keep the rest in a shared fragment. */
        if (always_small(RHS)) {
            a.and_(TMP1, lhs.reg, imm(_TAG_IMMED1_MASK));
        } else if (always_small(LHS)) {
            a.and_(TMP1, rhs.reg, imm(_TAG_IMMED1_MASK));
        } else {
            /* Avoid the expensive generic comparison for equal terms. */
            a.cmp(lhs.reg, rhs.reg);
            a.b_eq(next);

            ERTS_CT_ASSERT(_TAG_IMMED1_SMALL == _TAG_IMMED1_MASK);
            a.and_(TMP1, lhs.reg, rhs.reg);
            a.and_(TMP1, TMP1, imm(_TAG_IMMED1_MASK));
        }

        a.cmp(TMP1, imm(_TAG_IMMED1_SMALL));
        a.b_ne(generic);

        a.cmp(lhs.reg, rhs.reg);
        a.b(next);

        a.bind(generic);
        mov_var(ARG1, lhs);
        mov_var(ARG2, rhs);
        fragment_call(ga->get_arith_compare_shared());

        a.bind(next);
        a.b_ge(resolve_beam_label(Fail, disp1MB));
    }
}

void BeamModuleAssembler::emit_is_ge(const ArgLabel &Fail,
                                     const ArgSource &LHS,
                                     const ArgSource &RHS) {
    if (always_small(LHS) && RHS.isSmall() && RHS.isImmed()) {
        auto lhs = load_source(LHS, ARG1);
        comment("simplified compare because one operand is an immediate small");
        cmp(lhs.reg, RHS.as<ArgImmed>().get());
        a.b_lt(resolve_beam_label(Fail, disp1MB));
        return;
    } else if (LHS.isSmall() && LHS.isImmed() && always_small(RHS)) {
        auto rhs = load_source(RHS, ARG1);
        comment("simplified compare because one operand is an immediate small");
        cmp(rhs.reg, LHS.as<ArgImmed>().get());
        a.b_gt(resolve_beam_label(Fail, disp1MB));
        return;
    }

    auto [lhs, rhs] = load_sources(LHS, ARG1, RHS, ARG2);

    if (always_small(LHS) && always_small(RHS)) {
        comment("skipped test for small operands since they are always small");
        a.cmp(lhs.reg, rhs.reg);
        a.b_lt(resolve_beam_label(Fail, disp1MB));
    } else if (always_small(LHS) && exact_type<BeamTypeId::Integer>(RHS) &&
               hasLowerBound(RHS)) {
        comment("simplified test because it always fails when RHS is a bignum");
        emit_is_not_boxed(resolve_beam_label(Fail, dispUnknown), rhs.reg);
        a.cmp(lhs.reg, rhs.reg);
        a.b_lt(resolve_beam_label(Fail, disp1MB));
    } else if (always_small(LHS) && exact_type<BeamTypeId::Integer>(RHS) &&
               hasUpperBound(RHS)) {
        Label next = a.newLabel();
        comment("simplified test because it always succeeds when RHS is a "
                "bignum");
        emit_is_not_boxed(next, rhs.reg);
        a.cmp(lhs.reg, rhs.reg);
        a.b_lt(resolve_beam_label(Fail, disp1MB));
        a.bind(next);
    } else if (exact_type<BeamTypeId::Integer>(LHS) && hasUpperBound(LHS) &&
               always_small(RHS)) {
        comment("simplified test because it always fails when LHS is a bignum");
        emit_is_not_boxed(resolve_beam_label(Fail, dispUnknown), lhs.reg);
        a.cmp(lhs.reg, rhs.reg);
        a.b_lt(resolve_beam_label(Fail, disp1MB));
    } else if (exact_type<BeamTypeId::Integer>(LHS) && hasLowerBound(LHS) &&
               always_small(RHS)) {
        Label next = a.newLabel();
        comment("simplified test because it always succeeds when LHS is a "
                "bignum");
        emit_is_not_boxed(next, lhs.reg);
        a.cmp(lhs.reg, rhs.reg);
        a.b_lt(resolve_beam_label(Fail, disp1MB));
        a.bind(next);
    } else if (always_one_of<BeamTypeId::Integer, BeamTypeId::AlwaysBoxed>(
                       LHS) &&
               always_one_of<BeamTypeId::Integer, BeamTypeId::AlwaysBoxed>(
                       RHS)) {
        Label branch_compare = a.newLabel();

        a.cmp(lhs.reg, rhs.reg);

        /* The only possible kind of immediate is a small and all other values
         * are boxed, so we can test for smalls by testing boxed. */
        comment("simplified small test since all other types are boxed");
        if (always_small(LHS)) {
            emit_is_boxed(branch_compare, rhs.reg);
        } else if (always_small(RHS)) {
            emit_is_boxed(branch_compare, lhs.reg);
        } else {
            a.and_(TMP1, lhs.reg, rhs.reg);
            emit_is_boxed(branch_compare, TMP1);
        }

        mov_var(ARG1, lhs);
        mov_var(ARG2, rhs);
        fragment_call(ga->get_arith_compare_shared());

        /* The flags will either be from the initial comparison, or from the
         * shared fragment. */
        a.bind(branch_compare);
        a.b_lt(resolve_beam_label(Fail, disp1MB));
    } else {
        Label generic = a.newLabel(), next = a.newLabel();

        /* Relative comparisons are overwhelmingly likely to be used on smalls,
         * so we'll specialize those and keep the rest in a shared fragment. */
        if (always_small(RHS)) {
            a.and_(TMP1, lhs.reg, imm(_TAG_IMMED1_MASK));
        } else if (always_small(LHS)) {
            a.and_(TMP1, rhs.reg, imm(_TAG_IMMED1_MASK));
        } else {
            /* Avoid the expensive generic comparison for equal terms. */
            a.cmp(lhs.reg, rhs.reg);
            a.b_eq(next);

            ERTS_CT_ASSERT(_TAG_IMMED1_SMALL == _TAG_IMMED1_MASK);
            a.and_(TMP1, lhs.reg, rhs.reg);
            a.and_(TMP1, TMP1, imm(_TAG_IMMED1_MASK));
        }

        a.cmp(TMP1, imm(_TAG_IMMED1_SMALL));
        a.b_ne(generic);

        a.cmp(lhs.reg, rhs.reg);
        a.b(next);

        a.bind(generic);
        mov_var(ARG1, lhs);
        mov_var(ARG2, rhs);
        fragment_call(ga->get_arith_compare_shared());

        a.bind(next);
        a.b_lt(resolve_beam_label(Fail, disp1MB));
    }
}

/*
 * ARG1 = Src
 * ARG2 = Min
 * ARG3 = Max
 *
 * Result is returned in the flags.
 */
void BeamGlobalAssembler::emit_is_in_range_shared() {
    Label immediate = a.newLabel(), generic_compare = a.newLabel(),
          float_done = a.newLabel(), done = a.newLabel();

    /* Is the source a float? */
    emit_is_boxed(immediate, ARG1);

    arm::Gp boxed_ptr = emit_ptr_val(TMP1, ARG1);
    a.ldur(TMP2, emit_boxed_val(boxed_ptr));

    mov_imm(TMP3, HEADER_FLONUM);
    a.cmp(TMP2, TMP3);
    a.b_ne(generic_compare);

    a.ldur(a64::d0, emit_boxed_val(boxed_ptr, sizeof(Eterm)));
    a.asr(TMP1, ARG2, imm(_TAG_IMMED1_SIZE));
    a.scvtf(a64::d1, TMP1);

    a.fcmpe(a64::d0, a64::d1);
    a.b_mi(float_done);

    a.asr(TMP1, ARG3, imm(_TAG_IMMED1_SIZE));
    a.scvtf(a64::d1, TMP1);
    a.fcmpe(a64::d0, a64::d1);
    a.b_gt(float_done);
    a.tst(ZERO, ZERO);

    a.bind(float_done);
    a.ret(a64::x30);

    a.bind(immediate);
    {
        /*
         * Src is an immediate (such as ATOM) but not SMALL.
         * That means that Src must be greater than the upper
         * limit.
         */
        mov_imm(TMP1, 1);
        a.cmp(TMP1, imm(0));
        a.ret(a64::x30);
    }

    a.bind(generic_compare);
    {
        emit_enter_runtime_frame();
        emit_enter_runtime();

        a.stp(ARG1, ARG3, TMP_MEM1q);

        comment("erts_cmp_compound(X, Y, 0, 0);");
        mov_imm(ARG3, 0);
        mov_imm(ARG4, 0);
        runtime_call<4>(erts_cmp_compound);
        a.tst(ARG1, ARG1);
        a.b_mi(done);

        a.ldp(ARG1, ARG2, TMP_MEM1q);

        comment("erts_cmp_compound(X, Y, 0, 0);");
        mov_imm(ARG3, 0);
        mov_imm(ARG4, 0);
        runtime_call<4>(erts_cmp_compound);
        a.tst(ARG1, ARG1);

        a.bind(done);
        emit_leave_runtime();
        emit_leave_runtime_frame();

        a.ret(a64::x30);
    }
}

/*
 * 1121 occurrences in OTP at the time of writing.
 */
void BeamModuleAssembler::emit_is_in_range(ArgLabel const &Small,
                                           ArgLabel const &Large,
                                           ArgRegister const &Src,
                                           ArgConstant const &Min,
                                           ArgConstant const &Max) {
    Label next = a.newLabel(), generic = a.newLabel();
    bool need_generic = true;
    auto src = load_source(Src, ARG1);

    if (always_small(Src)) {
        need_generic = false;
        comment("skipped test for small operand since it always small");
    } else if (always_one_of<BeamTypeId::Integer, BeamTypeId::AlwaysBoxed>(
                       Src)) {
        /* The only possible kind of immediate is a small and all
         * other values are boxed, so we can test for smalls by
         * testing boxed. */
        comment("simplified small test since all other types are boxed");
        ERTS_CT_ASSERT(_TAG_PRIMARY_MASK - TAG_PRIMARY_BOXED == (1 << 0));
        if (Small == Large && never_one_of<BeamTypeId::Float>(Src)) {
            /* Src is never a float and the failure labels are
             * equal. Therefore, since a bignum will never be within
             * the range, we can fail immediately if Src is not a
             * small. */
            need_generic = false;
            a.tbz(src.reg, imm(0), resolve_beam_label(Small, disp32K));
        } else {
            /* Src can be a float or the failures labels are distinct.
             * We need to call the generic routine if Src is not a small. */
            a.tbz(src.reg, imm(0), generic);
        }
    } else if (Small == Large) {
        /* We can save one instruction if we incorporate the test for
         * small into the range check. */
        ERTS_CT_ASSERT(_TAG_IMMED1_SMALL == _TAG_IMMED1_MASK);
        comment("simplified small & range tests since failure labels are "
                "equal");
        sub(TMP1, src.reg, Min.as<ArgImmed>().get());

        /* Since we have subtracted the (tagged) lower bound, the
         * tag bits of the difference is 0 if and only if Src is
         * a small. Testing for a tag of 0 can be done in two
         * instructions. */
        a.tst(TMP1, imm(_TAG_IMMED1_MASK));
        a.b_ne(generic);

        /* Now do the range check. */
        cmp(TMP1, Max.as<ArgImmed>().get() - Min.as<ArgImmed>().get());
        a.b_hi(resolve_beam_label(Small, disp1MB));

        /* Bypass the test code. */
        goto test_done;
    } else {
        /* We have no applicable type information and the failure
         * labels are distinct. Emit the standard test for small
         * and call the generic routine if Src is not a small. */
        a.and_(TMP1, src.reg, imm(_TAG_IMMED1_MASK));
        a.cmp(TMP1, imm(_TAG_IMMED1_SMALL));
        a.b_ne(generic);
    }

    /* We have now established that the operand is small. */
    if (Small == Large) {
        comment("simplified range test since failure labels are equal");
        sub(TMP1, src.reg, Min.as<ArgImmed>().get());
        cmp(TMP1, Max.as<ArgImmed>().get() - Min.as<ArgImmed>().get());
        a.b_hi(resolve_beam_label(Small, disp1MB));
    } else {
        cmp(src.reg, Min.as<ArgImmed>().get());
        a.b_lt(resolve_beam_label(Small, disp1MB));
        cmp(src.reg, Max.as<ArgImmed>().get());
        a.b_gt(resolve_beam_label(Large, disp1MB));
    }

test_done:
    if (need_generic) {
        a.b(next);
    }

    a.bind(generic);
    if (!need_generic) {
        comment("skipped generic comparison because it is not needed");
    } else {
        mov_var(ARG1, src);
        mov_arg(ARG2, Min);
        mov_arg(ARG3, Max);
        fragment_call(ga->get_is_in_range_shared());
        if (Small == Large) {
            a.b_ne(resolve_beam_label(Small, disp1MB));
        } else {
            a.b_lt(resolve_beam_label(Small, disp1MB));
            a.b_gt(resolve_beam_label(Large, disp1MB));
        }
    }

    a.bind(next);
}

/*
 * ARG1 = Src
 * ARG2 = A
 * ARG3 = B
 *
 * Result is returned in the flags.
 */
void BeamGlobalAssembler::emit_is_ge_lt_shared() {
    Label done = a.newLabel();

    emit_enter_runtime_frame();
    emit_enter_runtime();

    a.stp(ARG1, ARG3, TMP_MEM1q);

    comment("erts_cmp_compound(Src, A, 0, 0);");
    mov_imm(ARG3, 0);
    mov_imm(ARG4, 0);
    runtime_call<4>(erts_cmp_compound);
    a.tst(ARG1, ARG1);
    a.b_mi(done);

    comment("erts_cmp_compound(B, Src, 0, 0);");
    a.ldp(ARG2, ARG1, TMP_MEM1q);
    mov_imm(ARG3, 0);
    mov_imm(ARG4, 0);
    runtime_call<4>(erts_cmp_compound);
    a.cmp(ARG1, imm(0));

    /* Make sure that ARG1 is -1, 0, or 1. */
    a.cset(ARG1, imm(arm::CondCode::kNE));
    a.csinv(ARG1, ARG1, ZERO, imm(arm::CondCode::kGE));

    /* Prepare return value and flags. */
    a.adds(ARG1, ARG1, imm(1));

    /* We now have:
     *   ARG1 == 0 if B < SRC
     *   ARG1 > 0 if B => SRC
     * and flags set accordingly. */

    a.bind(done);
    emit_leave_runtime();
    emit_leave_runtime_frame();

    a.ret(a64::x30);
}

/*
 * The instruction sequence:
 *
 *   is_ge Fail1 Src A
 *   is_lt Fail1 B Src
 *
 * is common (1841 occurrences in OTP at the time of writing).
 *
 * is_ge + is_lt is 18 instructions, while is_ge_lt is
 * 14 instructions.
 */
void BeamModuleAssembler::emit_is_ge_lt(ArgLabel const &Fail1,
                                        ArgLabel const &Fail2,
                                        ArgRegister const &Src,
                                        ArgConstant const &A,
                                        ArgConstant const &B) {
    Label generic = a.newLabel(), next = a.newLabel();
    auto src = load_source(Src, ARG1);

    mov_arg(ARG2, A);
    mov_arg(ARG3, B);

    a.and_(TMP1, src.reg, imm(_TAG_IMMED1_MASK));
    a.cmp(TMP1, imm(_TAG_IMMED1_SMALL));
    a.b_ne(generic);

    a.cmp(src.reg, ARG2);
    a.b_lt(resolve_beam_label(Fail1, disp1MB));
    a.cmp(ARG3, src.reg);
    a.b_ge(resolve_beam_label(Fail2, disp1MB));
    a.b(next);

    a.bind(generic);
    mov_var(ARG1, src);
    fragment_call(ga->get_is_ge_lt_shared());
    a.b_lt(resolve_beam_label(Fail1, disp1MB));
    a.b_gt(resolve_beam_label(Fail2, disp1MB));

    a.bind(next);
}

/*
 * 1190 occurrences in OTP at the time of writing.
 */
void BeamModuleAssembler::emit_is_ge_ge(ArgLabel const &Fail1,
                                        ArgLabel const &Fail2,
                                        ArgRegister const &Src,
                                        ArgConstant const &A,
                                        ArgConstant const &B) {
    if (!always_small(Src)) {
        /* In practice, it is uncommon that Src is not a known small
         * integer, so we will not bother optimizing that case. */
        emit_is_ge(Fail1, Src, A);
        emit_is_ge(Fail2, Src, B);
        return;
    }

    auto src = load_source(Src, ARG1);
    subs(TMP1, src.reg, A.as<ArgImmed>().get());
    a.b_lt(resolve_beam_label(Fail1, disp1MB));
    cmp(TMP1, B.as<ArgImmed>().get() - A.as<ArgImmed>().get());
    a.b_lo(resolve_beam_label(Fail2, disp1MB));
}

/*
 * 60 occurrences in OTP at the time of writing. Seems to be common in
 * Elixir code.
 *
 * Currently not very frequent in OTP but very nice reduction in code
 * size when it happens. We expect this combination of instructions
 * to become more common in the future.
 */
void BeamModuleAssembler::emit_is_int_in_range(ArgLabel const &Fail,
                                               ArgRegister const &Src,
                                               ArgConstant const &Min,
                                               ArgConstant const &Max) {
    auto src = load_source(Src, ARG1);

    sub(TMP1, src.reg, Min.as<ArgImmed>().get());

    /* Since we have subtracted the (tagged) lower bound, the
     * tag bits of the difference is 0 if and only if Src is
     * a small. */
    ERTS_CT_ASSERT(_TAG_IMMED1_SMALL == _TAG_IMMED1_MASK);
    a.tst(TMP1, imm(_TAG_IMMED1_MASK));
    a.b_ne(resolve_beam_label(Fail, disp1MB));
    cmp(TMP1, Max.as<ArgImmed>().get() - Min.as<ArgImmed>().get());
    a.b_hi(resolve_beam_label(Fail, disp1MB));
}

/*
 * 428 occurrences in OTP at the time of writing.
 */
void BeamModuleAssembler::emit_is_int_ge(ArgLabel const &Fail,
                                         ArgRegister const &Src,
                                         ArgConstant const &Min) {
    auto src = load_source(Src, ARG1);
    Label small = a.newLabel(), next = a.newLabel();

    if (always_one_of<BeamTypeId::Integer, BeamTypeId::AlwaysBoxed>(Src)) {
        comment("simplified small test since all other types are boxed");
        emit_is_boxed(small, Src, src.reg);
    } else {
        a.and_(TMP2, src.reg, imm(_TAG_IMMED1_MASK));
        a.cmp(TMP2, imm(_TAG_IMMED1_SMALL));
        a.b_eq(small);

        emit_is_boxed(resolve_beam_label(Fail, dispUnknown), Src, TMP2);
    }

    arm::Gp boxed_ptr = emit_ptr_val(TMP1, src.reg);
    a.ldur(TMP1, emit_boxed_val(boxed_ptr));
    a.and_(TMP1, TMP1, imm(_TAG_HEADER_MASK));
    a.cmp(TMP1, imm(_TAG_HEADER_POS_BIG));
    a.b_ne(resolve_beam_label(Fail, disp1MB));
    a.b(next);

    a.bind(small);
    cmp(src.reg, Min.as<ArgImmed>().get());
    a.b_lt(resolve_beam_label(Fail, disp1MB));

    a.bind(next);
}

void BeamModuleAssembler::emit_badmatch(const ArgSource &Src) {
    emit_error(BADMATCH, Src);
}

void BeamModuleAssembler::emit_case_end(const ArgSource &Src) {
    emit_error(EXC_CASE_CLAUSE, Src);
}

void BeamModuleAssembler::emit_system_limit_body() {
    emit_error(SYSTEM_LIMIT);
}

void BeamModuleAssembler::emit_if_end() {
    emit_error(EXC_IF_CLAUSE);
}

void BeamModuleAssembler::emit_badrecord(const ArgSource &Src) {
    emit_error(EXC_BADRECORD, Src);
}

void BeamModuleAssembler::emit_catch(const ArgYRegister &Y,
                                     const ArgCatch &Handler) {
    a.ldr(TMP1, arm::Mem(c_p, offsetof(Process, catches)));
    a.add(TMP1, TMP1, imm(1));
    a.str(TMP1, arm::Mem(c_p, offsetof(Process, catches)));

    mov_arg(Y, Handler);
}

void BeamGlobalAssembler::emit_catch_end_shared() {
    Label not_throw = a.newLabel(), not_error = a.newLabel(),
          after_gc = a.newLabel();

    /* XREG0 = THE_NON_VALUE
     * XREG1 = error reason/thrown value
     * XREG2 = raw stacktrace.
     * XREG3 = class
     */

    a.mov(XREG0, XREG1);
    a.cmp(XREG3, imm(am_throw));

    a.b_ne(not_throw);

    /* Return thrown value. */
    a.ret(a64::x30);

    a.bind(not_throw);
    {
        emit_enter_runtime_frame();

        a.mov(ARG1, XREG0);

        a.cmp(XREG3, imm(am_error));
        a.b_ne(not_error);

        a.mov(ARG2, XREG0);
        a.mov(ARG3, XREG2);

        /* This is an error, attach a stacktrace to the reason. */
        ERTS_CT_ASSERT(ERTS_HIGHEST_CALLEE_SAVE_XREG >= 2);
        emit_enter_runtime<Update::eHeapAlloc>(2);

        a.mov(ARG1, c_p);
        runtime_call<3>(add_stacktrace);

        emit_leave_runtime<Update::eHeapAlloc>(2);

        /* Fall through! */
    }

    /* Error term from exit/1 or stack backtrace from error/{1,2,3} is
     * now in ARG1. */
    a.bind(not_error);
    {
        const int32_t bytes_needed = (3 + S_RESERVED) * sizeof(Eterm);
        add(ARG3, HTOP, bytes_needed);
        a.cmp(ARG3, E);

        a.b_ls(after_gc);
        {
            /* Preserve stacktrace / reason. */
            a.mov(XREG0, ARG1);

            mov_imm(ARG4, 1);
            a.bl(labels[garbage_collect]);

            a.mov(ARG1, XREG0);
        }
        a.bind(after_gc);

        a.add(XREG0, HTOP, imm(TAG_PRIMARY_BOXED));
        mov_imm(TMP1, make_arityval(2));
        mov_imm(TMP2, am_EXIT);
        a.stp(TMP1, TMP2, arm::Mem(HTOP).post(2 * sizeof(Eterm)));
        a.str(ARG1, arm::Mem(HTOP).post(sizeof(Eterm)));
    }

    emit_leave_runtime_frame();
    a.ret(a64::x30);
}

void BeamModuleAssembler::emit_catch_end(const ArgYRegister &CatchTag) {
    Label next = a.newLabel();

    /* XREG0 = THE_NON_VALUE
     * XREG1 = class
     * XREG2 = error reason/thrown value
     * XREG3 = raw stacktrace. */

    emit_try_end(CatchTag);
    emit_branch_if_value(XREG0, next);
    fragment_call(ga->get_catch_end_shared());
    a.bind(next);
}

void BeamModuleAssembler::emit_try_end(const ArgYRegister &CatchTag) {
    a.ldr(TMP1, arm::Mem(c_p, offsetof(Process, catches)));
    a.sub(TMP1, TMP1, imm(1));
    a.str(TMP1, arm::Mem(c_p, offsetof(Process, catches)));

    emit_init(CatchTag);
}

void BeamModuleAssembler::emit_try_case(const ArgYRegister &CatchTag) {
    /* XREG0 = THE_NON_VALUE
     * XREG1 = error reason/thrown value
     * XREG2 = raw stacktrace.
     * XREG3 = class */

    a.ldr(TMP1, arm::Mem(c_p, offsetof(Process, catches)));
    a.mov(XREG0, XREG3);
    a.sub(TMP1, TMP1, imm(1));
    a.str(TMP1, arm::Mem(c_p, offsetof(Process, catches)));

    /* The try_tag in the Y slot in the stack frame has already been
     * cleared. */

#ifdef DEBUG
    Label ok = a.newLabel();
    comment("Start of assertion code");
    a.ldr(TMP1, arm::Mem(c_p, offsetof(Process, fvalue)));
    a.ldr(TMP2, arm::Mem(c_p, offsetof(Process, ftrace)));
    mov_imm(TMP3, NIL);
    a.cmp(TMP1, TMP3);
    a.ccmp(TMP2, TMP3, imm(NZCV::kNone), imm(arm::CondCode::kEQ));
    a.b_eq(ok);

    comment("Assertion c_p->fvalue == NIL && c_p->ftrace == NIL failed");
    a.udf(0x42);

    a.bind(ok);
#endif
}

void BeamModuleAssembler::emit_try_case_end(const ArgSource &Src) {
    emit_error(EXC_TRY_CLAUSE, Src);
}

void BeamModuleAssembler::emit_raise(const ArgSource &Trace,
                                     const ArgSource &Value) {
    auto value = load_source(Value, TMP1);
    mov_arg(ARG2, Trace);

    /* This is an error, attach a stacktrace to the reason. */
    a.str(value.reg, arm::Mem(c_p, offsetof(Process, fvalue)));
    a.str(ARG2, arm::Mem(c_p, offsetof(Process, ftrace)));

    emit_enter_runtime(0);

    a.mov(ARG1, c_p);
    runtime_call<2>(erts_sanitize_freason);

    emit_leave_runtime(0);

    emit_raise_exception();
}

void BeamModuleAssembler::emit_build_stacktrace() {
    a.mov(ARG2, XREG0);

    emit_enter_runtime<Update::eHeapAlloc>(0);

    a.mov(ARG1, c_p);
    runtime_call<2>(build_stacktrace);

    emit_leave_runtime<Update::eHeapAlloc>(0);

    a.mov(XREG0, ARG1);
}

/* This instruction has the same semantics as the erlang:raise/3 BIF,
 * except that it can rethrow a raw stack backtrace. */
void BeamModuleAssembler::emit_raw_raise() {
    Label next = a.newLabel();

    a.mov(ARG1, XREG2);
    a.mov(ARG2, XREG0);
    a.mov(ARG3, XREG1);
    a.mov(ARG4, c_p);

    emit_enter_runtime(0);
    runtime_call<4>(raw_raise);
    emit_leave_runtime(0);

    a.cbnz(ARG1, next);

    emit_raise_exception();

    a.bind(next);
    mov_imm(XREG0, am_badarg);
}

#define TEST_YIELD_RETURN_OFFSET                                               \
    (BEAM_ASM_FUNC_PROLOGUE_SIZE +                                             \
     sizeof(Uint32[3]) +                                                       \
     (erts_alcu_enable_code_atags ? sizeof(Uint32) : 0))

/* ARG3 = current_label */
void BeamGlobalAssembler::emit_i_test_yield_shared() {
    a.sub(ARG2, ARG3, imm(sizeof(ErtsCodeMFA)));
    a.add(ARG3, ARG3, imm(TEST_YIELD_RETURN_OFFSET));

    a.str(ARG2, arm::Mem(c_p, offsetof(Process, current)));
    a.ldr(ARG2, arm::Mem(ARG2, offsetof(ErtsCodeMFA, arity)));
    a.str(ARG2, arm::Mem(c_p, offsetof(Process, arity)));

    a.b(labels[context_switch_simplified]);
}

void BeamModuleAssembler::emit_i_test_yield() {
    /* When present, this is guaranteed to be the first instruction after the
     * breakpoint trampoline. */
    ASSERT((a.offset() - code.labelOffsetFromBase(current_label)) ==
           BEAM_ASM_FUNC_PROLOGUE_SIZE);

<<<<<<< HEAD
    a.adr(ARG3, current_label);
=======
    a.adr(ARG3, currLabel);

    if (erts_alcu_enable_code_atags) {
        /* The point-of-origin allocation tags are vastly improved when the
         * instruction pointer is updated frequently. This has a relatively low
         * impact on performance but there's little point in doing this unless
         * the user has requested it -- it's an undocumented feature for
         * now. */
        a.str(ARG3, arm::Mem(c_p, offsetof(Process, i)));
    }

>>>>>>> 9f385db5
    a.subs(FCALLS, FCALLS, imm(1));
    a.b_le(resolve_fragment(ga->get_i_test_yield_shared(), disp1MB));

    ASSERT((a.offset() - code.labelOffsetFromBase(current_label)) ==
           TEST_YIELD_RETURN_OFFSET);
}

void BeamModuleAssembler::emit_i_yield() {
    mov_imm(XREG0, am_true);
    fragment_call(ga->get_dispatch_return());
}

void BeamModuleAssembler::emit_i_perf_counter() {
    Label next = a.newLabel(), small = a.newLabel();

    emit_enter_runtime_frame();
    runtime_call<0>(erts_sys_time_data__.r.o.perf_counter);
    emit_leave_runtime_frame();

    a.asr(TMP1, ARG1, imm(SMALL_BITS - 1));
    a.add(TMP1, TMP1, imm(1));
    a.cmp(TMP1, imm(1));
    a.b_ls(small);

    {
        a.mov(XREG0, ARG1);

        emit_gc_test(ArgWord(0),
                     ArgWord(ERTS_MAX_UINT64_HEAP_SIZE),
                     ArgWord(0));

        mov_imm(TMP1, make_pos_bignum_header(1));
        a.stp(TMP1, XREG0, arm::Mem(HTOP).post(sizeof(Eterm[2])));
        a.sub(XREG0, HTOP, imm(sizeof(Eterm[2]) - TAG_PRIMARY_BOXED));
        a.b(next);
    }

    a.bind(small);
    {
        a.lsl(ARG1, ARG1, imm(_TAG_IMMED1_SIZE));
        a.orr(XREG0, ARG1, imm(_TAG_IMMED1_SMALL));
    }

    a.bind(next);
}<|MERGE_RESOLUTION|>--- conflicted
+++ resolved
@@ -2481,8 +2481,7 @@
 }
 
 #define TEST_YIELD_RETURN_OFFSET                                               \
-    (BEAM_ASM_FUNC_PROLOGUE_SIZE +                                             \
-     sizeof(Uint32[3]) +                                                       \
+    (BEAM_ASM_FUNC_PROLOGUE_SIZE + sizeof(Uint32[3]) +                         \
      (erts_alcu_enable_code_atags ? sizeof(Uint32) : 0))
 
 /* ARG3 = current_label */
@@ -2503,10 +2502,7 @@
     ASSERT((a.offset() - code.labelOffsetFromBase(current_label)) ==
            BEAM_ASM_FUNC_PROLOGUE_SIZE);
 
-<<<<<<< HEAD
     a.adr(ARG3, current_label);
-=======
-    a.adr(ARG3, currLabel);
 
     if (erts_alcu_enable_code_atags) {
         /* The point-of-origin allocation tags are vastly improved when the
@@ -2517,7 +2513,6 @@
         a.str(ARG3, arm::Mem(c_p, offsetof(Process, i)));
     }
 
->>>>>>> 9f385db5
     a.subs(FCALLS, FCALLS, imm(1));
     a.b_le(resolve_fragment(ga->get_i_test_yield_shared(), disp1MB));
 
