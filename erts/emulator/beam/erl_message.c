--- conflicted
+++ resolved
@@ -1577,7 +1577,6 @@
 	factory->hp_end = factory->hp + need;
 	return;
 
-<<<<<<< HEAD
     case FACTORY_MESSAGE:
 	if (!factory->heap_frags) {
 	    ASSERT(factory->message->data.attached == ERTS_MSG_COMBINED_HFRAG);
@@ -1586,13 +1585,9 @@
 	else {
 	    /* Fall through */
 	case FACTORY_HEAP_FRAGS:
+	case FACTORY_TMP:
 	    bp = factory->heap_frags;
 	}
-=======
-    case FACTORY_HEAP_FRAGS:
-    case FACTORY_TMP:
-	bp = factory->heap_frags;
->>>>>>> a2b28094
 
         if (bp) {
 	    ASSERT(factory->hp > bp->mem);
@@ -1778,7 +1773,6 @@
         }
         break;
 
-<<<<<<< HEAD
     case FACTORY_MESSAGE:
 	if (factory->message->data.attached == ERTS_MSG_COMBINED_HFRAG)
 	    factory->message->hfrag.next = factory->heap_frags;
@@ -1786,9 +1780,6 @@
 	    factory->message->data.heap_frag = factory->heap_frags;
 	erts_cleanup_messages(factory->message);
 	break;
-    case FACTORY_HEAP_FRAGS:
-	free_message_buffer(factory->heap_frags);
-=======
     case FACTORY_TMP:
     case FACTORY_HEAP_FRAGS:
 	erts_cleanup_offheap(factory->off_heap);
@@ -1803,7 +1794,6 @@
                            ERTS_HEAP_FRAG_SIZE(bp->alloc_size));
             bp = next_bp;
         }
->>>>>>> a2b28094
 	break;
 
     case FACTORY_CLOSED: break;
