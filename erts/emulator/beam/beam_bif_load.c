/*
 * %CopyrightBegin%
 *
 * Copyright Ericsson AB 1999-2017. All Rights Reserved.
 *
 * Licensed under the Apache License, Version 2.0 (the "License");
 * you may not use this file except in compliance with the License.
 * You may obtain a copy of the License at
 *
 *     http://www.apache.org/licenses/LICENSE-2.0
 *
 * Unless required by applicable law or agreed to in writing, software
 * distributed under the License is distributed on an "AS IS" BASIS,
 * WITHOUT WARRANTIES OR CONDITIONS OF ANY KIND, either express or implied.
 * See the License for the specific language governing permissions and
 * limitations under the License.
 *
 * %CopyrightEnd%
 */

#ifdef HAVE_CONFIG_H
#  include "config.h"
#endif

#include "sys.h"
#include "erl_vm.h"
#include "global.h"
#include "erl_process.h"
#include "error.h"
#include "bif.h"
#include "beam_load.h"
#include "big.h"
#include "beam_bp.h"
#include "beam_catches.h"
#include "erl_binary.h"
#include "erl_nif.h"
#include "erl_bits.h"
#include "erl_thr_progress.h"
#include "erl_nfunc_sched.h"
#ifdef HIPE
#  include "hipe_bif0.h"
#  define IF_HIPE(X) (X)
#else
#  define IF_HIPE(X) (0)
#endif

#ifdef HIPE
#  include "hipe_stack.h"
#endif

static struct {
    Eterm module;
    erts_smp_mtx_t mtx;
    Export *pending_purge_lambda;
    Eterm *sprocs;
    Eterm def_sprocs[10];
    Uint sp_size;
    Uint sp_ix;
    ErlFunEntry **funs;
    ErlFunEntry *def_funs[10];
    Uint fe_size;
    Uint fe_ix;
    struct erl_module_instance saved_old;
} purge_state;

Process *erts_code_purger = NULL;

#ifdef ERTS_DIRTY_SCHEDULERS
Process *erts_dirty_process_code_checker;
#endif
erts_smp_atomic_t erts_copy_literal_area__;
#define ERTS_SET_COPY_LITERAL_AREA(LA)			\
    erts_smp_atomic_set_nob(&erts_copy_literal_area__,	\
			    (erts_aint_t) (LA))
Process *erts_literal_area_collector = NULL;

typedef struct ErtsLiteralAreaRef_ ErtsLiteralAreaRef;
struct ErtsLiteralAreaRef_ {
    ErtsLiteralAreaRef *next;
    ErtsLiteralArea *literal_area;
};

struct {
    erts_smp_mtx_t mtx;
    ErtsLiteralAreaRef *first;
    ErtsLiteralAreaRef *last;
} release_literal_areas;

static void set_default_trace_pattern(Eterm module);
static Eterm check_process_code(Process* rp, Module* modp, int *redsp, int fcalls);
static void delete_code(Module* modp);
static int any_heap_ref_ptrs(Eterm* start, Eterm* end, char* mod_start, Uint mod_size);
static int any_heap_refs(Eterm* start, Eterm* end, char* mod_start, Uint mod_size);

static void
init_purge_state(void)
{
    purge_state.module = THE_NON_VALUE;

    erts_smp_mtx_init(&purge_state.mtx, "purge_state");

    purge_state.pending_purge_lambda =
	erts_export_put(am_erts_code_purger, am_pending_purge_lambda, 3);

    purge_state.sprocs = &purge_state.def_sprocs[0];
    purge_state.sp_size = sizeof(purge_state.def_sprocs);
    purge_state.sp_size /= sizeof(purge_state.def_sprocs[0]);
    purge_state.sp_ix = 0;

    purge_state.funs = &purge_state.def_funs[0];
    purge_state.fe_size = sizeof(purge_state.def_funs);
    purge_state.fe_size /= sizeof(purge_state.def_funs[0]);
    purge_state.fe_ix = 0;

    purge_state.saved_old.code_hdr = 0;
}

void
erts_beam_bif_load_init(void)
{
    erts_smp_mtx_init(&release_literal_areas.mtx, "release_literal_areas");
    release_literal_areas.first = NULL;
    release_literal_areas.last = NULL;
    erts_smp_atomic_init_nob(&erts_copy_literal_area__,
			     (erts_aint_t) NULL);

    init_purge_state();
}

BIF_RETTYPE code_is_module_native_1(BIF_ALIST_1)
{
    Module* modp;
    Eterm res;
    ErtsCodeIndex code_ix;

    if (is_not_atom(BIF_ARG_1)) {
	BIF_ERROR(BIF_P, BADARG);
    }
    code_ix = erts_active_code_ix();
    if ((modp = erts_get_module(BIF_ARG_1, code_ix)) == NULL) {
	return am_undefined;
    }
    erts_rlock_old_code(code_ix);
    res = (erts_is_module_native(modp->curr.code_hdr) ||
           erts_is_module_native(modp->old.code_hdr)) ?
		am_true : am_false;
    erts_runlock_old_code(code_ix);
    return res;
}

BIF_RETTYPE code_make_stub_module_3(BIF_ALIST_3)
{
#if !defined(HIPE)
    BIF_ERROR(BIF_P, EXC_NOTSUP);
#else
    Module* modp;
    Eterm res, mod;

    if (!is_internal_magic_ref(BIF_ARG_1))
	BIF_ERROR(BIF_P, BADARG);

    mod = erts_module_for_prepared_code(erts_magic_ref2bin(BIF_ARG_1));

    if (is_not_atom(mod))
	BIF_ERROR(BIF_P, BADARG);

    if (!erts_try_seize_code_write_permission(BIF_P)) {
	ERTS_BIF_YIELD3(bif_export[BIF_code_make_stub_module_3],
			BIF_P, BIF_ARG_1, BIF_ARG_2, BIF_ARG_3);
    }

    erts_smp_proc_unlock(BIF_P, ERTS_PROC_LOCK_MAIN);
    erts_smp_thr_progress_block();

    modp = erts_get_module(mod, erts_active_code_ix());

    if (modp && modp->curr.num_breakpoints > 0) {
	ASSERT(modp->curr.code_hdr != NULL);
	erts_clear_module_break(modp);
	ASSERT(modp->curr.num_breakpoints == 0);
    }

    erts_start_staging_code_ix(1);

    res = erts_make_stub_module(BIF_P, BIF_ARG_1, BIF_ARG_2, BIF_ARG_3);

    if (res == mod) {
	erts_end_staging_code_ix();
	erts_commit_staging_code_ix();
        if (!modp)
	    modp = erts_get_module(mod, erts_active_code_ix());
        hipe_redirect_to_module(modp);
    }
    else {
	erts_abort_staging_code_ix();
    }
    erts_smp_thr_progress_unblock();
    erts_smp_proc_lock(BIF_P, ERTS_PROC_LOCK_MAIN);
    erts_release_code_write_permission();
    return res;
#endif
}

BIF_RETTYPE
prepare_loading_2(BIF_ALIST_2)
{
    byte* temp_alloc = NULL;
    byte* code;
    Uint sz;
    Binary* magic;
    Eterm reason;
    Eterm* hp;
    Eterm res;

    if (is_not_atom(BIF_ARG_1)) {
    error:
	erts_free_aligned_binary_bytes(temp_alloc);
	BIF_ERROR(BIF_P, BADARG);
    }
    if ((code = erts_get_aligned_binary_bytes(BIF_ARG_2, &temp_alloc)) == NULL) {
	goto error;
    }

    magic = erts_alloc_loader_state();
    sz = binary_size(BIF_ARG_2);
    reason = erts_prepare_loading(magic, BIF_P, BIF_P->group_leader,
				  &BIF_ARG_1, code, sz);
    erts_free_aligned_binary_bytes(temp_alloc);
    if (reason != NIL) {
	hp = HAlloc(BIF_P, 3);
	res = TUPLE2(hp, am_error, reason);
	BIF_RET(res);
    }
    hp = HAlloc(BIF_P, ERTS_MAGIC_REF_THING_SIZE);
    res = erts_mk_magic_ref(&hp, &MSO(BIF_P), magic);
    erts_refc_dec(&magic->intern.refc, 1);
    BIF_RET(res);
}

BIF_RETTYPE
has_prepared_code_on_load_1(BIF_ALIST_1)
{
    Eterm res;

    if (!is_internal_magic_ref(BIF_ARG_1)) {
    error:
	BIF_ERROR(BIF_P, BADARG);
    }

    res = erts_has_code_on_load(erts_magic_ref2bin(BIF_ARG_1));
    if (res == NIL) {
	goto error;
    }
    BIF_RET(res);
}

struct m {
    Binary* code;
    Eterm module;
    Module* modp;
    Uint exception;
};

static Eterm staging_epilogue(Process* c_p, int, Eterm res, int, struct m*, int, int);
#ifdef ERTS_SMP
static void smp_code_ix_commiter(void*);

static struct /* Protected by code_write_permission */
{
    Process* stager;
    ErtsThrPrgrLaterOp lop;
} committer_state;
#endif

static Eterm
exception_list(Process* p, Eterm tag, struct m* mp, Sint exceptions)
{
    Eterm* hp = HAlloc(p, 3 + 2*exceptions);
    Eterm res = NIL;

    while (exceptions > 0) {
	if (mp->exception) {
	    res = CONS(hp, mp->module, res);
	    hp += 2;
	    exceptions--;
	}
	mp++;
    }
    return TUPLE2(hp, tag, res);
}


BIF_RETTYPE
finish_loading_1(BIF_ALIST_1)
{
    Sint i;
    Sint n;
    struct m* p = NULL;
    Uint exceptions;
    Eterm res;
    int is_blocking = 0;
    int do_commit = 0;

    if (!erts_try_seize_code_write_permission(BIF_P)) {
	ERTS_BIF_YIELD1(bif_export[BIF_finish_loading_1], BIF_P, BIF_ARG_1);
    }

    /*
     * Validate the argument before we start loading; it must be a
     * proper list where each element is a magic binary containing
     * prepared (not previously loaded) code.
     *
     * First count the number of elements and allocate an array
     * to keep the elements in.
     */

    n = erts_list_length(BIF_ARG_1);
    if (n < 0) {
    badarg:
	if (p) {
	    erts_free(ERTS_ALC_T_LOADER_TMP, p);
	}
	erts_release_code_write_permission();
	BIF_ERROR(BIF_P, BADARG);
    }
    p = erts_alloc(ERTS_ALC_T_LOADER_TMP, n*sizeof(struct m));

    /*
     * We now know that the argument is a proper list. Validate
     * and collect the binaries into the array.
     */

    for (i = 0; i < n; i++) {
	Eterm* cons = list_val(BIF_ARG_1);
	Eterm term = CAR(cons);

	if (!is_internal_magic_ref(term)) {
	    goto badarg;
	}
	p[i].code = erts_magic_ref2bin(term);
	p[i].module = erts_module_for_prepared_code(p[i].code);
	if (p[i].module == NIL) {
	    goto badarg;
	}
	BIF_ARG_1 = CDR(cons);
    }

    /*
     * Since we cannot handle atomic loading of a group of modules
     * if one or more of them uses on_load, we will only allow
     * more than one element in the list if none of the modules
     * have an on_load function.
     */

    if (n > 1) {
	for (i = 0; i < n; i++) {
	    if (erts_has_code_on_load(p[i].code) == am_true) {
		erts_free(ERTS_ALC_T_LOADER_TMP, p);
		erts_release_code_write_permission();
		BIF_ERROR(BIF_P, SYSTEM_LIMIT);
	    }
	}
    }

    /*
     * All types are correct. There cannot be a BADARG from now on.
     * Before we can start loading, we must check whether any of
     * the modules already has old code. To avoid a race, we must
     * not allow other process to initiate a code loading operation
     * from now on.
     */

    res = am_ok;
    erts_start_staging_code_ix(n);

    for (i = 0; i < n; i++) {
	p[i].modp = erts_put_module(p[i].module);
	p[i].modp->seen = 0;
    }

    exceptions = 0;
    for (i = 0; i < n; i++) {
	p[i].exception = 0;
	if (p[i].modp->seen) {
	    p[i].exception = 1;
	    exceptions++;
	}
	p[i].modp->seen = 1;
    }
    if (exceptions) {
	res = exception_list(BIF_P, am_duplicated, p, exceptions);
	goto done;
    }

    for (i = 0; i < n; i++) {
	if (p[i].modp->curr.num_breakpoints > 0 ||
	    p[i].modp->curr.num_traced_exports > 0 ||
	    erts_is_default_trace_enabled() ||
	    IF_HIPE(hipe_need_blocking(p[i].modp))) {
	    /* tracing or hipe need thread blocking */
	    erts_smp_proc_unlock(BIF_P, ERTS_PROC_LOCK_MAIN);
	    erts_smp_thr_progress_block();
	    is_blocking = 1;
	    break;
	}
    }

    if (is_blocking) {
	for (i = 0; i < n; i++) {
	    if (p[i].modp->curr.num_breakpoints) {
		erts_clear_module_break(p[i].modp);
		ASSERT(p[i].modp->curr.num_breakpoints == 0);
	    }
	}
    }

    exceptions = 0;
    for (i = 0; i < n; i++) {
	p[i].exception = 0;
	if (p[i].modp->curr.code_hdr && p[i].modp->old.code_hdr) {
	    p[i].exception = 1;
	    exceptions++;
	}
    }

    if (exceptions) {
	res = exception_list(BIF_P, am_not_purged, p, exceptions);
    } else {
	/*
	 * Now we can load all code. This can't fail.
	 */

	exceptions = 0;
	for (i = 0; i < n; i++) {
	    Eterm mod;
	    Eterm retval;

	    erts_refc_inc(&p[i].code->intern.refc, 1);
	    retval = erts_finish_loading(p[i].code, BIF_P, 0, &mod);
	    ASSERT(retval == NIL || retval == am_on_load);
	    if (retval == am_on_load) {
		p[i].exception = 1;
		exceptions++;
	    }
	}

	/*
	 * Check whether any module has an on_load_handler.
	 */

	if (exceptions) {
	    res = exception_list(BIF_P, am_on_load, p, exceptions);
	}
	do_commit = 1;
    }

done:
    return staging_epilogue(BIF_P, do_commit, res, is_blocking, p, n, 1);
}

static Eterm
staging_epilogue(Process* c_p, int commit, Eterm res, int is_blocking,
		 struct m* mods, int nmods, int free_mods)
{    
#ifdef ERTS_SMP
    if (is_blocking || !commit)
#endif
    {
	if (commit) {
	    int i;
	    erts_end_staging_code_ix();
	    erts_commit_staging_code_ix();

	    for (i=0; i < nmods; i++) {
		if (mods[i].modp->curr.code_hdr) {
		    set_default_trace_pattern(mods[i].module);
		}
	      #ifdef HIPE
		hipe_redirect_to_module(mods[i].modp);
	      #endif
	    }
	}
	else {
	    erts_abort_staging_code_ix();
	}
	if (free_mods) {
	    erts_free(ERTS_ALC_T_LOADER_TMP, mods);
	}
	if (is_blocking) {
	    erts_smp_thr_progress_unblock();
	    erts_smp_proc_lock(c_p, ERTS_PROC_LOCK_MAIN);
	}
	erts_release_code_write_permission();
	return res;
    }
#ifdef ERTS_SMP
    else {
	ASSERT(is_value(res));

	if (free_mods) {
	    erts_free(ERTS_ALC_T_LOADER_TMP, mods);
	}
	erts_end_staging_code_ix();
	/*
	 * Now we must wait for all schedulers to do a memory barrier before
	 * we can commit and let them access the new staged code. This allows
	 * schedulers to read active code_ix in a safe way while executing
	 * without any memory barriers at all. 
	 */
	ASSERT(committer_state.stager == NULL);
	committer_state.stager = c_p;
	erts_schedule_thr_prgr_later_op(smp_code_ix_commiter, NULL, &committer_state.lop);
	erts_proc_inc_refc(c_p);
	erts_suspend(c_p, ERTS_PROC_LOCK_MAIN, NULL);
	/*
	 * smp_code_ix_commiter() will do the rest "later"
	 * and resume this process to return 'res'.  
	 */
	ERTS_BIF_YIELD_RETURN(c_p, res);
    }
#endif
}


#ifdef ERTS_SMP
static void smp_code_ix_commiter(void* null)
{
    Process* p = committer_state.stager;

    erts_commit_staging_code_ix();
#ifdef DEBUG
    committer_state.stager = NULL;
#endif
    erts_release_code_write_permission();
    erts_smp_proc_lock(p, ERTS_PROC_LOCK_STATUS);
    if (!ERTS_PROC_IS_EXITING(p)) {
	erts_resume(p, ERTS_PROC_LOCK_STATUS);
    }
    erts_smp_proc_unlock(p, ERTS_PROC_LOCK_STATUS);
    erts_proc_dec_refc(p);
}
#endif /* ERTS_SMP */



BIF_RETTYPE
check_old_code_1(BIF_ALIST_1)
{
    ErtsCodeIndex code_ix;
    Module* modp;
    Eterm res = am_false;

    if (is_not_atom(BIF_ARG_1)) {
	BIF_ERROR(BIF_P, BADARG);
    }
    code_ix = erts_active_code_ix();
    modp = erts_get_module(BIF_ARG_1, code_ix);
    if (modp != NULL) {
	erts_rlock_old_code(code_ix);
	if (modp->old.code_hdr) {
	    res = am_true;
	}
	erts_runlock_old_code(code_ix);
    }
    BIF_RET(res);
}

Eterm
erts_check_process_code(Process *c_p, Eterm module, int *redsp, int fcalls)
{
    Module* modp;
    Eterm res;
    ErtsCodeIndex code_ix;

    (*redsp)++;

    ASSERT(is_atom(module));

    code_ix = erts_active_code_ix();
    modp = erts_get_module(module, code_ix);
    if (!modp)
	return am_false;
    erts_rlock_old_code(code_ix);
    res = (!modp->old.code_hdr
	   ? am_false
	   : check_process_code(c_p, modp, redsp, fcalls));
    erts_runlock_old_code(code_ix);

    return res;
}

BIF_RETTYPE erts_internal_check_process_code_1(BIF_ALIST_1)
{
    int reds = 0;
    Eterm res;

    if (is_not_atom(BIF_ARG_1))
	goto badarg;

    res = erts_check_process_code(BIF_P, BIF_ARG_1, &reds, BIF_P->fcalls);

    ASSERT(is_value(res));

    BIF_RET2(res, reds);

badarg:
    BIF_ERROR(BIF_P, BADARG);
}

BIF_RETTYPE erts_internal_check_dirty_process_code_2(BIF_ALIST_2)
{
#if !defined(ERTS_DIRTY_SCHEDULERS)
    BIF_ERROR(BIF_P, EXC_NOTSUP);
#else
    Process *rp;
    int reds = 0;
    Eterm res;

    if (BIF_P != erts_dirty_process_code_checker)
	BIF_ERROR(BIF_P, EXC_NOTSUP);

    if (is_not_internal_pid(BIF_ARG_1))
	BIF_ERROR(BIF_P, BADARG);

    if (is_not_atom(BIF_ARG_2))
	BIF_ERROR(BIF_P, BADARG);

    rp = erts_pid2proc_not_running(BIF_P, ERTS_PROC_LOCK_MAIN,
				   BIF_ARG_1, ERTS_PROC_LOCK_MAIN);
    if (rp == ERTS_PROC_LOCK_BUSY)
	ERTS_BIF_YIELD2(bif_export[BIF_erts_internal_check_dirty_process_code_2],
			BIF_P, BIF_ARG_1, BIF_ARG_2);
    if (!rp)
	BIF_RET(am_false);
	
    res = erts_check_process_code(rp, BIF_ARG_2, &reds, BIF_P->fcalls);

    if (BIF_P != rp)
	erts_smp_proc_unlock(rp, ERTS_PROC_LOCK_MAIN);

    ASSERT(is_value(res));

    BIF_RET2(res, reds);
#endif
}

BIF_RETTYPE delete_module_1(BIF_ALIST_1)
{
    ErtsCodeIndex code_ix;
    Module* modp;
    int is_blocking = 0;
    int success = 0;
    Eterm res = NIL;

    if (is_not_atom(BIF_ARG_1)) {
	BIF_ERROR(BIF_P, BADARG);
    }

    if (!erts_try_seize_code_write_permission(BIF_P)) {
	ERTS_BIF_YIELD1(bif_export[BIF_delete_module_1], BIF_P, BIF_ARG_1);
    }

    {
	erts_start_staging_code_ix(0);
	code_ix = erts_staging_code_ix();
	modp = erts_get_module(BIF_ARG_1, code_ix);
	if (!modp) {
	    res = am_undefined;
	}
	else if (modp->old.code_hdr) {
	    erts_dsprintf_buf_t *dsbufp = erts_create_logger_dsbuf();
	    erts_dsprintf(dsbufp, "Module %T must be purged before deleting\n",
			  BIF_ARG_1);
	    erts_send_error_to_logger(BIF_P->group_leader, dsbufp);
	    ERTS_BIF_PREP_ERROR(res, BIF_P, BADARG);
	}
	else {
	    if (modp->curr.num_breakpoints > 0 ||
		modp->curr.num_traced_exports > 0 ||
		IF_HIPE(hipe_need_blocking(modp))) {
		/* tracing or hipe need to go single threaded */
		erts_smp_proc_unlock(BIF_P, ERTS_PROC_LOCK_MAIN);
		erts_smp_thr_progress_block();
		is_blocking = 1;
		if (modp->curr.num_breakpoints) {
		    erts_clear_module_break(modp);
		    ASSERT(modp->curr.num_breakpoints == 0);
		}
	    }
	    delete_code(modp);
	    res = am_true;
	    success = 1;
	}
    }
    {
	struct m mod;
	Eterm retval;
	mod.module = BIF_ARG_1;
	mod.modp = modp;
	retval = staging_epilogue(BIF_P, success, res, is_blocking, &mod, 1, 0);
	return retval;
    }
}

BIF_RETTYPE module_loaded_1(BIF_ALIST_1)
{
    Module* modp;
    ErtsCodeIndex code_ix;
    Eterm res = am_false;

    if (is_not_atom(BIF_ARG_1)) {
	BIF_ERROR(BIF_P, BADARG);
    }
    code_ix = erts_active_code_ix();
    if ((modp = erts_get_module(BIF_ARG_1, code_ix)) != NULL) {
	if (modp->curr.code_hdr
	    && modp->curr.code_hdr->on_load_function_ptr == NULL) {
	    res = am_true;
	}
    }
    BIF_RET(res);
}

BIF_RETTYPE pre_loaded_0(BIF_ALIST_0)
{
    return erts_preloaded(BIF_P);
}

BIF_RETTYPE loaded_0(BIF_ALIST_0)
{
    ErtsCodeIndex code_ix = erts_active_code_ix();
    Module* modp;
    Eterm previous = NIL;
    Eterm* hp;
    int i;
    int j = 0;

    for (i = 0; i < module_code_size(code_ix); i++) {
	if ((modp = module_code(i, code_ix)) != NULL &&
	    ((modp->curr.code_length != 0) ||
	     (modp->old.code_length != 0))) {
	    j++;
	}
    }
    if (j > 0) {
	hp = HAlloc(BIF_P, j*2);

	for (i = 0; i < module_code_size(code_ix); i++) {
	    if ((modp=module_code(i,code_ix)) != NULL &&
		((modp->curr.code_length != 0) ||
		 (modp->old.code_length != 0))) {
		previous = CONS(hp, make_atom(modp->module), previous);
		hp += 2;
	    }
	}
    }
    BIF_RET(previous);
}

BIF_RETTYPE call_on_load_function_1(BIF_ALIST_1)
{
    Module* modp = erts_get_module(BIF_ARG_1, erts_active_code_ix());

    if (!modp || !modp->on_load) {
	BIF_ERROR(BIF_P, BADARG);
    }
    if (modp->on_load->code_hdr) {
	BIF_TRAP_CODE_PTR_0(BIF_P,
			    modp->on_load->code_hdr->on_load_function_ptr);
    } else {
	BIF_ERROR(BIF_P, BADARG);
    }
}

BIF_RETTYPE finish_after_on_load_2(BIF_ALIST_2)
{
    ErtsCodeIndex code_ix;
    Module* modp;

    if (!erts_try_seize_code_write_permission(BIF_P)) {
	ERTS_BIF_YIELD2(bif_export[BIF_finish_after_on_load_2],
			BIF_P, BIF_ARG_1, BIF_ARG_2);
    }

    /* ToDo: Use code_ix staging instead of thread blocking */

    erts_smp_proc_unlock(BIF_P, ERTS_PROC_LOCK_MAIN);
    erts_smp_thr_progress_block();

    code_ix = erts_active_code_ix();
    modp = erts_get_module(BIF_ARG_1, code_ix);

    if (!modp || !modp->on_load || !modp->on_load->code_hdr) {
    error:
	erts_smp_thr_progress_unblock();
        erts_smp_proc_lock(BIF_P, ERTS_PROC_LOCK_MAIN);
	erts_release_code_write_permission();
	BIF_ERROR(BIF_P, BADARG);
    }
    if (modp->on_load->code_hdr->on_load_function_ptr == NULL) {
	goto error;
    }
    if (BIF_ARG_2 != am_false && BIF_ARG_2 != am_true) {
	goto error;
    }

    if (BIF_ARG_2 == am_true) {
	int i, num_exps;

	/*
	 * Make the code with the on_load function current.
	 */

	if (modp->curr.code_hdr) {
	    modp->old = modp->curr;
	}
	modp->curr = *modp->on_load;
	erts_free(ERTS_ALC_T_PREPARED_CODE, modp->on_load);
	modp->on_load = 0;

	/*
	 * The on_load function succeded. Fix up export entries.
	 */
	num_exps = export_list_size(code_ix);
	for (i = 0; i < num_exps; i++) {
	    Export *ep = export_list(i,code_ix);
	    if (ep == NULL || ep->info.mfa.module != BIF_ARG_1) {
		continue;
	    }
	    if (ep->beam[1] != 0) {
		ep->addressv[code_ix] = (void *) ep->beam[1];
		ep->beam[1] = 0;
	    } else {
		if (ep->addressv[code_ix] == ep->beam &&
		    ep->beam[0] == (BeamInstr) em_apply_bif) {
		    continue;
		}
		ep->addressv[code_ix] = ep->beam;
		ep->beam[0] = (BeamInstr) em_call_error_handler;
	    }
	}
	modp->curr.code_hdr->on_load_function_ptr = NULL;
	set_default_trace_pattern(BIF_ARG_1);
      #ifdef HIPE
        hipe_redirect_to_module(modp);
      #endif
    } else if (BIF_ARG_2 == am_false) {
	int i, num_exps;

	/*
	 * The on_load function failed. Remove references to the
	 * code that is about to be purged from the export entries.
	 */

	num_exps = export_list_size(code_ix);
	for (i = 0; i < num_exps; i++) {
	    Export *ep = export_list(i,code_ix);
	    if (ep == NULL || ep->info.mfa.module != BIF_ARG_1) {
		continue;
	    }
	    if (ep->beam[0] == (BeamInstr) em_apply_bif) {
		continue;
	    }
	    ep->beam[1] = 0;
	}
    }
    erts_smp_thr_progress_unblock();
    erts_smp_proc_lock(BIF_P, ERTS_PROC_LOCK_MAIN);
    erts_release_code_write_permission();
    BIF_RET(am_true);
}

static void
set_default_trace_pattern(Eterm module)
{
    int trace_pattern_is_on;
    Binary *match_spec;
    Binary *meta_match_spec;
    struct trace_pattern_flags trace_pattern_flags;
    ErtsTracer meta_tracer;

    erts_get_default_trace_pattern(&trace_pattern_is_on,
				   &match_spec,
				   &meta_match_spec,
				   &trace_pattern_flags,
				   &meta_tracer);
    if (trace_pattern_is_on) {
        ErtsCodeMFA mfa;
        mfa.module = module;
	(void) erts_set_trace_pattern(0, &mfa, 1,
				      match_spec,
				      meta_match_spec,
				      1, trace_pattern_flags,
				      meta_tracer, 1);
    }
}

static Uint hfrag_literal_size(Eterm* start, Eterm* end,
                               char* lit_start, Uint lit_size);
static void hfrag_literal_copy(Eterm **hpp, ErlOffHeap *ohp,
                               Eterm *start, Eterm *end,
                               char *lit_start, Uint lit_size);

Eterm
erts_proc_copy_literal_area(Process *c_p, int *redsp, int fcalls, int gc_allowed)
{
    ErtsLiteralArea *la;
    ErtsMessage *msgp;
    struct erl_off_heap_header* oh;
    char *literals;
    Uint lit_bsize;
    ErlHeapFragment *hfrag;

    la = ERTS_COPY_LITERAL_AREA();
    if (!la)
        goto return_ok;

    oh = la->off_heap;
    literals = (char *) &la->start[0];
    lit_bsize = (char *) la->end - literals;

    /*
     * If a literal is in the message queue we make an explicit copy of
     * it and attach it to the heap fragment. Each message needs to be
     * self contained, we cannot save the literal in the old_heap or
     * any other heap than the message it self.
     */

    erts_smp_proc_lock(c_p, ERTS_PROC_LOCK_MSGQ);
    ERTS_SMP_MSGQ_MV_INQ2PRIVQ(c_p);
    erts_smp_proc_unlock(c_p, ERTS_PROC_LOCK_MSGQ);

    for (msgp = c_p->msg.first; msgp; msgp = msgp->next) {
	ErlHeapFragment *hf;
	Uint lit_sz = 0;

	*redsp += 1;

	if (msgp->data.attached == ERTS_MSG_COMBINED_HFRAG)
	    hfrag = &msgp->hfrag;
	else if (is_value(ERL_MESSAGE_TERM(msgp)) && msgp->data.heap_frag)
	    hfrag = msgp->data.heap_frag;
	else
	    continue; /* Content on heap or in external term format... */

	for (hf = hfrag; hf; hf = hf->next) {
	    lit_sz += hfrag_literal_size(&hf->mem[0], &hf->mem[hf->used_size],
					literals, lit_bsize);
	    *redsp += 1;
	}

	*redsp += lit_sz / 16; /* Better value needed... */
	if (lit_sz > 0) {
	    ErlHeapFragment *bp = new_message_buffer(lit_sz);
	    Eterm *hp = bp->mem;

	    for (hf = hfrag; hf; hf = hf->next) {
		hfrag_literal_copy(&hp, &bp->off_heap,
				   &hf->mem[0], &hf->mem[hf->used_size],
				   literals, lit_bsize);
		hfrag = hf;
	    }

	    /* link new hfrag last */
	    ASSERT(hfrag->next == NULL);
	    hfrag->next = bp;
	    bp->next = NULL;
        }
    }

    if (gc_allowed) {
	/*
	 * Current implementation first tests without
	 * allowing GC, and then restarts the operation
	 * allowing GC if it is needed. It is therfore
	 * very likely that we will need the GC (although
	 * this is not completely certain). We go for
	 * the GC directly instead of scanning everything
	 * one more time...
	 *
	 * Also note that calling functions expect a
	 * major GC to be performed if gc_allowed is set
	 * to true. If you change this, you need to fix
	 * callers...
	 */
	goto literal_gc;
    }

    *redsp += 2;
    if (any_heap_ref_ptrs(&c_p->fvalue, &c_p->fvalue+1, literals, lit_bsize)) {
	c_p->freason = EXC_NULL;
	c_p->fvalue = NIL;
	c_p->ftrace = NIL;
    }

    if (any_heap_ref_ptrs(c_p->stop, c_p->hend, literals, lit_bsize))
	goto literal_gc;   
    *redsp += 1;
#ifdef HIPE
    if (nstack_any_heap_ref_ptrs(c_p, literals, lit_bsize))
	goto literal_gc;
    *redsp += 1;
#endif
    if (any_heap_refs(c_p->heap, c_p->htop, literals, lit_bsize))
	goto literal_gc;
    *redsp += 1;
    if (c_p->abandoned_heap) {
	if (any_heap_refs(c_p->abandoned_heap, c_p->abandoned_heap + c_p->heap_sz,
			  literals, lit_bsize))
	    goto literal_gc;
	*redsp += 1;
    }
    if (any_heap_refs(c_p->old_heap, c_p->old_htop, literals, lit_bsize))
	goto literal_gc;

    /* Check dictionary */
    *redsp += 1;
    if (c_p->dictionary) {
	Eterm* start = ERTS_PD_START(c_p->dictionary);
	Eterm* end = start + ERTS_PD_SIZE(c_p->dictionary);

	if (any_heap_ref_ptrs(start, end, literals, lit_bsize))
	    goto literal_gc;
    }

    /* Check heap fragments */
    for (hfrag = c_p->mbuf; hfrag; hfrag = hfrag->next) {
	Eterm *hp, *hp_end;

	*redsp += 1;

	hp = &hfrag->mem[0];
	hp_end = &hfrag->mem[hfrag->used_size];
	if (any_heap_refs(hp, hp_end, literals, lit_bsize))
	    goto literal_gc;
    }

    /*
     * Message buffer fragments (matched messages) 
     *  - off heap lists should already have been moved into
     *    process off heap structure.
     *  - Check for literals
     */
    for (msgp = c_p->msg_frag; msgp; msgp = msgp->next) {
	hfrag = erts_message_to_heap_frag(msgp);
	for (; hfrag; hfrag = hfrag->next) {
	    Eterm *hp, *hp_end;

	    *redsp += 1;

	    hp = &hfrag->mem[0];
	    hp_end = &hfrag->mem[hfrag->used_size];

	    if (any_heap_refs(hp, hp_end, literals, lit_bsize))
		goto literal_gc;
	}
    }

return_ok:

#ifdef ERTS_DIRTY_SCHEDULERS
    if (ERTS_SCHEDULER_IS_DIRTY(erts_proc_sched_data(c_p)))
	c_p->flags &= ~F_DIRTY_CLA;
#endif

    return am_ok;

literal_gc: {
	int hibernated = !!(c_p->flags & F_HIBERNATED);
	int gc_cost;

	if (!gc_allowed)
	    return am_need_gc;

	if (c_p->flags & F_DISABLE_GC)
	    return THE_NON_VALUE;

<<<<<<< HEAD
    *redsp += erts_garbage_collect_literals(c_p, (Eterm *) literals, lit_bsize,
					    oh, fcalls);

#ifdef ERTS_DIRTY_SCHEDULERS
    if (c_p->flags & F_DIRTY_CLA)
	return THE_NON_VALUE;
#endif
=======
	FLAGS(c_p) |= F_NEED_FULLSWEEP;

	gc_cost = erts_garbage_collect_nobump(c_p, 0, c_p->arg_reg, c_p->arity, fcalls);
	*redsp += gc_cost;

	erts_garbage_collect_literals(c_p, (Eterm *) literals, lit_bsize, oh);

	*redsp += lit_bsize / 64; /* Need, better value... */
>>>>>>> 5f902e2d

	if (hibernated) {
	    erts_garbage_collect_hibernate(c_p);
	    *redsp += gc_cost;
	}

	return am_ok;
    }
}

static Eterm
check_process_code(Process* rp, Module* modp, int *redsp, int fcalls)
{
    BeamInstr* start;
    char* mod_start;
    Uint mod_size;
    Eterm* sp;
#ifdef HIPE
    void *nat_start = NULL;
    Uint nat_size = 0;
#endif

    *redsp += 1;

    /*
     * Pick up limits for the module.
     */
    start = (BeamInstr*) modp->old.code_hdr;
    mod_start = (char *) start;
    mod_size = modp->old.code_length;

    /*
     * Check if current instruction or continuation pointer points into module.
     */
    if (ErtsInArea(rp->i, mod_start, mod_size)
	|| ErtsInArea(rp->cp, mod_start, mod_size)) {
	return am_true;
    }
 
    *redsp += 1;

    if (erts_check_nif_export_in_area(rp, mod_start, mod_size))
	return am_true;

    *redsp += (STACK_START(rp) - rp->stop) / 32;

    /*
     * Check all continuation pointers stored on the stack.
     */
    for (sp = rp->stop; sp < STACK_START(rp); sp++) {
	if (is_CP(*sp) && ErtsInArea(cp_val(*sp), mod_start, mod_size)) {
	    return am_true;
	}
    }

<<<<<<< HEAD
#ifdef HIPE
=======
    /* 
     * Check all continuation pointers stored in stackdump
     * and clear exception stackdump if there is a pointer
     * to the module.
     */
    if (rp->ftrace != NIL) {
	struct StackTrace *s;
	ASSERT(is_list(rp->ftrace));
	s = (struct StackTrace *) big_val(CDR(list_val(rp->ftrace)));
	if ((s->pc && ErtsInArea(s->pc, mod_start, mod_size)) ||
	    (s->current && ErtsInArea(s->current, mod_start, mod_size))) {
	    rp->freason = EXC_NULL;
	    rp->fvalue = NIL;
	    rp->ftrace = NIL;
	} else {
	    int i;
	    for (i = 0;  i < s->depth;  i++) {
		if (ErtsInArea(s->trace[i], mod_start, mod_size)) {
		    rp->freason = EXC_NULL;
		    rp->fvalue = NIL;
		    rp->ftrace = NIL;
		    break;
		}
	    }
	}
    }

    return am_false;
}

#else /* !ERTS_NEW_PURGE_STRATEGY, i.e, old style purge... */

static Eterm
check_process_code(Process* rp, Module* modp, Uint flags, int *redsp, int fcalls)
{
    BeamInstr* start;
    char* literals;
    Uint lit_bsize;
    char* mod_start;
    Uint mod_size;
    Eterm* sp;
    int done_gc = 0;
    int need_gc = 0;
    int hibernated = !!(rp->flags & F_HIBERNATED);
    int gc_cost = 0;
    ErtsMessage *msgp;
    ErlHeapFragment *hfrag;

#define ERTS_ORDINARY_GC__ (1 << 0)
#define ERTS_LITERAL_GC__  (1 << 1)

    /*
     * Pick up limits for the module.
     */
    start = (BeamInstr*) modp->old.code_hdr;
    mod_start = (char *) start;
    mod_size = modp->old.code_length;

    /*
     * Check if current instruction or continuation pointer points into module.
     */
    if (ErtsInArea(rp->i, mod_start, mod_size)
	|| ErtsInArea(rp->cp, mod_start, mod_size)) {
	return am_true;
    }

>>>>>>> 5f902e2d
    /*
     * Check all continuation pointers stored on the native stack if the module
     * has native code.
     */
    if (modp->old.hipe_code) {
	nat_start = modp->old.hipe_code->text_segment;
	nat_size = modp->old.hipe_code->text_segment_size;
	if (nat_size && nstack_any_cps_in_segment(rp, nat_start, nat_size)) {
	    return am_true;
	}
    }
#endif

    /* 
     * Check all continuation pointers stored in stackdump
     * and clear exception stackdump if there is a pointer
     * to the module.
     */
    if (rp->ftrace != NIL) {
	struct StackTrace *s;
	ASSERT(is_list(rp->ftrace));
	s = (struct StackTrace *) big_val(CDR(list_val(rp->ftrace)));
	if ((s->pc && ErtsInArea(s->pc, mod_start, mod_size)) ||
	    (s->current && ErtsInArea(s->current, mod_start, mod_size))) {
	    rp->freason = EXC_NULL;
	    rp->fvalue = NIL;
	    rp->ftrace = NIL;
	} else {
	    int i;
	    char *area_start = mod_start;
	    Uint area_size = mod_size;
#ifdef HIPE
	    if (rp->freason & EXF_NATIVE) {
		area_start = nat_start;
		area_size = nat_size;
	    }
#endif
	    for (i = 0;  i < s->depth;  i++) {
		if (ErtsInArea(s->trace[i], area_start, area_size)) {
		    rp->freason = EXC_NULL;
		    rp->fvalue = NIL;
		    rp->ftrace = NIL;
		    break;
		}
	    }
	}
    }

<<<<<<< HEAD
    return am_false;
=======
    if (rp->flags & F_DISABLE_GC) {
	/*
	 * Cannot proceed. Process has disabled gc in order to
	 * safely leave inconsistent data on the heap and/or
	 * off heap lists. Need to wait for gc to be enabled
	 * again.
	 */ 
	return THE_NON_VALUE;
    }

    /*
     * Message queue can contains funs, and may contain
     * literals. If we got references to this module from the message
     * queue.
     *
     * If a literal is in the message queue we maka an explicit copy of
     * and attach it to the heap fragment. Each message needs to be
     * self contained, we cannot save the literal in the old_heap or
     * any other heap than the message it self.
     */

    erts_smp_proc_lock(rp, ERTS_PROC_LOCK_MSGQ);
    ERTS_SMP_MSGQ_MV_INQ2PRIVQ(rp);
    erts_smp_proc_unlock(rp, ERTS_PROC_LOCK_MSGQ);

    if (modp->old.code_hdr->literal_area) {
	literals = (char*) modp->old.code_hdr->literal_area->start;
	lit_bsize = (char*) modp->old.code_hdr->literal_area->end - literals;
    }
    else {
	literals = NULL;
	lit_bsize = 0;
    }

    for (msgp = rp->msg.first; msgp; msgp = msgp->next) {
	if (msgp->data.attached == ERTS_MSG_COMBINED_HFRAG)
	    hfrag = &msgp->hfrag;
	else if (is_value(ERL_MESSAGE_TERM(msgp)) && msgp->data.heap_frag)
	    hfrag = msgp->data.heap_frag;
	else
	    continue;
        {
            ErlHeapFragment *hf;
            Uint lit_sz;
            for (hf=hfrag; hf; hf = hf->next) {
                if (check_mod_funs(rp, &hfrag->off_heap, mod_start, mod_size))
                    return am_true;
                lit_sz = hfrag_literal_size(&hf->mem[0], &hf->mem[hf->used_size],
                                            literals, lit_bsize);
            }
            if (lit_sz > 0) {
                ErlHeapFragment *bp = new_message_buffer(lit_sz);
                Eterm *hp = bp->mem;

                for (hf=hfrag; hf; hf = hf->next) {
                    hfrag_literal_copy(&hp, &bp->off_heap,
                                       &hf->mem[0], &hf->mem[hf->used_size],
                                       literals, lit_bsize);
                    hfrag=hf;
                }
                /* link new hfrag last */
                ASSERT(hfrag->next == NULL);
                hfrag->next = bp;
                bp->next = NULL;
            }
        }
    }

    while (1) {

	/* Check heap, stack etc... */
	if (check_mod_funs(rp, &rp->off_heap, mod_start, mod_size)) {
	    if (hibernated) {
		/* GC wont help; everything on heap is live... */
		return am_true;
	    }
	    goto try_gc;
	}
	if (any_heap_ref_ptrs(&rp->fvalue, &rp->fvalue+1, literals, lit_bsize)) {
	    rp->freason = EXC_NULL;
	    rp->fvalue = NIL;
	    rp->ftrace = NIL;
	}
	if (any_heap_ref_ptrs(rp->stop, rp->hend, literals, lit_bsize))
	    goto try_literal_gc;
#ifdef HIPE
	if (nstack_any_heap_ref_ptrs(rp, literals, lit_bsize))
	    goto try_literal_gc;
#endif
	if (any_heap_refs(rp->heap, rp->htop, literals, lit_bsize))
	    goto try_literal_gc;
	if (any_heap_refs(rp->old_heap, rp->old_htop, literals, lit_bsize))
	    goto try_literal_gc;

	/* Check dictionary */
	if (rp->dictionary) {
	    Eterm* start = ERTS_PD_START(rp->dictionary);
	    Eterm* end = start + ERTS_PD_SIZE(rp->dictionary);

	    if (any_heap_ref_ptrs(start, end, literals, lit_bsize))
		goto try_literal_gc;
	}

	/* Check heap fragments */
	for (hfrag = rp->mbuf; hfrag; hfrag = hfrag->next) {
	    Eterm *hp, *hp_end;
	    /* Off heap lists should already have been moved into process */
	    ASSERT(!check_mod_funs(rp, &hfrag->off_heap, mod_start, mod_size));

	    hp = &hfrag->mem[0];
	    hp_end = &hfrag->mem[hfrag->used_size];
	    if (any_heap_refs(hp, hp_end, literals, lit_bsize))
		goto try_literal_gc;
	}

	/*
	 * Message buffer fragments (matched messages) 
         *  - off heap lists should already have been moved into
         *    process off heap structure.
         *  - Check for literals
	 */
	for (msgp = rp->msg_frag; msgp; msgp = msgp->next) {
            hfrag = erts_message_to_heap_frag(msgp);
	    for (; hfrag; hfrag = hfrag->next) {
		Eterm *hp, *hp_end;
		ASSERT(!check_mod_funs(rp, &hfrag->off_heap, mod_start, mod_size));

		hp = &hfrag->mem[0];
		hp_end = &hfrag->mem[hfrag->used_size];

                if (any_heap_refs(hp, hp_end, literals, lit_bsize))
                    goto try_literal_gc;
	    }
	}

	return am_false;

    try_literal_gc:
	need_gc |= ERTS_LITERAL_GC__;

    try_gc:
	need_gc |= ERTS_ORDINARY_GC__;

	if ((done_gc & need_gc) == need_gc)
	    return am_true;

	if (!(flags & ERTS_CPC_ALLOW_GC))
	    return am_aborted;

	need_gc &= ~done_gc;

	/*
	 * Try to get rid of literals by by garbage collecting.
	 * Clear both fvalue and ftrace.
	 */

	rp->freason = EXC_NULL;
	rp->fvalue = NIL;
	rp->ftrace = NIL;

	if (need_gc & ERTS_ORDINARY_GC__) {
	    FLAGS(rp) |= F_NEED_FULLSWEEP;
	    gc_cost = erts_garbage_collect_nobump(rp, 0, rp->arg_reg, rp->arity, fcalls);
	    ASSERT(!hibernated || (need_gc & ERTS_LITERAL_GC__));
	    *redsp += gc_cost;
	    done_gc |= ERTS_ORDINARY_GC__;
	}
	if (need_gc & ERTS_LITERAL_GC__) {
	    struct erl_off_heap_header* oh;
	    oh = modp->old.code_hdr->literal_area->off_heap;
	    *redsp += lit_bsize / 64; /* Need, better value... */
	    erts_garbage_collect_literals(rp, (Eterm*)literals, lit_bsize, oh);
	    done_gc |= ERTS_LITERAL_GC__;
	    if (hibernated) {
		erts_garbage_collect_hibernate(rp);
		*redsp += gc_cost;
	    }
	}
	need_gc = 0;
    }

#undef ERTS_ORDINARY_GC__
#undef ERTS_LITERAL_GC__

>>>>>>> 5f902e2d
}

static int
any_heap_ref_ptrs(Eterm* start, Eterm* end, char* mod_start, Uint mod_size)
{
    Eterm* p;
    Eterm val;

    for (p = start; p < end; p++) {
	val = *p;
	switch (primary_tag(val)) {
	case TAG_PRIMARY_BOXED:
	case TAG_PRIMARY_LIST:
	    if (ErtsInArea(val, mod_start, mod_size)) {
		return 1;
	    }
	    break;
	}
    }
    return 0;
}

static int
any_heap_refs(Eterm* start, Eterm* end, char* mod_start, Uint mod_size)
{
    Eterm* p;
    Eterm val;

    for (p = start; p < end; p++) {
	val = *p;
	switch (primary_tag(val)) {
	case TAG_PRIMARY_BOXED:
	case TAG_PRIMARY_LIST:
	    if (ErtsInArea(val, mod_start, mod_size)) {
		return 1;
	    }
	    break;
	case TAG_PRIMARY_HEADER:
	    if (!header_is_transparent(val)) {
		Eterm* new_p;
                if (header_is_bin_matchstate(val)) {
                    ErlBinMatchState *ms = (ErlBinMatchState*) p;
                    ErlBinMatchBuffer *mb = &(ms->mb);
                    if (ErtsInArea(mb->orig, mod_start, mod_size)) {
                        return 1;
                    }
                }
		new_p = p + thing_arityval(val);
		ASSERT(start <= new_p && new_p < end);
		p = new_p;
	    }
	}
    }
    return 0;
}

static Uint
hfrag_literal_size(Eterm* start, Eterm* end, char* lit_start, Uint lit_size)
{
    Eterm* p;
    Eterm val;
    Uint sz = 0;

    for (p = start; p < end; p++) {
        val = *p;
        switch (primary_tag(val)) {
        case TAG_PRIMARY_BOXED:
        case TAG_PRIMARY_LIST:
            if (ErtsInArea(val, lit_start, lit_size)) {
                sz += size_object(val);
            }
            break;
        case TAG_PRIMARY_HEADER:
            if (!header_is_transparent(val)) {
                Eterm* new_p;
                if (header_is_bin_matchstate(val)) {
                    ErlBinMatchState *ms = (ErlBinMatchState*) p;
                    ErlBinMatchBuffer *mb = &(ms->mb);
                    if (ErtsInArea(mb->orig, lit_start, lit_size)) {
                        sz += size_object(mb->orig);
                    }
                }
                new_p = p + thing_arityval(val);
                ASSERT(start <= new_p && new_p < end);
                p = new_p;
            }
        }
    }
    return sz;
}

static void
hfrag_literal_copy(Eterm **hpp, ErlOffHeap *ohp,
                   Eterm *start, Eterm *end,
                   char *lit_start, Uint lit_size) {
    Eterm* p;
    Eterm val;
    Uint sz;

    for (p = start; p < end; p++) {
        val = *p;
        switch (primary_tag(val)) {
        case TAG_PRIMARY_BOXED:
        case TAG_PRIMARY_LIST:
            if (ErtsInArea(val, lit_start, lit_size)) {
                sz = size_object(val);
                val = copy_struct(val, sz, hpp, ohp);
                *p = val; 
            }
            break;
        case TAG_PRIMARY_HEADER:
            if (!header_is_transparent(val)) {
                Eterm* new_p;
                /* matchstate in message, not possible. */
                if (header_is_bin_matchstate(val)) {
                    ErlBinMatchState *ms = (ErlBinMatchState*) p;
                    ErlBinMatchBuffer *mb = &(ms->mb);
                    if (ErtsInArea(mb->orig, lit_start, lit_size)) {
                        sz = size_object(mb->orig);
                        mb->orig = copy_struct(mb->orig, sz, hpp, ohp);
                    }
                }
                new_p = p + thing_arityval(val);
                ASSERT(start <= new_p && new_p < end);
                p = new_p;
            }
        }
    }
}

#ifdef ERTS_SMP

ErtsThrPrgrLaterOp later_literal_area_switch;

typedef struct {
    ErtsThrPrgrLaterOp lop;
    ErtsLiteralArea *la;
} ErtsLaterReleasLiteralArea;

static void
later_release_literal_area(void *vlrlap)
{
    ErtsLaterReleasLiteralArea *lrlap;
    lrlap = (ErtsLaterReleasLiteralArea *) vlrlap;
    erts_release_literal_area(lrlap->la);
    erts_free(ERTS_ALC_T_RELEASE_LAREA, vlrlap);
}

static void
complete_literal_area_switch(void *literal_area)
{
    Process *p = erts_literal_area_collector;
    erts_smp_proc_lock(p, ERTS_PROC_LOCK_STATUS);
    erts_resume(p, ERTS_PROC_LOCK_STATUS);
    erts_smp_proc_unlock(p, ERTS_PROC_LOCK_STATUS);
    if (literal_area)
	erts_release_literal_area((ErtsLiteralArea *) literal_area);
}
#endif

BIF_RETTYPE erts_internal_release_literal_area_switch_0(BIF_ALIST_0)
{
    ErtsLiteralArea *unused_la;
    ErtsLiteralAreaRef *la_ref;

    if (BIF_P != erts_literal_area_collector)
	BIF_ERROR(BIF_P, EXC_NOTSUP);

    erts_smp_mtx_lock(&release_literal_areas.mtx);

    la_ref = release_literal_areas.first;
    if (la_ref) {
	release_literal_areas.first = la_ref->next;
	if (!release_literal_areas.first)
	    release_literal_areas.last = NULL;
    }

    erts_smp_mtx_unlock(&release_literal_areas.mtx);

    unused_la = ERTS_COPY_LITERAL_AREA();

    if (!la_ref) {
	ERTS_SET_COPY_LITERAL_AREA(NULL);
	if (unused_la) {
#ifdef ERTS_SMP
	    ErtsLaterReleasLiteralArea *lrlap;
	    lrlap = erts_alloc(ERTS_ALC_T_RELEASE_LAREA,
			       sizeof(ErtsLaterReleasLiteralArea));
	    lrlap->la = unused_la;
	    erts_schedule_thr_prgr_later_cleanup_op(
		later_release_literal_area,
		(void *) lrlap,
		&lrlap->lop,
		(sizeof(ErtsLaterReleasLiteralArea)
		 + sizeof(ErtsLiteralArea)
		 + ((unused_la->end
		     - &unused_la->start[0])
		    - 1)*(sizeof(Eterm))));
#else
	    erts_release_literal_area(unused_la);
#endif
	}
	BIF_RET(am_false);
    }

    ERTS_SET_COPY_LITERAL_AREA(la_ref->literal_area);

    erts_free(ERTS_ALC_T_LITERAL_REF, la_ref);

#ifdef ERTS_SMP
    erts_schedule_thr_prgr_later_op(complete_literal_area_switch,
				    unused_la,
				    &later_literal_area_switch);
    erts_suspend(BIF_P, ERTS_PROC_LOCK_MAIN, NULL);
    ERTS_BIF_YIELD_RETURN(BIF_P, am_true);
#else
    erts_release_literal_area(unused_la);
    BIF_RET(am_true);
#endif

}

void
erts_purge_state_add_fun(ErlFunEntry *fe)
{
    ASSERT(is_value(purge_state.module));
    if (purge_state.fe_ix >= purge_state.fe_size) {
	ErlFunEntry **funs;
	purge_state.fe_size += 100;
	funs = erts_alloc(ERTS_ALC_T_PURGE_DATA,
			  sizeof(ErlFunEntry *)*purge_state.fe_size);
	sys_memcpy((void *) funs,
		   (void *) purge_state.funs,
		   purge_state.fe_ix*sizeof(ErlFunEntry *));
	if (purge_state.funs != &purge_state.def_funs[0])
	    erts_free(ERTS_ALC_T_PURGE_DATA, purge_state.funs);
	purge_state.funs = funs;
    }
    purge_state.funs[purge_state.fe_ix++] = fe;
}

Export *
erts_suspend_process_on_pending_purge_lambda(Process *c_p, ErlFunEntry* fe)
{
    erts_smp_mtx_lock(&purge_state.mtx);
    if (purge_state.module == fe->module) {
	/*
	 * The process c_p is about to call a fun in the code
	 * that we are trying to purge. Suspend it and call
	 * erts_code_purger:pending_purge_lambda/3. The process
	 * will be resumed when the purge completes or aborts,
	 * and will then try to do the call again.
	 */
	if (purge_state.sp_ix >= purge_state.sp_size) {
	    Eterm *sprocs;
	    purge_state.sp_size += 100;
	    sprocs = erts_alloc(ERTS_ALC_T_PURGE_DATA,
				(sizeof(ErlFunEntry *)
				 * purge_state.sp_size));
	    sys_memcpy((void *) sprocs,
		       (void *) purge_state.sprocs,
		       purge_state.sp_ix*sizeof(ErlFunEntry *));
	    if (purge_state.sprocs != &purge_state.def_sprocs[0])
		erts_free(ERTS_ALC_T_PURGE_DATA, purge_state.sprocs);
	    purge_state.sprocs = sprocs;
	}
	purge_state.sprocs[purge_state.sp_ix++] = c_p->common.id;
	erts_suspend(c_p, ERTS_PROC_LOCK_MAIN, NULL);
	ERTS_VBUMP_ALL_REDS(c_p);
    }
    erts_smp_mtx_unlock(&purge_state.mtx);
    return purge_state.pending_purge_lambda;
}

static void
finalize_purge_operation(Process *c_p, int succeded)
{
    Uint ix;

    if (c_p)
	erts_smp_proc_unlock(c_p, ERTS_PROC_LOCK_MAIN);

    erts_smp_mtx_lock(&purge_state.mtx);

    ASSERT(purge_state.module != THE_NON_VALUE);

    purge_state.module = THE_NON_VALUE;

    /*
     * Resume all processes that have tried to call
     * funs in this code.
     */
    for (ix = 0; ix < purge_state.sp_ix; ix++) {
	Process *rp = erts_pid2proc(NULL, 0,
				    purge_state.sprocs[ix],
				    ERTS_PROC_LOCK_STATUS);
	if (rp) {
	    erts_resume(rp, ERTS_PROC_LOCK_STATUS);
	    erts_smp_proc_unlock(rp, ERTS_PROC_LOCK_STATUS);
	}
    }

    erts_smp_mtx_unlock(&purge_state.mtx);

    if (c_p)
	erts_smp_proc_lock(c_p, ERTS_PROC_LOCK_MAIN);

    if (purge_state.sprocs != &purge_state.def_sprocs[0]) {
	erts_free(ERTS_ALC_T_PURGE_DATA, purge_state.sprocs);
	purge_state.sprocs = &purge_state.def_sprocs[0];
	purge_state.sp_size = sizeof(purge_state.def_sprocs);
	purge_state.sp_size /= sizeof(purge_state.def_sprocs[0]);
    }
    purge_state.sp_ix = 0;

    if (purge_state.funs != &purge_state.def_funs[0]) {
	erts_free(ERTS_ALC_T_PURGE_DATA, purge_state.funs);
	purge_state.funs = &purge_state.def_funs[0];
	purge_state.fe_size = sizeof(purge_state.def_funs);
	purge_state.fe_size /= sizeof(purge_state.def_funs[0]);
    }
    purge_state.fe_ix = 0;
}

#ifdef ERTS_SMP

static ErtsThrPrgrLaterOp purger_lop_data;

static void
resume_purger(void *unused)
{
    Process *p = erts_code_purger;
    erts_smp_proc_lock(p, ERTS_PROC_LOCK_STATUS);
    erts_resume(p, ERTS_PROC_LOCK_STATUS);
    erts_smp_proc_unlock(p, ERTS_PROC_LOCK_STATUS);
}

static void
finalize_purge_abort(void *unused)
{
    erts_fun_purge_abort_finalize(purge_state.funs, purge_state.fe_ix);

    finalize_purge_operation(NULL, 0);

    resume_purger(NULL);
}

#endif /* ERTS_SMP */

BIF_RETTYPE erts_internal_purge_module_2(BIF_ALIST_2)
{
    if (BIF_P != erts_code_purger)
	BIF_ERROR(BIF_P, EXC_NOTSUP);

    if (is_not_atom(BIF_ARG_1))
	BIF_ERROR(BIF_P, BADARG);

    switch (BIF_ARG_2) {

    case am_prepare:
    case am_prepare_on_load: {
	/*
	 * Prepare for purge by marking all fun
	 * entries referring to the code to purge
	 * with "pending purge" markers.
	 */
	ErtsCodeIndex code_ix;
	Module* modp;
	Eterm res;

	if (is_value(purge_state.module))
	    BIF_ERROR(BIF_P, BADARG);

	code_ix = erts_active_code_ix();

	/*
	 * Correct module?
	 */
	modp = erts_get_module(BIF_ARG_1, code_ix);
	if (!modp)
	    res = am_false;
	else {
	    /*
	     * Any code to purge?
	     */

	    if (BIF_ARG_2 == am_prepare_on_load) {
                erts_rwlock_old_code(code_ix);
	    } else {
		erts_rlock_old_code(code_ix);
	    }

	    if (BIF_ARG_2 == am_prepare_on_load) {
		ASSERT(modp->on_load);
		ASSERT(modp->on_load->code_hdr);
		purge_state.saved_old = modp->old;
		modp->old = *modp->on_load;
		erts_free(ERTS_ALC_T_PREPARED_CODE, (void *) modp->on_load);
		modp->on_load = 0;
	    }

	    if (!modp->old.code_hdr)
		res = am_false;
	    else {
		BeamInstr* code;
		BeamInstr* end;
		erts_smp_mtx_lock(&purge_state.mtx);
		purge_state.module = BIF_ARG_1;
		erts_smp_mtx_unlock(&purge_state.mtx);
		res = am_true;
		code = (BeamInstr*) modp->old.code_hdr;
		end = (BeamInstr *)((char *)code + modp->old.code_length);
		erts_fun_purge_prepare(code, end);
	    }

            if (BIF_ARG_2 == am_prepare_on_load) {
                erts_rwunlock_old_code(code_ix);
	    } else {
                erts_runlock_old_code(code_ix);
	    }
	}
	
#ifndef ERTS_SMP
	BIF_RET(res);
#else
	if (res != am_true)
	    BIF_RET(res);
	else {
	    /*
	     * We'll be resumed when all schedulers are guaranteed
	     * to see the "pending purge" markers that we've made on
	     * all fun entries of the code that we are about to purge.
	     * Processes trying to call these funs will be suspended
	     * before calling the funs. That is we are guaranteed not
	     * to get any more direct references into the code while
	     * checking for such references...
	     */
	    erts_schedule_thr_prgr_later_op(resume_purger,
					    NULL,
					    &purger_lop_data);
	    erts_suspend(BIF_P, ERTS_PROC_LOCK_MAIN, NULL);
	    ERTS_BIF_YIELD_RETURN(BIF_P, am_true);
	}
#endif
    }

    case am_abort: {
	/*
	 * Soft purge that detected direct references into the code
	 * we set out to purge. Abort the purge.
	 */

	if (purge_state.module != BIF_ARG_1)
	    BIF_ERROR(BIF_P, BADARG);

	erts_fun_purge_abort_prepare(purge_state.funs, purge_state.fe_ix);

#ifndef ERTS_SMP
	erts_fun_purge_abort_finalize(purge_state.funs, purge_state.fe_ix);
	finalize_purge_operation(BIF_P, 0);
	BIF_RET(am_false);
#else
	/*
	 * We need to restore the code addresses of the funs in
	 * two stages in order to ensure that we do not get any
	 * stale suspended processes due to the purge abort.
	 * Restore address pointer (erts_fun_purge_abort_prepare);
	 * wait for thread progress; clear pending purge address
	 * pointer (erts_fun_purge_abort_finalize), and then
	 * resume processes that got suspended
	 * (finalize_purge_operation).
	 */
	erts_schedule_thr_prgr_later_op(finalize_purge_abort,
					NULL,
					&purger_lop_data);
	erts_suspend(BIF_P, ERTS_PROC_LOCK_MAIN, NULL);
	ERTS_BIF_YIELD_RETURN(BIF_P, am_false);
#endif
    }

    case am_complete: {
	ErtsCodeIndex code_ix;
	BeamInstr* code;
	Module* modp;
	int is_blocking = 0;
	Eterm ret;
	ErtsLiteralArea *literals = NULL;


	/*
	 * We have no direct references into the code.
	 * Complete to purge.
	 */

	if (purge_state.module != BIF_ARG_1)
	    BIF_ERROR(BIF_P, BADARG);

	if (!erts_try_seize_code_write_permission(BIF_P)) {
	    ERTS_BIF_YIELD2(bif_export[BIF_erts_internal_purge_module_2],
			    BIF_P, BIF_ARG_1, BIF_ARG_2);
	}

	code_ix = erts_active_code_ix();

	/*
	 * Correct module?
	 */

	if ((modp = erts_get_module(BIF_ARG_1, code_ix)) == NULL) {
	    ERTS_BIF_PREP_RET(ret, am_false);
	}
	else {

	    erts_rwlock_old_code(code_ix);

	    /*
	     * Any code to purge?
	     */
	    if (!modp->old.code_hdr) {
		ERTS_BIF_PREP_RET(ret, am_false);
	    }
	    else {
		/*
		 * Unload any NIF library
		 */
		if (modp->old.nif != NULL
		    || IF_HIPE(hipe_purge_need_blocking(modp))) {
		    /* ToDo: Do unload nif without blocking */
		    erts_rwunlock_old_code(code_ix);
		    erts_smp_proc_unlock(BIF_P, ERTS_PROC_LOCK_MAIN);
		    erts_smp_thr_progress_block();
		    is_blocking = 1;
		    erts_rwlock_old_code(code_ix);
		    if (modp->old.nif) {
		      erts_unload_nif(modp->old.nif);
		      modp->old.nif = NULL;
		    }
		}

		/*
		 * Remove the old code.
		 */
		ASSERT(erts_total_code_size >= modp->old.code_length);
		erts_total_code_size -= modp->old.code_length;
		code = (BeamInstr*) modp->old.code_hdr;
		erts_fun_purge_complete(purge_state.funs, purge_state.fe_ix);
		beam_catches_delmod(modp->old.catches, code, modp->old.code_length,
				    code_ix);
		literals = modp->old.code_hdr->literal_area;
		modp->old.code_hdr->literal_area = NULL;
		erts_free(ERTS_ALC_T_CODE, (void *) code);
		modp->old.code_hdr = NULL;
		modp->old.code_length = 0;
		modp->old.catches = BEAM_CATCHES_NIL;
		erts_remove_from_ranges(code);
#ifdef HIPE
		hipe_purge_module(modp, is_blocking);
#endif
		ERTS_BIF_PREP_RET(ret, am_true);
	    }

	    if (purge_state.saved_old.code_hdr) {
		modp->old = purge_state.saved_old;
		purge_state.saved_old.code_hdr = 0;
	    }
	    erts_rwunlock_old_code(code_ix);
	}
	if (is_blocking) {
	    erts_smp_thr_progress_unblock();
	    erts_smp_proc_lock(BIF_P, ERTS_PROC_LOCK_MAIN);
	}

	erts_release_code_write_permission();

	finalize_purge_operation(BIF_P, ret == am_true);

	if (literals) {
	    ErtsLiteralAreaRef *ref;
	    ref = erts_alloc(ERTS_ALC_T_LITERAL_REF,
			     sizeof(ErtsLiteralAreaRef));
	    ref->literal_area = literals;
	    ref->next = NULL;
	    erts_smp_mtx_lock(&release_literal_areas.mtx);
	    if (release_literal_areas.last) {
		release_literal_areas.last->next = ref;
		release_literal_areas.last = ref;
	    }
	    else {
		release_literal_areas.first = ref;
		release_literal_areas.last = ref;
	    }
	    erts_smp_mtx_unlock(&release_literal_areas.mtx);
	    erts_queue_message(erts_literal_area_collector,
			       0,
			       erts_alloc_message(0, NULL),
			       am_copy_literals,
			       BIF_P->common.id);
	}

	return ret;
    }

    default:
	BIF_ERROR(BIF_P, BADARG);

    }
}

/*
 * Move code from current to old and null all export entries for the module
 */

static void
delete_code(Module* modp)
{
    ErtsCodeIndex code_ix = erts_staging_code_ix();
    Eterm module = make_atom(modp->module);
    int i, num_exps = export_list_size(code_ix);

    for (i = 0; i < num_exps; i++) {
	Export *ep = export_list(i, code_ix);
        if (ep != NULL && (ep->info.mfa.module == module)) {
	    if (ep->addressv[code_ix] == ep->beam) {
		if (ep->beam[0] == (BeamInstr) em_apply_bif) {
		    continue;
		}
		else if (ep->beam[0] ==
			 (BeamInstr) BeamOp(op_i_generic_breakpoint)) {
		    ERTS_SMP_LC_ASSERT(erts_smp_thr_progress_is_blocking());
		    ASSERT(modp->curr.num_traced_exports > 0);
		    DBG_TRACE_MFA_P(&ep->info.mfa,
				  "export trace cleared, code_ix=%d", code_ix);
		    erts_clear_export_break(modp, &ep->info);
		}
		else ASSERT(ep->beam[0] == (BeamInstr) em_call_error_handler
			    || !erts_initialized);
	    }
	    ep->addressv[code_ix] = ep->beam;
	    ep->beam[0] = (BeamInstr) em_call_error_handler;
	    ep->beam[1] = 0;
	    DBG_TRACE_MFA_P(&ep->info.mfa,
			    "export invalidation, code_ix=%d", code_ix);
	}
    }

    ASSERT(modp->curr.num_breakpoints == 0);
    ASSERT(modp->curr.num_traced_exports == 0);
    modp->old = modp->curr;
    erts_module_instance_init(&modp->curr);
}


Eterm
beam_make_current_old(Process *c_p, ErtsProcLocks c_p_locks, Eterm module)
{
    Module* modp = erts_put_module(module);

    /*
     * Check if the previous code has been already deleted;
     * if not, delete old code; error if old code already exists.
     */

    if (modp->curr.code_hdr) {
	if (modp->old.code_hdr)  {
	    return am_not_purged;
	}
	/* Make the current version old. */
	delete_code(modp);
    }
    return NIL;
}<|MERGE_RESOLUTION|>--- conflicted
+++ resolved
@@ -1065,17 +1065,14 @@
 
     return am_ok;
 
-literal_gc: {
-	int hibernated = !!(c_p->flags & F_HIBERNATED);
-	int gc_cost;
-
-	if (!gc_allowed)
-	    return am_need_gc;
-
-	if (c_p->flags & F_DISABLE_GC)
-	    return THE_NON_VALUE;
-
-<<<<<<< HEAD
+literal_gc:
+
+    if (!gc_allowed)
+        return am_need_gc;
+
+    if (c_p->flags & F_DISABLE_GC)
+        return THE_NON_VALUE;
+
     *redsp += erts_garbage_collect_literals(c_p, (Eterm *) literals, lit_bsize,
 					    oh, fcalls);
 
@@ -1083,24 +1080,8 @@
     if (c_p->flags & F_DIRTY_CLA)
 	return THE_NON_VALUE;
 #endif
-=======
-	FLAGS(c_p) |= F_NEED_FULLSWEEP;
-
-	gc_cost = erts_garbage_collect_nobump(c_p, 0, c_p->arg_reg, c_p->arity, fcalls);
-	*redsp += gc_cost;
-
-	erts_garbage_collect_literals(c_p, (Eterm *) literals, lit_bsize, oh);
-
-	*redsp += lit_bsize / 64; /* Need, better value... */
->>>>>>> 5f902e2d
-
-	if (hibernated) {
-	    erts_garbage_collect_hibernate(c_p);
-	    *redsp += gc_cost;
-	}
-
-	return am_ok;
-    }
+
+    return am_ok;
 }
 
 static Eterm
@@ -1148,76 +1129,7 @@
 	}
     }
 
-<<<<<<< HEAD
 #ifdef HIPE
-=======
-    /* 
-     * Check all continuation pointers stored in stackdump
-     * and clear exception stackdump if there is a pointer
-     * to the module.
-     */
-    if (rp->ftrace != NIL) {
-	struct StackTrace *s;
-	ASSERT(is_list(rp->ftrace));
-	s = (struct StackTrace *) big_val(CDR(list_val(rp->ftrace)));
-	if ((s->pc && ErtsInArea(s->pc, mod_start, mod_size)) ||
-	    (s->current && ErtsInArea(s->current, mod_start, mod_size))) {
-	    rp->freason = EXC_NULL;
-	    rp->fvalue = NIL;
-	    rp->ftrace = NIL;
-	} else {
-	    int i;
-	    for (i = 0;  i < s->depth;  i++) {
-		if (ErtsInArea(s->trace[i], mod_start, mod_size)) {
-		    rp->freason = EXC_NULL;
-		    rp->fvalue = NIL;
-		    rp->ftrace = NIL;
-		    break;
-		}
-	    }
-	}
-    }
-
-    return am_false;
-}
-
-#else /* !ERTS_NEW_PURGE_STRATEGY, i.e, old style purge... */
-
-static Eterm
-check_process_code(Process* rp, Module* modp, Uint flags, int *redsp, int fcalls)
-{
-    BeamInstr* start;
-    char* literals;
-    Uint lit_bsize;
-    char* mod_start;
-    Uint mod_size;
-    Eterm* sp;
-    int done_gc = 0;
-    int need_gc = 0;
-    int hibernated = !!(rp->flags & F_HIBERNATED);
-    int gc_cost = 0;
-    ErtsMessage *msgp;
-    ErlHeapFragment *hfrag;
-
-#define ERTS_ORDINARY_GC__ (1 << 0)
-#define ERTS_LITERAL_GC__  (1 << 1)
-
-    /*
-     * Pick up limits for the module.
-     */
-    start = (BeamInstr*) modp->old.code_hdr;
-    mod_start = (char *) start;
-    mod_size = modp->old.code_length;
-
-    /*
-     * Check if current instruction or continuation pointer points into module.
-     */
-    if (ErtsInArea(rp->i, mod_start, mod_size)
-	|| ErtsInArea(rp->cp, mod_start, mod_size)) {
-	return am_true;
-    }
-
->>>>>>> 5f902e2d
     /*
      * Check all continuation pointers stored on the native stack if the module
      * has native code.
@@ -1266,194 +1178,7 @@
 	}
     }
 
-<<<<<<< HEAD
     return am_false;
-=======
-    if (rp->flags & F_DISABLE_GC) {
-	/*
-	 * Cannot proceed. Process has disabled gc in order to
-	 * safely leave inconsistent data on the heap and/or
-	 * off heap lists. Need to wait for gc to be enabled
-	 * again.
-	 */ 
-	return THE_NON_VALUE;
-    }
-
-    /*
-     * Message queue can contains funs, and may contain
-     * literals. If we got references to this module from the message
-     * queue.
-     *
-     * If a literal is in the message queue we maka an explicit copy of
-     * and attach it to the heap fragment. Each message needs to be
-     * self contained, we cannot save the literal in the old_heap or
-     * any other heap than the message it self.
-     */
-
-    erts_smp_proc_lock(rp, ERTS_PROC_LOCK_MSGQ);
-    ERTS_SMP_MSGQ_MV_INQ2PRIVQ(rp);
-    erts_smp_proc_unlock(rp, ERTS_PROC_LOCK_MSGQ);
-
-    if (modp->old.code_hdr->literal_area) {
-	literals = (char*) modp->old.code_hdr->literal_area->start;
-	lit_bsize = (char*) modp->old.code_hdr->literal_area->end - literals;
-    }
-    else {
-	literals = NULL;
-	lit_bsize = 0;
-    }
-
-    for (msgp = rp->msg.first; msgp; msgp = msgp->next) {
-	if (msgp->data.attached == ERTS_MSG_COMBINED_HFRAG)
-	    hfrag = &msgp->hfrag;
-	else if (is_value(ERL_MESSAGE_TERM(msgp)) && msgp->data.heap_frag)
-	    hfrag = msgp->data.heap_frag;
-	else
-	    continue;
-        {
-            ErlHeapFragment *hf;
-            Uint lit_sz;
-            for (hf=hfrag; hf; hf = hf->next) {
-                if (check_mod_funs(rp, &hfrag->off_heap, mod_start, mod_size))
-                    return am_true;
-                lit_sz = hfrag_literal_size(&hf->mem[0], &hf->mem[hf->used_size],
-                                            literals, lit_bsize);
-            }
-            if (lit_sz > 0) {
-                ErlHeapFragment *bp = new_message_buffer(lit_sz);
-                Eterm *hp = bp->mem;
-
-                for (hf=hfrag; hf; hf = hf->next) {
-                    hfrag_literal_copy(&hp, &bp->off_heap,
-                                       &hf->mem[0], &hf->mem[hf->used_size],
-                                       literals, lit_bsize);
-                    hfrag=hf;
-                }
-                /* link new hfrag last */
-                ASSERT(hfrag->next == NULL);
-                hfrag->next = bp;
-                bp->next = NULL;
-            }
-        }
-    }
-
-    while (1) {
-
-	/* Check heap, stack etc... */
-	if (check_mod_funs(rp, &rp->off_heap, mod_start, mod_size)) {
-	    if (hibernated) {
-		/* GC wont help; everything on heap is live... */
-		return am_true;
-	    }
-	    goto try_gc;
-	}
-	if (any_heap_ref_ptrs(&rp->fvalue, &rp->fvalue+1, literals, lit_bsize)) {
-	    rp->freason = EXC_NULL;
-	    rp->fvalue = NIL;
-	    rp->ftrace = NIL;
-	}
-	if (any_heap_ref_ptrs(rp->stop, rp->hend, literals, lit_bsize))
-	    goto try_literal_gc;
-#ifdef HIPE
-	if (nstack_any_heap_ref_ptrs(rp, literals, lit_bsize))
-	    goto try_literal_gc;
-#endif
-	if (any_heap_refs(rp->heap, rp->htop, literals, lit_bsize))
-	    goto try_literal_gc;
-	if (any_heap_refs(rp->old_heap, rp->old_htop, literals, lit_bsize))
-	    goto try_literal_gc;
-
-	/* Check dictionary */
-	if (rp->dictionary) {
-	    Eterm* start = ERTS_PD_START(rp->dictionary);
-	    Eterm* end = start + ERTS_PD_SIZE(rp->dictionary);
-
-	    if (any_heap_ref_ptrs(start, end, literals, lit_bsize))
-		goto try_literal_gc;
-	}
-
-	/* Check heap fragments */
-	for (hfrag = rp->mbuf; hfrag; hfrag = hfrag->next) {
-	    Eterm *hp, *hp_end;
-	    /* Off heap lists should already have been moved into process */
-	    ASSERT(!check_mod_funs(rp, &hfrag->off_heap, mod_start, mod_size));
-
-	    hp = &hfrag->mem[0];
-	    hp_end = &hfrag->mem[hfrag->used_size];
-	    if (any_heap_refs(hp, hp_end, literals, lit_bsize))
-		goto try_literal_gc;
-	}
-
-	/*
-	 * Message buffer fragments (matched messages) 
-         *  - off heap lists should already have been moved into
-         *    process off heap structure.
-         *  - Check for literals
-	 */
-	for (msgp = rp->msg_frag; msgp; msgp = msgp->next) {
-            hfrag = erts_message_to_heap_frag(msgp);
-	    for (; hfrag; hfrag = hfrag->next) {
-		Eterm *hp, *hp_end;
-		ASSERT(!check_mod_funs(rp, &hfrag->off_heap, mod_start, mod_size));
-
-		hp = &hfrag->mem[0];
-		hp_end = &hfrag->mem[hfrag->used_size];
-
-                if (any_heap_refs(hp, hp_end, literals, lit_bsize))
-                    goto try_literal_gc;
-	    }
-	}
-
-	return am_false;
-
-    try_literal_gc:
-	need_gc |= ERTS_LITERAL_GC__;
-
-    try_gc:
-	need_gc |= ERTS_ORDINARY_GC__;
-
-	if ((done_gc & need_gc) == need_gc)
-	    return am_true;
-
-	if (!(flags & ERTS_CPC_ALLOW_GC))
-	    return am_aborted;
-
-	need_gc &= ~done_gc;
-
-	/*
-	 * Try to get rid of literals by by garbage collecting.
-	 * Clear both fvalue and ftrace.
-	 */
-
-	rp->freason = EXC_NULL;
-	rp->fvalue = NIL;
-	rp->ftrace = NIL;
-
-	if (need_gc & ERTS_ORDINARY_GC__) {
-	    FLAGS(rp) |= F_NEED_FULLSWEEP;
-	    gc_cost = erts_garbage_collect_nobump(rp, 0, rp->arg_reg, rp->arity, fcalls);
-	    ASSERT(!hibernated || (need_gc & ERTS_LITERAL_GC__));
-	    *redsp += gc_cost;
-	    done_gc |= ERTS_ORDINARY_GC__;
-	}
-	if (need_gc & ERTS_LITERAL_GC__) {
-	    struct erl_off_heap_header* oh;
-	    oh = modp->old.code_hdr->literal_area->off_heap;
-	    *redsp += lit_bsize / 64; /* Need, better value... */
-	    erts_garbage_collect_literals(rp, (Eterm*)literals, lit_bsize, oh);
-	    done_gc |= ERTS_LITERAL_GC__;
-	    if (hibernated) {
-		erts_garbage_collect_hibernate(rp);
-		*redsp += gc_cost;
-	    }
-	}
-	need_gc = 0;
-    }
-
-#undef ERTS_ORDINARY_GC__
-#undef ERTS_LITERAL_GC__
-
->>>>>>> 5f902e2d
 }
 
 static int
