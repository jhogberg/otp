--- conflicted
+++ resolved
@@ -649,16 +649,11 @@
                 mdp->origin.flags |= add_oflags;
                 erts_monitor_tree_insert(&ERTS_P_MONITORS(c_p),
                                          &mdp->origin);
-<<<<<<< HEAD
-                if (!erts_proc_sig_send_monitor(&c_p->common, c_p->common.id,
+                if (is_not_internal_pid(id)
+                    || !erts_proc_sig_send_monitor(&c_p->common, c_p->common.id,
                                                 &mdp->u.target, id)) {
                     erts_proc_sig_send_monitor_down(NULL, id,
                                                     &mdp->u.target,
-=======
-                if (is_not_internal_pid(id)
-                    || !erts_proc_sig_send_monitor(&mdp->u.target, id)) {
-                    erts_proc_sig_send_monitor_down(&mdp->u.target,
->>>>>>> ad874231
                                                     am_noproc);
                 }
             }
@@ -684,7 +679,8 @@
                                           NIL, tag);
                 mdp->origin.flags |= add_oflags;
                 erts_monitor_tree_insert(&ERTS_P_MONITORS(c_p), &mdp->origin);
-                erts_proc_sig_send_monitor_down(&mdp->u.target, am_noproc);
+                erts_proc_sig_send_monitor_down(NULL, target,
+                                                &mdp->u.target, am_noproc);
                 goto done;
             }
 
@@ -793,7 +789,7 @@
                                           NIL, tag);
                 mdp->origin.flags |= add_oflags;
                 erts_monitor_tree_insert(&ERTS_P_MONITORS(c_p), &mdp->origin);
-                erts_proc_sig_send_monitor_down(&mdp->u.target, am_noproc);
+                erts_proc_sig_send_monitor_down(NULL, target, &mdp->u.target, am_noproc);
                 goto done;
             }
             goto badarg;
