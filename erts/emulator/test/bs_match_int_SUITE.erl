%%
%% %CopyrightBegin%
%% 
%% Copyright Ericsson AB 1999-2020. All Rights Reserved.
%% 
%% Licensed under the Apache License, Version 2.0 (the "License");
%% you may not use this file except in compliance with the License.
%% You may obtain a copy of the License at
%%
%%     http://www.apache.org/licenses/LICENSE-2.0
%%
%% Unless required by applicable law or agreed to in writing, software
%% distributed under the License is distributed on an "AS IS" BASIS,
%% WITHOUT WARRANTIES OR CONDITIONS OF ANY KIND, either express or implied.
%% See the License for the specific language governing permissions and
%% limitations under the License.
%% 
%% %CopyrightEnd%

-module(bs_match_int_SUITE).

-export([all/0, suite/0,groups/0,init_per_suite/1, end_per_suite/1,
	 init_per_group/2,end_per_group/2,
	 integer/1,mixed_sizes/1,signed_integer/1,dynamic/1,more_dynamic/1,
         mml/1,match_huge_int/1,bignum/1,unaligned_32_bit/1]).

-include_lib("common_test/include/ct.hrl").

-import(lists, [seq/2]).

suite() -> [{ct_hooks,[ts_install_cth]}].

all() ->
    [integer, mixed_sizes, signed_integer, dynamic, more_dynamic, mml,
     match_huge_int, bignum, unaligned_32_bit].

groups() ->
    [].

init_per_suite(Config) ->
    Config.

end_per_suite(_Config) ->
    ok.

init_per_group(_GroupName, Config) ->
    Config.

end_per_group(_GroupName, Config) ->
    Config.


integer(Config) when is_list(Config) ->
    _ = rand:uniform(),				%Seed generator
    io:format("Seed: ~p", [rand:export_seed()]),

    0 = get_int(mkbin([])),
    0 = get_int(mkbin([0])),
    42 = get_int(mkbin([42])),
    255 = get_int(mkbin([255])),
    256 = get_int(mkbin([1,0])),
    257 = get_int(mkbin([1,1])),
    258 = get_int(mkbin([1,2])),
    65534 = get_int(mkbin([255,254])),
    16776455 = get_int(mkbin([255,253,7])),
    4245492555 = get_int(mkbin([253,13,19,75])),
    4294967294 = get_int(mkbin([255,255,255,254])),
    4294967295 = get_int(mkbin([255,255,255,255])),

    16#cafebeef = get_int(<<16#cafebeef:32>>),
    16#cafebeef42 = get_int(<<16#cafebeef42:40>>),
    16#cafebeeffeed = get_int(<<16#cafebeeffeed:48>>),
    16#cafebeeffeed42 = get_int(<<16#cafebeeffeed42:56>>),
    16#1cafebeeffeed42 = get_int(<<16#1cafebeeffeed42:57>>),
    16#2cafebeeffeed42 = get_int(<<16#2cafebeeffeed42:58>>),
    16#7cafebeeffeed42 = get_int(<<16#7cafebeeffeed42:59>>),

    16#beefcafefeed = get_int(<<16#beefcafefeed:60>>),
    16#beefcafefeed = get_int(<<16#beefcafefeed:61>>),
    16#beefcafefeed = get_int(<<16#beefcafefeed:62>>),
    16#beefcafefeed = get_int(<<16#beefcafefeed:63>>),

    16#cafebeeffeed42 = get_int(<<16#cafebeeffeed42:60>>),
    16#cafebeeffeed42 = get_int(<<16#cafebeeffeed42:61>>),
    16#cafebeeffeed42 = get_int(<<16#cafebeeffeed42:62>>),
    16#cafebeeffeed42 = get_int(<<16#cafebeeffeed42:63>>),

    16#acafebeeffeed42 = get_int(<<16#acafebeeffeed42:60>>),
    16#acafebeeffeed42 = get_int(<<16#acafebeeffeed42:61>>),
    16#acafebeeffeed42 = get_int(<<16#acafebeeffeed42:62>>),
    16#acafebeeffeed42 = get_int(<<16#acafebeeffeed42:63>>),

    16#cafebeeffeed = get_int(<<16#cafebeeffeed:64>>),
    16#cafebeeffeedface = get_int(<<16#cafebeeffeedface:64>>),

    get_int_roundtrip(rand:bytes(12), 0),
    get_int_roundtrip(rand:bytes(12), 0),

    Eight = [200,1,19,128,222,42,97,111],
    cmp128(Eight, uint(Eight)),
    fun_clause(catch get_int(mkbin(seq(1, 20)))),
    ok.

get_int_roundtrip(Bin0, Size) when Size =< 8*byte_size(Bin0) ->
    <<Bin:Size/bits,_/bits>> = Bin0,
    <<I:Size>> = Bin,
    I = get_int(Bin),
    get_int_roundtrip(Bin0, Size+1);
get_int_roundtrip(_, _) -> ok.

get_int(Bin0) ->
    %% Note that it has become impossible to create a byte-sized sub
    %% binary (see erts_extract_sub_binary() in erl_bits.c) of size 64
    %% or less. Therefore, to be able to create an unaligned binary,
    %% we'll need to base it on on a binary with more than 64 bytes.
    Size = bit_size(Bin0),
    Filler = rand:bytes(65),
    UnsignedBigBin = id(<<Filler/binary,Bin0/bits>>),
    I = get_unsigned_big(UnsignedBigBin),

    %% io:format("~p ~p\n", [Size,I]),
    if
        Size =< 10*8 ->
            OversizedUnsignedBig = id(<<Filler/binary,0:16,Bin0/bits>>),
            I = get_unsigned_big(OversizedUnsignedBig);
        true ->
            ok
    end,

    test_unaligned(UnsignedBigBin, I, fun get_unsigned_big/1),

    %% Test unsigned little-endian integers.

    UnsignedLittleBin = id(<<Filler/binary,I:Size/little>>),
    I = get_unsigned_little(UnsignedLittleBin),

    test_unaligned(UnsignedLittleBin, I, fun get_unsigned_little/1),

    %% Test signed big-endian integers.

    SignedBigBin1 = id(<<Filler/binary,(-I):(Size+1)/big>>),
    I = -get_signed_big(SignedBigBin1),

    SignedBigBin2 = id(<<Filler/binary,I:(Size+1)/big>>),
    I = get_signed_big(SignedBigBin2),

    %% test_unaligned(SignedBigBin1, -I, fun get_signed_big/1),
    test_unaligned(SignedBigBin2, I, fun get_signed_big/1),

    %% Test signed little-endian integers.

    SignedLittleBin1 = id(<<Filler/binary,(-I):(Size+1)/little>>),
    I = -get_signed_little(SignedLittleBin1),

    SignedLittleBin2 = id(<<Filler/binary,I:(Size+1)/little>>),
    I = get_signed_little(SignedLittleBin2),

    test_unaligned(SignedLittleBin1, -I, fun get_signed_little/1),
    test_unaligned(SignedLittleBin2, I, fun get_signed_little/1),

    I.

test_unaligned(Bin, I, Matcher) ->
    <<RandBytes1:8/binary,RandBytes2:8/binary>> = rand:bytes(16),
    Size = bit_size(Bin),
    _ = [begin
             <<_:(Offset+32),UnalignedBin:Size/bits,_/bits>> =
                 id(<<RandBytes1:(Offset+32)/bits,
                      Bin:Size/bits,
                      RandBytes2/binary>>),
             I = Matcher(UnalignedBin)
         end || Offset <- [1,2,3,4,5,6,7]],
    ok.



get_unsigned_big(Bin) ->
    Res = get_unsigned_big_plain(Bin),
    [A,B,C,D,E] = id([1,2,3,4,5]),
    {Res,_} = get_unsigned_big_memory_ctx(A, B, C, D, E, Res, Bin),
    Res.

get_unsigned_big_memory_ctx(A, B, C, D, E, Res0, Bin) ->
    %% The match context will be in {x,6}, which is not
    %% a X register backed by a CPU register on any platform.
    Res = case Bin of
              <<_:65/unit:8,I:7>> -> I;
              <<_:65/unit:8,I:8>> -> I;
              <<_:65/unit:8,I:36>> -> I;
              <<_:65/unit:8,I:59>> -> I;
              <<_:65/unit:8,I:60>> -> I;
              <<_:65/unit:8,I:61>> -> I;
              <<_:65/unit:8,I:62>> -> I;
              <<_:65/unit:8,I:63>> -> I;
              <<_:65/unit:8,I:64>> -> I;
              <<_:65/unit:8,I:65>> -> I;
              <<_:65/unit:8,I:70>> -> I;
              <<_:65/unit:8,I:80>> -> I;
              <<_:65/unit:8,I:95>> -> I;
              _ -> Res0
          end,
    {Res,{A,B,C,D,E}}.

get_unsigned_big_plain(<<_:65/unit:8,I:0>>) -> I;
get_unsigned_big_plain(<<_:65/unit:8,I:1>>) -> I;
get_unsigned_big_plain(<<_:65/unit:8,I:2>>) -> I;
get_unsigned_big_plain(<<_:65/unit:8,I:3>>) -> I;
get_unsigned_big_plain(<<_:65/unit:8,I:4>>) -> I;
get_unsigned_big_plain(<<_:65/unit:8,I:5>>) -> I;
get_unsigned_big_plain(<<_:65/unit:8,I:6>>) -> I;
get_unsigned_big_plain(<<_:65/unit:8,I:7>>) -> I;
get_unsigned_big_plain(<<_:65/unit:8,I:8>>) -> I;
get_unsigned_big_plain(<<_:65/unit:8,I:9>>) -> I;
get_unsigned_big_plain(<<_:65/unit:8,I:10>>) -> I;
get_unsigned_big_plain(<<_:65/unit:8,I:11>>) -> I;
get_unsigned_big_plain(<<_:65/unit:8,I:12>>) -> I;
get_unsigned_big_plain(<<_:65/unit:8,I:13>>) -> I;
get_unsigned_big_plain(<<_:65/unit:8,I:14>>) -> I;
get_unsigned_big_plain(<<_:65/unit:8,I:15>>) -> I;
get_unsigned_big_plain(<<_:65/unit:8,I:16>>) -> I;
get_unsigned_big_plain(<<_:65/unit:8,I:17>>) -> I;
get_unsigned_big_plain(<<_:65/unit:8,I:18>>) -> I;
get_unsigned_big_plain(<<_:65/unit:8,I:19>>) -> I;
get_unsigned_big_plain(<<_:65/unit:8,I:20>>) -> I;
get_unsigned_big_plain(<<_:65/unit:8,I:21>>) -> I;
get_unsigned_big_plain(<<_:65/unit:8,I:22>>) -> I;
get_unsigned_big_plain(<<_:65/unit:8,I:23>>) -> I;
get_unsigned_big_plain(<<_:65/unit:8,I:24>>) -> I;
get_unsigned_big_plain(<<_:65/unit:8,I:25>>) -> I;
get_unsigned_big_plain(<<_:65/unit:8,I:26>>) -> I;
get_unsigned_big_plain(<<_:65/unit:8,I:27>>) -> I;
get_unsigned_big_plain(<<_:65/unit:8,I:28>>) -> I;
get_unsigned_big_plain(<<_:65/unit:8,I:29>>) -> I;
get_unsigned_big_plain(<<_:65/unit:8,I:30>>) -> I;
get_unsigned_big_plain(<<_:65/unit:8,I:31>>) -> I;
get_unsigned_big_plain(<<_:65/unit:8,I:32>>) -> I;
get_unsigned_big_plain(<<_:65/unit:8,I:33>>) -> I;
get_unsigned_big_plain(<<_:65/unit:8,I:34>>) -> I;
get_unsigned_big_plain(<<_:65/unit:8,I:35>>) -> I;
get_unsigned_big_plain(<<_:65/unit:8,I:36>>) -> I;
get_unsigned_big_plain(<<_:65/unit:8,I:37>>) -> I;
get_unsigned_big_plain(<<_:65/unit:8,I:38>>) -> I;
get_unsigned_big_plain(<<_:65/unit:8,I:39>>) -> I;
get_unsigned_big_plain(<<_:65/unit:8,I:40>>) -> I;
get_unsigned_big_plain(<<_:65/unit:8,I:41>>) -> I;
get_unsigned_big_plain(<<_:65/unit:8,I:42>>) -> I;
get_unsigned_big_plain(<<_:65/unit:8,I:43>>) -> I;
get_unsigned_big_plain(<<_:65/unit:8,I:44>>) -> I;
get_unsigned_big_plain(<<_:65/unit:8,I:45>>) -> I;
get_unsigned_big_plain(<<_:65/unit:8,I:46>>) -> I;
get_unsigned_big_plain(<<_:65/unit:8,I:47>>) -> I;
get_unsigned_big_plain(<<_:65/unit:8,I:48>>) -> I;
get_unsigned_big_plain(<<_:65/unit:8,I:49>>) -> I;
get_unsigned_big_plain(<<_:65/unit:8,I:50>>) -> I;
get_unsigned_big_plain(<<_:65/unit:8,I:51>>) -> I;
get_unsigned_big_plain(<<_:65/unit:8,I:52>>) -> I;
get_unsigned_big_plain(<<_:65/unit:8,I:53>>) -> I;
get_unsigned_big_plain(<<_:65/unit:8,I:54>>) -> I;
get_unsigned_big_plain(<<_:65/unit:8,I:55>>) -> I;
get_unsigned_big_plain(<<_:65/unit:8,I:56>>) -> I;
get_unsigned_big_plain(<<_:65/unit:8,I:57>>) -> I;
get_unsigned_big_plain(<<_:65/unit:8,I:58>>) -> I;
get_unsigned_big_plain(<<_:65/unit:8,I:59>>) -> I;
get_unsigned_big_plain(<<_:65/unit:8,I:60>>) -> I;
get_unsigned_big_plain(<<_:65/unit:8,I:61>>) -> I;
get_unsigned_big_plain(<<_:65/unit:8,I:62>>) -> I;
get_unsigned_big_plain(<<_:65/unit:8,I:63>>) -> I;
get_unsigned_big_plain(<<_:65/unit:8,I:64>>) -> I;
get_unsigned_big_plain(<<_:65/unit:8,I:65>>) -> I;
get_unsigned_big_plain(<<_:65/unit:8,I:66>>) -> I;
get_unsigned_big_plain(<<_:65/unit:8,I:67>>) -> I;
get_unsigned_big_plain(<<_:65/unit:8,I:68>>) -> I;
get_unsigned_big_plain(<<_:65/unit:8,I:69>>) -> I;
get_unsigned_big_plain(<<_:65/unit:8,I:70>>) -> I;
get_unsigned_big_plain(<<_:65/unit:8,I:71>>) -> I;
get_unsigned_big_plain(<<_:65/unit:8,I:72>>) -> I;
get_unsigned_big_plain(<<_:65/unit:8,I:73>>) -> I;
get_unsigned_big_plain(<<_:65/unit:8,I:74>>) -> I;
get_unsigned_big_plain(<<_:65/unit:8,I:75>>) -> I;
get_unsigned_big_plain(<<_:65/unit:8,I:76>>) -> I;
get_unsigned_big_plain(<<_:65/unit:8,I:77>>) -> I;
get_unsigned_big_plain(<<_:65/unit:8,I:78>>) -> I;
get_unsigned_big_plain(<<_:65/unit:8,I:79>>) -> I;
get_unsigned_big_plain(<<_:65/unit:8,I:80>>) -> I;
get_unsigned_big_plain(<<_:65/unit:8,I:81>>) -> I;
get_unsigned_big_plain(<<_:65/unit:8,I:82>>) -> I;
get_unsigned_big_plain(<<_:65/unit:8,I:83>>) -> I;
get_unsigned_big_plain(<<_:65/unit:8,I:84>>) -> I;
get_unsigned_big_plain(<<_:65/unit:8,I:85>>) -> I;
get_unsigned_big_plain(<<_:65/unit:8,I:86>>) -> I;
get_unsigned_big_plain(<<_:65/unit:8,I:87>>) -> I;
get_unsigned_big_plain(<<_:65/unit:8,I:88>>) -> I;
get_unsigned_big_plain(<<_:65/unit:8,I:89>>) -> I;
get_unsigned_big_plain(<<_:65/unit:8,I:90>>) -> I;
get_unsigned_big_plain(<<_:65/unit:8,I:91>>) -> I;
get_unsigned_big_plain(<<_:65/unit:8,I:92>>) -> I;
get_unsigned_big_plain(<<_:65/unit:8,I:93>>) -> I;
get_unsigned_big_plain(<<_:65/unit:8,I:94>>) -> I;
get_unsigned_big_plain(<<_:65/unit:8,I:95>>) -> I;
get_unsigned_big_plain(<<_:65/unit:8,I:96>>) -> I.

get_unsigned_little(<<_:65/unit:8,I:0/little>>) -> I;
get_unsigned_little(<<_:65/unit:8,I:1/little>>) -> I;
get_unsigned_little(<<_:65/unit:8,I:2/little>>) -> I;
get_unsigned_little(<<_:65/unit:8,I:3/little>>) -> I;
get_unsigned_little(<<_:65/unit:8,I:4/little>>) -> I;
get_unsigned_little(<<_:65/unit:8,I:5/little>>) -> I;
get_unsigned_little(<<_:65/unit:8,I:6/little>>) -> I;
get_unsigned_little(<<_:65/unit:8,I:7/little>>) -> I;
get_unsigned_little(<<_:65/unit:8,I:8/little>>) -> I;
get_unsigned_little(<<_:65/unit:8,I:9/little>>) -> I;
get_unsigned_little(<<_:65/unit:8,I:10/little>>) -> I;
get_unsigned_little(<<_:65/unit:8,I:11/little>>) -> I;
get_unsigned_little(<<_:65/unit:8,I:12/little>>) -> I;
get_unsigned_little(<<_:65/unit:8,I:13/little>>) -> I;
get_unsigned_little(<<_:65/unit:8,I:14/little>>) -> I;
get_unsigned_little(<<_:65/unit:8,I:15/little>>) -> I;
get_unsigned_little(<<_:65/unit:8,I:16/little>>) -> I;
get_unsigned_little(<<_:65/unit:8,I:17/little>>) -> I;
get_unsigned_little(<<_:65/unit:8,I:18/little>>) -> I;
get_unsigned_little(<<_:65/unit:8,I:19/little>>) -> I;
get_unsigned_little(<<_:65/unit:8,I:20/little>>) -> I;
get_unsigned_little(<<_:65/unit:8,I:21/little>>) -> I;
get_unsigned_little(<<_:65/unit:8,I:22/little>>) -> I;
get_unsigned_little(<<_:65/unit:8,I:23/little>>) -> I;
get_unsigned_little(<<_:65/unit:8,I:24/little>>) -> I;
get_unsigned_little(<<_:65/unit:8,I:25/little>>) -> I;
get_unsigned_little(<<_:65/unit:8,I:26/little>>) -> I;
get_unsigned_little(<<_:65/unit:8,I:27/little>>) -> I;
get_unsigned_little(<<_:65/unit:8,I:28/little>>) -> I;
get_unsigned_little(<<_:65/unit:8,I:29/little>>) -> I;
get_unsigned_little(<<_:65/unit:8,I:30/little>>) -> I;
get_unsigned_little(<<_:65/unit:8,I:31/little>>) -> I;
get_unsigned_little(<<_:65/unit:8,I:32/little>>) -> I;
get_unsigned_little(<<_:65/unit:8,I:33/little>>) -> I;
get_unsigned_little(<<_:65/unit:8,I:34/little>>) -> I;
get_unsigned_little(<<_:65/unit:8,I:35/little>>) -> I;
get_unsigned_little(<<_:65/unit:8,I:36/little>>) -> I;
get_unsigned_little(<<_:65/unit:8,I:37/little>>) -> I;
get_unsigned_little(<<_:65/unit:8,I:38/little>>) -> I;
get_unsigned_little(<<_:65/unit:8,I:39/little>>) -> I;
get_unsigned_little(<<_:65/unit:8,I:40/little>>) -> I;
get_unsigned_little(<<_:65/unit:8,I:41/little>>) -> I;
get_unsigned_little(<<_:65/unit:8,I:42/little>>) -> I;
get_unsigned_little(<<_:65/unit:8,I:43/little>>) -> I;
get_unsigned_little(<<_:65/unit:8,I:44/little>>) -> I;
get_unsigned_little(<<_:65/unit:8,I:45/little>>) -> I;
get_unsigned_little(<<_:65/unit:8,I:46/little>>) -> I;
get_unsigned_little(<<_:65/unit:8,I:47/little>>) -> I;
get_unsigned_little(<<_:65/unit:8,I:48/little>>) -> I;
get_unsigned_little(<<_:65/unit:8,I:49/little>>) -> I;
get_unsigned_little(<<_:65/unit:8,I:50/little>>) -> I;
get_unsigned_little(<<_:65/unit:8,I:51/little>>) -> I;
get_unsigned_little(<<_:65/unit:8,I:52/little>>) -> I;
get_unsigned_little(<<_:65/unit:8,I:53/little>>) -> I;
get_unsigned_little(<<_:65/unit:8,I:54/little>>) -> I;
get_unsigned_little(<<_:65/unit:8,I:55/little>>) -> I;
get_unsigned_little(<<_:65/unit:8,I:56/little>>) -> I;
get_unsigned_little(<<_:65/unit:8,I:57/little>>) -> I;
get_unsigned_little(<<_:65/unit:8,I:58/little>>) -> I;
get_unsigned_little(<<_:65/unit:8,I:59/little>>) -> I;
get_unsigned_little(<<_:65/unit:8,I:60/little>>) -> I;
get_unsigned_little(<<_:65/unit:8,I:61/little>>) -> I;
get_unsigned_little(<<_:65/unit:8,I:62/little>>) -> I;
get_unsigned_little(<<_:65/unit:8,I:63/little>>) -> I;
get_unsigned_little(<<_:65/unit:8,I:64/little>>) -> I;
get_unsigned_little(<<_:65/unit:8,I:65/little>>) -> I;
get_unsigned_little(<<_:65/unit:8,I:66/little>>) -> I;
get_unsigned_little(<<_:65/unit:8,I:67/little>>) -> I;
get_unsigned_little(<<_:65/unit:8,I:68/little>>) -> I;
get_unsigned_little(<<_:65/unit:8,I:69/little>>) -> I;
get_unsigned_little(<<_:65/unit:8,I:70/little>>) -> I;
get_unsigned_little(<<_:65/unit:8,I:71/little>>) -> I;
get_unsigned_little(<<_:65/unit:8,I:72/little>>) -> I;
get_unsigned_little(<<_:65/unit:8,I:73/little>>) -> I;
get_unsigned_little(<<_:65/unit:8,I:74/little>>) -> I;
get_unsigned_little(<<_:65/unit:8,I:75/little>>) -> I;
get_unsigned_little(<<_:65/unit:8,I:76/little>>) -> I;
get_unsigned_little(<<_:65/unit:8,I:77/little>>) -> I;
get_unsigned_little(<<_:65/unit:8,I:78/little>>) -> I;
get_unsigned_little(<<_:65/unit:8,I:79/little>>) -> I;
get_unsigned_little(<<_:65/unit:8,I:80/little>>) -> I;
get_unsigned_little(<<_:65/unit:8,I:81/little>>) -> I;
get_unsigned_little(<<_:65/unit:8,I:82/little>>) -> I;
get_unsigned_little(<<_:65/unit:8,I:83/little>>) -> I;
get_unsigned_little(<<_:65/unit:8,I:84/little>>) -> I;
get_unsigned_little(<<_:65/unit:8,I:85/little>>) -> I;
get_unsigned_little(<<_:65/unit:8,I:86/little>>) -> I;
get_unsigned_little(<<_:65/unit:8,I:87/little>>) -> I;
get_unsigned_little(<<_:65/unit:8,I:88/little>>) -> I;
get_unsigned_little(<<_:65/unit:8,I:89/little>>) -> I;
get_unsigned_little(<<_:65/unit:8,I:90/little>>) -> I;
get_unsigned_little(<<_:65/unit:8,I:91/little>>) -> I;
get_unsigned_little(<<_:65/unit:8,I:92/little>>) -> I;
get_unsigned_little(<<_:65/unit:8,I:93/little>>) -> I;
get_unsigned_little(<<_:65/unit:8,I:94/little>>) -> I;
get_unsigned_little(<<_:65/unit:8,I:95/little>>) -> I;
get_unsigned_little(<<_:65/unit:8,I:96/little>>) -> I.

get_signed_big(<<_:65/unit:8,I:0/signed-big>>) -> I;
get_signed_big(<<_:65/unit:8,I:1/signed-big>>) -> I;
get_signed_big(<<_:65/unit:8,I:2/signed-big>>) -> I;
get_signed_big(<<_:65/unit:8,I:3/signed-big>>) -> I;
get_signed_big(<<_:65/unit:8,I:4/signed-big>>) -> I;
get_signed_big(<<_:65/unit:8,I:5/signed-big>>) -> I;
get_signed_big(<<_:65/unit:8,I:6/signed-big>>) -> I;
get_signed_big(<<_:65/unit:8,I:7/signed-big>>) -> I;
get_signed_big(<<_:65/unit:8,I:8/signed-big>>) -> I;
get_signed_big(<<_:65/unit:8,I:9/signed-big>>) -> I;
get_signed_big(<<_:65/unit:8,I:10/signed-big>>) -> I;
get_signed_big(<<_:65/unit:8,I:11/signed-big>>) -> I;
get_signed_big(<<_:65/unit:8,I:12/signed-big>>) -> I;
get_signed_big(<<_:65/unit:8,I:13/signed-big>>) -> I;
get_signed_big(<<_:65/unit:8,I:14/signed-big>>) -> I;
get_signed_big(<<_:65/unit:8,I:15/signed-big>>) -> I;
get_signed_big(<<_:65/unit:8,I:16/signed-big>>) -> I;
get_signed_big(<<_:65/unit:8,I:17/signed-big>>) -> I;
get_signed_big(<<_:65/unit:8,I:18/signed-big>>) -> I;
get_signed_big(<<_:65/unit:8,I:19/signed-big>>) -> I;
get_signed_big(<<_:65/unit:8,I:20/signed-big>>) -> I;
get_signed_big(<<_:65/unit:8,I:21/signed-big>>) -> I;
get_signed_big(<<_:65/unit:8,I:22/signed-big>>) -> I;
get_signed_big(<<_:65/unit:8,I:23/signed-big>>) -> I;
get_signed_big(<<_:65/unit:8,I:24/signed-big>>) -> I;
get_signed_big(<<_:65/unit:8,I:25/signed-big>>) -> I;
get_signed_big(<<_:65/unit:8,I:26/signed-big>>) -> I;
get_signed_big(<<_:65/unit:8,I:27/signed-big>>) -> I;
get_signed_big(<<_:65/unit:8,I:28/signed-big>>) -> I;
get_signed_big(<<_:65/unit:8,I:29/signed-big>>) -> I;
get_signed_big(<<_:65/unit:8,I:30/signed-big>>) -> I;
get_signed_big(<<_:65/unit:8,I:31/signed-big>>) -> I;
get_signed_big(<<_:65/unit:8,I:32/signed-big>>) -> I;
get_signed_big(<<_:65/unit:8,I:33/signed-big>>) -> I;
get_signed_big(<<_:65/unit:8,I:34/signed-big>>) -> I;
get_signed_big(<<_:65/unit:8,I:35/signed-big>>) -> I;
get_signed_big(<<_:65/unit:8,I:36/signed-big>>) -> I;
get_signed_big(<<_:65/unit:8,I:37/signed-big>>) -> I;
get_signed_big(<<_:65/unit:8,I:38/signed-big>>) -> I;
get_signed_big(<<_:65/unit:8,I:39/signed-big>>) -> I;
get_signed_big(<<_:65/unit:8,I:40/signed-big>>) -> I;
get_signed_big(<<_:65/unit:8,I:41/signed-big>>) -> I;
get_signed_big(<<_:65/unit:8,I:42/signed-big>>) -> I;
get_signed_big(<<_:65/unit:8,I:43/signed-big>>) -> I;
get_signed_big(<<_:65/unit:8,I:44/signed-big>>) -> I;
get_signed_big(<<_:65/unit:8,I:45/signed-big>>) -> I;
get_signed_big(<<_:65/unit:8,I:46/signed-big>>) -> I;
get_signed_big(<<_:65/unit:8,I:47/signed-big>>) -> I;
get_signed_big(<<_:65/unit:8,I:48/signed-big>>) -> I;
get_signed_big(<<_:65/unit:8,I:49/signed-big>>) -> I;
get_signed_big(<<_:65/unit:8,I:50/signed-big>>) -> I;
get_signed_big(<<_:65/unit:8,I:51/signed-big>>) -> I;
get_signed_big(<<_:65/unit:8,I:52/signed-big>>) -> I;
get_signed_big(<<_:65/unit:8,I:53/signed-big>>) -> I;
get_signed_big(<<_:65/unit:8,I:54/signed-big>>) -> I;
get_signed_big(<<_:65/unit:8,I:55/signed-big>>) -> I;
get_signed_big(<<_:65/unit:8,I:56/signed-big>>) -> I;
get_signed_big(<<_:65/unit:8,I:57/signed-big>>) -> I;
get_signed_big(<<_:65/unit:8,I:58/signed-big>>) -> I;
get_signed_big(<<_:65/unit:8,I:59/signed-big>>) -> I;
get_signed_big(<<_:65/unit:8,I:60/signed-big>>) -> I;
get_signed_big(<<_:65/unit:8,I:61/signed-big>>) -> I;
get_signed_big(<<_:65/unit:8,I:62/signed-big>>) -> I;
get_signed_big(<<_:65/unit:8,I:63/signed-big>>) -> I;
get_signed_big(<<_:65/unit:8,I:64/signed-big>>) -> I;
get_signed_big(<<_:65/unit:8,I:65/signed-big>>) -> I;
get_signed_big(<<_:65/unit:8,I:66/signed-big>>) -> I;
get_signed_big(<<_:65/unit:8,I:67/signed-big>>) -> I;
get_signed_big(<<_:65/unit:8,I:68/signed-big>>) -> I;
get_signed_big(<<_:65/unit:8,I:69/signed-big>>) -> I;
get_signed_big(<<_:65/unit:8,I:70/signed-big>>) -> I;
get_signed_big(<<_:65/unit:8,I:71/signed-big>>) -> I;
get_signed_big(<<_:65/unit:8,I:72/signed-big>>) -> I;
get_signed_big(<<_:65/unit:8,I:73/signed-big>>) -> I;
get_signed_big(<<_:65/unit:8,I:74/signed-big>>) -> I;
get_signed_big(<<_:65/unit:8,I:75/signed-big>>) -> I;
get_signed_big(<<_:65/unit:8,I:76/signed-big>>) -> I;
get_signed_big(<<_:65/unit:8,I:77/signed-big>>) -> I;
get_signed_big(<<_:65/unit:8,I:78/signed-big>>) -> I;
get_signed_big(<<_:65/unit:8,I:79/signed-big>>) -> I;
get_signed_big(<<_:65/unit:8,I:80/signed-big>>) -> I;
get_signed_big(<<_:65/unit:8,I:81/signed-big>>) -> I;
get_signed_big(<<_:65/unit:8,I:82/signed-big>>) -> I;
get_signed_big(<<_:65/unit:8,I:83/signed-big>>) -> I;
get_signed_big(<<_:65/unit:8,I:84/signed-big>>) -> I;
get_signed_big(<<_:65/unit:8,I:85/signed-big>>) -> I;
get_signed_big(<<_:65/unit:8,I:86/signed-big>>) -> I;
get_signed_big(<<_:65/unit:8,I:87/signed-big>>) -> I;
get_signed_big(<<_:65/unit:8,I:88/signed-big>>) -> I;
get_signed_big(<<_:65/unit:8,I:89/signed-big>>) -> I;
get_signed_big(<<_:65/unit:8,I:90/signed-big>>) -> I;
get_signed_big(<<_:65/unit:8,I:91/signed-big>>) -> I;
get_signed_big(<<_:65/unit:8,I:92/signed-big>>) -> I;
get_signed_big(<<_:65/unit:8,I:93/signed-big>>) -> I;
get_signed_big(<<_:65/unit:8,I:94/signed-big>>) -> I;
get_signed_big(<<_:65/unit:8,I:95/signed-big>>) -> I;
get_signed_big(<<_:65/unit:8,I:96/signed-big>>) -> I;
get_signed_big(<<_:65/unit:8,I:97/signed-big>>) -> I.

get_signed_little(<<_:65/unit:8,I:0/signed-little>>) -> I;
get_signed_little(<<_:65/unit:8,I:1/signed-little>>) -> I;
get_signed_little(<<_:65/unit:8,I:2/signed-little>>) -> I;
get_signed_little(<<_:65/unit:8,I:3/signed-little>>) -> I;
get_signed_little(<<_:65/unit:8,I:4/signed-little>>) -> I;
get_signed_little(<<_:65/unit:8,I:5/signed-little>>) -> I;
get_signed_little(<<_:65/unit:8,I:6/signed-little>>) -> I;
get_signed_little(<<_:65/unit:8,I:7/signed-little>>) -> I;
get_signed_little(<<_:65/unit:8,I:8/signed-little>>) -> I;
get_signed_little(<<_:65/unit:8,I:9/signed-little>>) -> I;
get_signed_little(<<_:65/unit:8,I:10/signed-little>>) -> I;
get_signed_little(<<_:65/unit:8,I:11/signed-little>>) -> I;
get_signed_little(<<_:65/unit:8,I:12/signed-little>>) -> I;
get_signed_little(<<_:65/unit:8,I:13/signed-little>>) -> I;
get_signed_little(<<_:65/unit:8,I:14/signed-little>>) -> I;
get_signed_little(<<_:65/unit:8,I:15/signed-little>>) -> I;
get_signed_little(<<_:65/unit:8,I:16/signed-little>>) -> I;
get_signed_little(<<_:65/unit:8,I:17/signed-little>>) -> I;
get_signed_little(<<_:65/unit:8,I:18/signed-little>>) -> I;
get_signed_little(<<_:65/unit:8,I:19/signed-little>>) -> I;
get_signed_little(<<_:65/unit:8,I:20/signed-little>>) -> I;
get_signed_little(<<_:65/unit:8,I:21/signed-little>>) -> I;
get_signed_little(<<_:65/unit:8,I:22/signed-little>>) -> I;
get_signed_little(<<_:65/unit:8,I:23/signed-little>>) -> I;
get_signed_little(<<_:65/unit:8,I:24/signed-little>>) -> I;
get_signed_little(<<_:65/unit:8,I:25/signed-little>>) -> I;
get_signed_little(<<_:65/unit:8,I:26/signed-little>>) -> I;
get_signed_little(<<_:65/unit:8,I:27/signed-little>>) -> I;
get_signed_little(<<_:65/unit:8,I:28/signed-little>>) -> I;
get_signed_little(<<_:65/unit:8,I:29/signed-little>>) -> I;
get_signed_little(<<_:65/unit:8,I:30/signed-little>>) -> I;
get_signed_little(<<_:65/unit:8,I:31/signed-little>>) -> I;
get_signed_little(<<_:65/unit:8,I:32/signed-little>>) -> I;
get_signed_little(<<_:65/unit:8,I:33/signed-little>>) -> I;
get_signed_little(<<_:65/unit:8,I:34/signed-little>>) -> I;
get_signed_little(<<_:65/unit:8,I:35/signed-little>>) -> I;
get_signed_little(<<_:65/unit:8,I:36/signed-little>>) -> I;
get_signed_little(<<_:65/unit:8,I:37/signed-little>>) -> I;
get_signed_little(<<_:65/unit:8,I:38/signed-little>>) -> I;
get_signed_little(<<_:65/unit:8,I:39/signed-little>>) -> I;
get_signed_little(<<_:65/unit:8,I:40/signed-little>>) -> I;
get_signed_little(<<_:65/unit:8,I:41/signed-little>>) -> I;
get_signed_little(<<_:65/unit:8,I:42/signed-little>>) -> I;
get_signed_little(<<_:65/unit:8,I:43/signed-little>>) -> I;
get_signed_little(<<_:65/unit:8,I:44/signed-little>>) -> I;
get_signed_little(<<_:65/unit:8,I:45/signed-little>>) -> I;
get_signed_little(<<_:65/unit:8,I:46/signed-little>>) -> I;
get_signed_little(<<_:65/unit:8,I:47/signed-little>>) -> I;
get_signed_little(<<_:65/unit:8,I:48/signed-little>>) -> I;
get_signed_little(<<_:65/unit:8,I:49/signed-little>>) -> I;
get_signed_little(<<_:65/unit:8,I:50/signed-little>>) -> I;
get_signed_little(<<_:65/unit:8,I:51/signed-little>>) -> I;
get_signed_little(<<_:65/unit:8,I:52/signed-little>>) -> I;
get_signed_little(<<_:65/unit:8,I:53/signed-little>>) -> I;
get_signed_little(<<_:65/unit:8,I:54/signed-little>>) -> I;
get_signed_little(<<_:65/unit:8,I:55/signed-little>>) -> I;
get_signed_little(<<_:65/unit:8,I:56/signed-little>>) -> I;
get_signed_little(<<_:65/unit:8,I:57/signed-little>>) -> I;
get_signed_little(<<_:65/unit:8,I:58/signed-little>>) -> I;
get_signed_little(<<_:65/unit:8,I:59/signed-little>>) -> I;
get_signed_little(<<_:65/unit:8,I:60/signed-little>>) -> I;
get_signed_little(<<_:65/unit:8,I:61/signed-little>>) -> I;
get_signed_little(<<_:65/unit:8,I:62/signed-little>>) -> I;
get_signed_little(<<_:65/unit:8,I:63/signed-little>>) -> I;
get_signed_little(<<_:65/unit:8,I:64/signed-little>>) -> I;
get_signed_little(<<_:65/unit:8,I:65/signed-little>>) -> I;
get_signed_little(<<_:65/unit:8,I:66/signed-little>>) -> I;
get_signed_little(<<_:65/unit:8,I:67/signed-little>>) -> I;
get_signed_little(<<_:65/unit:8,I:68/signed-little>>) -> I;
get_signed_little(<<_:65/unit:8,I:69/signed-little>>) -> I;
get_signed_little(<<_:65/unit:8,I:70/signed-little>>) -> I;
get_signed_little(<<_:65/unit:8,I:71/signed-little>>) -> I;
get_signed_little(<<_:65/unit:8,I:72/signed-little>>) -> I;
get_signed_little(<<_:65/unit:8,I:73/signed-little>>) -> I;
get_signed_little(<<_:65/unit:8,I:74/signed-little>>) -> I;
get_signed_little(<<_:65/unit:8,I:75/signed-little>>) -> I;
get_signed_little(<<_:65/unit:8,I:76/signed-little>>) -> I;
get_signed_little(<<_:65/unit:8,I:77/signed-little>>) -> I;
get_signed_little(<<_:65/unit:8,I:78/signed-little>>) -> I;
get_signed_little(<<_:65/unit:8,I:79/signed-little>>) -> I;
get_signed_little(<<_:65/unit:8,I:80/signed-little>>) -> I;
get_signed_little(<<_:65/unit:8,I:81/signed-little>>) -> I;
get_signed_little(<<_:65/unit:8,I:82/signed-little>>) -> I;
get_signed_little(<<_:65/unit:8,I:83/signed-little>>) -> I;
get_signed_little(<<_:65/unit:8,I:84/signed-little>>) -> I;
get_signed_little(<<_:65/unit:8,I:85/signed-little>>) -> I;
get_signed_little(<<_:65/unit:8,I:86/signed-little>>) -> I;
get_signed_little(<<_:65/unit:8,I:87/signed-little>>) -> I;
get_signed_little(<<_:65/unit:8,I:88/signed-little>>) -> I;
get_signed_little(<<_:65/unit:8,I:89/signed-little>>) -> I;
get_signed_little(<<_:65/unit:8,I:90/signed-little>>) -> I;
get_signed_little(<<_:65/unit:8,I:91/signed-little>>) -> I;
get_signed_little(<<_:65/unit:8,I:92/signed-little>>) -> I;
get_signed_little(<<_:65/unit:8,I:93/signed-little>>) -> I;
get_signed_little(<<_:65/unit:8,I:94/signed-little>>) -> I;
get_signed_little(<<_:65/unit:8,I:95/signed-little>>) -> I;
get_signed_little(<<_:65/unit:8,I:96/signed-little>>) -> I;
get_signed_little(<<_:65/unit:8,I:97/signed-little>>) -> I.

cmp128(<<I:128>>, I) -> equal;
cmp128(_, _) -> not_equal.

mixed_sizes(_Config) ->
    mixed({345,42},
          fun({A,B}) ->
                  <<A:9,1:1,B:6>>;
             (<<A:9,_:1,B:6>>) ->
                  {A,B}
          end),

    mixed({27033,59991,16#c001cafe,12345,2},
          fun({A,B,C,D,E}) ->
                  <<A:16,B:16,C:32,D:22,E:2>>;
             (<<A:16,B:16,C:32,D:22,E:2>>) ->
                  {A,B,C,D,E}
          end),

    mixed({79,153,17555,50_000,777_000,36#hugebignumber,2222},
          fun({A,B,C,D,E,F,G}) ->
                  <<A:7,B:8,C:15,0:3,D:17,E:23,F:88,G:13>>;
             (<<A:7,B:8,C:15,_:3,D:17,E:23,F:88,G:13>>) ->
                  {A,B,C,D,E,F,G}
          end),

    mixed({16#123456789ABCDEF,13,36#hugenum,979},
          fun({A,B,C,D}) ->
                  <<A:60,B:4,C:50,D:10>>;
             (<<A:60,B:4,C:50,D:10>>) ->
                  {A,B,C,D}
          end),

    mixed({16#123456789ABCDEF,13,36#hugenum,979},
          fun({A,B,C,D}) ->
                  <<A:60/little,B:4/little,C:50/little,D:10/little>>;
             (<<A:60/little,B:4/little,C:50/little,D:10/little>>) ->
                  {A,B,C,D}
          end),

    mixed({15692284513449131826, 17798, 33798},
          fun({A,B,C}) ->
                  <<A:64,B:15/little,C:16/little>>;
             (<<A:64,B:15/little,C:16/little>>) ->
                  {A,B,C}
          end),

    mixed({15692344284519131826, 1779863, 13556268},
          fun({A,B,C}) ->
                  <<A:64,B:23/little,C:24/little>>;
             (<<A:64,B:23/little,C:24/little>>) ->
                  {A,B,C}
          end),

    mixed({15519169234428431825, 194086885, 2813274043},
          fun({A,B,C}) ->
                  <<A:64,B:29/little,C:32/little>>;
             (<<A:64,B:29/little,C:32/little>>) ->
                  {A,B,C}
          end),

    mixed({5,9,38759385,93},
          fun({A,B,C,D}) ->
                  <<1:3,A:4,B:5,C:47,D:7>>;
             (<<1:3,A:4,B:5,C:47,D:7>>) ->
                  {A,B,C,D}
          end),

    mixed({2022,8,22},
          fun({A,B,C}) ->
                  <<A:16/little,B,C>>;
             (<<A:16/little,B,C>>) ->
                  {A,B,C}
          end),

    mixed({2022,8,22},
          fun({A,B,C}) ->
                  <<A:16/little,B,C>>;
             (<<A:16/little,B,C>>) ->
                  _ = id(0),
                  {A,B,C}
          end),
    ok.

mixed(Data, F) ->
    Bin = F(Data),
    Data = F(Bin),
    true = is_bitstring(Bin).

signed_integer(Config) when is_list(Config) ->
    {no_match,_} = sint(mkbin([])),
    {no_match,_} = sint(mkbin([1,2,3])),
    127 = sint(mkbin([127])),
    -1 = sint(mkbin([255])),
    -128 = sint(mkbin([128])),
    42 = sint(mkbin([42,255])),
    127 = sint(mkbin([127,255])).

sint(Bin) ->
    case Bin of
	<<I:8/signed>> -> I;
	<<I:8/signed,_:3,_:5>> -> I;
	Other -> {no_match,Other}
    end.

uint(L) -> uint(L, 0).
uint([H|T], Acc) -> uint(T, Acc bsl 8 bor H);
uint([], Acc) -> Acc.

dynamic(Config) when is_list(Config) ->
    dynamic(mkbin([255]), 8),
    dynamic(mkbin([255,255]), 16),
    dynamic(mkbin([255,255,255]), 24),
    dynamic(mkbin([255,255,255,255]), 32),
    ok.

dynamic(Bin, S1) when S1 >= 0 ->
    S2 = size(Bin) * 8 - S1,
    dynamic(Bin, S1, S2, (1 bsl S1) - 1, (1 bsl S2) - 1),
    dynamic(Bin, S1-1);
dynamic(_, _) -> ok.

dynamic(Bin, S1, S2, A, B) ->
%    io:format("~p ~p ~p ~p\n", [S1,S2,A,B]),
    case Bin of
	<<A:S1,B:S2>> ->
	    io:format("~p ~p ~p ~p\n", [S1,S2,A,B]),
	    ok;
	_Other -> erlang:error(badmatch, [Bin,S1,S2,A,B])
    end.

%% Extract integers at different alignments and of different sizes.
more_dynamic(Config) when is_list(Config) ->

    %% Unsigned big-endian numbers.
    Unsigned  = fun(Bin, List, SkipBef, N) ->
			SkipAft = 8*size(Bin) - N - SkipBef,
			<<_:SkipBef,Int:N,_:SkipAft>> = Bin,
			Int = make_int(List, N, 0)
		end,
    more_dynamic1(Unsigned, erlang:md5(mkbin([42]))),

    %% Signed big-endian numbers.
    Signed  = fun(Bin, List, SkipBef, N) ->
		      SkipAft = 8*size(Bin) - N - SkipBef,
		      <<_:SkipBef,Int:N/signed,_:SkipAft>> = Bin,
		      case make_signed_int(List, N) of
			  Int -> ok;
			  Other ->
			      io:format("Bin = ~p,", [Bin]),
			      io:format("SkipBef = ~p, N = ~p", [SkipBef,N]),
			      io:format("Expected ~p, got ~p", [Int,Other]),
			      ct:fail(signed_big_endian_fail)
		      end
	      end,
    more_dynamic1(Signed, erlang:md5(mkbin([43]))),

    %% Unsigned little-endian numbers.
    UnsLittle  = fun(Bin, List, SkipBef, N) ->
			 SkipAft = 8*size(Bin) - N - SkipBef,
			 <<_:SkipBef,Int:N/little,_:SkipAft>> = Bin,
			 Int = make_int(big_to_little(List, N), N, 0)
		 end,
    more_dynamic1(UnsLittle, erlang:md5(mkbin([44]))),

    %% Signed little-endian numbers.
    SignLittle  = fun(Bin, List, SkipBef, N) ->
			  SkipAft = 8*size(Bin) - N - SkipBef,
			  <<_:SkipBef,Int:N/signed-little,_:SkipAft>> = Bin,
			  Little = big_to_little(List, N),
			  Int = make_signed_int(Little, N)
		  end,
    more_dynamic1(SignLittle, erlang:md5(mkbin([45]))),

    ok.

more_dynamic1(Action, Bin) ->
    BitList = bits_to_list(binary_to_list(Bin), 16#80),
    more_dynamic2(Action, Bin, BitList, 0).

more_dynamic2(Action, Bin, [_|T]=List, Bef) ->
    more_dynamic3(Action, Bin, List, Bef, size(Bin)*8),
    more_dynamic2(Action, Bin, T, Bef+1);
more_dynamic2(_, _, [], _) -> ok.

more_dynamic3(Action, Bin, List, Bef, Aft) when Bef =< Aft ->
%%    io:format("~p, ~p", [Bef,Aft-Bef]),
    Action(Bin, List, Bef, Aft-Bef),
    more_dynamic3(Action, Bin, List, Bef, Aft-1);
more_dynamic3(_, _, _, _, _) -> ok.

big_to_little(List, N) -> big_to_little(List, N, []).

big_to_little([B0,B1,B2,B3,B4,B5,B6,B7|T], N, Acc) when N >= 8 ->
    big_to_little(T, N-8, [B0,B1,B2,B3,B4,B5,B6,B7|Acc]);
big_to_little(List, N, Acc) -> lists:sublist(List, 1, N) ++ Acc.

make_signed_int(_List, 0) -> 0;
make_signed_int([0|_]=List, N) -> make_int(List, N, 0);
make_signed_int([1|_]=List0, N) ->
    List1 = reversed_sublist(List0, N, []),
    List2 = two_complement_and_reverse(List1, 1, []),
    -make_int(List2, length(List2), 0).

reversed_sublist(_List, 0, Acc) -> Acc;
reversed_sublist([H|T], N, Acc) -> reversed_sublist(T, N-1, [H|Acc]).
    
two_complement_and_reverse([H|T], Carry, Acc) ->
    Sum = 1-H+Carry,
    two_complement_and_reverse(T, Sum div 2, [Sum rem 2|Acc]);
two_complement_and_reverse([], Carry, Acc) -> [Carry|Acc].

make_int(_List, 0, Acc) -> Acc;
make_int([H|T], N, Acc) -> make_int(T, N-1, Acc bsl 1 bor H).
    
bits_to_list([_|T], 0) -> bits_to_list(T, 16#80);
bits_to_list([H|_]=List, Mask) ->
    [case H band Mask of
	 0 -> 0;
	 _ -> 1
     end|bits_to_list(List, Mask bsr 1)];
bits_to_list([], _) -> [].

fun_clause({'EXIT',{function_clause,_}}) -> ok.
mkbin(L) when is_list(L) -> list_to_binary(L).
    

mml(Config) when is_list(Config) ->
    single_byte_binary = mml_choose(<<42>>),
    multi_byte_binary = mml_choose(<<42,43>>).

mml_choose(<<_A:8>>) -> single_byte_binary;
mml_choose(<<_A:8,_T/binary>>) -> multi_byte_binary.

match_huge_int(Config) when is_list(Config) ->
    case ?MODULE of
        bs_match_int_no_opt_SUITE ->
            %% This test case is written with the assumption that
            %% bs_skip2 instructions are used when the value of the
            %% extracted segment will not be used. In OTP 21 and earlier, that
            %% assumption was always true, because the bs_skip optimization
            %% was included in v3_codegen and could not be disabled.
            %% In OTP 22, the bs_skip optimization is done by beam_ssa_opt
            %% and is disabled.
            %%
            %% On memory-constrained computers, using bs_get_integer2
            %% instructions may cause the runtime system to terminate
            %% because of insufficient memory.
            {skip, "unoptimized code would use too much memory"};
        bs_match_int_SUITE ->
<<<<<<< HEAD
            do_match_huge_int();
        bs_match_int_r25_SUITE ->
            do_match_huge_int()
=======
            Sz = 1 bsl 27,
            Bin = <<0:Sz,13:8>>,
            skip_huge_int_1(Sz, Bin),
            0 = match_huge_int_1(Sz, Bin),

            %% Test overflowing the size of an integer field.
            nomatch = overflow_huge_int_skip_32(Bin),
            case erlang:system_info(wordsize) of
                4 ->
                    nomatch = overflow_huge_int_32(Bin);
                8 ->
                    %% An attempt will be made to allocate heap space for
                    %% the bignum (which will probably fail); only if the
                    %% allocation succeeds will the matching fail because
                    %% the binary is too small.
                    ok
            end,
            nomatch = overflow_huge_int_skip_64(Bin),
            nomatch = overflow_huge_int_64(Bin),

            %% Test overflowing the size of an integer field using
            %% variables as sizes.
            Sizes = case erlang:system_info(wordsize) of
                        4 -> lists:seq(25, 32);
                        8 -> []
                    end ++ lists:seq(50, 64),
            ok = overflow_huge_int_unit128(Bin, Sizes),

            %% GH-6701: [vm] crash with -emu_flavor emu:
            %% "no next heap size found: 18446744072702918678, offset 0"
            {'EXIT',{function_clause,_}} =
                (catch fun(<<X:2147483647/unit:98>>) -> X end(<<>>)),
            ok
>>>>>>> 719a2a61
    end.

do_match_huge_int() ->
    Sz = 1 bsl 27,
    Bin = <<0:Sz,13:8>>,
    skip_huge_int_1(Sz, Bin),
    0 = match_huge_int_1(Sz, Bin),

    %% Test overflowing the size of an integer field.
    nomatch = overflow_huge_int_skip_32(Bin),
    case erlang:system_info(wordsize) of
        4 ->
            nomatch = overflow_huge_int_32(Bin);
        8 ->
            %% An attempt will be made to allocate heap space for
            %% the bignum (which will probably fail); only if the
            %% allocation succeeds will the matching fail because
            %% the binary is too small.
            ok
    end,
    nomatch = overflow_huge_int_skip_64(Bin),
    nomatch = overflow_huge_int_64(Bin),

    %% Test overflowing the size of an integer field using
    %% variables as sizes.
    Sizes = case erlang:system_info(wordsize) of
                4 -> lists:seq(25, 32);
                8 -> []
            end ++ lists:seq(50, 64),
    ok = overflow_huge_int_unit128(Bin, Sizes).

overflow_huge_int_unit128(Bin, [Sz0|Sizes]) ->
    Sz = id(1 bsl Sz0),
    case Bin of
	<<_:Sz/unit:128,0,_/binary>> ->
	    {error,Sz};
	_ ->
	    case Bin of
		<<Var:Sz/unit:128,0,_/binary>> ->
		    {error,Sz,Var};
		_ ->
		    overflow_huge_int_unit128(Bin, Sizes)
	    end
    end;
overflow_huge_int_unit128(_, []) -> ok.

match_huge_int_1(I, Bin) ->
    <<Int:I,13>> = Bin,
    Int.

skip_huge_int_1(I, Bin) ->
    <<_:I,13>> = Bin.

overflow_huge_int_skip_32(<<_:4294967296,0,_/binary>>) -> 1; % 1 bsl 32
overflow_huge_int_skip_32(<<_:33554432/unit:128,0,_/binary>>) -> 2; % 1 bsl 25
overflow_huge_int_skip_32(<<_:67108864/unit:64,0,_/binary>>) -> 3; % 1 bsl 26
overflow_huge_int_skip_32(<<_:134217728/unit:32,0,_/binary>>) -> 4; % 1 bsl 27
overflow_huge_int_skip_32(<<_:268435456/unit:16,0,_/binary>>) -> 5; % 1 bsl 28
overflow_huge_int_skip_32(<<_:536870912/unit:8,0,_/binary>>) -> 6; % 1 bsl 29
overflow_huge_int_skip_32(<<_:1073741824/unit:8,0,_/binary>>) -> 7; % 1 bsl 30
overflow_huge_int_skip_32(<<_:2147483648/unit:8,0,_/binary>>) -> 8; % 1 bsl 31
overflow_huge_int_skip_32(_) -> nomatch.

overflow_huge_int_32(<<Int:4294967296,_/binary>>) -> {1,Int}; % 1 bsl 32
overflow_huge_int_32(<<Int:33554432/unit:128,0,_/binary>>) -> {2,Int}; % 1 bsl 25
overflow_huge_int_32(<<Int:67108864/unit:128,0,_/binary>>) -> {3,Int}; % 1 bsl 26
overflow_huge_int_32(<<Int:134217728/unit:128,0,_/binary>>) -> {4,Int}; % 1 bsl 27
overflow_huge_int_32(<<Int:268435456/unit:128,0,_/binary>>) -> {5,Int}; % 1 bsl 28
overflow_huge_int_32(<<Int:536870912/unit:128,0,_/binary>>) -> {6,Int}; % 1 bsl 29
overflow_huge_int_32(<<Int:1073741824/unit:128,0,_/binary>>) -> {7,Int}; % 1 bsl 30
overflow_huge_int_32(<<Int:2147483648/unit:128,0,_/binary>>) -> {8,Int}; % 1 bsl 31
overflow_huge_int_32(_) -> nomatch.

overflow_huge_int_skip_64(<<_:18446744073709551616,_/binary>>) -> 1; % 1 bsl 64
overflow_huge_int_skip_64(<<_:144115188075855872/unit:128,0,_/binary>>) -> 2; % 1 bsl 57
overflow_huge_int_skip_64(<<_:288230376151711744/unit:64,0,_/binary>>) -> 3; % 1 bsl 58
overflow_huge_int_skip_64(<<_:576460752303423488/unit:32,0,_/binary>>) -> 4; % 1 bsl 59
overflow_huge_int_skip_64(<<_:1152921504606846976/unit:16,0,_/binary>>) -> 5; % 1 bsl 60
overflow_huge_int_skip_64(<<_:2305843009213693952/unit:8,0,_/binary>>) -> 6; % 1 bsl 61
overflow_huge_int_skip_64(<<_:4611686018427387904/unit:8,0,_/binary>>) -> 7; % 1 bsl 62
overflow_huge_int_skip_64(<<_:9223372036854775808/unit:8,0,_/binary>>) -> 8; % 1 bsl 63
overflow_huge_int_skip_64(_) -> nomatch.

overflow_huge_int_64(<<Int:18446744073709551616,_/binary>>) -> {1,Int}; % 1 bsl 64
overflow_huge_int_64(<<Int:144115188075855872/unit:128,0,_/binary>>) -> {2,Int}; % 1 bsl 57
overflow_huge_int_64(<<Int:288230376151711744/unit:128,0,_/binary>>) -> {3,Int}; % 1 bsl 58
overflow_huge_int_64(<<Int:576460752303423488/unit:128,0,_/binary>>) -> {4,Int}; % 1 bsl 59
overflow_huge_int_64(<<Int:1152921504606846976/unit:128,0,_/binary>>) -> {5,Int}; % 1 bsl 60
overflow_huge_int_64(<<Int:2305843009213693952/unit:128,0,_/binary>>) -> {6,Int}; % 1 bsl 61
overflow_huge_int_64(<<Int:4611686018427387904/unit:128,0,_/binary>>) -> {7,Int}; % 1 bsl 62
overflow_huge_int_64(<<Int:9223372036854775808/unit:128,0,_/binary>>) -> {8,Int}; % 1 bsl 63
overflow_huge_int_64(_) -> nomatch.

bignum(Config) when is_list(Config) ->
    Bin = id(<<42,0:1024/unit:8,43>>),
    <<42:1025/little-integer-unit:8,_:8>> = Bin,
    <<_:8,43:1025/integer-unit:8>> = Bin,

    BignumBin = id(<<0:512/unit:8,258254417031933722623:9/unit:8>>),
    <<258254417031933722623:(512+9)/unit:8>> = BignumBin,
    erlang:garbage_collect(),			%Search for holes in debug-build

    %% ERL-1391
   _ =  [begin
            N = (LHS bsl RHS),
            <<N:64/integer-little-signed>> = id(<<N:64/integer-little-signed>>)
         end || LHS <- [-1, 1], RHS <- lists:seq(1, 62)],

    MPos = (1 bsl 63) - 1,
    <<MPos:64/integer-little-signed>> = id(<<MPos:64/integer-little-signed>>),
    MNeg = -1 bsl 63,
    <<MNeg:64/integer-little-signed>> = id(<<MNeg:64/integer-little-signed>>),

    ok.

unaligned_32_bit(Config) when is_list(Config) ->
    %% There used to be a risk for heap overflow (fixed in R11B-5).
    L = unaligned_32_bit_1(<<-1:(64*1024)>>),
    unaligned_32_bit_verify(L, 1638).

unaligned_32_bit_1(<<1:1,U:32,_:7,T/binary>>) ->
    [U|unaligned_32_bit_1(T)];
unaligned_32_bit_1(_) ->
    [].

unaligned_32_bit_verify([], 0) -> ok;
unaligned_32_bit_verify([4294967295|T], N) when N > 0 ->
    unaligned_32_bit_verify(T, N-1).

%%%
%%% Common utilities.
%%%

id(I) -> I.<|MERGE_RESOLUTION|>--- conflicted
+++ resolved
@@ -844,45 +844,9 @@
             %% because of insufficient memory.
             {skip, "unoptimized code would use too much memory"};
         bs_match_int_SUITE ->
-<<<<<<< HEAD
             do_match_huge_int();
         bs_match_int_r25_SUITE ->
             do_match_huge_int()
-=======
-            Sz = 1 bsl 27,
-            Bin = <<0:Sz,13:8>>,
-            skip_huge_int_1(Sz, Bin),
-            0 = match_huge_int_1(Sz, Bin),
-
-            %% Test overflowing the size of an integer field.
-            nomatch = overflow_huge_int_skip_32(Bin),
-            case erlang:system_info(wordsize) of
-                4 ->
-                    nomatch = overflow_huge_int_32(Bin);
-                8 ->
-                    %% An attempt will be made to allocate heap space for
-                    %% the bignum (which will probably fail); only if the
-                    %% allocation succeeds will the matching fail because
-                    %% the binary is too small.
-                    ok
-            end,
-            nomatch = overflow_huge_int_skip_64(Bin),
-            nomatch = overflow_huge_int_64(Bin),
-
-            %% Test overflowing the size of an integer field using
-            %% variables as sizes.
-            Sizes = case erlang:system_info(wordsize) of
-                        4 -> lists:seq(25, 32);
-                        8 -> []
-                    end ++ lists:seq(50, 64),
-            ok = overflow_huge_int_unit128(Bin, Sizes),
-
-            %% GH-6701: [vm] crash with -emu_flavor emu:
-            %% "no next heap size found: 18446744072702918678, offset 0"
-            {'EXIT',{function_clause,_}} =
-                (catch fun(<<X:2147483647/unit:98>>) -> X end(<<>>)),
-            ok
->>>>>>> 719a2a61
     end.
 
 do_match_huge_int() ->
@@ -912,7 +876,13 @@
                 4 -> lists:seq(25, 32);
                 8 -> []
             end ++ lists:seq(50, 64),
-    ok = overflow_huge_int_unit128(Bin, Sizes).
+    ok = overflow_huge_int_unit128(Bin, Sizes),
+
+    %% GH-6701: [vm] crash with -emu_flavor emu:
+    %% "no next heap size found: 18446744072702918678, offset 0"
+    {'EXIT',{function_clause,_}} =
+        (catch fun(<<X:2147483647/unit:98>>) -> X end(<<>>)),
+    ok.
 
 overflow_huge_int_unit128(Bin, [Sz0|Sizes]) ->
     Sz = id(1 bsl Sz0),
