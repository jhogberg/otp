%%
%% %CopyrightBegin%
%%
<<<<<<< HEAD
%% Copyright Ericsson AB 1997-2022. All Rights Reserved.
=======
%% Copyright Ericsson AB 1997-2023. All Rights Reserved.
>>>>>>> 68522e55
%%
%% Licensed under the Apache License, Version 2.0 (the "License");
%% you may not use this file except in compliance with the License.
%% You may obtain a copy of the License at
%%
%%     http://www.apache.org/licenses/LICENSE-2.0
%%
%% Unless required by applicable law or agreed to in writing, software
%% distributed under the License is distributed on an "AS IS" BASIS,
%% WITHOUT WARRANTIES OR CONDITIONS OF ANY KIND, either express or implied.
%% See the License for the specific language governing permissions and
%% limitations under the License.
%%
%% %CopyrightEnd%
%%

-module(process_SUITE).

%% Tests processes, trapping exit messages and the BIFs:
%% 	exit/1
%%	exit/2
%%	process_info/1,2
%%	register/2 (partially)

-include_lib("stdlib/include/assert.hrl").
-include_lib("common_test/include/ct.hrl").

-define(heap_binary_size, 64).

-export([all/0, suite/0,groups/0,init_per_suite/1, end_per_suite/1, 
	 init_per_group/2,end_per_group/2, spawn_with_binaries/1,
	 t_exit_1/1, t_exit_2_other/1, t_exit_2_other_normal/1,
	 self_exit/1, normal_suicide_exit/1, abnormal_suicide_exit/1,
	 t_exit_2_catch/1, trap_exit_badarg/1, trap_exit_badarg_in_bif/1,
	 exit_and_timeout/1, exit_twice/1,
	 t_process_info/1, process_info_other/1, process_info_other_msg/1,
         process_info_other_message_queue_len_signal_race/1,
	 process_info_other_dist_msg/1,
         process_info_other_status/1,
	 process_info_2_list/1, process_info_lock_reschedule/1,
	 process_info_lock_reschedule2/1,
	 process_info_lock_reschedule3/1,
         process_info_garbage_collection/1,
         process_info_parent/1,
         process_info_smoke_all/1,
         process_info_status_handled_signal/1,
         process_info_reductions/1,
         process_info_self_signal/1,
         process_info_self_msgq_len/1,
         process_info_self_msgq_len_messages/1,
         process_info_self_msgq_len_more/1,
	 bump_reductions/1, low_prio/1, binary_owner/1, yield/1, yield2/1,
	 otp_4725/1, dist_unlink_ack_exit_leak/1, bad_register/1,
<<<<<<< HEAD
         garbage_collect/1, otp_6237/1,
	 process_info_messages/1, process_flag_badarg/1,
=======
         garbage_collect/1, otp_6237/1, process_info_messages/1,
         process_flag_badarg/1,
>>>>>>> 68522e55
         process_flag_fullsweep_after/1, process_flag_heap_size/1,
         command_line_max_heap_size/1,
	 spawn_opt_heap_size/1, spawn_opt_max_heap_size/1,
         more_spawn_opt_max_heap_size/1,
	 processes_large_tab/1, processes_default_tab/1, processes_small_tab/1,
	 processes_this_tab/1, processes_apply_trap/1,
	 processes_last_call_trap/1, processes_gc_trap/1,
	 processes_term_proc_list/1,
         processes_send_infant/1,
	 otp_7738_waiting/1, otp_7738_suspended/1,
	 otp_7738_resume/1,
	 garb_other_running/1,
	 no_priority_inversion/1,
	 no_priority_inversion2/1,
	 system_task_blast/1,
	 system_task_on_suspended/1,
         system_task_failed_enqueue/1,
	 gc_request_when_gc_disabled/1,
	 gc_request_blast_when_gc_disabled/1,
         otp_16436/1,
         otp_16642/1,
         spawn_huge_arglist/1,
         spawn_request_bif/1,
         spawn_request_monitor_demonitor/1,
         spawn_request_monitor_child_exit/1,
         spawn_request_link_child_exit/1,
         spawn_request_link_parent_exit/1,
         spawn_request_link_parent_exit_compound_reason/1,
         spawn_request_link_parent_exit_nodedown/1,
         spawn_request_abandon_bif/1,
         dist_spawn_monitor/1,
         spawn_against_ei_node/1,
         spawn_against_old_node/1,
         spawn_against_new_node/1,
         spawn_request_reply_option/1,
         alias_bif/1,
         monitor_alias/1,
         spawn_monitor_alias/1,
         monitor_tag/1]).

-export([prio_server/2, prio_client/2, init/1, handle_event/2]).

-export([init_per_testcase/2, end_per_testcase/2]).

-export([hangaround/2, processes_bif_test/0, do_processes/1,
	 processes_term_proc_list_test/1, huge_arglist_child/255]).

-export([spawn_request_test_exit_child/1]).

suite() ->
    [{ct_hooks,[ts_install_cth]},
     {timetrap, {minutes, 9}}].

all() ->
    [spawn_with_binaries, t_exit_1, {group, t_exit_2},
     trap_exit_badarg, trap_exit_badarg_in_bif,
<<<<<<< HEAD
     bump_reductions, low_prio, yield, yield2, otp_4725,
     dist_unlink_ack_exit_leak, bad_register, garbage_collect,
=======
     t_process_info, process_info_other, process_info_other_msg,
     process_info_other_dist_msg, process_info_other_status,
     process_info_2_list,
     process_info_lock_reschedule,
     process_info_lock_reschedule2,
     process_info_lock_reschedule3,
     process_info_other_message_queue_len_signal_race,
     process_info_garbage_collection,
     process_info_smoke_all,
     process_info_status_handled_signal,
     process_info_reductions,
     bump_reductions, low_prio, yield, yield2, otp_4725,
     dist_unlink_ack_exit_leak,
     bad_register, garbage_collect, process_info_messages,
>>>>>>> 68522e55
     process_flag_badarg,
     process_flag_fullsweep_after, process_flag_heap_size,
     command_line_max_heap_size,
     spawn_opt_heap_size, spawn_opt_max_heap_size,
     more_spawn_opt_max_heap_size,
     spawn_huge_arglist,
<<<<<<< HEAD
=======
     spawn_request_bif,
     spawn_request_monitor_demonitor,
     spawn_request_monitor_child_exit,
     spawn_request_link_child_exit,
     spawn_request_link_parent_exit,
     spawn_request_link_parent_exit_compound_reason,
     spawn_request_link_parent_exit_nodedown,
     spawn_request_abandon_bif,
     dist_spawn_monitor,
     spawn_old_node,
     spawn_new_node,
     spawn_request_reply_option,
>>>>>>> 68522e55
     otp_6237,
     {group, spawn_request},
     {group, process_info_bif},
     {group, processes_bif},
     {group, otp_7738}, garb_other_running,
     {group, system_task},
     {group, alias},
     monitor_tag].

groups() -> 
    [{t_exit_2, [],
      [t_exit_2_other, t_exit_2_other_normal, self_exit,
       normal_suicide_exit, abnormal_suicide_exit,
       t_exit_2_catch, exit_and_timeout, exit_twice]},
     {spawn_request, [],
      [spawn_request_bif,
       spawn_request_monitor_demonitor,
       spawn_request_monitor_child_exit,
       spawn_request_link_child_exit,
       spawn_request_link_parent_exit,
       spawn_request_link_parent_exit_compound_reason,
       spawn_request_link_parent_exit_nodedown,
       spawn_request_abandon_bif,
       dist_spawn_monitor,
       spawn_against_ei_node,
       spawn_against_old_node,
       spawn_against_new_node,
       spawn_request_reply_option]},
     {processes_bif, [],
      [processes_large_tab, processes_default_tab,
       processes_small_tab, processes_this_tab,
       processes_last_call_trap, processes_apply_trap,
       processes_gc_trap, processes_term_proc_list,
       processes_send_infant]},
     {process_info_bif, [],
      [t_process_info, process_info_messages,
       process_info_other, process_info_other_msg,
       process_info_other_message_queue_len_signal_race,
       process_info_other_dist_msg, process_info_other_status,
       process_info_2_list,
       process_info_lock_reschedule,
       process_info_lock_reschedule2,
       process_info_lock_reschedule3,
       process_info_garbage_collection,
       process_info_parent,
       process_info_smoke_all,
       process_info_status_handled_signal,
       process_info_reductions,
       process_info_self_signal,
       process_info_self_msgq_len,
       process_info_self_msgq_len_messages,
       process_info_self_msgq_len_more]},
     {otp_7738, [],
      [otp_7738_waiting, otp_7738_suspended,
       otp_7738_resume]},
     {system_task, [],
      [no_priority_inversion, no_priority_inversion2,
       system_task_blast, system_task_on_suspended, system_task_failed_enqueue,
       gc_request_when_gc_disabled, gc_request_blast_when_gc_disabled,
       otp_16436, otp_16642]},
     {alias, [],
      [alias_bif, monitor_alias, spawn_monitor_alias]}].

init_per_suite(Config) ->
    A0 = case application:start(sasl) of
	     ok -> [sasl];
	     _ -> []
	 end,
    A = case application:start(os_mon) of
	     ok -> [os_mon|A0];
	     _ -> A0
	 end,
    [{started_apps, A}|Config].

end_per_suite(Config) ->
    As = proplists:get_value(started_apps, Config),
    lists:foreach(fun (A) -> application:stop(A) end, As),
    catch erts_debug:set_internal_state(available_internal_state, false),
    Config.

init_per_group(_GroupName, Config) ->
    Config.

end_per_group(_GroupName, Config) ->
    Config.

init_per_testcase(Func, Config)
  when Func =:= processes_default_tab;
       Func =:= processes_this_tab ->
    case erlang:system_info(build_type) of
        BT when BT =:= debug; BT =:= valgrind ->
            {skip, "Don't run in debug/valgrind"};
        _ ->
            [{testcase, Func} | Config]
    end;
init_per_testcase(Func, Config) when is_atom(Func), is_list(Config) ->
    [{testcase, Func}|Config].

end_per_testcase(Func, Config) when is_atom(Func), is_list(Config) ->
    %% Restore max_heap_size to default value.
    erlang:system_flag(max_heap_size,
                       #{size => 0,
                         kill => true,
                         error_logger => true}),
    erts_test_utils:ept_check_leaked_nodes(Config).

fun_spawn(Fun) ->
    spawn_link(erlang, apply, [Fun, []]).

%% Tests that binaries as arguments to spawn/3 doesn't leak
%% (unclear if this test case will actually prove anything on
%% a modern computer with lots of memory).
spawn_with_binaries(Config) when is_list(Config) ->
    L = lists:duplicate(2048, 42),
    TwoMeg = lists:duplicate(1024, L),
    Fun = fun() -> spawn(?MODULE, binary_owner, [list_to_binary(TwoMeg)]),
			 receive after 1 -> ok end end,
    Iter = case test_server:is_valgrind() of
		     true -> 10;
		     false -> 150
		 end,
    test_server:do_times(Iter, Fun),
    ok.

binary_owner(Bin) when is_binary(Bin) ->
    ok.

%% Tests exit/1 with a big message.
t_exit_1(Config) when is_list(Config) ->
    ct:timetrap({seconds, 20}),
    start_spawner(),
    process_flag(trap_exit, true),
    test_server:do_times(10, fun t_exit_1/0),
    stop_spawner(),
    ok.

t_exit_1() ->
    Pid = fun_spawn(fun() -> exit(kb_128()) end),
    Garbage = kb_128(),
    receive
	      {'EXIT', Pid, Garbage} -> ok
	  end.


%% Tests exit/2 with a lot of data in the exit message.
t_exit_2_other(Config) when is_list(Config) ->
    ct:timetrap({seconds, 20}),
    start_spawner(),
    process_flag(trap_exit, true),
    test_server:do_times(10, fun t_exit_2_other/0),
    stop_spawner(),
    ok.

t_exit_2_other() ->
    Pid = fun_spawn(fun() -> receive x -> ok end end),
    Garbage = kb_128(),
    exit(Pid, Garbage),
    receive
	      {'EXIT', Pid, Garbage} -> ok
	  end.

%% Tests that exit(Pid, normal) does not kill another process.;
t_exit_2_other_normal(Config) when is_list(Config) ->
    ct:timetrap({seconds, 20}),
    process_flag(trap_exit, true),
    Pid = fun_spawn(fun() -> receive x -> ok end end),
    exit(Pid, normal),
    receive
	      {'EXIT', Pid, Reason} ->
		  ct:fail({process_died, Reason})
	  after 1000 ->
		  ok
	  end,
    case process_info(Pid) of
	      undefined ->
		  ct:fail(process_died_on_normal);
	      List when is_list(List) ->
		  ok
	  end,
    exit(Pid, kill),
    ok.

%% Tests that we can trap an exit message sent with exit/2 from
%% the same process.
self_exit(Config) when is_list(Config) ->
    ct:timetrap({seconds, 10}),
    start_spawner(),
    process_flag(trap_exit, true),
    test_server:do_times(200, fun self_exit/0),
    stop_spawner(),
    ok.

self_exit() ->
    Garbage = eight_kb(),
    P = self(),
    true = exit(P, Garbage),
    receive
	      {'EXIT', P, Garbage} -> ok
	  end.

%% Tests exit(self(), normal) is equivalent to exit(normal) for a process
%% that doesn't trap exits.
normal_suicide_exit(Config) when is_list(Config) ->
    process_flag(trap_exit, true),
    Pid = fun_spawn(fun() -> exit(self(), normal) end),
    receive
	      {'EXIT', Pid, normal} -> ok;
	      Other -> ct:fail({bad_message, Other})
	  end.

%% Tests exit(self(), Term) is equivalent to exit(Term) for a process
%% that doesn't trap exits.";
abnormal_suicide_exit(Config) when is_list(Config) ->
    Garbage = eight_kb(),
    process_flag(trap_exit, true),
    Pid = fun_spawn(fun() -> exit(self(), Garbage) end),
    receive
	      {'EXIT', Pid, Garbage} -> ok;
	      Other -> ct:fail({bad_message, Other})
	  end.

%% Tests that exit(self(), die) cannot be caught.
t_exit_2_catch(Config) when is_list(Config) ->
    process_flag(trap_exit, true),
    Pid = fun_spawn(fun() -> catch exit(self(), die) end),
    receive
	      {'EXIT', Pid, normal} ->
		  ct:fail(catch_worked);
	      {'EXIT', Pid, die} ->
		  ok;
	      Other ->
		  ct:fail({bad_message, Other})
	  end.

%% Tests trapping of an 'EXIT' message generated by a bad argument to
%% the abs/1 bif.  The 'EXIT' message will intentionally be very big.
trap_exit_badarg(Config) when is_list(Config) ->
    ct:timetrap({seconds, 10}),
    start_spawner(),
    process_flag(trap_exit, true),
    try
        %% suppress  =ERROR REPORT=== emulator messages
        ok = logger:add_primary_filter(suppress_log_spam, {
            fun(#{meta := #{error_logger := #{emulator := true, tag := error}}}, _Report) ->
                stop;
            (_Meta, _Report) ->
                ignore
            end, ok}),
        test_server:do_times(10, fun trap_exit_badarg/0),
        ct:sleep(500) %% flush logging
    after
        ok = logger:remove_primary_filter(suppress_log_spam)
    end,
    stop_spawner(),
    ok.

trap_exit_badarg() ->
    Pid = fun_spawn(fun() -> bad_guy(kb_128()) end),
    Garbage = kb_128(),
    receive
	      {'EXIT',Pid,{badarg,[{erlang,abs,[Garbage],Loc1},
				   {?MODULE,bad_guy,1,Loc2}|_]}}
	      when is_list(Loc1), is_list(Loc2) ->
		  ok;
	      Other ->
		  ok = io:format("Bad EXIT message: ~P", [Other, 30]),
		  ct:fail(bad_exit_message)
	  end.

bad_guy(Arg) ->
    abs(Arg).


kb_128() ->
    Eight = eight_kb(),
    {big_binary(),
     Eight, Eight, Eight, Eight, Eight, Eight, Eight, Eight,
     big_binary(),
     Eight, Eight, Eight, Eight, Eight, Eight, Eight, Eight,
     big_binary()}.

eight_kb() ->
    B64 = lists:seq(1, 64),
    B512 = {<<1>>,B64,<<2,3>>,B64,make_unaligned_sub_binary(<<4,5,6,7,8,9>>),
		  B64,make_sub_binary([1,2,3,4,5,6]),
		  B64,make_sub_binary(lists:seq(1, ?heap_binary_size+1)),
		  B64,B64,B64,B64,big_binary()},
    lists:duplicate(8, {B512,B512}).

big_binary() ->
    big_binary(10, [42]).
big_binary(0, Acc) ->
    list_to_binary(Acc);
big_binary(N, Acc) ->
    big_binary(N-1, [Acc|Acc]).

%% Test receiving an EXIT message when spawning a BIF with bad arguments.
trap_exit_badarg_in_bif(Config) when is_list(Config) ->
    ct:timetrap({seconds, 10}),
    process_flag(trap_exit, true),
    test_server:do_times(10, fun trap_exit_badarg_bif/0),
    ok.
    
trap_exit_badarg_bif() ->
    Pid = spawn_link(erlang, node, [1]),
    receive
	      {'EXIT', Pid, {badarg, _}} ->
		  ok;
	      Other ->
		  ct:fail({unexpected, Other})
	  end.

%% The following sequences of events have crasched Beam.
%%
%% 1) An exit is sent to a process which is currently not running.
%%    The exit reason will (on purpose) overwrite the message queue
%%    pointer.
%% 2) Before the process is scheduled in, it receives a timeout (from
%%    a 'receive after').
%% 3) The process will crash the next time it executes 'receive'.

exit_and_timeout(Config) when is_list(Config) ->
    ct:timetrap({seconds, 20}),

    process_flag(trap_exit, true),
    Parent = self(),
    Low = fun_spawn(fun() -> eat_low(Parent) end),
    High = fun_spawn(fun() -> eat_high(Low) end),
    eat_wait_for(Low, High),
    ok.


eat_wait_for(Low, High) ->
    receive
	{'EXIT', Low, {you, are, dead}} ->
	    ok;
	{'EXIT', High, normal} ->
	    eat_wait_for(Low, High);
	Other ->
	    ct:fail({bad_message, Other})
    end.

eat_low(_Parent) ->
    receive
    after 2500 ->
	    ok
    end,
    receive
	Any ->
	    io:format("Received: ~p\n", [Any])
    after 1000 ->
	    ok
    end.
    
eat_high(Low) ->
    process_flag(priority, high),
    receive after 1000 -> ok end,
    exit(Low, {you, are, dead}),
    loop(erlang:monotonic_time() + erlang:convert_time_unit(5,second,native)).

%% Busy loop for 5 seconds.

loop(StopTime) ->
    case StopTime >= erlang:monotonic_time() of
	true -> ok;
	false -> loop(StopTime)
    end.


%% Tries to send two different exit messages to a process.
%% (The second one should be ignored.)
exit_twice(Config) when is_list(Config) ->
    ct:timetrap({seconds, 20}),

    process_flag(trap_exit, true),
    Low = fun_spawn(fun etwice_low/0),
    High = fun_spawn(fun() -> etwice_high(Low) end),
    etwice_wait_for(Low, High),
    ok.

etwice_wait_for(Low, High) ->
    receive
	{'EXIT', Low, first} ->
	    ok;
	{'EXIT', Low, Other} ->
	    ct:fail({wrong_exit_reason, Other});
	{'EXIT', High, normal} ->
	    etwice_wait_for(Low, High);
	Other ->
	    ct:fail({bad_message, Other})
    end.

etwice_low() ->
    etwice_low().

etwice_high(Low) ->
    process_flag(priority, high),
    exit(Low, first),
    exit(Low, second).

%% Tests the process_info/2 BIF.
t_process_info(Config) when is_list(Config) ->
    [] = process_info(self(), registered_name),
    register(my_name, self()),
    {registered_name, my_name} = process_info(self(), registered_name),
    {status, running} = process_info(self(), status),
    {min_heap_size, 233} = process_info(self(), min_heap_size),
    {min_bin_vheap_size,46422} = process_info(self(), min_bin_vheap_size),
    {max_heap_size, #{ size := 0, kill := true, error_logger := true}} =
        process_info(self(), max_heap_size),
    {current_function,{?MODULE,t_process_info,1}} =
	process_info(self(), current_function),
    {current_function,{?MODULE,t_process_info,1}} =
	apply(erlang, process_info, [self(),current_function]),

    %% current_location and current_stacktrace
    {Line1,Res1} = {?LINE,process_info(self(), current_location)},
    verify_loc(Line1, Res1),
    {Line2,Res2} = {?LINE,apply(erlang, process_info,
				[self(),current_location])},
    verify_loc(Line2, Res2),
    pi_stacktrace([{?MODULE,t_process_info,1,?LINE}]),

    verify_stacktrace_depth(),

    Gleader = group_leader(),
    {group_leader, Gleader} = process_info(self(), group_leader),
    {'EXIT',{badarg,_Info}} = (catch process_info('not_a_pid')),
    ok.

verify_stacktrace_depth() ->
    CS = current_stacktrace,
    OldDepth = erlang:system_flag(backtrace_depth, 0),
    {CS,[]} = erlang:process_info(self(), CS),
    _ = erlang:system_flag(backtrace_depth, 8),
    {CS,[{?MODULE,verify_stacktrace_depth,0,_},_|_]} =
        erlang:process_info(self(), CS),
    _ = erlang:system_flag(backtrace_depth, OldDepth).

pi_stacktrace(Expected0) ->
    {Line,Res} = {?LINE,erlang:process_info(self(), current_stacktrace)},
    {current_stacktrace,Stack} = Res,
    Expected = [{?MODULE,pi_stacktrace,1,Line}|Expected0],
    pi_stacktrace_1(Stack, Expected).

pi_stacktrace_1([{M,F,A,Loc}|Stk], [{M,F,A,Line}|Exp]) ->
    case Loc of
	[] ->
	    %% No location info for some reason (+L, native code).
	    io:format("Missing location information for ~w:~w/~w",
		      [M,F,A]),
	    ok;
	[_|_] ->
	    Line = proplists:get_value(line, Loc),
	    File = proplists:get_value(file, Loc),
	    File = ?MODULE_STRING ++ ".erl"
    end,
    pi_stacktrace_1(Stk, Exp);
pi_stacktrace_1([_|_], []) -> ok.

verify_loc(Line, {current_location,{?MODULE,t_process_info=F,1=A,Loc}}) ->
    case Loc of
	[] ->
	    %% No location info for some reason (+L, native code).
	    io:format("Missing location information for ~w:~w/~w",
		      [?MODULE,F,A]),
	    ok;
	[_|_] ->
	    Line = proplists:get_value(line, Loc),
	    File = proplists:get_value(file, Loc),
	    File = ?MODULE_STRING ++ ".erl"
    end.

process_info_other(Config) when is_list(Config) ->
    Self = self(),
    Pid = spawn_link(fun() -> process_info_looper(Self) end),
    receive after 1 -> ok end,
    pio_current_location(10000, Pid, 0, 0),
    pio_current_stacktrace().

pio_current_location(0, _, Pi, Looper) ->
    io:format("~w call(s) to erlang:process_info/2", [Pi]),
    io:format("~w call(s) to ~w:process_info_looper/1", [Looper,?MODULE]);
pio_current_location(N, Pid, Pi, Looper) ->
    erlang:yield(),
    {current_location,Where} = process_info(Pid, current_location),
    case Where of
	{erlang,process_info,2,[]} ->
	    pio_current_location(N-1, Pid, Pi+1, Looper);
	{erts_internal,await_result,1, Loc} when is_list(Loc) ->
	    pio_current_location(N-1, Pid, Pi+1, Looper);
	{?MODULE,process_info_looper,1,Loc} when is_list(Loc) ->
	    pio_current_location(N-1, Pid, Pi, Looper+1);
	_ ->
	    exit({unexpected_location, Where})
    end.

pio_current_stacktrace() ->
    L = [begin
	     case process_info(P, current_stacktrace) of
                 {current_stacktrace, Stk} -> {P,Stk};
                 undefined -> {P, []}
             end
	 end || P <- processes()],
    [erlang:garbage_collect(P) || {P,_} <- L],
    erlang:garbage_collect(),
    [verify_stacktrace(Stk) || {_,Stk} <- L],
    ok.

verify_stacktrace([{M,F,A,Loc}|T])
  when is_atom(M),
       is_atom(F),
       is_integer(A),
       is_list(Loc) ->
    verify_stacktrace(T);
verify_stacktrace([]) -> ok.

process_info_looper(Parent) ->
    process_info(Parent, current_location),
    process_info_looper(Parent).

%% Tests the process_info/1 BIF on another process with messages.
process_info_other_msg(Config) when is_list(Config) ->
    Self = self(),
    Pid = spawn_link(fun() -> other_process(Self) end),
    receive
	{go_ahead,Pid} -> ok
    end,

    Own = {my,own,message},

    {messages,[Own]} = process_info(Pid, messages),
    
    Garbage = kb_128(),
    MsgA = {a,Garbage},
    MsgB = {b,Garbage},
    MsgC = {c,Garbage},
    MsgD = {d,Garbage},
    MsgE = {e,Garbage},

    Pid ! MsgA,
    {messages,[Own,MsgA]} = process_info(Pid, messages),
    Pid ! MsgB,
    {messages,[Own,MsgA,MsgB]} = process_info(Pid, messages),
    Pid ! MsgC,
    {messages,[Own,MsgA,MsgB,MsgC]} = process_info(Pid, messages),
    Pid ! MsgD,
    {messages,[Own,MsgA,MsgB,MsgC,MsgD]} = process_info(Pid, messages),
    Pid ! MsgE,
    {messages,[Own,MsgA,MsgB,MsgC,MsgD,MsgE]=All} = process_info(Pid, messages),
    {memory,BytesOther} = process_info(Pid, memory),
    {memory,BytesSelf} = process_info(self(), memory),

    io:format("Memory ~p: ~p\n", [Pid,BytesOther]),
    io:format("Memory ~p (self): ~p\n", [self(),BytesSelf]),

    [Own,MsgA,MsgB,MsgC,MsgD,MsgE] = All,

    Pid ! {self(),empty},
    receive
	      empty -> ok
	  end,
    {messages,[]} = process_info(Pid, messages),

    {min_heap_size, 233} = process_info(Pid, min_heap_size),
    {min_bin_vheap_size, 46422} = process_info(Pid, min_bin_vheap_size),
    {max_heap_size, #{ size := 0, kill := true, error_logger := true}} =
        process_info(self(), max_heap_size),

    Pid ! stop,
    ok.

process_info_other_message_queue_len_signal_race(Config) when is_list(Config) ->
    %% OTP-18169
    %%
    %% The race window triggering this bug is quite small. This test
    %% wont fail even with the bug present, but it may trigger an
    %% assertion in the debug compiled emulator if the bug is
    %% present...
    process_flag(priority, high),
    SSchdlr = case erlang:system_info(schedulers_online) of
                  1 -> 1;
                  _ -> 2
              end,
    Flush = fun Flush () ->
                    receive _ -> Flush()
                    after 0 -> ok
                    end
            end,
    RFun = fun RFun () ->
                   receive
                       {flush, From} ->
                           Flush(),
                           From ! flushed
                   end,
                   RFun()
           end,
    R = spawn_opt(RFun, [link,
                         {scheduler, 1},
                         {message_queue_data, on_heap}]),
    SFun = fun SFun () ->
                   receive go -> ok end,
                   M = erlang:monitor(process, R),
                   R ! hi,
                   receive
                       {demonitor, From} ->
                           _ = erlang:demonitor(M),
                           From ! demonitored
                   end,
                   SFun()
           end,
    S = spawn_opt(SFun, [link,
                         {scheduler, SSchdlr},
                         {priority, high}]),
    process_info_other_message_queue_len_signal_race_test(10000, S, R),
    unlink(R),
    exit(R, kill),
    unlink(S),
    exit(S, kill),
    false = is_process_alive(R),
    false = is_process_alive(S),
    ok.

process_info_other_message_queue_len_signal_race_test(0, _S, _R) ->
    ok;
process_info_other_message_queue_len_signal_race_test(N, S, R) ->
    S ! go,
    erlang:yield(),
    _ = process_info(R, message_queue_len),
    S ! {demonitor, self()},
    receive demonitored -> ok end,
    R ! {flush, self()},
    receive flushed -> ok end,
    process_info_other_message_queue_len_signal_race_test(N-1, S, R).

process_info_other_dist_msg(Config) when is_list(Config) ->
    %%
    %% Check that process_info can handle messages that have not been
    %% decoded yet.
    %%
    {ok, Peer, Node} = ?CT_PEER(),
    Self = self(),
    Pid = spawn_link(fun() -> other_process(Self) end),
    receive {go_ahead,Pid} -> ok end,

    Own = {my,own,message},

    {messages,[Own]} = process_info(Pid, messages),
    Garbage = kb_128(),
    MsgA = {a,self(),Garbage},
    MsgB = {b,self(),Garbage},
    MsgC = {c,self(),Garbage},
    MsgD = {d,self(),Garbage},
    MsgE = {e,self(),Garbage},

    %% We don't want the other process to decode messages itself
    %% therefore we suspend it.
    true =  erlang:suspend_process(Pid),
    spawn_link(Node, fun () ->
		Pid  ! MsgA,
		Pid  ! MsgB,
		Pid  ! MsgC,
		Self ! check_abc
	end),
    receive check_abc -> ok end,
    [{status,suspended},
	{messages,[Own,MsgA,MsgB,MsgC]},
	{status,suspended}]= process_info(Pid, [status,messages,status]),
    spawn_link(Node, fun () ->
		Pid  ! MsgD,
		Pid  ! MsgE,
		Self ! check_de
	end),
    receive check_de -> ok end,
    {messages,[Own,MsgA,MsgB,MsgC,MsgD,MsgE]=All} = process_info(Pid, messages),
    true = erlang:resume_process(Pid),
    Pid ! {self(), get_all_messages},
    receive
	      {all_messages, AllMsgs} ->
		  All = AllMsgs
	  end,
    {messages,[]} = process_info(Pid, messages),
    Pid ! stop,
    stop_node(Peer, Node),
    ok.

process_info_other_status(Config) when is_list(Config) ->
    %% OTP-17628: status was erroneously reported as 'running',
    %% when it should be 'waiting', when the priority of the
    %% caller exceeded the priority of the processes being
    %% checked (due to prio elevation).
    Self = self(),
    Other = spawn_link(fun () -> other_process(Self) end),
    receive {go_ahead, Other} -> ok end,
    receive after 100 -> ok end,
    {status, waiting} = process_info(Other, status),
    process_flag(priority, high),
    {status, waiting} = process_info(Other, status),
    process_flag(priority, max),
    {status, waiting} = process_info(Other, status),
    Other ! stop,
    ok.

other_process(Parent) ->
    self() ! {my,own,message},
    Parent ! {go_ahead,self()},
    other_process_1().

other_process_1() ->
    receive
	{Parent,get_all_messages} ->
	    Parent ! {all_messages, get_all_messages()},
	    other_process_1();
	{Parent,empty} ->
	    receive_all(),
	    Parent ! empty,
	    other_process_1();
	stop -> ok
    end.

get_all_messages() ->
    get_all_messages([]).

get_all_messages(Msgs) ->
    receive
	Msg ->
	    get_all_messages([Msg|Msgs])
    after 0 ->
	    lists:reverse(Msgs)
    end.

receive_all() ->
    receive
	_ -> receive_all()
    after 0 -> ok
    end.

chk_pi_order([],[]) ->
    ok;
chk_pi_order([{Arg, _}| Values], [Arg|Args]) ->
    chk_pi_order(Values, Args).

process_info_2_list(Config) when is_list(Config) ->
    Proc = spawn_link(fun () -> receive after infinity -> ok end end),
    register(process_SUITE_process_info_2_list1, self()),
    register(process_SUITE_process_info_2_list2, Proc),
    erts_debug:set_internal_state(available_internal_state,true),
    AllArgs = erts_debug:get_internal_state(process_info_args),
    A1 = lists:sort(AllArgs) ++ [status] ++ lists:reverse(AllArgs),

    %% Verify that argument is accepted as single atom
    lists:foreach(fun (A) ->
		{A, _} = process_info(Proc, A),
		{A, _} = process_info(self(), A)
	end, A1),

    %% Verify that order is preserved
    ok = chk_pi_order(process_info(self(), A1), A1),
    ok = chk_pi_order(process_info(Proc, A1), A1),

    %% Small arg list
    A2 = [status, stack_size, trap_exit, priority],
    [{status, _}, {stack_size, _}, {trap_exit, _}, {priority, _}]
	= process_info(Proc, A2),
    [{status, _}, {stack_size, _}, {trap_exit, _}, {priority, _}]
	= process_info(self(), A2),

    %% Huge arg list (note values are shared)
    A3 = lists:duplicate(5000,backtrace),
    V3 = process_info(Proc, A3),
    5000 = length(V3),
    lists:foreach(fun ({backtrace, _}) -> ok end, V3),
    ok.
    
process_info_lock_reschedule(Config) when is_list(Config) ->
    %% We need a process that is running and an item that requires
    %% process_info to take the main process lock.
    Target1 = spawn_link(fun tok_loop/0),
    Name1 = process_info_lock_reschedule_running,
    register(Name1, Target1),
    Target2 = spawn_link(fun () -> receive after infinity -> ok end end),
    Name2 = process_info_lock_reschedule_waiting,
    register(Name2, Target2),
    PI = fun(_) ->
	    erlang:yield(),
	    [{registered_name, Name1}] = process_info(Target1, [registered_name]),
	    [{registered_name, Name2}] = process_info(Target2, [registered_name]),
	    erlang:yield(),
	    {registered_name, Name1} = process_info(Target1, registered_name),
	    {registered_name, Name2} = process_info(Target2, registered_name),
	    erlang:yield(),
	    [{registered_name, Name1}| _] = process_info(Target1),
	    [{registered_name, Name2}| _] = process_info(Target2)
    end,
    lists:foreach(PI, lists:seq(1,1000)),
    %% Make sure Target1 still is willing to "tok loop"
    case process_info(Target1, status) of
	{status, OkStatus} when OkStatus == runnable;
				OkStatus == running;
				OkStatus == garbage_collecting ->
	    unlink(Target1),
	    unlink(Target2),
	    exit(Target1, bang),
	    exit(Target2, bang),
	    OkStatus;
	{status, BadStatus} ->
	    ct:fail(BadStatus)
    end.

pi_loop(_Name, _Pid, 0) ->
    ok;
pi_loop(Name, Pid, N) ->
    {registered_name, Name} = process_info(Pid, registered_name),
    pi_loop(Name, Pid, N-1).

process_info_lock_reschedule2(Config) when is_list(Config) ->
    Parent = self(),
    Fun = fun () ->
	    receive {go, Name, Pid} -> ok end,
	    pi_loop(Name, Pid, 10000),
	    Parent ! {done, self()},
	    receive after infinity -> ok end
    end,
    P1 = spawn_link(Fun),
    N1 = process_info_lock_reschedule2_1,
    true = register(N1, P1),
    P2 = spawn_link(Fun),
    N2 = process_info_lock_reschedule2_2,
    true = register(N2, P2),
    P3 = spawn_link(Fun),
    N3 = process_info_lock_reschedule2_3,
    true = register(N3, P3),
    P4 = spawn_link(Fun),
    N4 = process_info_lock_reschedule2_4,
    true = register(N4, P4),
    P5 = spawn_link(Fun),
    N5 = process_info_lock_reschedule2_5,
    true = register(N5, P5),
    P6 = spawn_link(Fun),
    N6 = process_info_lock_reschedule2_6,
    true = register(N6, P6),
    P1 ! {go, N2, P2},
    P2 ! {go, N1, P1},
    P3 ! {go, N1, P1},
    P4 ! {go, N1, P1},
    P5 ! {go, N6, P6},
    P6 ! {go, N5, P5},
    receive {done, P1} -> ok end,
    receive {done, P2} -> ok end,
    receive {done, P3} -> ok end,
    receive {done, P4} -> ok end,
    receive {done, P5} -> ok end,
    receive {done, P6} -> ok end,
    unlink(P1), exit(P1, bang),
    unlink(P2), exit(P2, bang),
    unlink(P3), exit(P3, bang),
    unlink(P4), exit(P4, bang),
    unlink(P5), exit(P5, bang),
    unlink(P6), exit(P6, bang),
    ok.

many_args(0,_B,_C,_D,_E,_F,_G,_H,_I,_J) ->
    ok;
many_args(A,B,C,D,E,F,G,H,I,J) ->
    many_args(A-1,B,C,D,E,F,G,H,I,J).

do_pi_msg_len(PT, AT) ->
    lists:map(fun (_) -> ok end, [a,b,c,d]),
    {message_queue_len, _} = process_info(element(2,PT), element(2,AT)).
    
process_info_lock_reschedule3(Config) when is_list(Config) ->
    %% We need a process that is running and an item that requires
    %% process_info to take the main process lock.
    Target1 = spawn_link(fun tok_loop/0),
    Name1 = process_info_lock_reschedule_running,
    register(Name1, Target1),
    Target2 = spawn_link(fun () -> receive after infinity -> ok end end),
    Name2 = process_info_lock_reschedule_waiting,
    register(Name2, Target2),
    PI = fun(N) ->
	    case N rem 10 of
		0 -> erlang:yield();
		_ -> ok
	    end,
	    do_pi_msg_len({proc, Target1},
		{arg, message_queue_len})
    end,
    many_args(100000,1,2,3,4,5,6,7,8,9),
    lists:foreach(PI, lists:seq(1,1000000)),
    %% Make sure Target1 still is willing to "tok loop"
    case process_info(Target1, status) of
	      {status, OkStatus} when OkStatus == runnable;
				      OkStatus == running;
				      OkStatus == garbage_collecting ->
		  unlink(Target1),
		  unlink(Target2),
		  exit(Target1, bang),
		  exit(Target2, bang),
		  OkStatus;
	      {status, BadStatus} ->
		  ct:fail(BadStatus)
	  end.

otp_4725(Config) when is_list(Config) ->
    Tester = self(),
    Ref1 = make_ref(),
    Pid1 = spawn_opt(fun () ->
		Tester ! {Ref1, process_info(self())},
		receive
		    Ref1 -> bye
		end
	end, [link, {priority, max}, {fullsweep_after, 600}]),
    receive
	{Ref1, ProcInfo1A} ->
	    ProcInfo1B = process_info(Pid1),
	    Pid1 ! Ref1,
	    check_proc_infos(ProcInfo1A, ProcInfo1B)
    end,
    Ref2 = make_ref(),
    Pid2 = spawn_opt(fun () ->
		Tester ! {Ref2, process_info(self())},
		receive
		    Ref2 -> bye
		end
	end,
	[]),
    receive
	{Ref2, ProcInfo2A} ->
	    ProcInfo2B = process_info(Pid2),
	    Pid2 ! Ref2,
	    check_proc_infos(ProcInfo2A, ProcInfo2B)
    end,
    ok.

check_proc_infos(A, B) ->
    IC = lists:keysearch(initial_call, 1, A),
    IC = lists:keysearch(initial_call, 1, B),

    L = lists:keysearch(links, 1, A),
    L = lists:keysearch(links, 1, B),

    D = lists:keysearch(dictionary, 1, A),
    D = lists:keysearch(dictionary, 1, B),

    TE = lists:keysearch(trap_exit, 1, A),
    TE = lists:keysearch(trap_exit, 1, B),

    EH = lists:keysearch(error_handler, 1, A),
    EH = lists:keysearch(error_handler, 1, B),

    P = lists:keysearch(priority, 1, A),
    P = lists:keysearch(priority, 1, B),

    GL = lists:keysearch(group_leader, 1, A),
    GL = lists:keysearch(group_leader, 1, B),

    GC = lists:keysearch(garbage_collection, 1, A),
    GC = lists:keysearch(garbage_collection, 1, B),

    ok.


%% Dummies.

start_spawner() ->
    ok.

stop_spawner() ->
    ok.

%% Tests erlang:process_info(Pid, garbage_collection_info)
process_info_garbage_collection(_Config) ->
    Parent = self(),
    Pid = spawn_link(
            fun() ->
                    %% We set mqd to off_heap and send an tuple
                    %% to process in order to force mbuf_size
                    %% to be used
                    process_flag(message_queue_data, off_heap),
                    receive go -> ok end,
                    (fun F(0) ->
                             Parent ! deep,
                             receive {ok,_} -> ok end,
                             [];
                         F(N) ->
                             timer:sleep(1),
                             [lists:seq(1,100) | F(N-1)]
                     end)(1000),
                    Parent ! shallow,
                    receive done -> ok end
            end),
    [{garbage_collection_info, Before},{total_heap_size, THSBefore}] =
        erlang:process_info(Pid, [garbage_collection_info, total_heap_size]),
    Pid ! go, receive deep -> ok end,
    [{_, Deep},{_,THSDeep}]  =
         erlang:process_info(Pid, [garbage_collection_info, total_heap_size]),
    Pid ! {ok, make_ref()}, receive shallow -> ok end,
    [{_, After},{_, THSAfter}] =
        erlang:process_info(Pid, [garbage_collection_info, total_heap_size]),
    Pid ! done,

    %% Do some general checks to see if everything seems to be roughly correct
    ct:log("Before: ~p",[Before]),
    ct:log("Deep: ~p",[Deep]),
    ct:log("After: ~p",[After]),
    ct:log("Before THS: ~p",[THSBefore]),
    ct:log("Deep THS: ~p",[THSDeep]),
    ct:log("After THS: ~p",[THSAfter]),

    %% Check stack_size
    true = gv(stack_size, Before) < gv(stack_size, Deep),
    true = gv(stack_size, After) < gv(stack_size, Deep),

    %% Check used heap size
    true = gv(heap_size, Before) + gv(old_heap_size, Before)
        < gv(heap_size, Deep) + gv(old_heap_size, Deep),
    true = gv(heap_size, Before) + gv(old_heap_size, Before)
        < gv(heap_size, After) + gv(old_heap_size, After),

    %% Check that total_heap_size == heap_block_size + old_heap_block_size + mbuf_size
    THSBefore = gv(heap_block_size, Before)
        + gv(old_heap_block_size, Before)
        + gv(mbuf_size, Before),

    THSDeep = gv(heap_block_size, Deep)
        + gv(old_heap_block_size, Deep)
        + gv(mbuf_size, Deep),

    THSAfter = gv(heap_block_size, After)
        + gv(old_heap_block_size, After)
        + gv(mbuf_size, After),

    ok.

gv(Key,List) ->
    proplists:get_value(Key,List).

process_info_parent(Config) when is_list(Config) ->
    Child = spawn_link(fun () -> receive stop -> ok end end),
    ?assertEqual({parent, self()}, erlang:process_info(Child, parent)),
    Child ! stop,
    ?assertEqual({parent, undefined}, erlang:process_info(whereis(init), parent)),

    {ok, Peer, Node} = ?CT_PEER(),
    RemoteChild = spawn_link(Node,
                             fun () ->
                                     {parent, Parent} = process_info(self(), parent),
                                     garbage_collect(),
                                     {parent, Parent} = process_info(self(), parent),
                                     garbage_collect(),
                                     Parent ! remote_child_hello,
                                     receive stop -> ok end
                             end),
    ?assertEqual({parent, self()},
                 erpc:call(Node, erlang, process_info, [RemoteChild, parent])),
    receive remote_child_hello -> ok end,
    unlink(RemoteChild),
    RemoteChild ! stop,
    peer:stop(Peer),
    ok.

process_info_smoke_all_tester() ->
    register(process_info_smoke_all_tester, self()),
    put(ets_ref, ets:new(blupp, [])),
    put(binary, [list_to_binary(lists:duplicate(1000, 1)),
                 list_to_binary(lists:duplicate(1000, 2))]),
    process_info_smoke_all_tester_loop().

process_info_smoke_all_tester_loop() ->
    receive
        {other_process, Pid} ->
            case get(procs) of
                undefined -> put(procs, [Pid]);
                Procs -> put(procs, [Pid|Procs])
            end,
            erlang:monitor(process, Pid),
            link(Pid),
            process_info_smoke_all_tester_loop()
    end.

process_info_smoke_all(Config) when is_list(Config) ->
    AllPIOptions = [registered_name,
                    current_function,
                    initial_call,
                    messages,
                    message_queue_len,
                    links,
                    monitors,
                    monitored_by,
                    dictionary,
                    trap_exit,
                    error_handler,
                    heap_size,
                    stack_size,
                    memory,
                    garbage_collection,
                    group_leader,
                    reductions,
                    priority,
                    trace,
                    binary,
                    sequential_trace_token,
                    catchlevel,
                    backtrace,
                    last_calls,
                    total_heap_size,
                    suspending,
                    min_heap_size,
                    min_bin_vheap_size,
                    max_heap_size,
                    current_location,
                    current_stacktrace,
                    message_queue_data,
                    garbage_collection_info,
                    magic_ref,
                    fullsweep_after],

    {ok, Peer, Node} = ?CT_PEER(),
    RP = spawn_link(Node, fun process_info_smoke_all_tester/0),
    LP = spawn_link(fun process_info_smoke_all_tester/0),
    RP ! {other_process, LP},
    LP ! {other_process, RP},
    LP ! {other_process, self()},
    LP ! ets:new(blapp, []),
    LP ! ets:new(blipp, []),
    LP ! list_to_binary(lists:duplicate(1000, 3)),
    receive after 1000 -> ok end,
    _MLP = erlang:monitor(process, LP),
    true = is_process_alive(LP),
    PI = process_info(LP, AllPIOptions),
    io:format("~p~n", [PI]),
    garbage_collect(),
    unlink(RP),
    unlink(LP),
    exit(RP, kill),
    exit(LP, kill),
    false = is_process_alive(LP),
    stop_node(Peer, Node),
    ok.

process_info_status_handled_signal(Config) when is_list(Config) ->
    P = spawn_link(fun () ->
                           receive after infinity -> ok end
                   end),
    wait_until(fun () ->
                       process_info(P, status) == {status, waiting}
               end),
    %%
    %% The 'messages' option will force a process-info-request
    %% signal to be scheduled on the process. Ensure that status
    %% 'waiting' is reported even though it is actually running
    %% when handling the request. We want it to report the status
    %% it would have had if it had not been handling the
    %% process-info-request...
    %%
    [{status, waiting}, {messages, []}] = process_info(P, [status, messages]),
    unlink(P),
    exit(P, kill),
    false = erlang:is_process_alive(P),
    ok.

%% OTP-15709
%% Provoke a bug where process_info(reductions) returned wrong result
%% because REDS_IN (def_arg_reg[5]) is read when the process in not running.
%%
%% And a bug where process_info(reductions) on a process which was releasing its
%% main lock during execution could result in negative reduction diffs.
process_info_reductions(Config) when is_list(Config) ->
    {S1, S2} = case erlang:system_info(schedulers_online) of
                   1 -> {1,1};
                   _ -> {1,2}
               end,
    io:format("Run on schedulers ~p and ~p\n", [S1,S2]),
    Boss = self(),
    Doer = spawn_opt(fun () ->
                             pi_reductions_tester(true, 10, fun pi_reductions_spinnloop/0, S2),
                             pi_reductions_tester(true, 10, fun pi_reductions_recvloop/0, S2),
                             pi_reductions_tester(false, 100, fun pi_reductions_main_unlocker/0, S2),
                             Boss ! {self(), done}
                     end,
                     [link, {scheduler, S1}]),

    {Doer, done} = receive M -> M end,
    ok.

pi_reductions_tester(ForceSignal, MaxCalls, Fun, S2) ->
    Pid = spawn_opt(Fun, [link, {scheduler,S2}]),
    Extra = case ForceSignal of
                true ->
                    %% Add another item that force sending the request
                    %% as a signal, like 'current_function'.
                    [current_function];
                false ->
                    []
            end,
    LoopFun = fun Me(Calls, Prev, Acc0) ->
                      PI = process_info(Pid, [reductions | Extra]),
                      [{reductions,Reds} | _] = PI,
                      Diff = Reds - Prev,
                      %% Verify we get sane non-negative reduction diffs
                      {Diff, true} = {Diff, (Diff >= 0)},
                      {Diff, true} = {Diff, (Diff =< 1000*1000)},
                      Acc1 = [Diff | Acc0],
                      case Calls >= MaxCalls of
                          true -> Acc1;
                          false -> Me(Calls+1, Reds, Acc1)
                      end
              end,
    DiffList = LoopFun(0, 0, []),
    unlink(Pid),
    exit(Pid,kill),
    io:format("Reduction diffs: ~p\n", [lists:reverse(DiffList)]),
    ok.

pi_reductions_spinnloop() ->
    %% 6 args to make use of def_arg_reg[5] which is also used as REDS_IN
    pi_reductions_spinnloop(999*1000, atom, "hej", self(), make_ref(), 3.14).

pi_reductions_spinnloop(N,A,B,C,D,E) when N > 0 ->
    pi_reductions_spinnloop(N-1,B,C,D,E,A);
pi_reductions_spinnloop(0,_,_,_,_,_) ->
    %% Stop to limit max number of reductions consumed
    pi_reductions_recvloop().

pi_reductions_recvloop() ->
    receive
        "a free lunch" -> false
    end.

pi_reductions_main_unlocker() ->
    Other = spawn_link(fun() -> receive die -> ok end end),
    pi_reductions_main_unlocker_loop(Other).

pi_reductions_main_unlocker_loop(Other) ->
    %% Assumption: register(OtherPid, Name) will unlock main lock of calling
    %% process during execution.
    register(pi_reductions_main_unlocker, Other),
    unregister(pi_reductions_main_unlocker),

    %% Yield in order to increase probability of process_info sometimes probing
    %% this process when it's not RUNNING.
    erlang:yield(),
    pi_reductions_main_unlocker_loop(Other).

process_info_self_signal(Config) when is_list(Config) ->
    %% Test that signals that we have sent to ourselves are
    %% visible in process_info() result. This is not strictly
    %% a necessary property, but implemented so now. See
    %% process_info.c:process_info_bif() for more info.
    Self = self(),
    Ref = make_ref(),
    pi_sig_spam_test(fun () ->
                             process_info_self_signal_spammer(Self)
                     end,
                     fun () ->
                             self() ! Ref,
                             process_info(self(), messages)
                     end,
                     fun (Res) ->
                             {messages, [Ref]} = Res
                     end).

process_info_self_signal_spammer(To) ->
    erlang:demonitor(erlang:monitor(process, To)),
    process_info_self_signal_spammer(To).

process_info_self_msgq_len(Config) when is_list(Config) ->
    %% Spam ourselves with signals forcing us to flush own
    %% signal queue..
    Self = self(),
    pi_sig_spam_test(fun () ->
                             process_info_self_msgq_len_spammer(Self)
                     end,
                     fun () ->
                             process_info(self(), message_queue_len)
                     end,
                     fun (Res) ->
                             {message_queue_len, Len} = Res,
                             true = Len > 0,
                             ok
                     end).


process_info_self_msgq_len_messages(Config) when is_list(Config) ->
    %% Spam ourselves with signals normally forcing us to flush own
    %% signal queue, but since we also want messages wont be flushed...
    Self = self(),
    pi_sig_spam_test(fun () ->
                             process_info_self_msgq_len_spammer(Self, 100000)
                     end,
                     fun () ->
                             process_info(self(),
                                          [message_queue_len,
                                           messages])
                     end,
                     fun (Res) ->
                             [{message_queue_len, Len},
                              {messages, Msgs}] = Res,
                             Len = length(Msgs),
                             ok
                     end).

process_info_self_msgq_len_more(Config) when is_list(Config) ->
    self() ! hej,
    BodyRes = process_info_self_msgq_len_more_caller_body(),
    ok = process_info_self_msgq_len_more_caller_body_result(BodyRes),
    TailRes = process_info_self_msgq_len_more_caller_tail(),
    ok = process_info_self_msgq_len_more_caller_tail_result(TailRes),
    receive hej -> ok end,
    %% Check that current_function, current_location, and
    %% current_stacktrace give sane results flushing or not...
    Self = self(),
    pi_sig_spam_test(fun () ->
                             process_info_self_msgq_len_spammer(Self)
                     end,
                     fun process_info_self_msgq_len_more_caller_body/0,
                     fun process_info_self_msgq_len_more_caller_body_result/1),
    pi_sig_spam_test(fun () ->
                             process_info_self_msgq_len_spammer(Self)
                     end,
                     fun process_info_self_msgq_len_more_caller_tail/0,
                     fun process_info_self_msgq_len_more_caller_tail_result/1).

process_info_self_msgq_len_more_caller_body() ->
    Res = process_info(self(),
                       [message_queue_len,
                        current_function,
                        current_location,
                        current_stacktrace]),
    id(Res).

process_info_self_msgq_len_more_caller_body_result(Res) ->
    [{message_queue_len, Len},
     {current_function, {process_SUITE,process_info_self_msgq_len_more_caller_body,0}},
     {current_location, {process_SUITE,process_info_self_msgq_len_more_caller_body,0,_}},
     {current_stacktrace,
      [{process_SUITE,process_info_self_msgq_len_more_caller_body,0,_} | _]}] = Res,
    true = Len > 0,
    ok.

process_info_self_msgq_len_more_caller_tail() ->
    process_info(self(),
                 [message_queue_len,
                  current_function,
                  current_location,
                  current_stacktrace]).

process_info_self_msgq_len_more_caller_tail_result(Res) ->
    [{message_queue_len, Len},
     {current_function, {process_SUITE,process_info_self_msgq_len_more_caller_tail,0}},
     {current_location, {process_SUITE,process_info_self_msgq_len_more_caller_tail,0,_}},
     {current_stacktrace,
      [{process_SUITE,process_info_self_msgq_len_more_caller_tail,0,_} | _]}] = Res,
    true = Len > 0,
    ok.
    

process_info_self_msgq_len_spammer(To) ->
    process_info_self_msgq_len_spammer(To, 10000000).

process_info_self_msgq_len_spammer(_To, 0) ->
    ok;
process_info_self_msgq_len_spammer(To, N) ->
    To ! hejhopp,
    erlang:demonitor(erlang:monitor(process, To)),
    process_info_self_msgq_len_spammer(To, N-1).

pi_sig_spam_test(SpamFun, PITest, PICheckRes) ->
    SO = erlang:system_flag(schedulers_online, 1),
    try
        Self = self(),
        SigSpammer = spawn_link(SpamFun),
        process_flag(priority, low),
        receive after 10 -> ok end,
        Res = PITest(),
        process_flag(priority, high),
        unlink(SigSpammer),
        exit(SigSpammer, kill),
        false = is_process_alive(SigSpammer),
        PICheckRes(Res)
    after
        _ = erlang:system_flag(schedulers_online, SO)
    end.
    

%% Tests erlang:bump_reductions/1.
bump_reductions(Config) when is_list(Config) ->
    erlang:garbage_collect(),
    erlang:yield(),		% Clear reductions.
    {reductions,R1} = process_info(self(), reductions),
    true = erlang:bump_reductions(100),
    {reductions,R2} = process_info(self(), reductions),
    case R2-R1 of
	      Diff when Diff < 100 ->
		  ok = io:format("R1 = ~w, R2 = ~w", [R1, R2]),
		  ct:fail({small_diff, Diff});
	      Diff when Diff > 110 ->
		  ok = io:format("R1 = ~w, R2 = ~w", [R1, R2]),
		  ct:fail({big_diff, Diff});
	      Diff ->
		  io:format("~p\n", [Diff]),
		  ok
	  end,

    %% Make sure that a bignum reduction doesn't crash the emulator (32-bit CPU).
    bump_big(R2, 16#08000000).

bump_big(Prev, Limit) ->
    true = erlang:bump_reductions(100000), %Limited to CONTEXT_REDUCTIONS.
    case process_info(self(), reductions) of
	      {reductions,Big} when is_integer(Big), Big > Limit ->
		  erlang:garbage_collect(),
		  io:format("~p\n", [Big]);
	      {reductions,R} when is_integer(R), R > Prev ->
		  bump_big(R, Limit)
	  end,
    ok.

%% Priority 'low' should be mixed with 'normal' using a factor of
%% about 8. (OTP-2644)
low_prio(Config) when is_list(Config) ->
    erlang:system_flag(multi_scheduling, block_normal),
    Prop = low_prio_test(Config),
    erlang:system_flag(multi_scheduling, unblock_normal),
    Str = lists:flatten(io_lib:format("Low/high proportion is ~.3f",
                                      [Prop])),
    {comment,Str}.

low_prio_test(Config) when is_list(Config) ->
    process_flag(trap_exit, true),

    %% Spawn the server running with high priority. The server must
    %% not run at normal priority as that would skew the results for
    %% two reasons:
    %%
    %% 1. There would be one more normal-priority processes than
    %% low-priority processes.
    %%
    %% 2. The receive queue would grow faster than the server process
    %% could process it. That would in turn trigger the reduction
    %% punishment for the clients.
    S = spawn_opt(?MODULE, prio_server, [0, 0], [link,{priority,high}]),

    %% Spawn the clients and let them run for a while.
    PCs = spawn_prio_clients(S, erlang:system_info(schedulers_online)),
    ct:sleep({seconds,2}),
    lists:foreach(fun (P) -> exit(P, kill) end, PCs),

    %% Stop the server and retrieve the result.
    S ! exit,
    receive
        {'EXIT', S, {A, B}} ->
            check_prio(A, B)
    end.

check_prio(A, B) ->
    Prop = A/B,
    ok = io:format("Low=~p, High=~p, Prop=~p\n", [A, B, Prop]),

    %% Prop is expected to be appr. 1/8. Allow a reasonable margin.
    true = Prop < 1/4,
    true = Prop > 1/16,
    Prop.

prio_server(A, B) ->
    receive
	low ->
	    prio_server(A+1, B);
	normal ->
	    prio_server(A, B+1);
	exit ->
	    exit({A, B})
    end.

spawn_prio_clients(_, 0) ->
    [];
spawn_prio_clients(S, N) ->
    [spawn_opt(?MODULE, prio_client, [S, normal], [link, {priority,normal}]),
     spawn_opt(?MODULE, prio_client, [S, low], [link, {priority,low}])
     | spawn_prio_clients(S, N-1)].

prio_client(S, Prio) ->
    S ! Prio,
    prio_client(S, Prio).

make_sub_binary(Bin) when is_binary(Bin) ->
    {_,B} = split_binary(list_to_binary([0,1,3,Bin]), 3),
    B;
make_sub_binary(List) ->
    make_sub_binary(list_to_binary(List)).

make_unaligned_sub_binary(Bin0) ->
    Bin1 = <<0:3,Bin0/binary,31:5>>,
    Sz = size(Bin0),
    <<0:3,Bin:Sz/binary,31:5>> = id(Bin1),
    Bin.

%% Tests erlang:yield/1
yield(Config) when is_list(Config) ->
    case catch erlang:system_info(modified_timing_level) of
	Level when is_integer(Level) ->
	    {skipped,
	     "Modified timing (level " ++ integer_to_list(Level)
	     ++ ") is enabled. Testcase gets messed up by modified "
	     "timing."};
	_ ->
	    MS = erlang:system_flag(multi_scheduling, block_normal),
	    yield_test(),
	    erlang:system_flag(multi_scheduling, unblock_normal),
	    case MS of
		blocked ->
		    {comment,
		     "Multi-scheduling blocked during test. This test-case "
		     "was not written to work with multiple schedulers (the "
		     "yield2 test-case tests almost the same thing)."};
		_ ->
		    ok
	    end
    end.

yield_test() ->
    erlang:garbage_collect(),
    receive after 1 -> ok end,		% Clear reductions.
    SC = schedcnt(start),
    {reductions, R1} = process_info(self(), reductions),
    {ok, true} = call_yield(middle),
    true = call_yield(final),
    true = call_yield(),
    true = apply(erlang, yield, []),
    {reductions, R2} = process_info(self(), reductions),
    Schedcnt = schedcnt(stop, SC),
    case {R2-R1, Schedcnt} of
	{Diff, 4} when Diff < 30 ->
	    ok = io:format("R1 = ~w, R2 = ~w, Schedcnt = ~w", 
		[R1, R2, Schedcnt]);
	{Diff, _} ->
	    ok = io:format("R1 = ~w, R2 = ~w, Schedcnt = ~w", 
		[R1, R2, Schedcnt]),
	    ct:fail({measurement_error, Diff, Schedcnt})
    end.

call_yield() ->
    erlang:yield().

call_yield(middle) ->
    {ok, erlang:yield()};
call_yield(final) ->
    case self() of
	Self when is_pid(Self) ->
	    ok
    end,
    erlang:yield().

schedcnt(start) ->
    Ref = make_ref(),
    Fun = 
	fun (F, Cnt) ->
		receive
		    {Ref, Parent} ->
			Parent ! {Ref, Cnt}
		after 0 ->
			erlang:yield(),
			F(F, Cnt+1)
		end
	end,
    Pid = spawn_link(fun () -> Fun(Fun, 0) end),
    {Ref, Pid}.

schedcnt(stop, {Ref, Pid}) when is_reference(Ref), is_pid(Pid) ->
    Pid ! {Ref, self()},
    receive
	{Ref, Cnt} ->
	    Cnt
    end.

yield2(Config) when is_list(Config) ->
    Me = self(),
    Go = make_ref(),
    RedDiff = make_ref(),
    Done = make_ref(),
    P = spawn(fun () ->
		receive Go -> ok end,
		{reductions, R1} = process_info(self(), reductions),
		{ok, true} = call_yield(middle),
		true = call_yield(final),
		true = call_yield(),
		true = apply(erlang, yield, []),
		{reductions, R2} = process_info(self(), reductions),
		Me ! {RedDiff, R2 - R1},
		exit(Done)
	end),
    erlang:yield(),

    1 = erlang:trace(P, true, [running, procs, {tracer, self()}]),

    P ! Go,

    %% receive Go -> ok end,
    {trace, P, in, _} = next_tmsg(P),

    %% {ok, true} = call_yield(middle),
    {trace, P, out, _} = next_tmsg(P),
    {trace, P, in, _} = next_tmsg(P),

    %% true = call_yield(final),
    {trace, P, out, _} = next_tmsg(P),
    {trace, P, in, _} = next_tmsg(P),

    %% true = call_yield(),
    {trace, P, out, _} = next_tmsg(P),
    {trace, P, in, _} = next_tmsg(P),

    %% true = apply(erlang, yield, []),
    {trace, P, out, _} = next_tmsg(P),
    {trace, P, in, _} = next_tmsg(P),

    %% exit(Done)
    {trace, P, exit, Done} = next_tmsg(P),


    receive
	      {RedDiff, Reductions} when Reductions < 30, Reductions > 0 ->
		  io:format("Reductions = ~p~n", [Reductions]),
		  ok;
	      {RedDiff, Reductions} ->
		  ct:fail({unexpected_reduction_count, Reductions})
	  end,

    none = next_tmsg(P),

    ok.

next_tmsg(Pid) ->
    receive
	TMsg when is_tuple(TMsg),
		  element(1, TMsg) == trace,
		  element(2, TMsg) == Pid ->
	    TMsg
    after 100 ->
	    none
    end.

dist_unlink_ack_exit_leak(Config) when is_list(Config) ->
    %% Verification of nc reference counts when stopping node
    %% will find the bug if it exists...
<<<<<<< HEAD
    {ok, Peer, Node} = ?CT_PEER(),
=======
    {ok, Node} = start_node(Config),
>>>>>>> 68522e55
    ParentFun =
        fun () ->
                %% Give parent some work to do when
                %% exiting to increase the likelyhood
                %% of the bug triggereing...
                T = ets:new(x,[]),
                ets:insert(T, lists:map(fun (I) ->
                                                {I,I}
                                        end,
                                        lists:seq(1,10000))),
                Chld = spawn_link(Node,
                                  fun () ->
                                          receive
                                          after infinity ->
                                                  ok
                                          end
                                  end),
                erlang:yield(),
                unlink(Chld),
                exit(bye)
        end,
    PMs = lists:map(fun (_) ->
                            spawn_monitor(ParentFun)
                    end, lists:seq(1, 10)),
    lists:foreach(fun ({P, M}) ->
                          receive
                              {'DOWN', M, process, P, bye} ->
                                  ok
                          end
                  end, PMs),
<<<<<<< HEAD
    stop_node(Peer, Node),
=======
    stop_node(Node),
>>>>>>> 68522e55
    ok.

%% Test that bad arguments to register/2 cause an exception.
bad_register(Config) when is_list(Config) ->
    Name = a_long_and_unused_name,

    {'EXIT',{badarg,_}} = (catch register({bad,name}, self())),
    fail_register(undefined, self()),
    fail_register([bad,name], self()),

    {Dead,Mref} = spawn_monitor(fun() -> true end),
    receive
	{'DOWN',Mref,process,Dead,_} -> ok
    end,
    fail_register(Name, Dead),
    fail_register(Name, make_ref()),
    fail_register(Name, []),
    fail_register(Name, {bad,process}),
    fail_register(Name, <<>>),
    ok.

fail_register(Name, Process) ->
    {'EXIT',{badarg,_}} = (catch register(Name, Process)),
    {'EXIT',{badarg,_}} = (catch Name ! anything_goes),
    ok.

garbage_collect(Config) when is_list(Config) ->
    Prio = process_flag(priority, high),
    true = erlang:garbage_collect(),
    
    TokLoopers = lists:map(fun (_) ->
		spawn_opt(fun tok_loop/0, [{priority, low}, link])
	end, lists:seq(1, 10)),

    lists:foreach(fun (Pid) ->
		Mon = erlang:monitor(process, Pid),
		DownBefore = receive
		    {'DOWN', Mon, _, _, _} ->
			true
		after 0 ->
			false
		end,
		GC = erlang:garbage_collect(Pid),
		DownAfter = receive
		    {'DOWN', Mon, _, _, _} ->
			true
		after 0 ->
			false
		end,
		true = erlang:demonitor(Mon),
		case {DownBefore, DownAfter} of
		    {true, _} -> false = GC;
		    {false, false} -> true = GC;
		    _ -> GC
		end
	end, processes()),

    lists:foreach(fun (Pid) ->
		unlink(Pid),
		exit(Pid, bang)
	end, TokLoopers),
    process_flag(priority, Prio),
    ok.

%% This used to cause the nofrag emulator to dump core
process_info_messages(Config) when is_list(Config) ->
    process_info_messages_test(),
    ok.

process_info_messages_loop(0) -> ok;
process_info_messages_loop(N) -> process_info_messages_loop(N-1).

process_info_messages_send_my_msgs_to(Rcvr) ->
    receive
	Msg ->
	    Rcvr ! Msg,
	    process_info_messages_send_my_msgs_to(Rcvr)
    after 0 ->
	    ok
    end.

process_info_messages_test() ->
    Go = make_ref(),
    Done = make_ref(),
    Rcvr = self(),
    Rcvr2 = spawn_link(fun () ->
		receive {Go, Rcvr} -> ok end,
		garbage_collect(),
		Rcvr ! {Done, self()}
	end),
    Sndrs = lists:map(
	fun (_) ->
		spawn_link(fun () ->
			    Rcvr ! {Go, self()},
			    receive {Go, Rcvr} -> ok end,
			    BigData = lists:seq(1, 1000),
			    Rcvr ! BigData,
			    Rcvr ! BigData,
			    Rcvr ! BigData,
			    Rcvr ! {Done, self()}
		    end)
	end, lists:seq(1, 10)),
    lists:foreach(fun (Sndr) -> receive {Go, Sndr} -> ok end end,
			Sndrs),
    garbage_collect(),
    erlang:yield(),
    lists:foreach(fun (Sndr) -> Sndr ! {Go, self()} end, Sndrs),
    process_info_messages_loop(100000000),
    Msgs = process_info(self(), messages),
    lists:foreach(fun (Sndr) -> receive {Done, Sndr} -> ok end end,
			Sndrs),
    garbage_collect(),
    Rcvr2 ! Msgs,
    process_info_messages_send_my_msgs_to(Rcvr2),
    Rcvr2 ! {Go, self()},
    garbage_collect(),
    receive {Done, Rcvr2} -> ok end,
    Msgs.

chk_badarg(Fun) ->
    try Fun(), exit(no_badarg) catch error:badarg -> ok end.

process_flag_badarg(Config) when is_list(Config) ->
    chk_badarg(fun () -> process_flag(gurka, banan) end),
    chk_badarg(fun () -> process_flag(trap_exit, gurka) end),
    chk_badarg(fun () -> process_flag(error_handler, 1) end),
    chk_badarg(fun () -> process_flag(fullsweep_after, gurka) end),
    chk_badarg(fun () -> process_flag(min_heap_size, gurka) end),
    chk_badarg(fun () -> process_flag(min_bin_vheap_size, gurka) end),
    chk_badarg(fun () -> process_flag(min_bin_vheap_size, -1) end),

    chk_badarg(fun () -> process_flag(max_heap_size, gurka) end),
    chk_badarg(fun () -> process_flag(max_heap_size, -1) end),
    chk_badarg(fun () ->
                       {_,Min} = process_info(self(), min_heap_size),
                       process_flag(max_heap_size, Min - 1)
               end),
    chk_badarg(fun () ->
                       {_,Min} = process_info(self(), min_heap_size),
                       process_flag(max_heap_size, #{size => Min - 1})
               end),
    chk_badarg(fun () -> process_flag(max_heap_size, #{}) end),
    chk_badarg(fun () -> process_flag(max_heap_size, #{ kill => true }) end),
    chk_badarg(fun () -> process_flag(max_heap_size, #{ size => 233,
                                                        kill => gurka }) end),
    chk_badarg(fun () -> process_flag(max_heap_size, #{ size => 233,
                                                        error_logger => gurka }) end),
    chk_badarg(fun () -> process_flag(max_heap_size, #{ size => 233,
                                                        kill => true,
                                                        error_logger => gurka }) end),
    chk_badarg(fun () -> process_flag(max_heap_size, #{ size => 1 bsl 64 }) end),

    chk_badarg(fun () -> process_flag(priority, 4711) end),
    chk_badarg(fun () -> process_flag(save_calls, hmmm) end),
    {P,Mref} = spawn_monitor(fun () -> receive "in vain" -> no end end),
    chk_badarg(fun () -> process_flag(P, save_calls, hmmm) end),
    chk_badarg(fun () -> process_flag(gurka, save_calls, hmmm) end),
    exit(P, die),
    chk_badarg(fun () -> process_flag(P, save_calls, 0) end),
    {'DOWN', Mref, process, P, die} = receive M -> M end,
    chk_badarg(fun () -> process_flag(P, save_calls, 0) end),
    ok.

-include_lib("stdlib/include/ms_transform.hrl").

otp_6237(Config) when is_list(Config) ->
    Slctrs = lists:map(fun (_) ->
		spawn_link(fun () ->
			    otp_6237_select_loop()
		    end)
	end,
	lists:seq(1,5)),
    lists:foreach(fun (_) -> otp_6237_test() end, lists:seq(1, 100)),
    lists:foreach(fun (S) -> unlink(S),exit(S, kill) end, Slctrs), 
    ok.
				
otp_6237_test() ->
    Parent = self(),
    Inited = make_ref(),
    Die = make_ref(),
    Pid = spawn_link(fun () ->
		register(otp_6237,self()),
		otp_6237 = ets:new(otp_6237,
		    [named_table,
			ordered_set]),
		ets:insert(otp_6237,
		    [{I,I}
			|| I <- lists:seq(1, 100)]),
		%% Inserting a lot of bif timers
		%% increase the possibility that
		%% the test will fail when the
		%% original cleanup order is used
		lists:foreach( fun (_) ->
			    erlang:send_after(1000000, self(), {a,b,c})
		    end, lists:seq(1,1000)),
		Parent ! Inited,
		receive Die -> bye end
	end),
    receive
	Inited -> ok
    end,
    Pid ! Die,
    otp_6237_whereis_loop().

otp_6237_whereis_loop() ->
    case whereis(otp_6237) of
	      undefined ->
		  otp_6237 = ets:new(otp_6237,
					   [named_table,ordered_set]),
		  ets:delete(otp_6237),
		  ok;
	      _ ->
		  otp_6237_whereis_loop()
	  end.
	     
otp_6237_select_loop() ->
    catch ets:select(otp_6237, ets:fun2ms(fun({K, does_not_exist}) -> K end)),
    otp_6237_select_loop().


-define(NoTestProcs, 10000).
-record(ptab_list_bif_info, {min_start_reds,
			     tab_chunks,
			     tab_chunks_size,
			     tab_indices_per_red,
			     free_term_proc_reds,
			     term_procs_per_red,
			     term_procs_max_reds,
			     conses_per_red,
			     debug_level}).

processes_large_tab(Config) when is_list(Config) ->
    sys_mem_cond_run(2048, fun () -> processes_large_tab_test() end).

processes_large_tab_test() ->
    enable_internal_state(),
    MaxDbgLvl = 20,
    MinProcTabSize = 2*(1 bsl 15),
    ProcTabSize0 = 1000000,
    ProcTabSize1 = case {erlang:system_info(schedulers_online),
	    erlang:system_info(logical_processors)} of
	{Schdlrs, Cpus} when is_integer(Cpus),
	Schdlrs =< Cpus ->
	    ProcTabSize0;
	_ ->
	    ProcTabSize0 div 4
    end,
    BT = erlang:system_info(build_type),
    ProcTabSize2 = case (BT =:= debug) or (BT =:= valgrind) of
	true -> ProcTabSize1 - 500000;
	false -> ProcTabSize1
    end,
    %% With high debug levels this test takes so long time that
    %% the connection times out; therefore, shrink the test on
    %% high debug levels.
    DbgLvl = case erts_debug:get_internal_state(processes_bif_info) of
		       #ptab_list_bif_info{debug_level = Lvl} when Lvl > MaxDbgLvl ->
			   20;
		       #ptab_list_bif_info{debug_level = Lvl} when Lvl < 0 ->
			   ct:fail({debug_level, Lvl});
		       #ptab_list_bif_info{debug_level = Lvl} ->
			   Lvl
		   end,
    ProcTabSize3 = ProcTabSize2 - (1300000 * DbgLvl div MaxDbgLvl),
    ProcTabSize = case ProcTabSize3 < MinProcTabSize of
			    true -> MinProcTabSize;
			    false -> ProcTabSize3
			end,
    {ok, Peer, LargeNode} = ?CT_PEER(["+P", integer_to_list(ProcTabSize)]),
    Res = rpc:call(LargeNode, ?MODULE, processes_bif_test, []),
    case rpc:call(LargeNode,
			erts_debug,
			get_internal_state,
			[processes_bif_info]) of
	      #ptab_list_bif_info{tab_chunks = Chunks} when is_integer(Chunks),
							    Chunks > 1 -> ok;
	      PBInfo -> ct:fail(PBInfo)
	  end,
    stop_node(Peer, LargeNode),
    chk_processes_bif_test_res(Res).

processes_default_tab(Config) when is_list(Config) ->
    sys_mem_cond_run(1024, fun () -> processes_default_tab_test() end).

processes_default_tab_test() ->
    {ok, Peer, DefaultNode} = ?CT_PEER(),
    Res = rpc:call(DefaultNode, ?MODULE, processes_bif_test, []),
    stop_node(Peer, DefaultNode),
    chk_processes_bif_test_res(Res).

processes_small_tab(Config) when is_list(Config) ->
    {ok, Peer, SmallNode} = ?CT_PEER(["+P","1024"]),
    Res    = rpc:call(SmallNode, ?MODULE, processes_bif_test, []),
    PBInfo = rpc:call(SmallNode, erts_debug, get_internal_state, [processes_bif_info]),
    stop_node(Peer, SmallNode),
    true = PBInfo#ptab_list_bif_info.tab_chunks < 10,
    chk_processes_bif_test_res(Res).

processes_this_tab(Config) when is_list(Config) ->
    Mem = case {erlang:system_info(build_type),
                erlang:system_info(allocator)} of
              {lcnt, {_, _Vsn, [sys_alloc], _Opts}} ->
                  %% When running +Mea min + lcnt we may need more memory
                  1024 * 4;
              _ ->
                  1024
          end,
    sys_mem_cond_run(Mem, fun () -> chk_processes_bif_test_res(processes_bif_test()) end).

chk_processes_bif_test_res(ok) -> ok;
chk_processes_bif_test_res({comment, _} = Comment) -> Comment;
chk_processes_bif_test_res(Failure) -> ct:fail(Failure).

print_processes_bif_info(#ptab_list_bif_info{min_start_reds = MinStartReds,
					     tab_chunks = TabChunks,
					     tab_chunks_size = TabChunksSize,
					     tab_indices_per_red = TabIndPerRed,
					     free_term_proc_reds = FreeTPReds,
					     term_procs_per_red = TPPerRed,
					     term_procs_max_reds = TPMaxReds,
					     conses_per_red = ConsesPerRed,
					     debug_level = DbgLvl}) ->
    io:format("processes/0 bif info on node ~p:~n"
	      "Min start reductions = ~p~n"
	      "Process table chunks = ~p~n"
	      "Process table chunks size = ~p~n"
	      "Process table indices per reduction = ~p~n"
	      "Reduction cost for free() on terminated process struct = ~p~n"
	      "Inspect terminated processes per reduction = ~p~n"
	      "Max reductions during inspection of terminated processes = ~p~n"
	      "Create cons-cells per reduction = ~p~n"
	      "Debug level = ~p~n",
	      [node(),
	       MinStartReds,
	       TabChunks,
	       TabChunksSize,
	       TabIndPerRed,
	       FreeTPReds,
	       TPPerRed,
	       TPMaxReds,
	       ConsesPerRed,
	       DbgLvl]).

processes_bif_cleaner() ->
    receive {'EXIT', _, _} -> ok end,
    processes_bif_cleaner().

spawn_initial_hangarounds(Cleaner) ->
    TabSz = erlang:system_info(process_limit),
    erts_debug:set_internal_state(next_pid,TabSz),
    spawn_initial_hangarounds(Cleaner,
			      TabSz,
			      TabSz*2,
			      0,
			      []).

processes_unexpected_result(CorrectProcs, Procs) ->
    ProcInfo = [registered_name,
		initial_call,
		current_function,
		status,
		priority],
    MissingProcs = CorrectProcs -- Procs,
    io:format("Missing processes: ~p",
	      [lists:map(fun (Pid) ->
				 [{pid, Pid}
				  | case process_info(Pid, ProcInfo) of
					undefined -> [];
					Res -> Res
				    end]
			 end,
			 MissingProcs)]),
    SuperfluousProcs = Procs -- CorrectProcs,
    io:format("Superfluous processes: ~p",
	      [lists:map(fun (Pid) ->
				 [{pid, Pid}
				  | case process_info(Pid, ProcInfo) of
					undefined -> [];
					Res -> Res
				    end]
			 end,
			 SuperfluousProcs)]),
    ct:fail(unexpected_result).

hangaround(Cleaner, Type) ->
    %% Type is only used to distinguish different processes from
    %% when doing process_info
    try link(Cleaner) catch error:Reason -> exit(Reason) end,
    receive after infinity -> ok end,
    exit(Type).

spawn_initial_hangarounds(_Cleaner, NP, Max, Len, HAs) when NP > Max ->
    {Len, HAs};
spawn_initial_hangarounds(Cleaner, NP, Max, Len, HAs) ->
    Skip = 30,
    wait_for_proc_slots(Skip+3),
    HA1 = spawn_opt(?MODULE, hangaround, [Cleaner, initial_hangaround],
		    [{priority, low}]),
    HA2 = spawn_opt(?MODULE, hangaround, [Cleaner, initial_hangaround],
		    [{priority, normal}]),
    HA3 = spawn_opt(?MODULE, hangaround, [Cleaner, initial_hangaround],
		    [{priority, high}]),
    spawn_drop(Skip),
    spawn_initial_hangarounds(Cleaner, NP+Skip, Max, Len+3, [HA1,HA2,HA3|HAs]).

wait_for_proc_slots(MinFreeSlots) ->
    case erlang:system_info(process_limit) - erlang:system_info(process_count) of
        FreeSlots when FreeSlots < MinFreeSlots ->
            receive after 10 -> ok end,
            wait_for_proc_slots(MinFreeSlots);
        _FreeSlots ->
            ok
    end.

spawn_drop(N) when N =< 0 ->
    ok;
spawn_drop(N) ->
    spawn(fun () -> ok end),
    spawn_drop(N-1).

do_processes(WantReds) ->
    erts_debug:set_internal_state(reds_left, WantReds),
    processes().

processes_bif_test() ->
    Tester = self(),
    enable_internal_state(),
    PBInfo = erts_debug:get_internal_state(processes_bif_info),
    print_processes_bif_info(PBInfo),
    WantReds = PBInfo#ptab_list_bif_info.min_start_reds + 10,
    WillTrap = case PBInfo of
	#ptab_list_bif_info{tab_chunks = Chunks} when Chunks < 10 ->
	    false; %% Skip for small tables
	#ptab_list_bif_info{tab_chunks = Chunks,
	    tab_chunks_size = ChunksSize,
	    tab_indices_per_red = IndiciesPerRed
	} ->
	    Chunks*ChunksSize >= IndiciesPerRed*WantReds
    end,
    Processes = fun () ->
	    erts_debug:set_internal_state(reds_left,WantReds),
	    processes()
    end,

    ok = do_processes_bif_test(WantReds, WillTrap, Processes),

    case WillTrap of
	false ->
	    ok;
	true ->
	    %% Do it against with a process suspended while
	    %% in the processes/0 bif.
	    erlang:system_flag(multi_scheduling, block_normal),
	    Suspendee = spawn_link(fun () ->
						 Tester ! {suspend_me, self()},
						 Tester ! {self(),
							   done,
							   hd(Processes())},
						 receive
						 after infinity ->
							 ok
						 end
					 end),
	    receive {suspend_me, Suspendee} -> ok end,
	    erlang:suspend_process(Suspendee),
	    erlang:system_flag(multi_scheduling, unblock_normal),
	    
	    [{status,suspended},{current_function,{erlang,ptab_list_continue,2}}] =
		process_info(Suspendee, [status, current_function]),

	    ok = do_processes_bif_test(WantReds, WillTrap, Processes),
	    
	    erlang:resume_process(Suspendee),
	    receive {Suspendee, done, _} -> ok end,
	    unlink(Suspendee),
	    exit(Suspendee, bang)
    end,
    case get(processes_bif_testcase_comment) of
	undefined -> ok;
	Comment -> {comment, Comment}
    end.
    
do_processes_bif_test(WantReds, DieTest, Processes) ->
    Tester = self(),
    SpawnProcesses = fun (Prio) ->
	    spawn_opt(?MODULE, do_processes, [WantReds], [link, {priority, Prio}])
    end,
    Cleaner = spawn_link(fun () ->
		process_flag(trap_exit, true),
		Tester ! {cleaner_alive, self()},
		processes_bif_cleaner()
	end),
    receive {cleaner_alive, Cleaner} -> ok end,
    try
	DoIt = make_ref(),
	GetGoing = make_ref(),
	{NoTestProcs, TestProcs} = spawn_initial_hangarounds(Cleaner),
	io:format("Testing with ~p processes~n", [NoTestProcs]),
	SpawnHangAround = fun () ->
		spawn(?MODULE, hangaround, [Cleaner, new_hangaround])
	end,
	Killer = spawn_opt(fun () ->
		    Splt = NoTestProcs div 10,
		    {TP1, TP23} = lists:split(Splt, TestProcs),
		    {TP2, TP3} = lists:split(Splt, TP23),
		    erlang:system_flag(multi_scheduling, block_normal),
		    Tester ! DoIt,
		    receive GetGoing -> ok end,
		    erlang:system_flag(multi_scheduling, unblock_normal),
		    SpawnProcesses(high),
		    lists:foreach( fun (P) ->
				SpawnHangAround(),
				exit(P, bang)
			end, TP1),
		    SpawnProcesses(high),
		    erlang:yield(),
		    lists:foreach( fun (P) ->
				SpawnHangAround(),
				exit(P, bang)
			end, TP2),
		    SpawnProcesses(high),
		    lists:foreach(
			fun (P) ->
				SpawnHangAround(),
				exit(P, bang)
			end, TP3)
	    end, [{priority, high}, link]),
	receive DoIt -> ok end,
	process_flag(priority, low),
	SpawnProcesses(low),
	erlang:yield(),
	process_flag(priority, normal),
	CorrectProcs0 = erts_debug:get_internal_state(processes),
	Killer ! GetGoing,
	erts_debug:set_internal_state(reds_left, WantReds),
	Procs0 = processes(),
	Procs = lists:sort(Procs0),
	CorrectProcs = lists:sort(CorrectProcs0),
	LengthCorrectProcs = length(CorrectProcs),
	io:format("~p = length(CorrectProcs)~n", [LengthCorrectProcs]),
	true = LengthCorrectProcs > NoTestProcs,
	case CorrectProcs =:= Procs of
	    true ->
		ok;
	    false ->
		processes_unexpected_result(CorrectProcs, Procs)
	end,
	unlink(Killer),
	exit(Killer, bang)
    after
	unlink(Cleaner),
        exit(Cleaner, kill),
        %% Wait for the system to recover to a normal state...
	wait_until_system_recover()
    end,
    do_processes_bif_die_test(DieTest, Processes),
    ok.


do_processes_bif_die_test(false, _Processes) ->
    io:format("Skipping test killing process executing processes/0~n",[]),
    ok;
do_processes_bif_die_test(true, Processes) ->
    do_processes_bif_die_test(5, Processes);
do_processes_bif_die_test(N, Processes) ->
    io:format("Doing test killing process executing processes/0~n",[]),
    try
	Tester = self(),
	Oooh_Nooooooo = make_ref(),
	{_, DieWhileDoingMon} = erlang:spawn_monitor( fun () ->
		    Victim = self(),
		    spawn_opt(
			fun () ->
				exit(Victim, got_him)
			end,
			[link, {priority, max}]),
		    Tester ! {Oooh_Nooooooo,
			hd(Processes())},
		    exit(ohhhh_nooooo)
	    end),
	receive
	    {'DOWN', DieWhileDoingMon, _, _, Reason} ->
		case Reason of
		    got_him -> ok;
		    _ -> throw({kill_in_trap, Reason})
		end
	end,
	receive
	    {Oooh_Nooooooo, _} ->
		throw({kill_in_trap, 'Oooh_Nooooooo'})
	after 0 ->
		ok
	end,
	PrcsCllrsSeqLen = 2*erlang:system_info(schedulers_online),
	PrcsCllrsSeq = lists:seq(1, PrcsCllrsSeqLen),
	ProcsCallers = lists:map( fun (_) ->
		    spawn_link(
			fun () ->
				Tester ! hd(Processes())
			end)
	    end, PrcsCllrsSeq),
	erlang:yield(),
	{ProcsCallers1, ProcsCallers2} = lists:split(PrcsCllrsSeqLen div 2,
						     ProcsCallers),
	process_flag(priority, high),
	lists:foreach(
		fun (P) ->
			unlink(P),
			exit(P, bang)
		end,
		lists:reverse(ProcsCallers2) ++ ProcsCallers1),
	process_flag(priority, normal),
	ok
    catch
	throw:{kill_in_trap, R} when N > 0 ->
	    io:format("Failed to kill in trap: ~p~n", [R]),
	    io:format("Trying again~n", []),
	    do_processes_bif_die_test(N-1, Processes)
    end.
	    

wait_until_system_recover() ->
    %% If system hasn't recovered after 10 seconds we give up
    Tmr = erlang:start_timer(10000, self(), no_more_wait),
    wait_until_system_recover(Tmr).

wait_until_system_recover(Tmr) ->
    try
	lists:foreach(fun (P) when P == self() ->
			      ok;
			  (P) ->
			      case process_info(P, initial_call) of
				  {initial_call,{?MODULE, _, _}} ->
				      throw(wait);
				  {initial_call,{_, _, _}} ->
				      ok;
				  undefined ->
				      ok
			      end
		      end,
		      processes())
    catch
	throw:wait ->
	    receive
		{timeout, Tmr, _} ->
		    Comment = "WARNING: Test processes still hanging around!",
		    io:format("~s~n", [Comment]),
		    put(processes_bif_testcase_comment, Comment),
		    lists:foreach(
		      fun (P) when P == self() ->
			      ok;
			  (P) ->
			      case process_info(P, initial_call) of
				  {initial_call,{?MODULE, _, _} = MFA} ->
				      io:format("~p ~p~n", [P, MFA]);
				  {initial_call,{_, _, _}} ->
				      ok;
				  undefined ->
				      ok
			      end
		      end,
		      processes())
	    after 100 ->
		    wait_until_system_recover(Tmr)
	    end
    end,
    erlang:cancel_timer(Tmr),
    receive {timeout, Tmr, _} -> ok after 0 -> ok end,
    ok.

processes_last_call_trap(Config) when is_list(Config) ->
    enable_internal_state(),
    Processes = fun () -> processes() end,
    PBInfo = erts_debug:get_internal_state(processes_bif_info),
    print_processes_bif_info(PBInfo),
    WantReds = case PBInfo#ptab_list_bif_info.min_start_reds of
	R when R > 10 -> R - 1;
	_R -> 9
    end,
    lists:foreach(fun (_) ->
		erts_debug:set_internal_state(reds_left,
		    WantReds),
		Processes(),
		erts_debug:set_internal_state(reds_left,
		    WantReds),
		my_processes()
	end,
	lists:seq(1,100)).
    
my_processes() ->
    processes().

processes_apply_trap(Config) when is_list(Config) ->
    enable_internal_state(),
    PBInfo = erts_debug:get_internal_state(processes_bif_info),
    print_processes_bif_info(PBInfo),
    WantReds = case PBInfo#ptab_list_bif_info.min_start_reds of
	R when R > 10 -> R - 1;
	_R -> 9
    end,
    lists:foreach(fun (_) ->
		erts_debug:set_internal_state(reds_left,
		    WantReds),
		apply(erlang, processes, [])
	end, lists:seq(1,100)).

processes_gc_trap(Config) when is_list(Config) ->
    Tester = self(),
    enable_internal_state(),
    PBInfo = erts_debug:get_internal_state(processes_bif_info),
    print_processes_bif_info(PBInfo),
    WantReds = PBInfo#ptab_list_bif_info.min_start_reds + 10,
    Processes = fun () ->
	    erts_debug:set_internal_state(reds_left,WantReds),
	    processes()
    end,

    erlang:system_flag(multi_scheduling, block_normal),
    Suspendee = spawn_link(fun () ->
					 Tester ! {suspend_me, self()},
					 Tester ! {self(),
						   done,
						   hd(Processes())},
					 receive after infinity -> ok end
				 end),
    receive {suspend_me, Suspendee} -> ok end,
    erlang:suspend_process(Suspendee),
    erlang:system_flag(multi_scheduling, unblock_normal),
	    
    [{status,suspended}, {current_function,{erlang,ptab_list_continue,2}}]
	= process_info(Suspendee, [status, current_function]),

    erlang:garbage_collect(Suspendee),
    erlang:garbage_collect(Suspendee),
	    
    erlang:resume_process(Suspendee),
    receive {Suspendee, done, _} -> ok end,
    erlang:garbage_collect(Suspendee),
    erlang:garbage_collect(Suspendee),

    unlink(Suspendee),
    exit(Suspendee, bang),
    ok.

process_flag_fullsweep_after(Config) when is_list(Config) ->
    {fullsweep_after, OldFSA} = process_info(self(), fullsweep_after),
    OldFSA = process_flag(fullsweep_after, 12345),
    {fullsweep_after, 12345} = process_info(self(), fullsweep_after),
    12345 = process_flag(fullsweep_after, 0),
    {fullsweep_after, 0} = process_info(self(), fullsweep_after),
    0 = process_flag(fullsweep_after, OldFSA),
    ok.

process_flag_heap_size(Config) when is_list(Config) ->
    HSize  = 2586,   % must be gc fib+ number
    VHSize = 318187, % must be gc fib+ number
    OldHmin = erlang:process_flag(min_heap_size, HSize),
    {min_heap_size, HSize} = erlang:process_info(self(), min_heap_size),
    OldVHmin = erlang:process_flag(min_bin_vheap_size, VHSize),
    {min_bin_vheap_size, VHSize} = erlang:process_info(self(), min_bin_vheap_size),
    HSize = erlang:process_flag(min_heap_size, OldHmin),
    VHSize = erlang:process_flag(min_bin_vheap_size, OldVHmin),
    ok.

%% test that max_heap_size is correctly handled when passed via command line
command_line_max_heap_size(Config) when is_list(Config) ->
    %% test maximum heap size
    HMax = case erlang:system_info(wordsize) of
               8 -> (1 bsl 59) - 1;
               4 -> (1 bsl 27) - 1
           end,
    {ok, Peer, Node} = ?CT_PEER(["+hmax", integer_to_list(HMax)]),
    Pid = erlang:spawn(Node, fun () -> receive after infinity -> ok end end),
    {max_heap_size, #{size := HMax}} = rpc:call(Node, erlang, process_info, [Pid, max_heap_size]),
    peer:stop(Peer).

spawn_opt_heap_size(Config) when is_list(Config) ->
    HSize  = 987,   % must be gc fib+ number
    VHSize = 46422, % must be gc fib+ number
    Pid  = spawn_opt(fun () -> receive stop -> ok end end,
	[{min_heap_size, HSize},{ min_bin_vheap_size, VHSize}]),
    {min_heap_size, HSize} = process_info(Pid, min_heap_size),
    {min_bin_vheap_size, VHSize} = process_info(Pid, min_bin_vheap_size),
    Pid ! stop,
    ok.

spawn_opt_max_heap_size(_Config) ->

    error_logger:add_report_handler(?MODULE, self()),

    %% flush any prior messages in error_logger
    Pid = spawn(fun() -> ok = nok end),
    receive
        {error, _, {emulator, _, [Pid|_]}} ->
            flush()
    end,

    %% Test that numerical limit works
    max_heap_size_test(1024, 1024, true, true),

    %% Test that map limit works
    max_heap_size_test(#{ size => 1024 }, 1024, true, true),

    %% Test that no kill is sent
    max_heap_size_test(#{ size => 1024, kill => false }, 1024, false, true),

    %% Test that no error_logger report is sent
    max_heap_size_test(#{ size => 1024, error_logger => false }, 1024, true, false),

    %% Test that system_flag works
    erlang:system_flag(max_heap_size, #{ size => 0, kill => false,
                                         error_logger => true}),
    max_heap_size_test(#{ size => 1024 }, 1024, false, true),
    max_heap_size_test(#{ size => 1024, kill => true }, 1024, true, true),

    erlang:system_flag(max_heap_size, #{ size => 0, kill => true,
                                         error_logger => false}),
    max_heap_size_test(#{ size => 1024 }, 1024, true, false),
    max_heap_size_test(#{ size => 1024, error_logger => true }, 1024, true, true),

    erlang:system_flag(max_heap_size, #{ size => 1 bsl 20, kill => true,
                                         error_logger => true}),
    max_heap_size_test(#{ }, 1 bsl 20, true, true),

    erlang:system_flag(max_heap_size, #{ size => 0, kill => true,
                                         error_logger => true}),

    %% Test that ordinary case works as expected again
    max_heap_size_test(1024, 1024, true, true),

    error_logger:delete_report_handler(?MODULE),

    ok.

max_heap_size_test(Option, Size, Kill, ErrorLogger)
  when map_size(Option) == 0 ->
    max_heap_size_test([], Size, Kill, ErrorLogger);
max_heap_size_test(Option, Size, Kill, ErrorLogger)
  when is_map(Option); is_integer(Option) ->
    max_heap_size_test([{max_heap_size, Option}], Size, Kill, ErrorLogger);
max_heap_size_test(Option, Size, Kill, ErrorLogger) ->
    OomFun = fun () -> oom_fun([]) end,
    Pid = spawn_opt(OomFun, Option),
    {max_heap_size, MHSz} = erlang:process_info(Pid, max_heap_size),
    ct:log("Default: ~p~nOption: ~p~nProc: ~p~n",
           [erlang:system_info(max_heap_size), Option, MHSz]),

    #{ size := Size} = MHSz,

    Ref = erlang:monitor(process, Pid),
    if Kill ->
            receive
                {'DOWN', Ref, process, Pid, killed} ->
                    ok
            end;
       true ->
            ok
    end,
    if ErrorLogger ->
            receive
                %% There must be at least one error message.
                {error, _, {emulator, _, [Pid|_]}} ->
                    ok
            end;
       true ->
            ok
    end,
    if not Kill ->
            exit(Pid, die),
            receive
                {'DOWN', Ref, process, Pid, die} ->
                    ok
            end,
            %% If the process was not killed, the limit may have
            %% been reached more than once and there may be
            %% more {error, ...} messages left.
            receive_error_messages(Pid);
       true ->
            ok
    end,

    %% Make sure that there are no unexpected messages.
    receive_unexpected().

oom_fun(Acc0) ->
    %% This is tail-recursive since the compiler is smart enough to figure
    %% out that a body-recursive variant never returns, and loops forever
    %% without keeping the list alive.
    timer:sleep(5),
    oom_fun([lists:seq(1, 1000) | Acc0]).

receive_error_messages(Pid) ->
    receive
        {error, _, {emulator, _, [Pid|_]}} ->
            receive_error_messages(Pid)
    after 1000 ->
            ok
    end.

receive_unexpected() ->
    receive
        {info_report, _, _} ->
            %% May be an alarm message from os_mon. Ignore.
            receive_unexpected();
        M ->
            ct:fail({unexpected_message, M})
    after 10 ->
            ok
    end.

flush() ->
    receive
        _M -> flush()
    after 0 ->
            ok
    end.

%% Make sure that when maximum allowed heap size is exceeded, the
%% process will actually terminate.
%%
%% Despite the timetrap and limit of number of iterations, bugs
%% provoked by the test case can cause the runtime system to hang in
%% this test case.
more_spawn_opt_max_heap_size(_Config) ->
    ct:timetrap({minutes,1}),
    Funs = [fun build_and_bif/0,
            fun build_bin_and_bif/0,
            fun build_and_recv_timeout/0,
            fun build_and_recv_msg/0,
            fun bif_and_recv_timeout/0,
            fun bif_and_recv_msg/0
           ],
    _ = [begin
             {Pid,Ref} = spawn_opt(F, [{max_heap_size,
                                        #{size => 233, kill => true,
                                          error_logger => false}},
                                       monitor]),
             io:format("~p ~p\n", [Pid,F]),
             receive
                 {'DOWN',Ref,process,Pid,Reason} ->
                     killed = Reason
             end
         end || F <- Funs],
    ok.

%% This number should be greater than the default heap size.
-define(MANY_ITERATIONS, 10_000).

build_and_bif() ->
    build_and_bif(?MANY_ITERATIONS, []).

build_and_bif(0, Acc0) ->
    Acc0;
build_and_bif(N, Acc0) ->
    Acc = [0|Acc0],
    _ = erlang:crc32(Acc),
    build_and_bif(N-1, Acc).

build_bin_and_bif() ->
    build_bin_and_bif(?MANY_ITERATIONS, <<>>).

build_bin_and_bif(0, Acc0) ->
    Acc0;
build_bin_and_bif(N, Acc0) ->
    Acc = <<0, Acc0/binary>>,
    _ = erlang:crc32(Acc),
    build_bin_and_bif(N-1, Acc).

build_and_recv_timeout() ->
    build_and_recv_timeout(?MANY_ITERATIONS, []).

build_and_recv_timeout(0, Acc0) ->
    Acc0;
build_and_recv_timeout(N, Acc0) ->
    Acc = [0|Acc0],
    receive
    after 1 ->
            ok
    end,
    build_and_recv_timeout(N-1, Acc).

build_and_recv_msg() ->
    build_and_recv_msg(?MANY_ITERATIONS, []).

build_and_recv_msg(0, Acc0) ->
    Acc0;
build_and_recv_msg(N, Acc0) ->
    Acc = [0|Acc0],
    receive
        _ ->
            ok
    after 0 ->
            ok
    end,
    build_and_recv_msg(N-1, Acc).

bif_and_recv_timeout() ->
    Bin = <<0:?MANY_ITERATIONS/unit:8>>,
    bif_and_recv_timeout(Bin).

bif_and_recv_timeout(Bin) ->
    List = binary_to_list(Bin),
    receive
    after 1 ->
            ok
    end,
    List.

bif_and_recv_msg() ->
    Bin = <<0:?MANY_ITERATIONS/unit:8>>,
    bif_and_recv_msg(Bin).

bif_and_recv_msg(Bin) ->
    List = binary_to_list(Bin),
    receive
        _ ->
            ok
    after 0 ->
            ok
    end,
    List.

%% error_logger report handler proxy
init(Pid) ->
    {ok, Pid}.

handle_event(Event, Pid) ->
    Pid ! Event,
    {ok, Pid}.

huge_arglist_child(A0, A1, A2, A3, A4, A5, A6, A7, A8, A9,
                   A10, A11, A12, A13, A14, A15, A16, A17, A18, A19,
                   A20, A21, A22, A23, A24, A25, A26, A27, A28, A29,
                   A30, A31, A32, A33, A34, A35, A36, A37, A38, A39,
                   A40, A41, A42, A43, A44, A45, A46, A47, A48, A49,
                   A50, A51, A52, A53, A54, A55, A56, A57, A58, A59,
                   A60, A61, A62, A63, A64, A65, A66, A67, A68, A69,
                   A70, A71, A72, A73, A74, A75, A76, A77, A78, A79,
                   A80, A81, A82, A83, A84, A85, A86, A87, A88, A89,
                   A90, A91, A92, A93, A94, A95, A96, A97, A98, A99,
                   A100, A101, A102, A103, A104, A105, A106, A107, A108, A109,
                   A110, A111, A112, A113, A114, A115, A116, A117, A118, A119,
                   A120, A121, A122, A123, A124, A125, A126, A127, A128, A129,
                   A130, A131, A132, A133, A134, A135, A136, A137, A138, A139,
                   A140, A141, A142, A143, A144, A145, A146, A147, A148, A149,
                   A150, A151, A152, A153, A154, A155, A156, A157, A158, A159,
                   A160, A161, A162, A163, A164, A165, A166, A167, A168, A169,
                   A170, A171, A172, A173, A174, A175, A176, A177, A178, A179,
                   A180, A181, A182, A183, A184, A185, A186, A187, A188, A189,
                   A190, A191, A192, A193, A194, A195, A196, A197, A198, A199,
                   A200, A201, A202, A203, A204, A205, A206, A207, A208, A209,
                   A210, A211, A212, A213, A214, A215, A216, A217, A218, A219,
                   A220, A221, A222, A223, A224, A225, A226, A227, A228, A229,
                   A230, A231, A232, A233, A234, A235, A236, A237, A238, A239,
                   A240, A241, A242, A243, A244, A245, A246, A247, A248, A249,
                   A250, A251, A252, A253, A254) ->
    receive go -> ok end,
    exit([A0, A1, A2, A3, A4, A5, A6, A7, A8, A9,
          A10, A11, A12, A13, A14, A15, A16, A17, A18, A19,
          A20, A21, A22, A23, A24, A25, A26, A27, A28, A29,
          A30, A31, A32, A33, A34, A35, A36, A37, A38, A39,
          A40, A41, A42, A43, A44, A45, A46, A47, A48, A49,
          A50, A51, A52, A53, A54, A55, A56, A57, A58, A59,
          A60, A61, A62, A63, A64, A65, A66, A67, A68, A69,
          A70, A71, A72, A73, A74, A75, A76, A77, A78, A79,
          A80, A81, A82, A83, A84, A85, A86, A87, A88, A89,
          A90, A91, A92, A93, A94, A95, A96, A97, A98, A99,
          A100, A101, A102, A103, A104, A105, A106, A107, A108, A109,
          A110, A111, A112, A113, A114, A115, A116, A117, A118, A119,
          A120, A121, A122, A123, A124, A125, A126, A127, A128, A129,
          A130, A131, A132, A133, A134, A135, A136, A137, A138, A139,
          A140, A141, A142, A143, A144, A145, A146, A147, A148, A149,
          A150, A151, A152, A153, A154, A155, A156, A157, A158, A159,
          A160, A161, A162, A163, A164, A165, A166, A167, A168, A169,
          A170, A171, A172, A173, A174, A175, A176, A177, A178, A179,
          A180, A181, A182, A183, A184, A185, A186, A187, A188, A189,
          A190, A191, A192, A193, A194, A195, A196, A197, A198, A199,
          A200, A201, A202, A203, A204, A205, A206, A207, A208, A209,
          A210, A211, A212, A213, A214, A215, A216, A217, A218, A219,
          A220, A221, A222, A223, A224, A225, A226, A227, A228, A229,
          A230, A231, A232, A233, A234, A235, A236, A237, A238, A239,
          A240, A241, A242, A243, A244, A245, A246, A247, A248, A249,
          A250, A251, A252, A253, A254]).

spawn_huge_arglist(Config) when is_list(Config) ->
    %% Huge in two different ways; encoded size and
    %% length...
    ArgListHead = [make_ref(),
                   lists:duplicate(1000000, $a),
                   <<1:8388608>>,
                   processes(),
                   erlang:ports(),
                   {hej, hopp},
                   <<17:8388608>>,
                   lists:duplicate(3000000, $x),
                   #{ a => 1, b => 2, c => 3, d => 4, e => 5}],
    ArgList = ArgListHead ++ lists:seq(1, 255 - length(ArgListHead)),

    io:format("size(term_to_binary(ArgList)) = ~p~n",
              [size(term_to_binary(ArgList))]),

    io:format("Testing spawn with huge argument list on local node...~n", []),
    spawn_huge_arglist_test(true, node(), ArgList),
    io:format("Testing spawn with huge argument list on local node with Node...~n", []),
    spawn_huge_arglist_test(false, node(), ArgList),
    {ok, Peer, Node} = ?CT_PEER(),
    _ = rpc:call(Node, ?MODULE, module_info, []),
    io:format("Testing spawn with huge argument list on remote node ~p...~n", [Node]),
    spawn_huge_arglist_test(false, Node, ArgList),
    stop_node(Peer, Node),
    ok.

spawn_huge_arglist_test(Local, Node, ArgList) ->

    R1 = case Local of
             true ->
                 spawn_request(?MODULE, huge_arglist_child, ArgList, [monitor]);
             false ->
                 spawn_request(Node, ?MODULE, huge_arglist_child, ArgList, [monitor])
         end,
    receive
        {spawn_reply, R1, ok, Pid1} ->
            Pid1 ! go,
            receive
                {'DOWN', R1, process, Pid1, Reason1} ->
                    ArgList = Reason1
            end
    end,

    {Pid2, R2} = case Local of
                     true ->
                         spawn_monitor(?MODULE, huge_arglist_child, ArgList);
                     false ->
                         spawn_monitor(Node, ?MODULE, huge_arglist_child, ArgList)
                 end,
    Node = node(Pid2),
    Pid2 ! go,
    receive
        {'DOWN', R2, process, Pid2, Reason2} ->
            ArgList = Reason2
    end,
    
    {Pid3, R3} = case Local of
                     true ->
                         spawn_opt(?MODULE, huge_arglist_child, ArgList, [monitor]);
                     false ->
                         spawn_opt(Node, ?MODULE, huge_arglist_child, ArgList, [monitor])
                 end,
    Node = node(Pid3),
    Pid3 ! go,
    receive
        {'DOWN', R3, process, Pid3, Reason3} ->
            ArgList = Reason3
    end,

    OldTA = process_flag(trap_exit, true),
    Pid4 = case Local of
               true ->
                   spawn_link(?MODULE, huge_arglist_child, ArgList);
               false ->
                   spawn_link(Node, ?MODULE, huge_arglist_child, ArgList)
           end,
    Node = node(Pid4),
    Pid4 ! go,
    receive
        {'EXIT', Pid4, Reason4} ->
            ArgList = Reason4
    end,

    true = process_flag(trap_exit, OldTA),

    Pid5 = case Local of
               true ->
                   spawn(?MODULE, huge_arglist_child, ArgList);
               false ->
                   spawn(Node, ?MODULE, huge_arglist_child, ArgList)
           end,
    Node = node(Pid5),
    R5 = erlang:monitor(process, Pid5),
    Pid5 ! go,
    receive
        {'DOWN', R5, process, Pid5, Reason5} ->
            ArgList = Reason5
    end,
    ok.

spawn_request_bif(Config) when is_list(Config) ->
    io:format("Testing spawn_request() on local node...~n", []),
    spawn_request_bif_test(true, node()),
    io:format("Testing spawn_request() on local node with Node...~n", []),
    spawn_request_bif_test(false, node()),
    {ok, Peer, Node} = ?CT_PEER(),
    io:format("Testing spawn_request() on remote node ~p...~n", [Node]),
    spawn_request_bif_test(false, Node),
    stop_node(Peer, Node),
    ok.
                       
spawn_request_bif_test(Local, Node) ->

    Me = self(),

    process_flag(trap_exit, true),

    T1 = {test, 1},
    F1 = fun () -> exit({exit, T1}) end,
    R1 = if Local ->
                 spawn_request(F1, [{reply_tag, T1}, monitor, link]);
            true ->
                 spawn_request(Node, F1, [{reply_tag, T1}, monitor, link])
         end,
    receive
        {T1, R1, ok, P1} ->
            receive
                {'DOWN', R1, process, P1, {exit, T1}} ->
                    ok
            end,
            receive
                {'EXIT', P1, {exit, T1}} ->
                    ok
            end
    end,

    R1b = if Local ->
                 spawn_request(F1, [monitor, link]);
            true ->
                 spawn_request(Node, F1, [monitor, link])
         end,
    receive
        {spawn_reply, R1b, ok, P1b} ->
            receive
                {'DOWN', R1b, process, P1b, {exit, T1}} ->
                    ok
            end,
            receive
                {'EXIT', P1b, {exit, T1}} ->
                    ok
            end
    end,

    Ref1c = make_ref(),
    F1c = fun () -> Me ! Ref1c end,
    R1c = if Local ->
                  spawn_request(F1c);
             true ->
                  spawn_request(Node, F1c)
            end,
    receive
        {spawn_reply, R1c, ok, _P1c} ->
            receive Ref1c -> ok end
    end,

    R1e = if Local ->
                 spawn_request(F1, [monitors, links, {reply_tag, T1}]);
            true ->
                 spawn_request(Node, F1, [monitors, links, {reply_tag, T1}])
         end,
    receive
        {T1, R1e, error, BadOpt1} ->
            badopt = BadOpt1,
            ok
    end,
    ok = try
             BadF = fun (X) -> exit({X,T1}) end,
             if Local ->
                     spawn_request(BadF, [monitor, {reply_tag, T1}, link]);
                true ->
                     spawn_request(Node, BadF, [monitor, {reply_tag, T1}, link])
             end,
             nok
         catch
             error:badarg -> ok
         end,
    ok = try
             spawn_request(<<"node">>, F1, [monitor, link], T1),
             nok
         catch
             error:badarg -> ok
         end,

    T2 = {test, 2},
    M2 = erlang,
    F2 = exit,
    Reason2 = {exit, T2},
    Args2 = [Reason2],
    R2 = if Local ->
                 spawn_request(M2, F2, Args2, [monitor, link, {reply_tag, T2}]);
            true ->
                 spawn_request(Node, M2, F2, Args2, [monitor, link, {reply_tag, T2}])
            end,
    receive
        {T2, R2, ok, P2} ->
            receive
                {'DOWN', R2, process, P2, Reason2} ->
                    ok
            end,
            receive
                {'EXIT', P2, Reason2} ->
                    ok
            end
    end,

    R2b = if Local ->
                 spawn_request(M2, F2, Args2, [monitor, link]);
            true ->
                 spawn_request(Node, M2, F2, Args2, [monitor, link])
            end,
    receive
        {spawn_reply, R2b, ok, P2b} ->
            receive
                {'DOWN', R2b, process, P2b, Reason2} ->
                    ok
            end,
            receive
                {'EXIT', P2b, Reason2} ->
                    ok
            end
    end,

    Ref2c = make_ref(),
    R2c = if Local ->
                  spawn_request(erlang, send, [Me, Ref2c]);
             true ->
                  spawn_request(Node, erlang, send, [Me, Ref2c])
            end,
    receive
        {spawn_reply, R2c, ok, _P2c} ->
            receive Ref2c -> ok end
    end,

    R2e = if Local ->
                 spawn_request(M2, F2, Args2, [monitors, {reply_tag, T2}, links]);
            true ->
                 spawn_request(Node, M2, F2, Args2, [monitors, {reply_tag, T2}, links])
         end,
    receive
        {T2, R2e, error, BadOpt2} ->
            badopt = BadOpt2,
            ok
    end,

    R2eb = if Local ->
                 spawn_request(M2, F2, Args2, [monitors, links]);
            true ->
                 spawn_request(Node, M2, F2, Args2, [monitors, links])
         end,
    receive
        {spawn_reply, R2eb, error, BadOpt2b} ->
            badopt = BadOpt2b,
            ok
    end,

    ok = try
             if Local ->
                     spawn_request(M2, F2, [Args2|oops], [monitor, link, {reply_tag, T2}]);
                true ->
                     spawn_request(Node, M2, F2, [Args2|oops], [monitor, link, {reply_tag, T2}])
             end,
             nok
         catch
             error:badarg -> ok
         end,
    ok = try
             if Local ->
                     spawn_request(M2, F2, [Args2|oops], [monitor, {reply_tag, blupp}, link]);
                true ->
                     spawn_request(Node, M2, F2, [Args2|oops], [monitor, {reply_tag, blupp}, link])
             end,
             nok
         catch
             error:badarg -> ok
         end,
    ok = try
             if Local ->
                     spawn_request(M2, F2, [Args2|oops]);
                true ->
                     spawn_request(Node, M2, F2, [Args2|oops])
             end,
             nok
         catch
             error:badarg -> ok
         end,
    ok = try
             if Local ->
                     spawn_request(M2, <<"exit">>, Args2, [monitor, {reply_tag, T2}, link]);
                true ->
                     spawn_request(Node, M2, <<"exit">>, Args2, [monitor, {reply_tag, T2}, link])
             end,
             nok
         catch
             error:badarg -> ok
         end,
    ok = try
             if Local ->
                     spawn_request(M2, <<"exit">>, Args2, [monitor, link]);
                true ->
                     spawn_request(Node, M2, <<"exit">>, Args2, [monitor, link])
             end,
             nok
         catch
             error:badarg -> ok
         end,
    ok = try
             if Local ->
                     spawn_request(M2, <<"exit">>, Args2);
                true ->
                     spawn_request(Node, M2, <<"exit">>, Args2)
             end,
             nok
         catch
             error:badarg -> ok
         end,
    ok = try
             if Local ->
                     spawn_request(<<"erlang">>, F2, Args2, [{reply_tag, T2}, monitor, link]);
                true ->
                     spawn_request(Node, <<"erlang">>, F2, Args2, [{reply_tag, T2}, monitor, link])
             end,
             nok
         catch
             error:badarg -> ok
         end,
    ok = try
             if Local ->
                     spawn_request(<<"erlang">>, F2, Args2, [monitor, link]);
                true ->
                     spawn_request(Node, <<"erlang">>, F2, Args2, [monitor, link])
             end,
             nok
         catch
             error:badarg -> ok
         end,
    ok = try
             if Local ->
                     spawn_request(<<"erlang">>, F2, Args2);
                true ->
                     spawn_request(Node, <<"erlang">>, F2, Args2)
             end,
             nok
         catch
             error:badarg -> ok
         end,
    ok = try
             spawn_request(<<"node">>, M2, F2, Args2, [{reply_tag, T2}, monitor, link]),
             nok
         catch
             error:badarg -> ok
         end,
    ok = try
             spawn_request(<<"node">>, M2, F2, Args2, [monitor, link]),
             nok
         catch
             error:badarg -> ok
         end,
    ok = try
             spawn_request(<<"node">>, M2, F2, Args2),
             nok
         catch
             error:badarg -> ok
         end,
    ok.


spawn_request_monitor_demonitor(Config) when is_list(Config) ->
    {ok, Peer, Node} = ?CT_PEER(),
    BlockFun = fun () ->
                       erts_debug:set_internal_state(available_internal_state, true),
                       erts_debug:set_internal_state(block, 1000),
                       ok
               end,

    %% Block receiver node...
    spawn_request(Node, BlockFun, [{priority,max}, link]),
    receive after 100 -> ok end,

    erlang:yield(),
    R = spawn_request(Node, timer, sleep, [10000], [monitor]),
    %% Should not be possible to demonitor
    %% before operation has succeeded...
    {monitors, []} = process_info(self(), monitors),
    false = erlang:demonitor(R, [info]), %% Should be ignored by VM...
    receive
        {spawn_reply, R, ok, P} ->
            {monitors, [{process,P}]} = process_info(self(), monitors),
            true = erlang:demonitor(R, [info]),
            {monitors, []} = process_info(self(), monitors),
            exit(P, kill)
    end,
    stop_node(Peer, Node),
    ok.

spawn_request_monitor_child_exit(Config) when is_list(Config) ->
    %% Early child exit...
    Tag = {a, tag},
    R1 = spawn_request(nonexisting_module, nonexisting_function, [], [monitor, {reply_tag, Tag}]),
    receive
        {Tag, R1, ok, P1} ->
            receive
                {'DOWN', R1, process, P1, Reason1} ->
                    {undef, _} = Reason1
            end
    end,
    {ok, Peer, Node} = ?CT_PEER(),
    R2 = spawn_request(Node, nonexisting_module, nonexisting_function, [], [{reply_tag, Tag}, monitor]),
    receive
        {Tag, R2, ok, P2} ->
            receive
                {'DOWN', R2, process, P2, Reason2} ->
                    {undef, _} = Reason2
            end
    end,
    stop_node(Peer, Node),
    ok.

spawn_request_link_child_exit(Config) when is_list(Config) ->
    %% Early child exit...
    process_flag(trap_exit, true),
    Tag = {a, tag},
    R1 = spawn_request(nonexisting_module, nonexisting_function, [], [{reply_tag, Tag}, link]),
    receive
        {Tag, R1, ok, P1} ->
            receive
                {'EXIT', P1, Reason1} ->
                    {undef, _} = Reason1
            end
    end,
    {ok, Peer, Node} = ?CT_PEER(),
    R2 = spawn_request(Node, nonexisting_module, nonexisting_function, [], [link, {reply_tag, Tag}]),
    receive
        {Tag, R2, ok, P2} ->
            receive
                {'EXIT', P2, Reason2} ->
                    {undef, _} = Reason2
            end
    end,
    stop_node(Peer, Node),
    ok.

spawn_request_link_parent_exit(Config) when is_list(Config) ->
    C1 = spawn_request_link_parent_exit_test(node(), false),
<<<<<<< HEAD
    {ok, Peer, Node} = ?CT_PEER(),
    C2 = spawn_request_link_parent_exit_test(Node, false),
    stop_node(Peer, Node),
    {comment, C1 ++ " " ++ C2}.

spawn_request_link_parent_exit_compound_reason(Config) when is_list(Config) ->
    C1 = spawn_request_link_parent_exit_test(node(), true),
    {ok, Peer, Node} = ?CT_PEER(),
    C2 = spawn_request_link_parent_exit_test(Node, true),
    stop_node(Peer, Node),
    {comment, C1 ++ " " ++ C2}.

=======
    {ok, Node} = start_node(Config),
    C2 = spawn_request_link_parent_exit_test(Node, false),
    stop_node(Node),
    {comment, C1 ++ " " ++ C2}.

spawn_request_link_parent_exit_compound_reason(Config) when is_list(Config) ->
    C1 = spawn_request_link_parent_exit_test(node(), true),
    {ok, Node} = start_node(Config),
    C2 = spawn_request_link_parent_exit_test(Node, true),
    stop_node(Node),
    {comment, C1 ++ " " ++ C2}.

>>>>>>> 68522e55
spawn_request_link_parent_exit_test(Node, CompoundExitReason) ->
    %% Early parent exit...
    Tester = self(),

    ExitReason = if CompoundExitReason -> "kaboom";
                    true -> kaboom
                 end,

    verify_nc(node()),

    %% Ensure code loaded on other node...
    _ = rpc:call(Node, ?MODULE, module_info, []),

    ParentFun = case node() == Node of
                    true ->
                        fun (Wait) ->
                                spawn_request(?MODULE, spawn_request_test_exit_child,
                                              [Tester], [link,{priority,max}]),
                                receive after Wait -> ok end,
                                exit(ExitReason)
                        end;
                    false ->
                        fun (Wait) ->
                                spawn_request(Node, ?MODULE,
                                              spawn_request_test_exit_child,
                                              [Tester], [link,{priority,max}]),
                                receive after Wait -> ok end,
                                exit(ExitReason)
                        end
                end,
    lists:foreach(fun (N) ->
                          spawn_opt(fun () ->
                                            %% Give parent some work to do when
                                            %% exiting and by this increase
                                            %% possibilities for races...
                                            T = ets:new(x,[]),
                                            ets:insert(T, lists:map(fun (I) ->
                                                                            {I,I}
                                                                    end,
                                                                    lists:seq(1,10000))),
                                            ParentFun(N rem 10) end,
                                    [{priority, max}])
                  end,
                  lists:seq(1, 10000)),
    N = gather_parent_exits(ExitReason, false),
    CFs = erpc:call(Node,
                    fun () ->
                            %% Ensure all children have had time to enter an exiting state...
                            receive after 100*test_server:timetrap_scale_factor() -> ok end,
                            lists:map(fun (P) ->
                                              {P, process_info(P, current_function)}
                                      end, processes())
                    end),
    lists:foreach(fun ({P, {current_function, {?MODULE, spawn_request_test_exit_child, 1}}}) ->
                          ct:fail({missing_exit_to_child_detected, P});
                      (_) ->
                          ok
                  end, CFs),
    Comment =
        "Got "
        ++ integer_to_list(N)
        ++ if node() == Node -> " node local";
                  true -> " node remote"
           end
        ++ if CompoundExitReason -> " \"kaboom\"";
              true -> " \'kaboom\'"
           end
        ++ " exits!",
    erlang:display(Comment),
    Comment.

spawn_request_link_parent_exit_nodedown(Config) when is_list(Config) ->
<<<<<<< HEAD
    {ok, Peer, Node} = ?CT_PEER(#{connection => 0}),
=======
    {ok, Node} = start_peer_node(Config),
>>>>>>> 68522e55
    N = 1000,
    ExitCounter = spawn(Node, fun exit_counter/0),
    lists:foreach(fun (_) ->
                          spawn_request_link_parent_exit_nodedown_test(Node)
                  end,
                  lists:seq(1, N)),
    ResRef = make_ref(),
    ExitCounter ! {get_results, self(), ResRef},
    Cmnt = receive
               {ResRef, CntMap} ->
                   lists:flatten(
                     ["In total ", integer_to_list(N), " exits. ",
                      "Detected exits: ",
                      maps:fold(fun (ExitReason, Count, "") ->
                                        io_lib:format("~p exit ~p times",
                                                      [ExitReason, Count]);
                                    (ExitReason, Count, Acc) ->
                                        [Acc, io_lib:format("; ~p exit ~p times",
                                                            [ExitReason, Count])]
                                end,
                                "",
                                CntMap),
                      "."])
           end,
    io:format("~s~n", [Cmnt]),
<<<<<<< HEAD
    stop_node(Peer, Node),
=======
    stop_node(Node),
>>>>>>> 68522e55
    {comment, Cmnt}.

exit_counter() ->
    true = register(exit_counter, self()),
    exit_counter(#{}).

exit_counter(CntMap) ->
    receive
        {get_results, From, Ref} ->
            From ! {Ref, CntMap};
        {exit, Reason} ->
            OldCnt = maps:get(Reason, CntMap, 0),
            exit_counter(CntMap#{Reason => OldCnt+1})
    end.

spawn_request_link_parent_exit_nodedown_test(Node) ->
    pong = net_adm:ping(Node),
    ChildFun = fun () ->
                       process_flag(trap_exit, true),
                       receive
                           {'EXIT', _, Reason} ->
                               exit_counter ! {exit, Reason}
                       end
               end,
    {Pid, Mon} = spawn_monitor(fun () ->
                                       _ReqID = spawn_request(Node,
                                                              ChildFun,
                                                              [link,
                                                               {priority,max}]),
                                       exit(bye)
                               end),
    receive
        {'DOWN', Mon, process, Pid, Reason} ->
            bye = Reason,
            erlang:disconnect_node(Node)
    end,
    ok.


spawn_request_abandon_bif(Config) when is_list(Config) ->
    {ok, Peer, Node} = ?CT_PEER(),
    false = spawn_request_abandon(make_ref()),
    false = spawn_request_abandon(spawn_request(fun () -> ok end)),
    false = spawn_request_abandon(rpc:call(Node, erlang, make_ref, [])),
    try
        noreturn = spawn_request_abandon(self()) 
    catch
        error:badarg ->
            ok
    end,
    try
        noreturn = spawn_request_abandon(4711)
    catch
        error:badarg ->
            ok
    end,

    verify_nc(node()),

    %% Ensure code loaded on other node...
    _ = rpc:call(Node, ?MODULE, module_info, []),


    TotOps = 1000,
    Tester = self(),

    ParentFun = fun (Wait, Opts) ->
                        ReqId = spawn_request(Node, ?MODULE,
                                              spawn_request_test_exit_child,
                                              [Tester], Opts),
                        receive after Wait -> ok end,
                        case spawn_request_abandon(ReqId) of
                            true ->
                                ok;
                            false ->
                                receive
                                    {spawn_reply, ReqId, error, _} ->
                                        exit(spawn_failed);
                                    {spawn_reply, ReqId, ok, Pid} ->
                                        unlink(Pid),
                                        exit(Pid, bye)
                                after
                                    0 ->
                                        exit(missing_spawn_reply)
                                end
                        end
                end,
    %% Parent exit early...
    lists:foreach(fun (N) ->
                          spawn_opt(fun () ->
                                            ParentFun(N rem 50, [link])
                                    end, [link,{priority,max}])
                  end,
                  lists:seq(1, TotOps)),
    NoA1 = gather_parent_exits(abandoned, true),
    %% Parent exit late...
    lists:foreach(fun (N) ->
                          spawn_opt(fun () ->
                                            ParentFun(N rem 50, [link]),
                                            receive
                                                {spawn_reply, _, _, _} ->
                                                    exit(unexpected_spawn_reply)
                                            after
                                                1000 -> ok
                                            end
                                    end, [link,{priority,max}])
                  end,
                  lists:seq(1, TotOps)),
    NoA2 = gather_parent_exits(abandoned, true),
    CFs = erpc:call(Node,
                    fun () ->
                            %% Ensure all children have had time to enter an exiting state...
                            receive after 100*test_server:timetrap_scale_factor() -> ok end,
                            lists:map(fun (P) ->
                                              {P, process_info(P, current_function)}
                                      end, processes())
                    end),
    lists:foreach(fun ({P, {current_function, {?MODULE, spawn_request_test_exit_child, 1}}}) ->
                          ct:fail({missing_exit_to_child_detected, P});
                      (_) ->
                          ok
                  end, CFs),
    %% Parent exit early...
    lists:foreach(fun (N) ->
                          spawn_opt(fun () ->
                                            ParentFun(N rem 50, [])
                                    end, [link,{priority,max}])
                  end,
                  lists:seq(1, TotOps)),
    0 = gather_parent_exits(abandoned, true),
    %% Parent exit late...
    lists:foreach(fun (N) ->
                          spawn_opt(fun () ->
                                            ParentFun(N rem 50, []),
                                            receive
                                                {spawn_reply, _, _, _} ->
                                                    exit(unexpected_spawn_reply)
                                            after
                                                1000 -> ok
                                            end
                                    end, [link,{priority,max}])
                  end,
                  lists:seq(1, TotOps)),
    0 = gather_parent_exits(abandoned, true),
    stop_node(Peer, Node),
    C = "Got " ++ integer_to_list(NoA1) ++ " and "
        ++ integer_to_list(NoA2) ++ " abandoneds of 2*"
        ++ integer_to_list(TotOps) ++ " ops!",
    true = NoA1 /= 0,
    true = NoA1 /= TotOps,
    true = NoA2 /= 0,
    true = NoA2 /= TotOps,
    {comment, C}.

spawn_request_test_exit_child(Tester) ->
  Child = self(),
  _ = spawn_opt(fun () ->
                        process_flag(trap_exit, true),
                        receive
                            {'EXIT', Child, Reason} ->
                                Tester ! {parent_exit, Reason}
                        end
                end, [link,{priority,max}]),
  receive after infinity -> ok end.

gather_parent_exits(Reason, AllowOther) ->
    receive after 2000 -> ok end,
    gather_parent_exits(Reason, AllowOther, 0).

gather_parent_exits(Reason, AllowOther, N) ->
    receive
        {parent_exit, Reason} ->
            gather_parent_exits(Reason, AllowOther, N+1);
        {parent_exit, _} = ParentExit ->
            case AllowOther of
                false ->
                    ct:fail(ParentExit);
                true ->
                    gather_parent_exits(Reason, AllowOther, N)
            end
    after 0 ->
            N
    end.
dist_spawn_monitor(Config) when is_list(Config) ->
    {ok, Peer, Node} = ?CT_PEER(),
    R1 = spawn_request(Node, erlang, exit, [hej], [monitor]),
    receive
        {spawn_reply, R1, ok, P1} ->
            receive
                {'DOWN', R1, process, P1, Reason1} ->
                    hej = Reason1
            end
    end,
    {P2, Mon2} = spawn_monitor(Node, erlang, exit, [hej]),
    receive
        {'DOWN', Mon2, process, P2, Reason2} ->
            hej = Reason2
    end,
    {P3, Mon3} = spawn_opt(Node, erlang, exit, [hej], [monitor]),
    receive
        {'DOWN', Mon3, process, P3, Reason3} ->
            hej = Reason3
    end,
    stop_node(Peer, Node),
    ok.

spawn_against_ei_node(Config) when is_list(Config) ->
    %% Spawn against an ei node which does not support spawn
    {ok, EiNode} = start_ei_node(Config),
    try
        %% First spawn triggering a new connection; which
        %% will trigger hopeful data transcoding
        %% of spawn requests...
        io:format("~n~nDoing initial connect tests...~n", []),
        spawn_ei_node_test(EiNode, true),
        %% Spawns on an already existing connection...
        io:format("~n~nDoing already connected tests...~n", []),
        spawn_ei_node_test(EiNode, false),
        ok
    after
        ok = stop_ei_node(EiNode)
    end.

spawn_against_old_node(Config) when is_list(Config) ->
    %% Same spawn tests against a two releases old node as against
    %% ei node above
    OldRel = integer_to_list(list_to_integer(erlang:system_info(otp_release))-2),
    OldRelName = OldRel ++ "_latest",
    %% We clear all ERL_FLAGS for the old node as all options may not
    %% be supported.
    ClearEnv = lists:foldl(
                 fun({Key,_Value}, Acc) ->
                         case re:run(Key,"^ERL_.*FLAGS$") of
                             {match,_} ->
                                 [{Key,""}|Acc];
                             nomatch ->
                                 Acc
                         end
                 end, [], os:env()),
    case ?CT_PEER_REL(#{connection => 0, env => ClearEnv },
                      OldRelName,
                      proplists:get_value(priv_dir, Config)) of
	not_available ->
            {skipped, "No OTP "++OldRel++" available"};
        {ok, Peer, OldNode} ->
            try
                %% Spawns triggering a new connection; which
                %% will trigger hopeful data transcoding
                %% of spawn requests...
                io:format("~n~nDoing initial connect tests...~n", []),
                spawn_node_test(OldNode, true),
                io:format("~n~nDoing already connected tests...~n", []),
                %% Spawns on an already existing connection...
                spawn_node_test(OldNode, false),
                ok
            after
                peer:stop(Peer)
            end
    end.

spawn_against_new_node(Config) when is_list(Config) ->
    {ok, Peer, CurrNode} = ?CT_PEER(#{connection => 0}),
    try
        %% Spawns triggering a new connection; which
        %% will trigger hopeful data transcoding
        %% of spawn requests...
        io:format("~n~nDoing initial connect tests...~n", []),
        spawn_node_test(CurrNode, true),
        io:format("~n~nDoing already connected tests...~n", []),
        %% Spawns on an already existing connection...
        spawn_node_test(CurrNode, false),
        ok
    after
        peer:stop(Peer)
    end.

spawn_ei_node_test(Node, Disconnect) ->
    io:format("Testing spawn_request() against ei node...", []),
    disconnect_node(Node, Disconnect),
    Ref1 = spawn_request(Node, erlang, exit, [hej], [monitor, {reply_tag, a_tag}]),
    receive
        {a_tag, Ref1, Err, Notsup} ->
            error = Err,
            notsup = Notsup,
            ok
    end,
    io:format("Testing spawn_monitor() against ei node...", []),
    disconnect_node(Node, Disconnect),
    try
        spawn_monitor(Node, erlang, exit, [hej])
    catch
        error:notsup ->
            ok
    end,
    io:format("Testing spawn_opt() with monitor against ei node...", []),
    disconnect_node(Node, Disconnect),
    {P0, M0} = spawn_opt(Node, erlang, exit, [hej], [monitor]),
    receive
        {'DOWN', M0, process, P0, R0} ->
            notsup = R0
    end,
    io:format("Testing spawn_opt() with link against ei node...", []),
    disconnect_node(Node, Disconnect),
    process_flag(trap_exit, true),
    P1 = spawn_opt(Node, erlang, exit, [hej], [link]),
    receive
        {'EXIT', P1, R1} ->
            notsup = R1
    end,
    io:format("Testing spawn_link() against ei node...", []),
    disconnect_node(Node, Disconnect),
    P2 = spawn_link(Node, erlang, exit, [hej]),
    receive
        {'EXIT', P2, R2} ->
            notsup = R2
    end,
    ok.

disconnect_node(_Node, false) ->
    ok;
disconnect_node(Node, true) ->
    lists:member(Node, nodes([visible, hidden])) andalso begin
        monitor_node(Node, true),
        true = erlang:disconnect_node(Node),
        receive {nodedown, Node} -> ok end
    end.

spawn_node_test(Node, Disconnect) ->
    io:format("Testing spawn_request()...", []),
    disconnect_node(Node, Disconnect),
    R1 = spawn_request(Node, erlang, exit, [hej], [monitor, {reply_tag, a_tag}]),
    receive
        {a_tag, R1, ok, P1} ->
            Node = node(P1),
            receive
                {'DOWN', R1, process, P1, hej} -> ok
            end
    end,
    io:format("Testing spawn_monitor()...", []),
    disconnect_node(Node, Disconnect),
    {P2, M2} = spawn_monitor(Node, erlang, exit, [hej]),
    receive
        {'DOWN', M2, process, P2, hej} -> ok
    end,
    Node = node(P2),
    io:format("Testing spawn_opt() with monitor...", []),
    disconnect_node(Node, Disconnect),
    {P3, M3} = spawn_opt(Node, erlang, exit, [hej], [monitor]),
    receive
        {'DOWN', M3, process, P3, hej} -> ok
    end,
    Node = node(P3),
    io:format("Testing spawn_opt() with link...", []),
    disconnect_node(Node, Disconnect),
    process_flag(trap_exit, true),
    P4 = spawn_opt(Node, erlang, exit, [hej], [link]),
    Node = node(P4),
    receive
        {'EXIT', P4, hej} ->
            ok
    end,
    io:format("Testing spawn_link()...", []),
    disconnect_node(Node, Disconnect),
    P5 = spawn_link(Node, erlang, exit, [hej]),
    Node = node(P5),
    receive
        {'EXIT', P5, hej} ->
            ok
    end.

spawn_request_reply_option(Config) when is_list(Config) ->
    spawn_request_reply_option_test(undefined, node()),
    {ok, Peer, Node} = ?CT_PEER(),
    spawn_request_reply_option_test(Peer, Node).
    
spawn_request_reply_option_test(Peer, Node) ->
    io:format("Testing on node: ~p~n", [Node]),
    Parent = self(),
    Done1 = make_ref(),
    RID1 = spawn_request(Node, fun () -> Parent ! Done1 end, [{reply, yes}]),
    receive Done1 -> ok end,
    receive
        {spawn_reply, RID1, ok, _} -> ok
    after 0 ->
            ct:fail(missing_spawn_reply)
    end,
    Done2 = make_ref(),
    RID2 = spawn_request(Node, fun () -> Parent ! Done2 end, [{reply, success_only}]),
    receive Done2 -> ok end,
    receive
        {spawn_reply, RID2, ok, _} -> ok
    after 0 ->
            ct:fail(missing_spawn_reply)
    end,
    Done3 = make_ref(),
    RID3 = spawn_request(Node, fun () -> Parent ! Done3 end, [{reply, error_only}]),
    receive Done3 -> ok end,
    receive
        {spawn_reply, RID3, _, _} ->
            ct:fail(unexpected_spawn_reply)
    after 0 ->
            ok
    end,
    Done4 = make_ref(),
    RID4 = spawn_request(Node, fun () -> Parent ! Done4 end, [{reply, no}]),
    receive Done4 -> ok end,
    receive
        {spawn_reply, RID4, _, _} ->
            ct:fail(unexpected_spawn_reply)
    after 0 ->
            ok
    end,
    RID5 = spawn_request(Node, fun () -> ok end, [{reply, yes}, bad_option]),
    receive
        {spawn_reply, RID5, error, badopt} -> ok
    end,
    RID6 = spawn_request(Node, fun () -> ok end, [{reply, success_only}, bad_option]),
    receive
        {spawn_reply, RID6, error, badopt} -> ct:fail(unexpected_spawn_reply)
    after 1000 -> ok
    end,
    RID7 = spawn_request(Node, fun () -> ok end, [{reply, error_only}, bad_option]),
    receive
        {spawn_reply, RID7, error, badopt} -> ok
    end,
    RID8 = spawn_request(Node, fun () -> ok end, [{reply, no}, bad_option]),
    receive
        {spawn_reply, RID8, error, badopt} -> ct:fail(unexpected_spawn_reply)
    after 1000 -> ok
    end,
    RID8_1 = spawn_request(Node, fun () -> ok end, [{reply, nahh}]),
    receive
        {spawn_reply, RID8_1, error, badopt} -> ok
    end,
    case Node == node() of
        true ->
            ok;
        false ->
            stop_node(Peer, Node),
            RID9 = spawn_request(Node, fun () -> ok end, [{reply, yes}]),
            receive
                {spawn_reply, RID9, error, noconnection} -> ok
            end,
            RID10 = spawn_request(Node, fun () -> ok end, [{reply, success_only}]),
            receive
                {spawn_reply, RID10, error, noconnection} -> ct:fail(unexpected_spawn_reply)
            after 1000 -> ok
            end,
            RID11 = spawn_request(Node, fun () -> ok end, [{reply, error_only}]),
            receive
                {spawn_reply, RID11, error, noconnection} -> ok
            end,
            RID12 = spawn_request(Node, fun () -> ok end, [{reply, no}]),
            receive
                {spawn_reply, RID12, error, noconnection} -> ct:fail(unexpected_spawn_reply)
            after 1000 -> ok
            end,
            ok
    end.

processes_term_proc_list(Config) when is_list(Config) ->
    Tester = self(),

    Run = fun(Args) ->
              {ok, Peer, Node} = ?CT_PEER(Args),
              RT = spawn_link(Node, fun () ->
                              receive after 1000 -> ok end,
                              as_expected = processes_term_proc_list_test(false),
                              Tester ! {it_worked, self()}
                      end),
              receive {it_worked, RT} -> ok end,
              stop_node(Peer, Node)
          end,

    %% We have to run this test case with +S1 since instrument:allocations()
    %% will report a free()'d block as present until it's actually deallocated
    %% by its employer.
    Run(["+MSe", "true", "+Muatags", "false", "+S1"]),
    Run(["+MSe", "true", "+Muatags", "true", "+S1"]),

    ok.

%% OTP-18322: Send msg to spawning process pid returned from processes/0
processes_send_infant(_Config) ->
    case erlang:system_info(schedulers_online) of
        1 ->
            {skip, "Only one scheduler online"};
        NScheds ->
            processes_send_infant_do(NScheds)
    end.

processes_send_infant_do(NScheds) ->
    IgnoreList = erlang:processes(),
    IgnorePids = maps:from_keys(IgnoreList, ignore),
    Tester = self(),

    %% To provoke bug we need sender and spawner on different schedulers.
    %% Let spawners use schedulers nr 2 to NScheds
    NSpawnerScheds = NScheds - 1,
    NSpawners = 2 * NSpawnerScheds,
    [spawn_link(fun() ->
                        processes_send_infant_spawner((I rem  NSpawnerScheds) + 2,
                                                      Tester, Tester, 1)
                end)
     || I <- lists:seq(0, NSpawners-1)],

    %% and make sure sender use scheduler 1
    {Sender,SenderMon} =
        spawn_opt(
          fun() ->
                  timeout = processes_send_infant_loop(IgnorePids)
          end,
          [link, monitor, {scheduler,1}]),

    %% Run test for a little while and see if VM crashes
    {ok, _TRef} = timer:send_after(1000, Sender, timeout),
    {'DOWN', SenderMon, process, Sender, normal} = receive_any(),

    %% Stop spawners and collect stats
    processes_send_infant_broadcast(erlang:processes(),
                                    {processes_send_infant, stop},
                                    IgnorePids),
    {TotSpawn, TheLastOfUs} =
        lists:foldl(fun(_, {SpawnCnt, Pids}) ->
                            {Pid, Generation} = receive_any(),
                            io:format("Got ~p from ~p\n", [Generation, Pid]),
                            {SpawnCnt+Generation, [Pid | Pids]}
                    end,
                    {0, []},
                    lists:seq(1, NSpawners)),
    io:format("Total spawned processes: ~p\n", [TotSpawn]),
    Aliens = (erlang:processes() -- IgnoreList) -- TheLastOfUs,
    io:format("Alien processes: ~p\n", [Aliens]),
    ok.



processes_send_infant_loop(IgnorePids) ->
    %% Send message identifying this test case, in case we send
    %% to alien processes spawned during the test.
    Msg = processes_send_infant,
    processes_send_infant_broadcast(erlang:processes(),
                                    Msg,
                                    IgnorePids),
    receive timeout -> timeout
    after 0 ->
            processes_send_infant_loop(IgnorePids)
    end.

processes_send_infant_broadcast([Pid | Tail], Msg, IgnorePids) ->
    case maps:is_key(Pid, IgnorePids) of
        false ->
            Pid ! Msg;
        true ->
            ignore
    end,
    processes_send_infant_broadcast(Tail, Msg, IgnorePids);
processes_send_infant_broadcast([], _, _) ->
    ok.

processes_send_infant_spawner(Sched, Tester, Parent, Generation) ->
    link(Tester),
    case receive_any() of
        processes_send_infant ->
            case Parent of
                Tester -> ok;
                _ -> Parent ! {die, self()}
            end,
            Self = self(),
            Child = spawn_opt(fun() ->
                                      processes_send_infant_spawner(Sched, Tester,
                                                                    Self,
                                                                    Generation+1)
                              end,
                             [{message_queue_data, off_heap},
                              {scheduler, Sched}]),
            process_send_infant_spawner_epilogue(Child);

        {processes_send_infant, stop} ->
            Tester ! {self(), Generation}
    end.

process_send_infant_spawner_epilogue(Child) ->
    %% Parent stays alive only to ensure child gets stop message
    case receive_any() of
        processes_send_infant ->
            process_send_infant_spawner_epilogue(Child);
        {die, Child} ->
            ok;
        {processes_send_infant, stop}=Stop ->
            %% We are not sure child was spawned when stop message was sent
            %% so we relay it.
            Child ! Stop
    end.


-define(CHK_TERM_PROC_LIST(MC, XB),
	chk_term_proc_list(?LINE, MC, XB)).

chk_term_proc_list(Line, MustChk, ExpectBlks) ->
    Allocs = instrument:allocations(),
    case {MustChk, Allocs} of
	{false, {error, not_enabled}} ->
	    not_enabled;
	{false, {ok, {_Shift, _Unscanned, ByOrigin}}} when ByOrigin =:= #{} ->
	    not_enabled;
	{_, {ok, {_Shift, _Unscanned, ByOrigin}}} ->
            ByType = maps:get(system, ByOrigin, #{}),
            Hist = maps:get(ptab_list_deleted_el, ByType, {}),
	    case lists:sum(tuple_to_list(Hist)) of
		ExpectBlks ->
                    ok;
		Blks ->
                    exit({line, Line, mismatch,
                          expected, ExpectBlks,
                          actual, Blks})
	    end
    end,
    ok.

processes_term_proc_list_test(MustChk) ->
    Tester = self(),
    enable_internal_state(),
    PBInfo = erts_debug:get_internal_state(processes_bif_info),
    print_processes_bif_info(PBInfo),
    WantReds = PBInfo#ptab_list_bif_info.min_start_reds + 10,
    #ptab_list_bif_info{tab_chunks = Chunks,
	tab_chunks_size = ChunksSize,
	tab_indices_per_red = IndiciesPerRed
    } = PBInfo,
    true = Chunks > 1,
    true = Chunks*ChunksSize >= IndiciesPerRed*WantReds,
    Processes = fun () ->
	    erts_debug:set_internal_state(reds_left,
		WantReds),
	    processes()
    end,
    Exit = fun (P) ->
	    unlink(P),
	    exit(P, bang),
	    wait_until(
		fun () ->
			not lists:member(
			    P,
			    erts_debug:get_internal_state(
				processes))
		end)
    end,
    SpawnSuspendProcessesProc = fun () ->
		  erlang:system_flag(multi_scheduling, block_normal),
		  P = spawn_link(fun () ->
					 Tester ! {suspend_me, self()},
					 Tester ! {self(),
						   done,
						   hd(Processes())},
					 receive after infinity -> ok end
				 end),
		  receive {suspend_me, P} -> ok end,
		  erlang:suspend_process(P),
		  erlang:system_flag(multi_scheduling, unblock_normal),
		  [{status,suspended},
		   {current_function,{erlang,ptab_list_continue,2}}]
		      = process_info(P, [status, current_function]),
		  P
	  end,
    ResumeProcessesProc = fun (P) ->
					erlang:resume_process(P),
					receive {P, done, _} -> ok end
				end,
    ?CHK_TERM_PROC_LIST(MustChk, 0),
    HangAround = fun () -> receive after infinity -> ok end end,
    HA1 = spawn_link(HangAround),
    HA2 = spawn_link(HangAround),
    HA3 = spawn_link(HangAround),
    S1 = SpawnSuspendProcessesProc(),
    ?CHK_TERM_PROC_LIST(MustChk, 1),
    Exit(HA1),
    ?CHK_TERM_PROC_LIST(MustChk, 2),
    S2 = SpawnSuspendProcessesProc(),
    ?CHK_TERM_PROC_LIST(MustChk, 3),
    S3 = SpawnSuspendProcessesProc(),
    ?CHK_TERM_PROC_LIST(MustChk, 4),
    Exit(HA2),
    ?CHK_TERM_PROC_LIST(MustChk, 5),
    S4 = SpawnSuspendProcessesProc(),
    ?CHK_TERM_PROC_LIST(MustChk, 6),
    Exit(HA3),
    ?CHK_TERM_PROC_LIST(MustChk, 7),
    ResumeProcessesProc(S1),
    ?CHK_TERM_PROC_LIST(MustChk, 5),
    ResumeProcessesProc(S3),
    ?CHK_TERM_PROC_LIST(MustChk, 4),
    ResumeProcessesProc(S4),
    ?CHK_TERM_PROC_LIST(MustChk, 3),
    ResumeProcessesProc(S2),
    ?CHK_TERM_PROC_LIST(MustChk, 0),
    Exit(S1),
    Exit(S2),
    Exit(S3),
    Exit(S4),


    HA4 = spawn_link(HangAround),
    HA5 = spawn_link(HangAround),
    HA6 = spawn_link(HangAround),
    S5 = SpawnSuspendProcessesProc(),
    ?CHK_TERM_PROC_LIST(MustChk, 1),
    Exit(HA4),
    ?CHK_TERM_PROC_LIST(MustChk, 2),
    S6 = SpawnSuspendProcessesProc(),
    ?CHK_TERM_PROC_LIST(MustChk, 3),
    Exit(HA5),
    ?CHK_TERM_PROC_LIST(MustChk, 4),
    S7 = SpawnSuspendProcessesProc(),
    ?CHK_TERM_PROC_LIST(MustChk, 5),
    Exit(HA6),
    ?CHK_TERM_PROC_LIST(MustChk, 6),
    S8 = SpawnSuspendProcessesProc(),
    ?CHK_TERM_PROC_LIST(MustChk, 7),

    erlang:system_flag(multi_scheduling, block_normal),
    Exit(S8),
    ?CHK_TERM_PROC_LIST(MustChk, 7),
    Exit(S5),
    ?CHK_TERM_PROC_LIST(MustChk, 6),
    Exit(S7),
    ?CHK_TERM_PROC_LIST(MustChk, 6),
    Exit(S6),
    ?CHK_TERM_PROC_LIST(MustChk, 0),
    erlang:system_flag(multi_scheduling, unblock_normal),
    as_expected.


otp_7738_waiting(Config) when is_list(Config) ->
    otp_7738_test(waiting).

otp_7738_suspended(Config) when is_list(Config) ->
    otp_7738_test(suspended).

otp_7738_resume(Config) when is_list(Config) ->
    otp_7738_test(resume).

otp_7738_test(Type) ->
    sys_mem_cond_run(3072, fun () -> do_otp_7738_test(Type) end).

do_otp_7738_test(Type) ->
    T = self(),
    S = spawn_link(fun () ->
		receive
		    {suspend, Suspendee} ->
			erlang:suspend_process(Suspendee),
			T ! {suspended, Suspendee},
			receive
			after 10 ->
				erlang:resume_process(Suspendee),
				Suspendee ! wake_up
			end;
		    {send, To, Msg} ->
			receive after 10 -> ok end,
			To ! Msg
		end
	end),
    R = spawn_link(fun () ->
		X = lists:seq(1, 20000000),
		T ! {initialized, self()},
		case Type of
		    _ when Type == suspended;
		Type == waiting ->
		    receive _ -> ok end;
		_ when Type == resume ->
		    Receive = fun (F) ->
			    receive
				_ ->
				    ok
			    after 0 ->
				    F(F)
			    end
		    end,
		    Receive(Receive)
	    end,
	    T ! {woke_up, self()},
	    id(X)
    end),
    receive {initialized, R} -> ok end,
    receive after 10 -> ok end,
    case Type of
	      suspended ->
		  erlang:suspend_process(R),
		  S ! {send, R, wake_up};
	      waiting ->
		  S ! {send, R, wake_up};
	      resume ->
		  S ! {suspend, R},
		  receive {suspended, R} -> ok end
	  end,
    erlang:garbage_collect(R),
    case Type of
	      suspended ->
		  erlang:resume_process(R);
	      _ ->
		  ok
	  end,
    receive
	      {woke_up, R} ->
		  ok
	  after 2000 ->
		  I = process_info(R, [status, message_queue_len]),
		  io:format("~p~n", [I]),
		  ct:fail(no_progress)
	  end,
    ok.

gor(Reds, Stop) ->
    receive
	drop_me ->
	    gor(Reds+1, Stop);	    
	{From, reds} ->
	    From ! {reds, Reds, self()},
	    gor(Reds+1, Stop);
	{From, Stop} ->
	    From ! {stopped, Stop, Reds, self()}
    after 0 ->
	    gor(Reds+1, Stop)
    end.

garb_other_running(Config) when is_list(Config) ->
    Stop = make_ref(),
    {Pid, Mon} = spawn_monitor(fun () -> gor(0, Stop) end),
    Reds = lists:foldl(fun (N, OldReds) ->
			             case N rem 2 of
					 0 -> Pid ! drop_me;
					 _ -> ok
				     end,
				     erlang:garbage_collect(Pid),
				     receive after 1 -> ok end,
				     Pid ! {self(), reds},
				     receive
					       {reds, NewReds, Pid} ->
						   true = (NewReds > OldReds),
						   NewReds
					   end
			     end,
			     0,
			     lists:seq(1, 10000)),
    receive after 1 -> ok end,
    Pid ! {self(), Stop},
    receive
	      {stopped, Stop, StopReds, Pid} ->
		  true = (StopReds > Reds)
	  end,
    receive {'DOWN', Mon, process, Pid, normal} -> ok end,
    ok.

no_priority_inversion(Config) when is_list(Config) ->
    Prio = process_flag(priority, max),
    Master = self(),
    Executing = make_ref(),
    HTLs = lists:map(fun (Sched) ->
			     spawn_opt(fun () ->
                                               Master ! {self(), Executing},
					       tok_loop()
				       end,
				       [{priority, high},
                                        {scheduler, Sched},
                                        monitor,
                                        link])
		     end,
		     lists:seq(1, erlang:system_info(schedulers_online))),
    lists:foreach(fun ({P, _}) -> receive {P,Executing} -> ok end end, HTLs),
    LTL = spawn_opt(fun () ->
			    tok_loop()
		    end,
		    [{priority, low}, monitor, link]),
    false = erlang:check_process_code(element(1, LTL), nonexisting_module),
    true = erlang:garbage_collect(element(1, LTL)),
    lists:foreach(fun ({P, _}) ->
			  unlink(P),
			  exit(P, kill)
		  end, [LTL | HTLs]),
    lists:foreach(fun ({P, M}) ->
			  receive
			      {'DOWN', M, process, P, killed} ->
				  ok
			  end
		  end, [LTL | HTLs]),
    process_flag(priority, Prio),
    ok.

no_priority_inversion2(Config) when is_list(Config) ->
    Prio = process_flag(priority, max),
    Master = self(),
    Executing = make_ref(),
    MTLs = lists:map(fun (Sched) ->
			     spawn_opt(fun () ->
                                               Master ! {self(), Executing},
					       tok_loop()
				       end,
				       [{priority, max},
                                        {scheduler, Sched},
                                        monitor, link])
		     end,
		     lists:seq(1, erlang:system_info(schedulers_online))),
    lists:foreach(fun ({P, _}) -> receive {P,Executing} -> ok end end, MTLs),
    {PL, ML} = spawn_opt(fun () ->
			       tok_loop()
		       end,
		       [{priority, low}, monitor, link]),
    RL = request_test(PL, low),
    RN = request_test(PL, normal),
    RH = request_test(PL, high),
    receive
	{system_task_test, _, _} ->
	    ct:fail(unexpected_system_task_completed)
    after 1000 ->
	    ok
    end,
    RM = request_test(PL, max),
    receive
	{system_task_test, RM, true} ->
	    ok
    end,
    lists:foreach(fun ({P, _}) ->
			  unlink(P),
			  exit(P, kill)
		  end, MTLs),
    lists:foreach(fun ({P, M}) ->
			  receive
			      {'DOWN', M, process, P, killed} ->
				  ok
			  end
		  end, MTLs),
    receive
	{system_task_test, RH, true} ->
	    ok
    end,
    receive
	{system_task_test, RN, true} ->
	    ok
    end,
    receive
	{system_task_test, RL, true} ->
	    ok
    end,
    unlink(PL),
    exit(PL, kill),
    receive
	{'DOWN', ML, process, PL, killed} ->
	    ok
    end,
    process_flag(priority, Prio),
    ok.

request_test(Pid, Prio) ->
    Ref = make_ref(),
    erts_internal:request_system_task(Pid, Prio, {system_task_test, Ref}),
    Ref.

system_task_blast(Config) when is_list(Config) ->
    Me = self(),
    GCReq = fun () ->
		    RL = test_req(Me, 100),
		    lists:foreach(fun (R) ->
					  receive
					      {system_task_test, R, true} ->
						  ok
					  end
				  end, RL),
		    exit(it_worked)
	    end,
    HTLs = lists:map(fun (_) -> spawn_monitor(GCReq) end, lists:seq(1, 1000)),
    lists:foreach(fun ({P, M}) ->
			  receive
			      {'DOWN', M, process, P, it_worked} ->
				  ok
			  end
		  end, HTLs),
    ok.

test_req(_Pid, 0) ->
    [];
test_req(Pid, N) ->
    R0 = request_test(Pid, low),
    R1 = request_test(Pid, normal),
    R2 = request_test(Pid, high),
    R3 = request_test(Pid, max),
    [R0, R1, R2, R3 | test_req(Pid, N-1)].

system_task_on_suspended(Config) when is_list(Config) ->
    {P, M} = spawn_monitor(fun () ->
				   tok_loop()
			   end),
    true = erlang:suspend_process(P),
    {status, suspended} = process_info(P, status),
    true = erlang:garbage_collect(P),
    {status, suspended} = process_info(P, status),
    true = erlang:resume_process(P),
    false = ({status, suspended} == process_info(P, status)),
    exit(P, kill),
    receive
	{'DOWN', M, process, P, killed} ->
	    ok
    end.

%% When a system task couldn't be enqueued due to the process being in an
%% incompatible state, it would linger in the system task list and get executed
%% anyway the next time the process was scheduled. This would result in a
%% double-free at best.
%%
%% This test continuously purges modules while other processes run dirty code,
%% which will provoke this error as ERTS_PSTT_CPC can't be enqueued while a
%% process is running dirty code.
system_task_failed_enqueue(Config) when is_list(Config) ->
    case erlang:system_info(dirty_cpu_schedulers) of
        N when N > 0 ->
            system_task_failed_enqueue_1(Config);
        _ ->
            {skipped, "No dirty scheduler support"}
    end.

system_task_failed_enqueue_1(Config) ->
    Priv = proplists:get_value(priv_dir, Config),

    Purgers = [spawn_link(fun() -> purge_loop(Priv, Id) end)
               || Id <- lists:seq(1, erlang:system_info(schedulers))],
    Hogs = [spawn_link(fun() -> dirty_loop() end)
            || _ <- lists:seq(1, erlang:system_info(dirty_cpu_schedulers))],

    ct:sleep(5000),

    [begin
         unlink(Pid),
         exit(Pid, kill)
     end || Pid <- (Purgers ++ Hogs)],

    ok.

purge_loop(PrivDir, Id) ->
    Mod = "failed_enq_" ++ integer_to_list(Id),
    Path = PrivDir ++ "/" ++ Mod,
    file:write_file(Path ++ ".erl",
                    "-module('" ++ Mod ++ "').\n" ++
                        "-export([t/0]).\n" ++
                        "t() -> ok."),
    purge_loop_1(Path).
purge_loop_1(Path) ->
    {ok, Mod} = compile:file(Path, []),
    erlang:delete_module(Mod),
    erts_code_purger:purge(Mod),
    purge_loop_1(Path).

dirty_loop() ->
    ok = erts_debug:dirty_cpu(reschedule, 10000),
    dirty_loop().

gc_request_when_gc_disabled(Config) when is_list(Config) ->
    AIS = erts_debug:set_internal_state(available_internal_state, true),
    gc_request_when_gc_disabled_do(ref),
    gc_request_when_gc_disabled_do(immed),
    erts_debug:set_internal_state(available_internal_state, AIS).

gc_request_when_gc_disabled_do(ReqIdType) ->
    Master = self(),
    {P, M} = spawn_opt(fun () ->
			       true = erts_debug:set_internal_state(gc_state,
								    false),
			       Master ! {self(), gc_state, false},
			       receive after 1000 -> ok end,
			       Master ! {self(), gc_state, true},
			       false = erts_debug:set_internal_state(gc_state,
								     true),
			       receive after 100 -> ok end
		       end, [monitor, link]),
    receive {P, gc_state, false} -> ok end,
    ReqId = case ReqIdType of
                ref -> make_ref();
                immed -> immed
            end,
    async = garbage_collect(P, [{async, ReqId}]),
    receive
	{garbage_collect, ReqId, Result} ->
	    ct:fail({unexpected_gc, Result});
	{P, gc_state, true} ->
	    ok
    end,
    receive {garbage_collect, ReqId, true} -> ok end,
    receive {'DOWN', M, process, P, _Reason} -> ok end,
    ok.

gc_request_blast_when_gc_disabled(Config) when is_list(Config) ->
    Master = self(),
    AIS = erts_debug:set_internal_state(available_internal_state, true),
    {P, M} = spawn_opt(fun () ->
			       true = erts_debug:set_internal_state(gc_state,
								    false),
			       Master ! {self(), gc_state, false},
			       receive after 1000 -> ok end,
			       false = erts_debug:set_internal_state(gc_state,
								     true),
			       receive after 100 -> ok end
		       end, [monitor, link]),
    receive {P, gc_state, false} -> ok end,
    PMs = lists:map(fun (N) ->
			    Prio = case N rem 4 of
				       0 -> max;
				       1 -> high;
				       2 -> normal;
				       3 -> low
				   end,
			    spawn_opt(fun () ->
					      erlang:garbage_collect(P)
				      end, [monitor, link, {priority, Prio}])
		    end, lists:seq(1, 10000)),
    lists:foreach(fun ({Proc, Mon}) ->
			  receive
			      {'DOWN', Mon, process, Proc, normal} ->
				  ok
			  end
		  end,
		  PMs),
    erts_debug:set_internal_state(available_internal_state, AIS),
    receive {'DOWN', M, process, P, _Reason} -> ok end,
    ok.

otp_16436(Config) when is_list(Config) ->
    P = spawn_opt(fun () ->
                          erts_debug:dirty_io(wait, 1000)
                  end,
                  [{priority,high},link]),
    erlang:check_process_code(P, non_existing),
    unlink(P),
    exit(P, kill),
    ok.

otp_16642(Config) when is_list(Config) ->
    %%
    %% Whitebox testing...
    %%
    %% Ensure that low prio system tasks are interleaved with
    %% normal prio system tasks as they should.
    %%
    process_flag(priority, high),
    process_flag(scheduler, 1),
    Pid = spawn_opt(fun () -> receive after infinity -> ok end end,
                    [link, {scheduler, 1}]),
    ReqSTasks = fun (Prio, Start, Stop) ->
                        lists:foreach(
                          fun (N) ->
                                  erts_internal:request_system_task(
                                    Pid,
                                    Prio,
                                    {system_task_test,
                                     {Prio, N}})
                          end,
                          lists:seq(Start, Stop))
                end,
    MkResList = fun (Prio, Start, Stop) ->
                        lists:map(fun (N) ->
                                          {system_task_test,
                                           {Prio, N},
                                           true}
                                  end,
                                  lists:seq(Start, Stop))
                end,

    %%% Test when normal queue clears first...

    ReqSTasks(low, 0, 1),
    ReqSTasks(normal, 0, 10),
    ReqSTasks(low, 2, 4),
    ReqSTasks(normal, 11, 26),

    Msgs1 = recv_msgs(32),
    io:format("Got test 1 messages: ~p~n", [Msgs1]),

    ExpMsgs1 =
        MkResList(normal, 0, 7)
        ++ MkResList(low, 0, 0)
        ++ MkResList(normal, 8, 15)
        ++ MkResList(low, 1, 1)
        ++ MkResList(normal, 16, 23)
        ++ MkResList(low, 2, 2)
        ++ MkResList(normal, 24, 26)
        ++ MkResList(low, 3, 4),
    
    case Msgs1 =:= ExpMsgs1 of
        true ->
            ok;
        false ->
            io:format("Expected test 1 messages ~p~n",
                      [ExpMsgs1]),
            ct:fail(unexpected_messages)
    end,

    receive Unexp1 -> ct:fail({unexpected_message, Unexp1})
    after 500 -> ok
    end,

    io:format("Test 1 as expected~n", []),

    %%% Test when low queue clears first...

    ReqSTasks(low, 0, 1),
    ReqSTasks(normal, 0, 20),

    Msgs2 = recv_msgs(23),
    io:format("Got test 2 messages: ~p~n", [Msgs2]),

    ExpMsgs2 =
        MkResList(normal, 0, 7)
        ++ MkResList(low, 0, 0)
        ++ MkResList(normal, 8, 15)
        ++ MkResList(low, 1, 1)
        ++ MkResList(normal, 16, 20),
    
    case Msgs2 =:= ExpMsgs2 of
        true ->
            ok;
        false ->
            io:format("Expected test 2 messages ~p~n",
                      [ExpMsgs2]),
            ct:fail(unexpected_messages)
    end,

    receive Unexp2 -> ct:fail({unexpected_message, Unexp2})
    after 500 -> ok
    end,

    io:format("Test 2 as expected~n", []),

    unlink(Pid),
    exit(Pid, kill),
    false = is_process_alive(Pid),
    ok.

alias_bif(Config) when is_list(Config) ->
    alias_bif_test(node()),
    {ok, Peer, Node} = ?CT_PEER(),
    alias_bif_test(Node),
    stop_node(Peer, Node),
    ok.

alias_bif_test(Node) ->
    A1 = alias(),
    {P1, M1} = spawn_monitor(Node,
                             fun () ->
                                     A1 ! {A1, 1},
                                     A1 ! {A1, 2},
                                     [{A1, continue}] = recv_msgs(1),
                                     A1 ! {A1, 3},
                                     A1 ! {A1, 4}
                             end),
    [{A1,1},{A1,2}] = recv_msgs(2),
    unalias(A1),
    P1 ! {A1, continue},
    [{'DOWN', M1, _, _, _}] = recv_msgs(1),

    A2 = alias([explicit_unalias]),
    {P2, M2} = spawn_monitor(Node,
                             fun () ->
                                     A2 ! {A2, 1},
                                     A2 ! {A2, 2},
                                     [{A2, continue}] = recv_msgs(1),
                                     A2 ! {A2, 3},
                                     A2 ! {A2, 4}
                             end),
    [{A2,1},{A2,2}] = recv_msgs(2),
    unalias(A2),
    P2 ! {A2, continue},
    [{'DOWN', M2, _, _, _}] = recv_msgs(1),
    
    A3 = alias([reply]),
    {_P3, M3} = spawn_monitor(Node,
                              fun () ->
                                      A3 ! {A3, 1},
                                      A3 ! {A3, 2},
                                      A3 ! {A3, 3},
                                      A3 ! {A3, 4}
                              end),
    [{A3,1},{'DOWN', M3, _, _, _}] = recv_msgs(2),
    ok.
             

monitor_alias(Config) when is_list(Config) ->
    monitor_alias_test(node()),
    {ok, Peer, Node} = ?CT_PEER(),
    monitor_alias_test(Node),
    stop_node(Peer, Node),
    ok.

monitor_alias_test(Node) ->
    P1 = spawn(Node,
               fun () ->
                       [{alias, A1}] = recv_msgs(1),
                       A1 ! {A1, 1},
                       A1 ! {A1, 2},
                       [{A1, continue}] = recv_msgs(1),
                       A1 ! {A1, 3},
                       A1 ! {A1, 4}
               end),
    MA1 = monitor(process, P1, [{alias, explicit_unalias}]),
    P1 ! {alias, MA1},
    [{MA1,1},{MA1,2}] = recv_msgs(2),
    unalias(MA1),
    P1 ! {MA1, continue},
    [{'DOWN', MA1, _, _, _}] = recv_msgs(1),

    P2 = spawn(Node,
               fun () ->
                       [{alias, A2}] = recv_msgs(1),
                       A2 ! {A2, 1},
                       A2 ! {A2, 2},
                       [{A2, continue}] = recv_msgs(1),
                       A2 ! {A2, 3},
                       A2 ! {A2, 4}
               end),
    MA2 = monitor(process, P2, [{alias, demonitor}]),
    P2 ! {alias, MA2},
    [{MA2,1},{MA2,2}] = recv_msgs(2),
    demonitor(MA2),
    M2 = monitor(process, P2),
    P2 ! {MA2, continue},
    [{'DOWN', M2, _, _, _}] = recv_msgs(1),

    P3 = spawn(Node,
               fun () ->
                       [{alias, A3}] = recv_msgs(1),
                       A3 ! {A3, 1},
                       A3 ! {A3, 2}
               end),
    MA3 = monitor(process, P3, [{alias, demonitor}]),
    P3 ! {alias, MA3},
    [{MA3,1},{MA3,2},{'DOWN', MA3, _, _, _}] = recv_msgs(3),
    {_P3_1, M3_1} = spawn_monitor(Node,
                                  fun () ->
                                          MA3 ! {MA3, 3},
                                          MA3 ! {MA3, 4}
                                  end),
    [{'DOWN', M3_1, _, _, _}] = recv_msgs(1),
    
    P4 = spawn(Node,
               fun () ->
                       [{alias, _A4}] = recv_msgs(1)
               end),
    MA4 = monitor(process, P4, [{alias, reply_demonitor}]),
    P4 ! {alias, MA4},
    [{'DOWN', MA4, _, _, _}] = recv_msgs(1),
    {_P4_1, M4_1} = spawn_monitor(Node,
                                  fun () ->
                                          MA4 ! {MA4, 3},
                                          MA4 ! {MA4, 4}
                                  end),
    [{'DOWN', M4_1, _, _, _}] = recv_msgs(1),

    P5 = spawn(Node,
               fun () ->
                       [{alias, A5}] = recv_msgs(1),
                       A5 ! {A5, 1},
                       A5 ! {A5, 2}
               end),
    MA5 = monitor(process, P5, [{alias, reply_demonitor}]),
    M_5 = monitor(process, P5),
    P5 ! {alias, MA5},
    [{MA5,1},{'DOWN', M_5, _, _, _}] = recv_msgs(2),

    ok.
    

spawn_monitor_alias(Config) when is_list(Config) ->
    %% Exit signals with immediate exit reasons are sent
    %% in a different manner than compound exit reasons.
    spawn_monitor_alias_test(undefined, node(), spawn_opt, normal),
    spawn_monitor_alias_test(undefined, node(), spawn_opt, make_ref()),
    spawn_monitor_alias_test(undefined, node(), spawn_request, normal),
    spawn_monitor_alias_test(undefined, node(), spawn_request, make_ref()),
    {ok, Peer1, Node1} = ?CT_PEER(),
    spawn_monitor_alias_test(Peer1, Node1, spawn_opt, normal),
    {ok, Peer2, Node2} = ?CT_PEER(),
    spawn_monitor_alias_test(Peer2, Node2, spawn_opt, make_ref()),
    {ok, Peer3, Node3} = ?CT_PEER(),
    spawn_monitor_alias_test(Peer3, Node3, spawn_request, normal),
    {ok, Peer4, Node4} = ?CT_PEER(),
    spawn_monitor_alias_test(Peer4, Node4, spawn_request, make_ref()),
    ok.

spawn_monitor_alias_test(Peer, Node, SpawnType, ExitReason) ->
    Spawn = case SpawnType of
                spawn_opt ->
                    fun (F, O) ->
                            try
                                spawn_opt(Node, F, O)
                            catch
                                error:Err ->
                                    error({spawn_opt, Err})
                            end
                    end;
                spawn_request ->
                    fun (F, O) ->
                            try
                                ReqId = spawn_request(Node, F, O),
                                receive
                                    {spawn_reply, ReqId, ok, P} ->
                                        {P, ReqId};
                                    {spawn_reply, ReqId, error, Error} ->
                                        error(Error)
                                end
                            catch
                                error:Err ->
                                    error({spawn_request, Err})
                            end
                    end
            end,

    SpawnError = fun (OptList) ->
                         try
                             Spawn(fun () -> ok end, OptList),
                             error(ignored_error)
                         catch
                             error:{SpawnType, badarg} when SpawnType == spawn_opt ->
                                 ok;
                             error:{SpawnType, badopt} when SpawnType == spawn_request ->
                                 ok
                         end
                 end,

    SpawnError([{monitor, {{alias, explicit_unalias}}}]),
    SpawnError([{monitor, [{alias,alias}]}]),
    SpawnError([{monitor, [{aliases,explicit_unalias}]}]),
    SpawnError([{monitors, [{alias,explicit_unalias}]}]),
    
    {P1, MA1} = Spawn(fun () ->
                              [{alias, A1}] = recv_msgs(1),
                              A1 ! {A1, 1},
                              A1 ! {A1, 2},
                              [{A1, continue}] = recv_msgs(1),
                              A1 ! {A1, 3},
                              A1 ! {A1, 4},
                              exit(ExitReason)
                      end, [{monitor, [{alias,explicit_unalias}]}]),
    P1 ! {alias, MA1},
    [{MA1,1},{MA1,2}] = recv_msgs(2),
    unalias(MA1),
    P1 ! {MA1, continue},
    [{'DOWN', MA1, _, _, ExitReason}] = recv_msgs(1),

    {P2, MA2} = Spawn(fun () ->
                              [{alias, A2}] = recv_msgs(1),
                              A2 ! {A2, 1},
                              A2 ! {A2, 2},
                              [{A2, continue}] = recv_msgs(1),
                              A2 ! {A2, 3},
                              A2 ! {A2, 4},
                              exit(ExitReason)
                      end, [{monitor, [{alias, demonitor}]}]),
    P2 ! {alias, MA2},
    [{MA2,1},{MA2,2}] = recv_msgs(2),
    demonitor(MA2),
    M2 = monitor(process, P2),
    P2 ! {MA2, continue},
    [{'DOWN', M2, _, _, ExitReason}] = recv_msgs(1),

    {P3, MA3} = Spawn(fun () ->
                              [{alias, A3}] = recv_msgs(1),
                              A3 ! {A3, 1},
                              A3 ! {A3, 2},
                              exit(ExitReason)
                      end, [{monitor, [{alias, demonitor}]}]),
    P3 ! {alias, MA3},
    [{MA3,1},{MA3,2},{'DOWN', MA3, _, _, _}] = recv_msgs(3),
    {_P3_1, M3_1} = spawn_monitor(Node,
                                  fun () ->
                                          MA3 ! {MA3, 3},
                                          MA3 ! {MA3, 4},
                                          exit(ExitReason)
                                  end),
    [{'DOWN', M3_1, _, _, ExitReason}] = recv_msgs(1),
    
    {P4, MA4} = Spawn(fun () ->
                              [{alias, _A4}] = recv_msgs(1),
                              exit(ExitReason)
                      end, [{monitor, [{alias, reply_demonitor}]}]),
    P4 ! {alias, MA4},
    [{'DOWN', MA4, _, _, ExitReason}] = recv_msgs(1),
    {_P4_1, M4_1} = spawn_monitor(Node,
                                  fun () ->
                                          MA4 ! {MA4, 3},
                                          MA4 ! {MA4, 4},
                                          exit(ExitReason)
                                  end),
    [{'DOWN', M4_1, _, _, ExitReason}] = recv_msgs(1),

    {P5, MA5} = Spawn(fun () ->
                              [{alias, A5}] = recv_msgs(1),
                              A5 ! {A5, 1},
                              A5 ! {A5, 2},
                              exit(ExitReason)
                      end, [{monitor, [{alias, reply_demonitor}]}]),
    M_5 = monitor(process, P5),
    P5 ! {alias, MA5},
    [{MA5,1},{'DOWN', M_5, _, _, ExitReason}] = recv_msgs(2),

    case Node == node() of
        true ->
            ok;
        false ->
            {P6, MA6} = Spawn(fun () ->
                                      [{alias, A6}] = recv_msgs(1),
                                      A6 ! {A6, 1},
                                      A6 ! {A6, 2},
                                      receive after infinity -> ok end
                              end, [{monitor, [{alias, demonitor}]}]),
            P6 ! {alias, MA6},
            stop_node(Peer, Node),
            [{MA6,1},{MA6,2},{'DOWN', MA6, _, _, noconnection}] = recv_msgs(3),
            {_P6_1, M6_1} = spawn_monitor(fun () ->
                                                  MA6 ! {MA6, 3},
                                                  MA6 ! {MA6, 4}
                                          end),
            [{'DOWN', M6_1, _, _, _}] = recv_msgs(1),
    
            ok
    end.

monitor_tag(Config) when is_list(Config) ->
    %% Exit signals with immediate exit reasons are sent
    %% in a different manner than compound exit reasons, and
    %% immediate tags are stored in a different manner than
    %% compound tags.
    monitor_tag_test(undefined, node(), spawn_opt, immed, normal),
    monitor_tag_test(undefined, node(), spawn_opt, make_ref(), normal),
    monitor_tag_test(undefined, node(), spawn_opt, immed, make_ref()),
    monitor_tag_test(undefined, node(), spawn_opt, make_ref(), make_ref()),
    monitor_tag_test(undefined, node(), spawn_request, immed, normal),
    monitor_tag_test(undefined, node(), spawn_request, make_ref(), normal),
    monitor_tag_test(undefined, node(), spawn_request, immed, make_ref()),
    monitor_tag_test(undefined, node(), spawn_request, make_ref(), make_ref()),
    {ok, Peer1, Node1} = ?CT_PEER(),
    monitor_tag_test(Peer1, Node1, spawn_opt, immed, normal),
    {ok, Peer2, Node2} = ?CT_PEER(),
    monitor_tag_test(Peer2, Node2, spawn_opt, make_ref(), normal),
    {ok, Peer3, Node3} = ?CT_PEER(),
    monitor_tag_test(Peer3, Node3, spawn_opt, immed, make_ref()),
    {ok, Peer4, Node4} = ?CT_PEER(),
    monitor_tag_test(Peer4, Node4, spawn_opt, make_ref(), make_ref()),
    {ok, Peer5, Node5} = ?CT_PEER(),
    monitor_tag_test(Peer5, Node5, spawn_request, immed, normal),
    {ok, Peer6, Node6} = ?CT_PEER(),
    monitor_tag_test(Peer6, Node6, spawn_request, make_ref(), normal),
    {ok, Peer7, Node7} = ?CT_PEER(),
    monitor_tag_test(Peer7, Node7, spawn_request, immed, make_ref()),
    {ok, Peer8, Node8} = ?CT_PEER(),
    monitor_tag_test(Peer8, Node8, spawn_request, make_ref(), make_ref()),
    ok.

monitor_tag_test(Peer, Node, SpawnType, Tag, ExitReason) ->

    P1 = spawn(Node, fun () -> receive go -> ok end, exit(ExitReason) end),
    M1 = monitor(process, P1, [{tag, Tag}]),
    P1 ! go,
    [{Tag, M1, process, P1, ExitReason}] = recv_msgs(1),

    M1_2 = monitor(process, P1, [{tag, Tag}]),
    [{Tag, M1_2, process, P1, noproc}] = recv_msgs(1),

    Spawn = case SpawnType of
                spawn_opt ->
                    fun (F, O) ->
                            try
                                spawn_opt(Node, F, O)
                            catch
                                error:Err ->
                                    error({spawn_opt, Err})
                            end
                    end;
                spawn_request ->
                    fun (F, O) ->
                            try
                                ReqId = spawn_request(Node, F, O),
                                receive
                                    {spawn_reply, ReqId, ok, P} ->
                                        {P, ReqId};
                                    {spawn_reply, ReqId, error, Error} ->
                                        error(Error)
                                end
                            catch
                                error:Err ->
                                    error({spawn_request, Err})
                            end
                    end
            end,

    {P2, M2} = Spawn(fun () -> exit(ExitReason) end, [{monitor, [{tag, Tag}]}]),
    [{Tag, M2, process, P2, ExitReason}] = recv_msgs(1),

    case Node == node() of
        true ->
            ok;
        false ->
            {P3, M3} = Spawn(fun () -> receive after infinity -> ok end end,
                             [{monitor, [{tag, Tag}]}]),
            stop_node(Peer, Node),
            [{Tag, M3, process, P3, noconnection}] = recv_msgs(1),

            case SpawnType == spawn_opt of
                true ->
                    {P6, M6} = Spawn(fun () -> receive after infinity -> ok end end,
                                     [{monitor, [{tag, Tag}]}]),
                    [{Tag, M6, process, P6, noconnection}] = recv_msgs(1);
                false ->
                    ok
            end,
            ok
    end.

%% Internal functions

recv_msgs(N) ->
    recv_msgs(N, []).

recv_msgs(0, Msgs) ->
    lists:reverse(Msgs);
recv_msgs(N, Msgs) ->
    receive
        Msg ->
            recv_msgs(N-1, [Msg|Msgs])
    end.

wait_until(Fun) ->
    case Fun() of
	true -> true;
	false -> receive after 10 -> wait_until(Fun) end
    end.

tok_loop() ->
    tok_loop(hej).

tok_loop(hej) ->
    tok_loop(hopp);
tok_loop(hopp) ->
    tok_loop(hej).

id(I) -> I.

<<<<<<< HEAD
stop_node(Peer, Node) ->
=======
make_nodename(Config) when is_list(Config) ->
    list_to_atom(atom_to_list(?MODULE)
                 ++ "-"
                 ++ atom_to_list(proplists:get_value(testcase, Config))
                 ++ "-"
                 ++ integer_to_list(erlang:system_time(second))
                 ++ "-"
                 ++ integer_to_list(erlang:unique_integer([positive]))).
    
start_node(Config) ->
    start_node(Config, "").

start_node(Config, Args) when is_list(Config) ->
    Pa = filename:dirname(code:which(?MODULE)),
    Name = make_nodename(Config),
    test_server:start_node(Name, slave, [{args, "-pa "++Pa++" "++Args}]).

start_peer_node(Config) ->
    start_peer_node(Config, "").

start_peer_node(Config, Args) when is_list(Config) ->
    Pa = filename:dirname(code:which(?MODULE)),
    Name = make_nodename(Config),
    test_server:start_node(Name, peer, [{args, "-pa "++Pa++" "++Args}]).

stop_node(Node) ->
>>>>>>> 68522e55
    verify_nc(node()),
    verify_nc(Node),
    peer:stop(Peer).

verify_nc(Node) ->
    P = self(),
    Ref = make_ref(),
    Pid = spawn(Node,
                fun() ->
                        R = erts_test_utils:check_node_dist(fun(E) -> E end),
                        P ! {Ref, R}
                end),
    MonRef = monitor(process, Pid),
    receive
        {Ref, ok} ->
            demonitor(MonRef,[flush]),
            ok;
        {Ref, Error} ->
            ct:log("~s",[Error]),
            ct:fail(failed_nc_refc_check);
        {'DOWN', MonRef, _, _, _} = Down ->
            ct:log("~p",[Down]),
            ct:fail(crashed_nc_refc_check)
    end.

enable_internal_state() ->
    case catch erts_debug:get_internal_state(available_internal_state) of
	true -> true;
	_ -> erts_debug:set_internal_state(available_internal_state, true)
    end.

sys_mem_cond_run(OrigReqSizeMB, TestFun) when is_integer(OrigReqSizeMB) ->
    %% Debug normally needs more memory, so double the requirement
    Debug = erlang:system_info(debug_compiled),
    ReqSizeMB = if Debug -> OrigReqSizeMB * 2; true -> OrigReqSizeMB end,
    case total_memory() of
	TotMem when is_integer(TotMem), TotMem >= ReqSizeMB ->
	    TestFun();
	TotMem when is_integer(TotMem) ->
	    {skipped, "Not enough memory ("++integer_to_list(TotMem)++" MB)"};
	undefined ->
	    {skipped, "Could not retrieve memory information"}
    end.


total_memory() ->
    %% Total memory in MB.
    try
	SMD = memsup:get_system_memory_data(),
        TM = proplists:get_value(
               available_memory, SMD,
               proplists:get_value(
                 total_memory, SMD,
                 proplists:get_value(
                   system_total_memory, SMD))),
        TM div (1024*1024)
    catch
	_ : _ ->
	    undefined
    end.

start_ei_node(Config) when is_list(Config) ->
    DataDir = proplists:get_value(data_dir, Config),
    FwdNodeExe = filename:join(DataDir, "fwd_node"),
    Name = atom_to_list(?MODULE)
        ++ "-" ++ "ei_node"
        ++ "-" ++ integer_to_list(erlang:system_time(second))
        ++ "-" ++ integer_to_list(erlang:unique_integer([positive])),
    Cookie = atom_to_list(erlang:get_cookie()),
    HostName = get_hostname(),
    Node = list_to_atom(Name++"@"++HostName),
    Creation = integer_to_list(rand:uniform((1 bsl 15) - 4) + 3),
    Parent = self(),
    Pid = spawn_link(fun () ->
                             register(cnode_forward_receiver, self()),
                             process_flag(trap_exit, true),
                             Args = ["-sname", Name,
                                     "-cookie", Cookie,
                                     "-creation", Creation],
                             io:format("Starting ei_node: ~p ~p~n",
                                       [FwdNodeExe, Args]),
                             Port = erlang:open_port({spawn_executable, FwdNodeExe},
                                                     [use_stdio, {args, Args}]),
                             receive
                                 {Port, {data, "accepting"}} -> ok
                             end,
                             ei_node_handler_loop(Node, Parent, Port)
                     end),
    put({ei_node_handler, Node}, Pid),
    case check_ei_node(Node) of
        ok -> {ok, Node};
        Error -> Error
    end.

check_ei_node(Node) ->
    Key = {ei_node_handler, Node},
    case get(Key) of
        undefined ->
            {error, no_handler};
        Pid when is_pid(Pid) ->
            Pid ! {check_node, self()},
            receive
                {check_node, Pid, Res} ->
                    Res
            after 3000 ->
                    {error, no_handler_response}
            end
    end.

stop_ei_node(Node) ->
    case check_ei_node(Node) of
        ok ->
            Key = {ei_node_handler, Node},
            case get(Key) of
                undefined ->
                    {error, no_handler};
                Pid when is_pid(Pid) ->
                    Pid ! {stop_node, self()},
                    receive
                        {stop_node, Pid} ->
                            put(Key, undefined),
                            ok
                    after 2000 ->
                            {error, no_handler_response}
                    end
            end;
        Error ->
            Error
    end.

ei_node_handler_loop(Node, Parent, Port) ->
    receive
        {'EXIT', Parent, Reason} ->
            erlang:disconnect_node(Node),
            (catch port_close(Port)),
            exit(Reason);
        {stop_node, Parent} ->
            erlang:disconnect_node(Node),
            (catch port_close(Port)),
            Parent ! {stop_node, self()},
            exit(normal);
        {check_node, Parent} ->
            Ref = make_ref(),
            {a_name, Node} ! Ref,
            receive
                Ref ->
                    Parent ! {check_node, self(), ok}
            after
                2000 ->
                    Parent ! {check_node, self(), {error, no_node_response}}
            end;
        Msg ->
            Msgs = fetch_all_messages([Msg]),
            erlang:disconnect_node(Node),
            (catch port_close(Port)),
            exit({ei_node_handler, Node, unexpected_messages, Msgs})
    end,
    ei_node_handler_loop(Node, Parent, Port).

fetch_all_messages(Msgs) ->
    receive
        Msg ->
            fetch_all_messages([Msg|Msgs])
    after
        0 ->
            Msgs
    end.

get_hostname() ->
    get_hostname(atom_to_list(node())).

get_hostname([$@ | HostName]) ->
    HostName;
get_hostname([_ | Rest]) ->
    get_hostname(Rest).

receive_any() ->
    receive M -> M end.<|MERGE_RESOLUTION|>--- conflicted
+++ resolved
@@ -1,11 +1,7 @@
 %%
 %% %CopyrightBegin%
 %%
-<<<<<<< HEAD
-%% Copyright Ericsson AB 1997-2022. All Rights Reserved.
-=======
 %% Copyright Ericsson AB 1997-2023. All Rights Reserved.
->>>>>>> 68522e55
 %%
 %% Licensed under the Apache License, Version 2.0 (the "License");
 %% you may not use this file except in compliance with the License.
@@ -59,13 +55,8 @@
          process_info_self_msgq_len_more/1,
 	 bump_reductions/1, low_prio/1, binary_owner/1, yield/1, yield2/1,
 	 otp_4725/1, dist_unlink_ack_exit_leak/1, bad_register/1,
-<<<<<<< HEAD
          garbage_collect/1, otp_6237/1,
 	 process_info_messages/1, process_flag_badarg/1,
-=======
-         garbage_collect/1, otp_6237/1, process_info_messages/1,
-         process_flag_badarg/1,
->>>>>>> 68522e55
          process_flag_fullsweep_after/1, process_flag_heap_size/1,
          command_line_max_heap_size/1,
 	 spawn_opt_heap_size/1, spawn_opt_max_heap_size/1,
@@ -122,46 +113,14 @@
 all() ->
     [spawn_with_binaries, t_exit_1, {group, t_exit_2},
      trap_exit_badarg, trap_exit_badarg_in_bif,
-<<<<<<< HEAD
      bump_reductions, low_prio, yield, yield2, otp_4725,
      dist_unlink_ack_exit_leak, bad_register, garbage_collect,
-=======
-     t_process_info, process_info_other, process_info_other_msg,
-     process_info_other_dist_msg, process_info_other_status,
-     process_info_2_list,
-     process_info_lock_reschedule,
-     process_info_lock_reschedule2,
-     process_info_lock_reschedule3,
-     process_info_other_message_queue_len_signal_race,
-     process_info_garbage_collection,
-     process_info_smoke_all,
-     process_info_status_handled_signal,
-     process_info_reductions,
-     bump_reductions, low_prio, yield, yield2, otp_4725,
-     dist_unlink_ack_exit_leak,
-     bad_register, garbage_collect, process_info_messages,
->>>>>>> 68522e55
      process_flag_badarg,
      process_flag_fullsweep_after, process_flag_heap_size,
      command_line_max_heap_size,
      spawn_opt_heap_size, spawn_opt_max_heap_size,
      more_spawn_opt_max_heap_size,
      spawn_huge_arglist,
-<<<<<<< HEAD
-=======
-     spawn_request_bif,
-     spawn_request_monitor_demonitor,
-     spawn_request_monitor_child_exit,
-     spawn_request_link_child_exit,
-     spawn_request_link_parent_exit,
-     spawn_request_link_parent_exit_compound_reason,
-     spawn_request_link_parent_exit_nodedown,
-     spawn_request_abandon_bif,
-     dist_spawn_monitor,
-     spawn_old_node,
-     spawn_new_node,
-     spawn_request_reply_option,
->>>>>>> 68522e55
      otp_6237,
      {group, spawn_request},
      {group, process_info_bif},
@@ -1807,11 +1766,7 @@
 dist_unlink_ack_exit_leak(Config) when is_list(Config) ->
     %% Verification of nc reference counts when stopping node
     %% will find the bug if it exists...
-<<<<<<< HEAD
     {ok, Peer, Node} = ?CT_PEER(),
-=======
-    {ok, Node} = start_node(Config),
->>>>>>> 68522e55
     ParentFun =
         fun () ->
                 %% Give parent some work to do when
@@ -1842,11 +1797,7 @@
                                   ok
                           end
                   end, PMs),
-<<<<<<< HEAD
     stop_node(Peer, Node),
-=======
-    stop_node(Node),
->>>>>>> 68522e55
     ok.
 
 %% Test that bad arguments to register/2 cause an exception.
@@ -3386,7 +3337,6 @@
 
 spawn_request_link_parent_exit(Config) when is_list(Config) ->
     C1 = spawn_request_link_parent_exit_test(node(), false),
-<<<<<<< HEAD
     {ok, Peer, Node} = ?CT_PEER(),
     C2 = spawn_request_link_parent_exit_test(Node, false),
     stop_node(Peer, Node),
@@ -3399,20 +3349,6 @@
     stop_node(Peer, Node),
     {comment, C1 ++ " " ++ C2}.
 
-=======
-    {ok, Node} = start_node(Config),
-    C2 = spawn_request_link_parent_exit_test(Node, false),
-    stop_node(Node),
-    {comment, C1 ++ " " ++ C2}.
-
-spawn_request_link_parent_exit_compound_reason(Config) when is_list(Config) ->
-    C1 = spawn_request_link_parent_exit_test(node(), true),
-    {ok, Node} = start_node(Config),
-    C2 = spawn_request_link_parent_exit_test(Node, true),
-    stop_node(Node),
-    {comment, C1 ++ " " ++ C2}.
-
->>>>>>> 68522e55
 spawn_request_link_parent_exit_test(Node, CompoundExitReason) ->
     %% Early parent exit...
     Tester = self(),
@@ -3485,11 +3421,7 @@
     Comment.
 
 spawn_request_link_parent_exit_nodedown(Config) when is_list(Config) ->
-<<<<<<< HEAD
     {ok, Peer, Node} = ?CT_PEER(#{connection => 0}),
-=======
-    {ok, Node} = start_peer_node(Config),
->>>>>>> 68522e55
     N = 1000,
     ExitCounter = spawn(Node, fun exit_counter/0),
     lists:foreach(fun (_) ->
@@ -3515,11 +3447,7 @@
                       "."])
            end,
     io:format("~s~n", [Cmnt]),
-<<<<<<< HEAD
     stop_node(Peer, Node),
-=======
-    stop_node(Node),
->>>>>>> 68522e55
     {comment, Cmnt}.
 
 exit_counter() ->
@@ -5162,36 +5090,7 @@
 
 id(I) -> I.
 
-<<<<<<< HEAD
 stop_node(Peer, Node) ->
-=======
-make_nodename(Config) when is_list(Config) ->
-    list_to_atom(atom_to_list(?MODULE)
-                 ++ "-"
-                 ++ atom_to_list(proplists:get_value(testcase, Config))
-                 ++ "-"
-                 ++ integer_to_list(erlang:system_time(second))
-                 ++ "-"
-                 ++ integer_to_list(erlang:unique_integer([positive]))).
-    
-start_node(Config) ->
-    start_node(Config, "").
-
-start_node(Config, Args) when is_list(Config) ->
-    Pa = filename:dirname(code:which(?MODULE)),
-    Name = make_nodename(Config),
-    test_server:start_node(Name, slave, [{args, "-pa "++Pa++" "++Args}]).
-
-start_peer_node(Config) ->
-    start_peer_node(Config, "").
-
-start_peer_node(Config, Args) when is_list(Config) ->
-    Pa = filename:dirname(code:which(?MODULE)),
-    Name = make_nodename(Config),
-    test_server:start_node(Name, peer, [{args, "-pa "++Pa++" "++Args}]).
-
-stop_node(Node) ->
->>>>>>> 68522e55
     verify_nc(node()),
     verify_nc(Node),
     peer:stop(Peer).
