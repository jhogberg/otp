%%
%% %CopyrightBegin%
%%
%% Copyright Ericsson AB 1997-2021. All Rights Reserved.
%%
%% Licensed under the Apache License, Version 2.0 (the "License");
%% you may not use this file except in compliance with the License.
%% You may obtain a copy of the License at
%%
%%     http://www.apache.org/licenses/LICENSE-2.0
%%
%% Unless required by applicable law or agreed to in writing, software
%% distributed under the License is distributed on an "AS IS" BASIS,
%% WITHOUT WARRANTIES OR CONDITIONS OF ANY KIND, either express or implied.
%% See the License for the specific language governing permissions and
%% limitations under the License.
%%
%% %CopyrightEnd%
%%

-module(process_SUITE).

%% Tests processes, trapping exit messages and the BIFs:
%% 	exit/1
%%	exit/2
%%	process_info/1,2
%%	register/2 (partially)

-include_lib("common_test/include/ct.hrl").

-define(heap_binary_size, 64).

-export([all/0, suite/0,groups/0,init_per_suite/1, end_per_suite/1, 
	 init_per_group/2,end_per_group/2, spawn_with_binaries/1,
	 t_exit_1/1, t_exit_2_other/1, t_exit_2_other_normal/1,
	 self_exit/1, normal_suicide_exit/1, abnormal_suicide_exit/1,
	 t_exit_2_catch/1, trap_exit_badarg/1, trap_exit_badarg_in_bif/1,
	 exit_and_timeout/1, exit_twice/1,
	 t_process_info/1, process_info_other/1, process_info_other_msg/1,
	 process_info_other_dist_msg/1,
         process_info_other_status/1,
	 process_info_2_list/1, process_info_lock_reschedule/1,
	 process_info_lock_reschedule2/1,
	 process_info_lock_reschedule3/1,
         process_info_garbage_collection/1,
         process_info_smoke_all/1,
         process_info_status_handled_signal/1,
         process_info_reductions/1,
	 bump_reductions/1, low_prio/1, binary_owner/1, yield/1, yield2/1,
<<<<<<< HEAD
	 otp_4725/1, bad_register/1, garbage_collect/1, otp_6237/1,
	 process_info_messages/1, process_flag_badarg/1,
         process_flag_fullsweep_after/1, process_flag_heap_size/1,
=======
	 otp_4725/1, dist_unlink_ack_exit_leak/1, bad_register/1,
         garbage_collect/1, otp_6237/1,
	 process_info_messages/1, process_flag_badarg/1, process_flag_heap_size/1,
>>>>>>> 8b3690d9
	 spawn_opt_heap_size/1, spawn_opt_max_heap_size/1,
	 processes_large_tab/1, processes_default_tab/1, processes_small_tab/1,
	 processes_this_tab/1, processes_apply_trap/1,
	 processes_last_call_trap/1, processes_gc_trap/1,
	 processes_term_proc_list/1,
	 otp_7738_waiting/1, otp_7738_suspended/1,
	 otp_7738_resume/1,
	 garb_other_running/1,
	 no_priority_inversion/1,
	 no_priority_inversion2/1,
	 system_task_blast/1,
	 system_task_on_suspended/1,
         system_task_failed_enqueue/1,
	 gc_request_when_gc_disabled/1,
	 gc_request_blast_when_gc_disabled/1,
         otp_16436/1,
         otp_16642/1,
         spawn_huge_arglist/1,
         spawn_request_bif/1,
         spawn_request_monitor_demonitor/1,
         spawn_request_monitor_child_exit/1,
         spawn_request_link_child_exit/1,
         spawn_request_link_parent_exit/1,
         spawn_request_abandon_bif/1,
         dist_spawn_monitor/1,
         spawn_old_node/1,
         spawn_new_node/1,
         spawn_request_reply_option/1,
         alias_bif/1,
         monitor_alias/1,
         spawn_monitor_alias/1,
         monitor_tag/1]).

-export([prio_server/2, prio_client/2, init/1, handle_event/2]).

-export([init_per_testcase/2, end_per_testcase/2]).

-export([hangaround/2, processes_bif_test/0, do_processes/1,
	 processes_term_proc_list_test/1, huge_arglist_child/255]).

suite() ->
    [{ct_hooks,[ts_install_cth]},
     {timetrap, {minutes, 9}}].

all() ->
    [spawn_with_binaries, t_exit_1, {group, t_exit_2},
     trap_exit_badarg, trap_exit_badarg_in_bif,
     t_process_info, process_info_other, process_info_other_msg,
     process_info_other_dist_msg, process_info_other_status,
     process_info_2_list,
     process_info_lock_reschedule,
     process_info_lock_reschedule2,
     process_info_lock_reschedule3,
     process_info_garbage_collection,
     process_info_smoke_all,
     process_info_status_handled_signal,
     process_info_reductions,
     bump_reductions, low_prio, yield, yield2, otp_4725,
     dist_unlink_ack_exit_leak,
     bad_register, garbage_collect, process_info_messages,
     process_flag_badarg,
     process_flag_fullsweep_after, process_flag_heap_size,
     spawn_opt_heap_size, spawn_opt_max_heap_size,
     spawn_huge_arglist,
     spawn_request_bif,
     spawn_request_monitor_demonitor,
     spawn_request_monitor_child_exit,
     spawn_request_link_child_exit,
     spawn_request_link_parent_exit,
     spawn_request_abandon_bif,
     dist_spawn_monitor,
     spawn_old_node,
     spawn_new_node,
     spawn_request_reply_option,
     otp_6237,
     {group, processes_bif},
     {group, otp_7738}, garb_other_running,
     {group, system_task},
     {group, alias},
     monitor_tag].

groups() -> 
    [{t_exit_2, [],
      [t_exit_2_other, t_exit_2_other_normal, self_exit,
       normal_suicide_exit, abnormal_suicide_exit,
       t_exit_2_catch, exit_and_timeout, exit_twice]},
     {processes_bif, [],
      [processes_large_tab, processes_default_tab,
       processes_small_tab, processes_this_tab,
       processes_last_call_trap, processes_apply_trap,
       processes_gc_trap, processes_term_proc_list]},
     {otp_7738, [],
      [otp_7738_waiting, otp_7738_suspended,
       otp_7738_resume]},
     {system_task, [],
      [no_priority_inversion, no_priority_inversion2,
       system_task_blast, system_task_on_suspended, system_task_failed_enqueue,
       gc_request_when_gc_disabled, gc_request_blast_when_gc_disabled,
       otp_16436, otp_16642]},
     {alias, [],
      [alias_bif, monitor_alias, spawn_monitor_alias]}].

init_per_suite(Config) ->
    A0 = case application:start(sasl) of
	     ok -> [sasl];
	     _ -> []
	 end,
    A = case application:start(os_mon) of
	     ok -> [os_mon|A0];
	     _ -> A0
	 end,
    [{started_apps, A}|Config].

end_per_suite(Config) ->
    As = proplists:get_value(started_apps, Config),
    lists:foreach(fun (A) -> application:stop(A) end, As),
    catch erts_debug:set_internal_state(available_internal_state, false),
    Config.

init_per_group(_GroupName, Config) ->
    Config.

end_per_group(_GroupName, Config) ->
    Config.

init_per_testcase(Func, Config)
  when Func =:= processes_default_tab;
       Func =:= processes_this_tab ->
    case erlang:system_info(build_type) of
        BT when BT =:= debug; BT =:= valgrind ->
            {skip, "Don't run in debug/valgrind"};
        _ ->
            [{testcase, Func} | Config]
    end;
init_per_testcase(Func, Config) when is_atom(Func), is_list(Config) ->
    [{testcase, Func}|Config].

end_per_testcase(Func, Config) when is_atom(Func), is_list(Config) ->
    %% Restore max_heap_size to default value.
    erlang:system_flag(max_heap_size,
                       #{size => 0,
                         kill => true,
                         error_logger => true}),
    ok.

fun_spawn(Fun) ->
    spawn_link(erlang, apply, [Fun, []]).

%% Tests that binaries as arguments to spawn/3 doesn't leak
%% (unclear if this test case will actually prove anything on
%% a modern computer with lots of memory).
spawn_with_binaries(Config) when is_list(Config) ->
    L = lists:duplicate(2048, 42),
    TwoMeg = lists:duplicate(1024, L),
    Fun = fun() -> spawn(?MODULE, binary_owner, [list_to_binary(TwoMeg)]),
			 receive after 1 -> ok end end,
    Iter = case test_server:is_valgrind() of
		     true -> 10;
		     false -> 150
		 end,
    test_server:do_times(Iter, Fun),
    ok.

binary_owner(Bin) when is_binary(Bin) ->
    ok.

%% Tests exit/1 with a big message.
t_exit_1(Config) when is_list(Config) ->
    ct:timetrap({seconds, 20}),
    start_spawner(),
    process_flag(trap_exit, true),
    test_server:do_times(10, fun t_exit_1/0),
    stop_spawner(),
    ok.

t_exit_1() ->
    Pid = fun_spawn(fun() -> exit(kb_128()) end),
    Garbage = kb_128(),
    receive
	      {'EXIT', Pid, Garbage} -> ok
	  end.


%% Tests exit/2 with a lot of data in the exit message.
t_exit_2_other(Config) when is_list(Config) ->
    ct:timetrap({seconds, 20}),
    start_spawner(),
    process_flag(trap_exit, true),
    test_server:do_times(10, fun t_exit_2_other/0),
    stop_spawner(),
    ok.

t_exit_2_other() ->
    Pid = fun_spawn(fun() -> receive x -> ok end end),
    Garbage = kb_128(),
    exit(Pid, Garbage),
    receive
	      {'EXIT', Pid, Garbage} -> ok
	  end.

%% Tests that exit(Pid, normal) does not kill another process.;
t_exit_2_other_normal(Config) when is_list(Config) ->
    ct:timetrap({seconds, 20}),
    process_flag(trap_exit, true),
    Pid = fun_spawn(fun() -> receive x -> ok end end),
    exit(Pid, normal),
    receive
	      {'EXIT', Pid, Reason} ->
		  ct:fail({process_died, Reason})
	  after 1000 ->
		  ok
	  end,
    case process_info(Pid) of
	      undefined ->
		  ct:fail(process_died_on_normal);
	      List when is_list(List) ->
		  ok
	  end,
    exit(Pid, kill),
    ok.

%% Tests that we can trap an exit message sent with exit/2 from
%% the same process.
self_exit(Config) when is_list(Config) ->
    ct:timetrap({seconds, 10}),
    start_spawner(),
    process_flag(trap_exit, true),
    test_server:do_times(200, fun self_exit/0),
    stop_spawner(),
    ok.

self_exit() ->
    Garbage = eight_kb(),
    P = self(),
    true = exit(P, Garbage),
    receive
	      {'EXIT', P, Garbage} -> ok
	  end.

%% Tests exit(self(), normal) is equivalent to exit(normal) for a process
%% that doesn't trap exits.
normal_suicide_exit(Config) when is_list(Config) ->
    process_flag(trap_exit, true),
    Pid = fun_spawn(fun() -> exit(self(), normal) end),
    receive
	      {'EXIT', Pid, normal} -> ok;
	      Other -> ct:fail({bad_message, Other})
	  end.

%% Tests exit(self(), Term) is equivalent to exit(Term) for a process
%% that doesn't trap exits.";
abnormal_suicide_exit(Config) when is_list(Config) ->
    Garbage = eight_kb(),
    process_flag(trap_exit, true),
    Pid = fun_spawn(fun() -> exit(self(), Garbage) end),
    receive
	      {'EXIT', Pid, Garbage} -> ok;
	      Other -> ct:fail({bad_message, Other})
	  end.

%% Tests that exit(self(), die) cannot be catched.
t_exit_2_catch(Config) when is_list(Config) ->
    process_flag(trap_exit, true),
    Pid = fun_spawn(fun() -> catch exit(self(), die) end),
    receive
	      {'EXIT', Pid, normal} ->
		  ct:fail(catch_worked);
	      {'EXIT', Pid, die} ->
		  ok;
	      Other ->
		  ct:fail({bad_message, Other})
	  end.

%% Tests trapping of an 'EXIT' message generated by a bad argument to
%% the abs/1 bif.  The 'EXIT' message will intentionally be very big.
trap_exit_badarg(Config) when is_list(Config) ->
    ct:timetrap({seconds, 10}),
    start_spawner(),
    process_flag(trap_exit, true),
    test_server:do_times(10, fun trap_exit_badarg/0),
    stop_spawner(),
    ok.

trap_exit_badarg() ->
    Pid = fun_spawn(fun() -> bad_guy(kb_128()) end),
    Garbage = kb_128(),
    receive
	      {'EXIT',Pid,{badarg,[{erlang,abs,[Garbage],Loc1},
				   {?MODULE,bad_guy,1,Loc2}|_]}}
	      when is_list(Loc1), is_list(Loc2) ->
		  ok;
	      Other ->
		  ok = io:format("Bad EXIT message: ~P", [Other, 30]),
		  ct:fail(bad_exit_message)
	  end.

bad_guy(Arg) ->
    abs(Arg).


kb_128() ->
    Eight = eight_kb(),
    {big_binary(),
     Eight, Eight, Eight, Eight, Eight, Eight, Eight, Eight,
     big_binary(),
     Eight, Eight, Eight, Eight, Eight, Eight, Eight, Eight,
     big_binary()}.

eight_kb() ->
    B64 = lists:seq(1, 64),
    B512 = {<<1>>,B64,<<2,3>>,B64,make_unaligned_sub_binary(<<4,5,6,7,8,9>>),
		  B64,make_sub_binary([1,2,3,4,5,6]),
		  B64,make_sub_binary(lists:seq(1, ?heap_binary_size+1)),
		  B64,B64,B64,B64,big_binary()},
    lists:duplicate(8, {B512,B512}).

big_binary() ->
    big_binary(10, [42]).
big_binary(0, Acc) ->
    list_to_binary(Acc);
big_binary(N, Acc) ->
    big_binary(N-1, [Acc|Acc]).

%% Test receiving an EXIT message when spawning a BIF with bad arguments.
trap_exit_badarg_in_bif(Config) when is_list(Config) ->
    ct:timetrap({seconds, 10}),
    process_flag(trap_exit, true),
    test_server:do_times(10, fun trap_exit_badarg_bif/0),
    ok.
    
trap_exit_badarg_bif() ->
    Pid = spawn_link(erlang, node, [1]),
    receive
	      {'EXIT', Pid, {badarg, _}} ->
		  ok;
	      Other ->
		  ct:fail({unexpected, Other})
	  end.

%% The following sequences of events have crasched Beam.
%%
%% 1) An exit is sent to a process which is currently not running.
%%    The exit reason will (on purpose) overwrite the message queue
%%    pointer.
%% 2) Before the process is scheduled in, it receives a timeout (from
%%    a 'receive after').
%% 3) The process will crash the next time it executes 'receive'.

exit_and_timeout(Config) when is_list(Config) ->
    ct:timetrap({seconds, 20}),

    process_flag(trap_exit, true),
    Parent = self(),
    Low = fun_spawn(fun() -> eat_low(Parent) end),
    High = fun_spawn(fun() -> eat_high(Low) end),
    eat_wait_for(Low, High),
    ok.


eat_wait_for(Low, High) ->
    receive
	{'EXIT', Low, {you, are, dead}} ->
	    ok;
	{'EXIT', High, normal} ->
	    eat_wait_for(Low, High);
	Other ->
	    ct:fail({bad_message, Other})
    end.

eat_low(_Parent) ->
    receive
    after 2500 ->
	    ok
    end,
    receive
	Any ->
	    io:format("Received: ~p\n", [Any])
    after 1000 ->
	    ok
    end.
    
eat_high(Low) ->
    process_flag(priority, high),
    receive after 1000 -> ok end,
    exit(Low, {you, are, dead}),
    loop(erlang:monotonic_time() + erlang:convert_time_unit(5,second,native)).

%% Busy loop for 5 seconds.

loop(StopTime) ->
    case StopTime >= erlang:monotonic_time() of
	true -> ok;
	false -> loop(StopTime)
    end.


%% Tries to send two different exit messages to a process.
%% (The second one should be ignored.)
exit_twice(Config) when is_list(Config) ->
    ct:timetrap({seconds, 20}),

    process_flag(trap_exit, true),
    Low = fun_spawn(fun etwice_low/0),
    High = fun_spawn(fun() -> etwice_high(Low) end),
    etwice_wait_for(Low, High),
    ok.

etwice_wait_for(Low, High) ->
    receive
	{'EXIT', Low, first} ->
	    ok;
	{'EXIT', Low, Other} ->
	    ct:fail({wrong_exit_reason, Other});
	{'EXIT', High, normal} ->
	    etwice_wait_for(Low, High);
	Other ->
	    ct:fail({bad_message, Other})
    end.

etwice_low() ->
    etwice_low().

etwice_high(Low) ->
    process_flag(priority, high),
    exit(Low, first),
    exit(Low, second).

%% Tests the process_info/2 BIF.
t_process_info(Config) when is_list(Config) ->
    [] = process_info(self(), registered_name),
    register(my_name, self()),
    {registered_name, my_name} = process_info(self(), registered_name),
    {status, running} = process_info(self(), status),
    {min_heap_size, 233} = process_info(self(), min_heap_size),
    {min_bin_vheap_size,46422} = process_info(self(), min_bin_vheap_size),
    {max_heap_size, #{ size := 0, kill := true, error_logger := true}} =
        process_info(self(), max_heap_size),
    {current_function,{?MODULE,t_process_info,1}} =
	process_info(self(), current_function),
    {current_function,{?MODULE,t_process_info,1}} =
	apply(erlang, process_info, [self(),current_function]),

    %% current_location and current_stacktrace
    {Line1,Res1} = {?LINE,process_info(self(), current_location)},
    verify_loc(Line1, Res1),
    {Line2,Res2} = {?LINE,apply(erlang, process_info,
				[self(),current_location])},
    verify_loc(Line2, Res2),
    pi_stacktrace([{?MODULE,t_process_info,1,?LINE}]),

    verify_stacktrace_depth(),

    Gleader = group_leader(),
    {group_leader, Gleader} = process_info(self(), group_leader),
    {'EXIT',{badarg,_Info}} = (catch process_info('not_a_pid')),
    ok.

verify_stacktrace_depth() ->
    CS = current_stacktrace,
    OldDepth = erlang:system_flag(backtrace_depth, 0),
    {CS,[]} = erlang:process_info(self(), CS),
    _ = erlang:system_flag(backtrace_depth, 8),
    {CS,[{?MODULE,verify_stacktrace_depth,0,_},_|_]} =
        erlang:process_info(self(), CS),
    _ = erlang:system_flag(backtrace_depth, OldDepth).

pi_stacktrace(Expected0) ->
    {Line,Res} = {?LINE,erlang:process_info(self(), current_stacktrace)},
    {current_stacktrace,Stack} = Res,
    Expected = [{?MODULE,pi_stacktrace,1,Line}|Expected0],
    pi_stacktrace_1(Stack, Expected).

pi_stacktrace_1([{M,F,A,Loc}|Stk], [{M,F,A,Line}|Exp]) ->
    case Loc of
	[] ->
	    %% No location info for some reason (+L, native code).
	    io:format("Missing location information for ~w:~w/~w",
		      [M,F,A]),
	    ok;
	[_|_] ->
	    Line = proplists:get_value(line, Loc),
	    File = proplists:get_value(file, Loc),
	    File = ?MODULE_STRING ++ ".erl"
    end,
    pi_stacktrace_1(Stk, Exp);
pi_stacktrace_1([_|_], []) -> ok.

verify_loc(Line, {current_location,{?MODULE,t_process_info=F,1=A,Loc}}) ->
    case Loc of
	[] ->
	    %% No location info for some reason (+L, native code).
	    io:format("Missing location information for ~w:~w/~w",
		      [?MODULE,F,A]),
	    ok;
	[_|_] ->
	    Line = proplists:get_value(line, Loc),
	    File = proplists:get_value(file, Loc),
	    File = ?MODULE_STRING ++ ".erl"
    end.

process_info_other(Config) when is_list(Config) ->
    Self = self(),
    Pid = spawn_link(fun() -> process_info_looper(Self) end),
    receive after 1 -> ok end,
    pio_current_location(10000, Pid, 0, 0),
    pio_current_stacktrace().

pio_current_location(0, _, Pi, Looper) ->
    io:format("~w call(s) to erlang:process_info/2", [Pi]),
    io:format("~w call(s) to ~w:process_info_looper/1", [Looper,?MODULE]);
pio_current_location(N, Pid, Pi, Looper) ->
    erlang:yield(),
    {current_location,Where} = process_info(Pid, current_location),
    case Where of
	{erlang,process_info,2,[]} ->
	    pio_current_location(N-1, Pid, Pi+1, Looper);
	{erts_internal,await_result,1, Loc} when is_list(Loc) ->
	    pio_current_location(N-1, Pid, Pi+1, Looper);
	{?MODULE,process_info_looper,1,Loc} when is_list(Loc) ->
	    pio_current_location(N-1, Pid, Pi, Looper+1);
	_ ->
	    exit({unexpected_location, Where})
    end.

pio_current_stacktrace() ->
    L = [begin
	     case process_info(P, current_stacktrace) of
                 {current_stacktrace, Stk} -> {P,Stk};
                 undefined -> {P, []}
             end
	 end || P <- processes()],
    [erlang:garbage_collect(P) || {P,_} <- L],
    erlang:garbage_collect(),
    [verify_stacktrace(Stk) || {_,Stk} <- L],
    ok.

verify_stacktrace([{M,F,A,Loc}|T])
  when is_atom(M),
       is_atom(F),
       is_integer(A),
       is_list(Loc) ->
    verify_stacktrace(T);
verify_stacktrace([]) -> ok.

process_info_looper(Parent) ->
    process_info(Parent, current_location),
    process_info_looper(Parent).

%% Tests the process_info/1 BIF on another process with messages.
process_info_other_msg(Config) when is_list(Config) ->
    Self = self(),
    Pid = spawn_link(fun() -> other_process(Self) end),
    receive
	{go_ahead,Pid} -> ok
    end,

    Own = {my,own,message},

    {messages,[Own]} = process_info(Pid, messages),
    
    Garbage = kb_128(),
    MsgA = {a,Garbage},
    MsgB = {b,Garbage},
    MsgC = {c,Garbage},
    MsgD = {d,Garbage},
    MsgE = {e,Garbage},

    Pid ! MsgA,
    {messages,[Own,MsgA]} = process_info(Pid, messages),
    Pid ! MsgB,
    {messages,[Own,MsgA,MsgB]} = process_info(Pid, messages),
    Pid ! MsgC,
    {messages,[Own,MsgA,MsgB,MsgC]} = process_info(Pid, messages),
    Pid ! MsgD,
    {messages,[Own,MsgA,MsgB,MsgC,MsgD]} = process_info(Pid, messages),
    Pid ! MsgE,
    {messages,[Own,MsgA,MsgB,MsgC,MsgD,MsgE]=All} = process_info(Pid, messages),
    {memory,BytesOther} = process_info(Pid, memory),
    {memory,BytesSelf} = process_info(self(), memory),

    io:format("Memory ~p: ~p\n", [Pid,BytesOther]),
    io:format("Memory ~p (self): ~p\n", [self(),BytesSelf]),

    [Own,MsgA,MsgB,MsgC,MsgD,MsgE] = All,

    Pid ! {self(),empty},
    receive
	      empty -> ok
	  end,
    {messages,[]} = process_info(Pid, messages),

    {min_heap_size, 233} = process_info(Pid, min_heap_size),
    {min_bin_vheap_size, 46422} = process_info(Pid, min_bin_vheap_size),
    {max_heap_size, #{ size := 0, kill := true, error_logger := true}} =
        process_info(self(), max_heap_size),

    Pid ! stop,
    ok.

process_info_other_dist_msg(Config) when is_list(Config) ->
    %%
    %% Check that process_info can handle messages that have not been
    %% decoded yet.
    %%
    {ok, Node} = start_node(Config),
    Self = self(),
    Pid = spawn_link(fun() -> other_process(Self) end),
    receive {go_ahead,Pid} -> ok end,

    Own = {my,own,message},

    {messages,[Own]} = process_info(Pid, messages),
    Garbage = kb_128(),
    MsgA = {a,self(),Garbage},
    MsgB = {b,self(),Garbage},
    MsgC = {c,self(),Garbage},
    MsgD = {d,self(),Garbage},
    MsgE = {e,self(),Garbage},

    %% We don't want the other process to decode messages itself
    %% therefore we suspend it.
    true =  erlang:suspend_process(Pid),
    spawn_link(Node, fun () ->
		Pid  ! MsgA,
		Pid  ! MsgB,
		Pid  ! MsgC,
		Self ! check_abc
	end),
    receive check_abc -> ok end,
    [{status,suspended},
	{messages,[Own,MsgA,MsgB,MsgC]},
	{status,suspended}]= process_info(Pid, [status,messages,status]),
    spawn_link(Node, fun () ->
		Pid  ! MsgD,
		Pid  ! MsgE,
		Self ! check_de
	end),
    receive check_de -> ok end,
    {messages,[Own,MsgA,MsgB,MsgC,MsgD,MsgE]=All} = process_info(Pid, messages),
    true = erlang:resume_process(Pid),
    Pid ! {self(), get_all_messages},
    receive
	      {all_messages, AllMsgs} ->
		  All = AllMsgs
	  end,
    {messages,[]} = process_info(Pid, messages),
    Pid ! stop,
    stop_node(Node),
    ok.

process_info_other_status(Config) when is_list(Config) ->
    %% OTP-17628: status was erroneously reported as 'running',
    %% when it should be 'waiting', when the priority of the
    %% caller exceeded the priority of the processes being
    %% checked (due to prio elevation).
    Self = self(),
    Other = spawn_link(fun () -> other_process(Self) end),
    receive {go_ahead, Other} -> ok end,
    receive after 100 -> ok end,
    {status, waiting} = process_info(Other, status),
    process_flag(priority, high),
    {status, waiting} = process_info(Other, status),
    process_flag(priority, max),
    {status, waiting} = process_info(Other, status),
    Other ! stop,
    ok.

other_process(Parent) ->
    self() ! {my,own,message},
    Parent ! {go_ahead,self()},
    other_process_1().

other_process_1() ->
    receive
	{Parent,get_all_messages} ->
	    Parent ! {all_messages, get_all_messages()},
	    other_process_1();
	{Parent,empty} ->
	    receive_all(),
	    Parent ! empty,
	    other_process_1();
	stop -> ok
    end.

get_all_messages() ->
    get_all_messages([]).

get_all_messages(Msgs) ->
    receive
	Msg ->
	    get_all_messages([Msg|Msgs])
    after 0 ->
	    lists:reverse(Msgs)
    end.

receive_all() ->
    receive
	_ -> receive_all()
    after 0 -> ok
    end.

chk_pi_order([],[]) ->
    ok;
chk_pi_order([{Arg, _}| Values], [Arg|Args]) ->
    chk_pi_order(Values, Args).

process_info_2_list(Config) when is_list(Config) ->
    Proc = spawn_link(fun () -> receive after infinity -> ok end end),
    register(process_SUITE_process_info_2_list1, self()),
    register(process_SUITE_process_info_2_list2, Proc),
    erts_debug:set_internal_state(available_internal_state,true),
    AllArgs = erts_debug:get_internal_state(process_info_args),
    A1 = lists:sort(AllArgs) ++ [status] ++ lists:reverse(AllArgs),

    %% Verify that argument is accepted as single atom
    lists:foreach(fun (A) ->
		{A, _} = process_info(Proc, A),
		{A, _} = process_info(self(), A)
	end, A1),

    %% Verify that order is preserved
    ok = chk_pi_order(process_info(self(), A1), A1),
    ok = chk_pi_order(process_info(Proc, A1), A1),

    %% Small arg list
    A2 = [status, stack_size, trap_exit, priority],
    [{status, _}, {stack_size, _}, {trap_exit, _}, {priority, _}]
	= process_info(Proc, A2),
    [{status, _}, {stack_size, _}, {trap_exit, _}, {priority, _}]
	= process_info(self(), A2),

    %% Huge arg list (note values are shared)
    A3 = lists:duplicate(5000,backtrace),
    V3 = process_info(Proc, A3),
    5000 = length(V3),
    lists:foreach(fun ({backtrace, _}) -> ok end, V3),
    ok.
    
process_info_lock_reschedule(Config) when is_list(Config) ->
    %% We need a process that is running and an item that requires
    %% process_info to take the main process lock.
    Target1 = spawn_link(fun tok_loop/0),
    Name1 = process_info_lock_reschedule_running,
    register(Name1, Target1),
    Target2 = spawn_link(fun () -> receive after infinity -> ok end end),
    Name2 = process_info_lock_reschedule_waiting,
    register(Name2, Target2),
    PI = fun(_) ->
	    erlang:yield(),
	    [{registered_name, Name1}] = process_info(Target1, [registered_name]),
	    [{registered_name, Name2}] = process_info(Target2, [registered_name]),
	    erlang:yield(),
	    {registered_name, Name1} = process_info(Target1, registered_name),
	    {registered_name, Name2} = process_info(Target2, registered_name),
	    erlang:yield(),
	    [{registered_name, Name1}| _] = process_info(Target1),
	    [{registered_name, Name2}| _] = process_info(Target2)
    end,
    lists:foreach(PI, lists:seq(1,1000)),
    %% Make sure Target1 still is willing to "tok loop"
    case process_info(Target1, status) of
	{status, OkStatus} when OkStatus == runnable;
				OkStatus == running;
				OkStatus == garbage_collecting ->
	    unlink(Target1),
	    unlink(Target2),
	    exit(Target1, bang),
	    exit(Target2, bang),
	    OkStatus;
	{status, BadStatus} ->
	    ct:fail(BadStatus)
    end.

pi_loop(_Name, _Pid, 0) ->
    ok;
pi_loop(Name, Pid, N) ->
    {registered_name, Name} = process_info(Pid, registered_name),
    pi_loop(Name, Pid, N-1).

process_info_lock_reschedule2(Config) when is_list(Config) ->
    Parent = self(),
    Fun = fun () ->
	    receive {go, Name, Pid} -> ok end,
	    pi_loop(Name, Pid, 10000),
	    Parent ! {done, self()},
	    receive after infinity -> ok end
    end,
    P1 = spawn_link(Fun),
    N1 = process_info_lock_reschedule2_1,
    true = register(N1, P1),
    P2 = spawn_link(Fun),
    N2 = process_info_lock_reschedule2_2,
    true = register(N2, P2),
    P3 = spawn_link(Fun),
    N3 = process_info_lock_reschedule2_3,
    true = register(N3, P3),
    P4 = spawn_link(Fun),
    N4 = process_info_lock_reschedule2_4,
    true = register(N4, P4),
    P5 = spawn_link(Fun),
    N5 = process_info_lock_reschedule2_5,
    true = register(N5, P5),
    P6 = spawn_link(Fun),
    N6 = process_info_lock_reschedule2_6,
    true = register(N6, P6),
    P1 ! {go, N2, P2},
    P2 ! {go, N1, P1},
    P3 ! {go, N1, P1},
    P4 ! {go, N1, P1},
    P5 ! {go, N6, P6},
    P6 ! {go, N5, P5},
    receive {done, P1} -> ok end,
    receive {done, P2} -> ok end,
    receive {done, P3} -> ok end,
    receive {done, P4} -> ok end,
    receive {done, P5} -> ok end,
    receive {done, P6} -> ok end,
    unlink(P1), exit(P1, bang),
    unlink(P2), exit(P2, bang),
    unlink(P3), exit(P3, bang),
    unlink(P4), exit(P4, bang),
    unlink(P5), exit(P5, bang),
    unlink(P6), exit(P6, bang),
    ok.

many_args(0,_B,_C,_D,_E,_F,_G,_H,_I,_J) ->
    ok;
many_args(A,B,C,D,E,F,G,H,I,J) ->
    many_args(A-1,B,C,D,E,F,G,H,I,J).

do_pi_msg_len(PT, AT) ->
    lists:map(fun (_) -> ok end, [a,b,c,d]),
    {message_queue_len, _} = process_info(element(2,PT), element(2,AT)).
    
process_info_lock_reschedule3(Config) when is_list(Config) ->
    %% We need a process that is running and an item that requires
    %% process_info to take the main process lock.
    Target1 = spawn_link(fun tok_loop/0),
    Name1 = process_info_lock_reschedule_running,
    register(Name1, Target1),
    Target2 = spawn_link(fun () -> receive after infinity -> ok end end),
    Name2 = process_info_lock_reschedule_waiting,
    register(Name2, Target2),
    PI = fun(N) ->
	    case N rem 10 of
		0 -> erlang:yield();
		_ -> ok
	    end,
	    do_pi_msg_len({proc, Target1},
		{arg, message_queue_len})
    end,
    many_args(100000,1,2,3,4,5,6,7,8,9),
    lists:foreach(PI, lists:seq(1,1000000)),
    %% Make sure Target1 still is willing to "tok loop"
    case process_info(Target1, status) of
	      {status, OkStatus} when OkStatus == runnable;
				      OkStatus == running;
				      OkStatus == garbage_collecting ->
		  unlink(Target1),
		  unlink(Target2),
		  exit(Target1, bang),
		  exit(Target2, bang),
		  OkStatus;
	      {status, BadStatus} ->
		  ct:fail(BadStatus)
	  end.

otp_4725(Config) when is_list(Config) ->
    Tester = self(),
    Ref1 = make_ref(),
    Pid1 = spawn_opt(fun () ->
		Tester ! {Ref1, process_info(self())},
		receive
		    Ref1 -> bye
		end
	end, [link, {priority, max}, {fullsweep_after, 600}]),
    receive
	{Ref1, ProcInfo1A} ->
	    ProcInfo1B = process_info(Pid1),
	    Pid1 ! Ref1,
	    check_proc_infos(ProcInfo1A, ProcInfo1B)
    end,
    Ref2 = make_ref(),
    Pid2 = spawn_opt(fun () ->
		Tester ! {Ref2, process_info(self())},
		receive
		    Ref2 -> bye
		end
	end,
	[]),
    receive
	{Ref2, ProcInfo2A} ->
	    ProcInfo2B = process_info(Pid2),
	    Pid2 ! Ref2,
	    check_proc_infos(ProcInfo2A, ProcInfo2B)
    end,
    ok.

check_proc_infos(A, B) ->
    IC = lists:keysearch(initial_call, 1, A),
    IC = lists:keysearch(initial_call, 1, B),

    L = lists:keysearch(links, 1, A),
    L = lists:keysearch(links, 1, B),

    D = lists:keysearch(dictionary, 1, A),
    D = lists:keysearch(dictionary, 1, B),

    TE = lists:keysearch(trap_exit, 1, A),
    TE = lists:keysearch(trap_exit, 1, B),

    EH = lists:keysearch(error_handler, 1, A),
    EH = lists:keysearch(error_handler, 1, B),

    P = lists:keysearch(priority, 1, A),
    P = lists:keysearch(priority, 1, B),

    GL = lists:keysearch(group_leader, 1, A),
    GL = lists:keysearch(group_leader, 1, B),

    GC = lists:keysearch(garbage_collection, 1, A),
    GC = lists:keysearch(garbage_collection, 1, B),

    ok.


%% Dummies.

start_spawner() ->
    ok.

stop_spawner() ->
    ok.

%% Tests erlang:process_info(Pid, garbage_collection_info)
process_info_garbage_collection(_Config) ->
    Parent = self(),
    Pid = spawn_link(
            fun() ->
                    %% We set mqd to off_heap and send an tuple
                    %% to process in order to force mbuf_size
                    %% to be used
                    process_flag(message_queue_data, off_heap),
                    receive go -> ok end,
                    (fun F(0) ->
                             Parent ! deep,
                             receive {ok,_} -> ok end,
                             [];
                         F(N) ->
                             timer:sleep(1),
                             [lists:seq(1,100) | F(N-1)]
                     end)(1000),
                    Parent ! shallow,
                    receive done -> ok end
            end),
    [{garbage_collection_info, Before},{total_heap_size, THSBefore}] =
        erlang:process_info(Pid, [garbage_collection_info, total_heap_size]),
    Pid ! go, receive deep -> ok end,
    [{_, Deep},{_,THSDeep}]  =
         erlang:process_info(Pid, [garbage_collection_info, total_heap_size]),
    Pid ! {ok, make_ref()}, receive shallow -> ok end,
    [{_, After},{_, THSAfter}] =
        erlang:process_info(Pid, [garbage_collection_info, total_heap_size]),
    Pid ! done,

    %% Do some general checks to see if everything seems to be roughly correct
    ct:log("Before: ~p",[Before]),
    ct:log("Deep: ~p",[Deep]),
    ct:log("After: ~p",[After]),
    ct:log("Before THS: ~p",[THSBefore]),
    ct:log("Deep THS: ~p",[THSDeep]),
    ct:log("After THS: ~p",[THSAfter]),

    %% Check stack_size
    true = gv(stack_size, Before) < gv(stack_size, Deep),
    true = gv(stack_size, After) < gv(stack_size, Deep),

    %% Check used heap size
    true = gv(heap_size, Before) + gv(old_heap_size, Before)
        < gv(heap_size, Deep) + gv(old_heap_size, Deep),
    true = gv(heap_size, Before) + gv(old_heap_size, Before)
        < gv(heap_size, After) + gv(old_heap_size, After),

    %% Check that total_heap_size == heap_block_size + old_heap_block_size + mbuf_size
    THSBefore = gv(heap_block_size, Before)
        + gv(old_heap_block_size, Before)
        + gv(mbuf_size, Before),

    THSDeep = gv(heap_block_size, Deep)
        + gv(old_heap_block_size, Deep)
        + gv(mbuf_size, Deep),

    THSAfter = gv(heap_block_size, After)
        + gv(old_heap_block_size, After)
        + gv(mbuf_size, After),

    ok.

gv(Key,List) ->
    proplists:get_value(Key,List).

process_info_smoke_all_tester() ->
    register(process_info_smoke_all_tester, self()),
    put(ets_ref, ets:new(blupp, [])),
    put(binary, [list_to_binary(lists:duplicate(1000, 1)),
                 list_to_binary(lists:duplicate(1000, 2))]),
    process_info_smoke_all_tester_loop().

process_info_smoke_all_tester_loop() ->
    receive
        {other_process, Pid} ->
            case get(procs) of
                undefined -> put(procs, [Pid]);
                Procs -> put(procs, [Pid|Procs])
            end,
            erlang:monitor(process, Pid),
            link(Pid),
            process_info_smoke_all_tester_loop()
    end.

process_info_smoke_all(Config) when is_list(Config) ->
    AllPIOptions = [registered_name,
                    current_function,
                    initial_call,
                    messages,
                    message_queue_len,
                    links,
                    monitors,
                    monitored_by,
                    dictionary,
                    trap_exit,
                    error_handler,
                    heap_size,
                    stack_size,
                    memory,
                    garbage_collection,
                    group_leader,
                    reductions,
                    priority,
                    trace,
                    binary,
                    sequential_trace_token,
                    catchlevel,
                    backtrace,
                    last_calls,
                    total_heap_size,
                    suspending,
                    min_heap_size,
                    min_bin_vheap_size,
                    max_heap_size,
                    current_location,
                    current_stacktrace,
                    message_queue_data,
                    garbage_collection_info,
                    magic_ref,
                    fullsweep_after],

    {ok, Node} = start_node(Config, ""),
    RP = spawn_link(Node, fun process_info_smoke_all_tester/0),
    LP = spawn_link(fun process_info_smoke_all_tester/0),
    RP ! {other_process, LP},
    LP ! {other_process, RP},
    LP ! {other_process, self()},
    LP ! ets:new(blapp, []),
    LP ! ets:new(blipp, []),
    LP ! list_to_binary(lists:duplicate(1000, 3)),
    receive after 1000 -> ok end,
    _MLP = erlang:monitor(process, LP),
    true = is_process_alive(LP),
    PI = process_info(LP, AllPIOptions),
    io:format("~p~n", [PI]),
    garbage_collect(),
    unlink(RP),
    unlink(LP),
    exit(RP, kill),
    exit(LP, kill),
    false = is_process_alive(LP),
    stop_node(Node),
    ok.

process_info_status_handled_signal(Config) when is_list(Config) ->
    P = spawn_link(fun () ->
                           receive after infinity -> ok end
                   end),
    wait_until(fun () ->
                       process_info(P, status) == {status, waiting}
               end),
    %%
    %% The 'messages' option will force a process-info-request
    %% signal to be scheduled on the process. Ensure that status
    %% 'waiting' is reported even though it is actually running
    %% when handling the request. We want it to report the status
    %% it would have had if it had not been handling the
    %% process-info-request...
    %%
    [{status, waiting}, {messages, []}] = process_info(P, [status, messages]),
    unlink(P),
    exit(P, kill),
    false = erlang:is_process_alive(P),
    ok.

%% OTP-15709
%% Provoke a bug where process_info(reductions) returned wrong result
%% because REDS_IN (def_arg_reg[5]) is read when the process in not running.
%%
%% And a bug where process_info(reductions) on a process which was releasing its
%% main lock during execution could result in negative reduction diffs.
process_info_reductions(Config) when is_list(Config) ->
    {S1, S2} = case erlang:system_info(schedulers_online) of
                   1 -> {1,1};
                   _ -> {1,2}
               end,
    io:format("Run on schedulers ~p and ~p\n", [S1,S2]),
    Boss = self(),
    Doer = spawn_opt(fun () ->
                             pi_reductions_tester(true, 10, fun pi_reductions_spinnloop/0, S2),
                             pi_reductions_tester(true, 10, fun pi_reductions_recvloop/0, S2),
                             pi_reductions_tester(false, 100, fun pi_reductions_main_unlocker/0, S2),
                             Boss ! {self(), done}
                     end,
                     [link, {scheduler, S1}]),

    {Doer, done} = receive M -> M end,
    ok.

pi_reductions_tester(ForceSignal, MaxCalls, Fun, S2) ->
    Pid = spawn_opt(Fun, [link, {scheduler,S2}]),
    Extra = case ForceSignal of
                true ->
                    %% Add another item that force sending the request
                    %% as a signal, like 'current_function'.
                    [current_function];
                false ->
                    []
            end,
    LoopFun = fun Me(Calls, Prev, Acc0) ->
                      PI = process_info(Pid, [reductions | Extra]),
                      [{reductions,Reds} | _] = PI,
                      Diff = Reds - Prev,
                      %% Verify we get sane non-negative reduction diffs
                      {Diff, true} = {Diff, (Diff >= 0)},
                      {Diff, true} = {Diff, (Diff =< 1000*1000)},
                      Acc1 = [Diff | Acc0],
                      case Calls >= MaxCalls of
                          true -> Acc1;
                          false -> Me(Calls+1, Reds, Acc1)
                      end
              end,
    DiffList = LoopFun(0, 0, []),
    unlink(Pid),
    exit(Pid,kill),
    io:format("Reduction diffs: ~p\n", [lists:reverse(DiffList)]),
    ok.

pi_reductions_spinnloop() ->
    %% 6 args to make use of def_arg_reg[5] which is also used as REDS_IN
    pi_reductions_spinnloop(999*1000, atom, "hej", self(), make_ref(), 3.14).

pi_reductions_spinnloop(N,A,B,C,D,E) when N > 0 ->
    pi_reductions_spinnloop(N-1,B,C,D,E,A);
pi_reductions_spinnloop(0,_,_,_,_,_) ->
    %% Stop to limit max number of reductions consumed
    pi_reductions_recvloop().

pi_reductions_recvloop() ->
    receive
        "a free lunch" -> false
    end.

pi_reductions_main_unlocker() ->
    Other = spawn_link(fun() -> receive die -> ok end end),
    pi_reductions_main_unlocker_loop(Other).

pi_reductions_main_unlocker_loop(Other) ->
    %% Assumption: register(OtherPid, Name) will unlock main lock of calling
    %% process during execution.
    register(pi_reductions_main_unlocker, Other),
    unregister(pi_reductions_main_unlocker),

    %% Yield in order to increase probability of process_info sometimes probing
    %% this process when it's not RUNNING.
    erlang:yield(),
    pi_reductions_main_unlocker_loop(Other).


%% Tests erlang:bump_reductions/1.
bump_reductions(Config) when is_list(Config) ->
    erlang:garbage_collect(),
    erlang:yield(),		% Clear reductions.
    {reductions,R1} = process_info(self(), reductions),
    true = erlang:bump_reductions(100),
    {reductions,R2} = process_info(self(), reductions),
    case R2-R1 of
	      Diff when Diff < 100 ->
		  ok = io:format("R1 = ~w, R2 = ~w", [R1, R2]),
		  ct:fail({small_diff, Diff});
	      Diff when Diff > 110 ->
		  ok = io:format("R1 = ~w, R2 = ~w", [R1, R2]),
		  ct:fail({big_diff, Diff});
	      Diff ->
		  io:format("~p\n", [Diff]),
		  ok
	  end,

    %% Make sure that a bignum reduction doesn't crash the emulator (32-bit CPU).
    bump_big(R2, 16#08000000).

bump_big(Prev, Limit) ->
    true = erlang:bump_reductions(100000), %Limited to CONTEXT_REDUCTIONS.
    case process_info(self(), reductions) of
	      {reductions,Big} when is_integer(Big), Big > Limit ->
		  erlang:garbage_collect(),
		  io:format("~p\n", [Big]);
	      {reductions,R} when is_integer(R), R > Prev ->
		  bump_big(R, Limit)
	  end,
    ok.

%% Priority 'low' should be mixed with 'normal' using a factor of
%% about 8. (OTP-2644)
low_prio(Config) when is_list(Config) ->
    erlang:system_flag(multi_scheduling, block_normal),
    Prop = low_prio_test(Config),
    erlang:system_flag(multi_scheduling, unblock_normal),
    Str = lists:flatten(io_lib:format("Low/high proportion is ~.3f",
                                      [Prop])),
    {comment,Str}.

low_prio_test(Config) when is_list(Config) ->
    process_flag(trap_exit, true),

    %% Spawn the server running with high priority. The server must
    %% not run at normal priority as that would skew the results for
    %% two reasons:
    %%
    %% 1. There would be one more normal-priority processes than
    %% low-priority processes.
    %%
    %% 2. The receive queue would grow faster than the server process
    %% could process it. That would in turn trigger the reduction
    %% punishment for the clients.
    S = spawn_opt(?MODULE, prio_server, [0, 0], [link,{priority,high}]),

    %% Spawn the clients and let them run for a while.
    PCs = spawn_prio_clients(S, erlang:system_info(schedulers_online)),
    ct:sleep({seconds,2}),
    lists:foreach(fun (P) -> exit(P, kill) end, PCs),

    %% Stop the server and retrieve the result.
    S ! exit,
    receive
        {'EXIT', S, {A, B}} ->
            check_prio(A, B)
    end.

check_prio(A, B) ->
    Prop = A/B,
    ok = io:format("Low=~p, High=~p, Prop=~p\n", [A, B, Prop]),

    %% Prop is expected to be appr. 1/8. Allow a reasonable margin.
    true = Prop < 1/4,
    true = Prop > 1/16,
    Prop.

prio_server(A, B) ->
    receive
	low ->
	    prio_server(A+1, B);
	normal ->
	    prio_server(A, B+1);
	exit ->
	    exit({A, B})
    end.

spawn_prio_clients(_, 0) ->
    [];
spawn_prio_clients(S, N) ->
    [spawn_opt(?MODULE, prio_client, [S, normal], [link, {priority,normal}]),
     spawn_opt(?MODULE, prio_client, [S, low], [link, {priority,low}])
     | spawn_prio_clients(S, N-1)].

prio_client(S, Prio) ->
    S ! Prio,
    prio_client(S, Prio).

make_sub_binary(Bin) when is_binary(Bin) ->
    {_,B} = split_binary(list_to_binary([0,1,3,Bin]), 3),
    B;
make_sub_binary(List) ->
    make_sub_binary(list_to_binary(List)).

make_unaligned_sub_binary(Bin0) ->
    Bin1 = <<0:3,Bin0/binary,31:5>>,
    Sz = size(Bin0),
    <<0:3,Bin:Sz/binary,31:5>> = id(Bin1),
    Bin.

%% Tests erlang:yield/1
yield(Config) when is_list(Config) ->
    case catch erlang:system_info(modified_timing_level) of
	Level when is_integer(Level) ->
	    {skipped,
	     "Modified timing (level " ++ integer_to_list(Level)
	     ++ ") is enabled. Testcase gets messed up by modfied "
	     "timing."};
	_ ->
	    MS = erlang:system_flag(multi_scheduling, block_normal),
	    yield_test(),
	    erlang:system_flag(multi_scheduling, unblock_normal),
	    case MS of
		blocked ->
		    {comment,
		     "Multi-scheduling blocked during test. This test-case "
		     "was not written to work with multiple schedulers (the "
		     "yield2 test-case tests almost the same thing)."};
		_ ->
		    ok
	    end
    end.

yield_test() ->
    erlang:garbage_collect(),
    receive after 1 -> ok end,		% Clear reductions.
    SC = schedcnt(start),
    {reductions, R1} = process_info(self(), reductions),
    {ok, true} = call_yield(middle),
    true = call_yield(final),
    true = call_yield(),
    true = apply(erlang, yield, []),
    {reductions, R2} = process_info(self(), reductions),
    Schedcnt = schedcnt(stop, SC),
    case {R2-R1, Schedcnt} of
	{Diff, 4} when Diff < 30 ->
	    ok = io:format("R1 = ~w, R2 = ~w, Schedcnt = ~w", 
		[R1, R2, Schedcnt]);
	{Diff, _} ->
	    ok = io:format("R1 = ~w, R2 = ~w, Schedcnt = ~w", 
		[R1, R2, Schedcnt]),
	    ct:fail({measurement_error, Diff, Schedcnt})
    end.

call_yield() ->
    erlang:yield().

call_yield(middle) ->
    {ok, erlang:yield()};
call_yield(final) ->
    case self() of
	Self when is_pid(Self) ->
	    ok
    end,
    erlang:yield().

schedcnt(start) ->
    Ref = make_ref(),
    Fun = 
	fun (F, Cnt) ->
		receive
		    {Ref, Parent} ->
			Parent ! {Ref, Cnt}
		after 0 ->
			erlang:yield(),
			F(F, Cnt+1)
		end
	end,
    Pid = spawn_link(fun () -> Fun(Fun, 0) end),
    {Ref, Pid}.

schedcnt(stop, {Ref, Pid}) when is_reference(Ref), is_pid(Pid) ->
    Pid ! {Ref, self()},
    receive
	{Ref, Cnt} ->
	    Cnt
    end.

yield2(Config) when is_list(Config) ->
    Me = self(),
    Go = make_ref(),
    RedDiff = make_ref(),
    Done = make_ref(),
    P = spawn(fun () ->
		receive Go -> ok end,
		{reductions, R1} = process_info(self(), reductions),
		{ok, true} = call_yield(middle),
		true = call_yield(final),
		true = call_yield(),
		true = apply(erlang, yield, []),
		{reductions, R2} = process_info(self(), reductions),
		Me ! {RedDiff, R2 - R1},
		exit(Done)
	end),
    erlang:yield(),

    1 = erlang:trace(P, true, [running, procs, {tracer, self()}]),

    P ! Go,

    %% receive Go -> ok end,
    {trace, P, in, _} = next_tmsg(P),

    %% {ok, true} = call_yield(middle),
    {trace, P, out, _} = next_tmsg(P),
    {trace, P, in, _} = next_tmsg(P),

    %% true = call_yield(final),
    {trace, P, out, _} = next_tmsg(P),
    {trace, P, in, _} = next_tmsg(P),

    %% true = call_yield(),
    {trace, P, out, _} = next_tmsg(P),
    {trace, P, in, _} = next_tmsg(P),

    %% true = apply(erlang, yield, []),
    {trace, P, out, _} = next_tmsg(P),
    {trace, P, in, _} = next_tmsg(P),

    %% exit(Done)
    {trace, P, exit, Done} = next_tmsg(P),


    receive
	      {RedDiff, Reductions} when Reductions < 30, Reductions > 0 ->
		  io:format("Reductions = ~p~n", [Reductions]),
		  ok;
	      {RedDiff, Reductions} ->
		  ct:fail({unexpected_reduction_count, Reductions})
	  end,

    none = next_tmsg(P),

    ok.

next_tmsg(Pid) ->
    receive
	TMsg when is_tuple(TMsg),
		  element(1, TMsg) == trace,
		  element(2, TMsg) == Pid ->
	    TMsg
    after 100 ->
	    none
    end.

dist_unlink_ack_exit_leak(Config) when is_list(Config) ->
    %% Verification of nc reference counts when stopping node
    %% will find the bug if it exists...
    {ok, Node} = start_node(Config),
    ParentFun =
        fun () ->
                %% Give parent some work to do when
                %% exiting to increase the likelyhood
                %% of the bug triggereing...
                T = ets:new(x,[]),
                ets:insert(T, lists:map(fun (I) ->
                                                {I,I}
                                        end,
                                        lists:seq(1,10000))),
                Chld = spawn_link(Node,
                                  fun () ->
                                          receive
                                          after infinity ->
                                                  ok
                                          end
                                  end),
                erlang:yield(),
                unlink(Chld),
                exit(bye)
        end,
    PMs = lists:map(fun (_) ->
                            spawn_monitor(ParentFun)
                    end, lists:seq(1, 10)),
    lists:foreach(fun ({P, M}) ->
                          receive
                              {'DOWN', M, process, P, bye} ->
                                  ok
                          end
                  end, PMs),
    stop_node(Node),
    ok.

%% Test that bad arguments to register/2 cause an exception.
bad_register(Config) when is_list(Config) ->
    Name = a_long_and_unused_name,

    {'EXIT',{badarg,_}} = (catch register({bad,name}, self())),
    fail_register(undefined, self()),
    fail_register([bad,name], self()),

    {Dead,Mref} = spawn_monitor(fun() -> true end),
    receive
	{'DOWN',Mref,process,Dead,_} -> ok
    end,
    fail_register(Name, Dead),
    fail_register(Name, make_ref()),
    fail_register(Name, []),
    fail_register(Name, {bad,process}),
    fail_register(Name, <<>>),
    ok.

fail_register(Name, Process) ->
    {'EXIT',{badarg,_}} = (catch register(Name, Process)),
    {'EXIT',{badarg,_}} = (catch Name ! anything_goes),
    ok.

garbage_collect(Config) when is_list(Config) ->
    Prio = process_flag(priority, high),
    true = erlang:garbage_collect(),
    
    TokLoopers = lists:map(fun (_) ->
		spawn_opt(fun tok_loop/0, [{priority, low}, link])
	end, lists:seq(1, 10)),

    lists:foreach(fun (Pid) ->
		Mon = erlang:monitor(process, Pid),
		DownBefore = receive
		    {'DOWN', Mon, _, _, _} ->
			true
		after 0 ->
			false
		end,
		GC = erlang:garbage_collect(Pid),
		DownAfter = receive
		    {'DOWN', Mon, _, _, _} ->
			true
		after 0 ->
			false
		end,
		true = erlang:demonitor(Mon),
		case {DownBefore, DownAfter} of
		    {true, _} -> false = GC;
		    {false, false} -> true = GC;
		    _ -> GC
		end
	end, processes()),

    lists:foreach(fun (Pid) ->
		unlink(Pid),
		exit(Pid, bang)
	end, TokLoopers),
    process_flag(priority, Prio),
    ok.

%% This used to cause the nofrag emulator to dump core
process_info_messages(Config) when is_list(Config) ->
    process_info_messages_test(),
    ok.

process_info_messages_loop(0) -> ok;
process_info_messages_loop(N) -> process_info_messages_loop(N-1).

process_info_messages_send_my_msgs_to(Rcvr) ->
    receive
	Msg ->
	    Rcvr ! Msg,
	    process_info_messages_send_my_msgs_to(Rcvr)
    after 0 ->
	    ok
    end.

process_info_messages_test() ->
    Go = make_ref(),
    Done = make_ref(),
    Rcvr = self(),
    Rcvr2 = spawn_link(fun () ->
		receive {Go, Rcvr} -> ok end,
		garbage_collect(),
		Rcvr ! {Done, self()}
	end),
    Sndrs = lists:map(
	fun (_) ->
		spawn_link(fun () ->
			    Rcvr ! {Go, self()},
			    receive {Go, Rcvr} -> ok end,
			    BigData = lists:seq(1, 1000),
			    Rcvr ! BigData,
			    Rcvr ! BigData,
			    Rcvr ! BigData,
			    Rcvr ! {Done, self()}
		    end)
	end, lists:seq(1, 10)),
    lists:foreach(fun (Sndr) -> receive {Go, Sndr} -> ok end end,
			Sndrs),
    garbage_collect(),
    erlang:yield(),
    lists:foreach(fun (Sndr) -> Sndr ! {Go, self()} end, Sndrs),
    process_info_messages_loop(100000000),
    Msgs = process_info(self(), messages),
    lists:foreach(fun (Sndr) -> receive {Done, Sndr} -> ok end end,
			Sndrs),
    garbage_collect(),
    Rcvr2 ! Msgs,
    process_info_messages_send_my_msgs_to(Rcvr2),
    Rcvr2 ! {Go, self()},
    garbage_collect(),
    receive {Done, Rcvr2} -> ok end,
    Msgs.

chk_badarg(Fun) ->
    try Fun(), exit(no_badarg) catch error:badarg -> ok end.

process_flag_badarg(Config) when is_list(Config) ->
    chk_badarg(fun () -> process_flag(gurka, banan) end),
    chk_badarg(fun () -> process_flag(trap_exit, gurka) end),
    chk_badarg(fun () -> process_flag(error_handler, 1) end),
    chk_badarg(fun () -> process_flag(fullsweep_after, gurka) end),
    chk_badarg(fun () -> process_flag(min_heap_size, gurka) end),
    chk_badarg(fun () -> process_flag(min_bin_vheap_size, gurka) end),
    chk_badarg(fun () -> process_flag(min_bin_vheap_size, -1) end),

    chk_badarg(fun () -> process_flag(max_heap_size, gurka) end),
    chk_badarg(fun () -> process_flag(max_heap_size, -1) end),
    chk_badarg(fun () ->
                       {_,Min} = process_info(self(), min_heap_size),
                       process_flag(max_heap_size, Min - 1)
               end),
    chk_badarg(fun () ->
                       {_,Min} = process_info(self(), min_heap_size),
                       process_flag(max_heap_size, #{size => Min - 1})
               end),
    chk_badarg(fun () -> process_flag(max_heap_size, #{}) end),
    chk_badarg(fun () -> process_flag(max_heap_size, #{ kill => true }) end),
    chk_badarg(fun () -> process_flag(max_heap_size, #{ size => 233,
                                                        kill => gurka }) end),
    chk_badarg(fun () -> process_flag(max_heap_size, #{ size => 233,
                                                        error_logger => gurka }) end),
    chk_badarg(fun () -> process_flag(max_heap_size, #{ size => 233,
                                                        kill => true,
                                                        error_logger => gurka }) end),
    chk_badarg(fun () -> process_flag(max_heap_size, #{ size => 1 bsl 64 }) end),

    chk_badarg(fun () -> process_flag(priority, 4711) end),
    chk_badarg(fun () -> process_flag(save_calls, hmmm) end),
    {P,Mref} = spawn_monitor(fun () -> receive "in vain" -> no end end),
    chk_badarg(fun () -> process_flag(P, save_calls, hmmm) end),
    chk_badarg(fun () -> process_flag(gurka, save_calls, hmmm) end),
    exit(P, die),
    chk_badarg(fun () -> process_flag(P, save_calls, 0) end),
    {'DOWN', Mref, process, P, die} = receive M -> M end,
    chk_badarg(fun () -> process_flag(P, save_calls, 0) end),
    ok.

-include_lib("stdlib/include/ms_transform.hrl").

otp_6237(Config) when is_list(Config) ->
    Slctrs = lists:map(fun (_) ->
		spawn_link(fun () ->
			    otp_6237_select_loop()
		    end)
	end,
	lists:seq(1,5)),
    lists:foreach(fun (_) -> otp_6237_test() end, lists:seq(1, 100)),
    lists:foreach(fun (S) -> unlink(S),exit(S, kill) end, Slctrs), 
    ok.
				
otp_6237_test() ->
    Parent = self(),
    Inited = make_ref(),
    Die = make_ref(),
    Pid = spawn_link(fun () ->
		register(otp_6237,self()),
		otp_6237 = ets:new(otp_6237,
		    [named_table,
			ordered_set]),
		ets:insert(otp_6237,
		    [{I,I}
			|| I <- lists:seq(1, 100)]),
		%% Inserting a lot of bif timers
		%% increase the possibility that
		%% the test will fail when the
		%% original cleanup order is used
		lists:foreach( fun (_) ->
			    erlang:send_after(1000000, self(), {a,b,c})
		    end, lists:seq(1,1000)),
		Parent ! Inited,
		receive Die -> bye end
	end),
    receive
	Inited -> ok
    end,
    Pid ! Die,
    otp_6237_whereis_loop().

otp_6237_whereis_loop() ->
    case whereis(otp_6237) of
	      undefined ->
		  otp_6237 = ets:new(otp_6237,
					   [named_table,ordered_set]),
		  ets:delete(otp_6237),
		  ok;
	      _ ->
		  otp_6237_whereis_loop()
	  end.
	     
otp_6237_select_loop() ->
    catch ets:select(otp_6237, ets:fun2ms(fun({K, does_not_exist}) -> K end)),
    otp_6237_select_loop().


-define(NoTestProcs, 10000).
-record(ptab_list_bif_info, {min_start_reds,
			     tab_chunks,
			     tab_chunks_size,
			     tab_indices_per_red,
			     free_term_proc_reds,
			     term_procs_per_red,
			     term_procs_max_reds,
			     conses_per_red,
			     debug_level}).

processes_large_tab(Config) when is_list(Config) ->
    sys_mem_cond_run(2048, fun () -> processes_large_tab_test(Config) end).

processes_large_tab_test(Config) ->
    enable_internal_state(),
    MaxDbgLvl = 20,
    MinProcTabSize = 2*(1 bsl 15),
    ProcTabSize0 = 1000000,
    ProcTabSize1 = case {erlang:system_info(schedulers_online),
	    erlang:system_info(logical_processors)} of
	{Schdlrs, Cpus} when is_integer(Cpus),
	Schdlrs =< Cpus ->
	    ProcTabSize0;
	_ ->
	    ProcTabSize0 div 4
    end,
    BT = erlang:system_info(build_type),
    ProcTabSize2 = case (BT =:= debug) or (BT =:= valgrind) of
	true -> ProcTabSize1 - 500000;
	false -> ProcTabSize1
    end,
    %% With high debug levels this test takes so long time that
    %% the connection times out; therefore, shrink the test on
    %% high debug levels.
    DbgLvl = case erts_debug:get_internal_state(processes_bif_info) of
		       #ptab_list_bif_info{debug_level = Lvl} when Lvl > MaxDbgLvl ->
			   20;
		       #ptab_list_bif_info{debug_level = Lvl} when Lvl < 0 ->
			   ct:fail({debug_level, Lvl});
		       #ptab_list_bif_info{debug_level = Lvl} ->
			   Lvl
		   end,
    ProcTabSize3 = ProcTabSize2 - (1300000 * DbgLvl div MaxDbgLvl),
    ProcTabSize = case ProcTabSize3 < MinProcTabSize of
			    true -> MinProcTabSize;
			    false -> ProcTabSize3
			end,
    {ok, LargeNode} = start_node(Config,
				       "+P " ++ integer_to_list(ProcTabSize)),
    Res = rpc:call(LargeNode, ?MODULE, processes_bif_test, []),
    case rpc:call(LargeNode,
			erts_debug,
			get_internal_state,
			[processes_bif_info]) of
	      #ptab_list_bif_info{tab_chunks = Chunks} when is_integer(Chunks),
							    Chunks > 1 -> ok;
	      PBInfo -> ct:fail(PBInfo)
	  end,
    stop_node(LargeNode),
    chk_processes_bif_test_res(Res).

processes_default_tab(Config) when is_list(Config) ->
    sys_mem_cond_run(1024, fun () -> processes_default_tab_test(Config) end).

processes_default_tab_test(Config) ->
    {ok, DefaultNode} = start_node(Config, ""),
    Res = rpc:call(DefaultNode, ?MODULE, processes_bif_test, []),
    stop_node(DefaultNode),
    chk_processes_bif_test_res(Res).

processes_small_tab(Config) when is_list(Config) ->
    {ok, SmallNode} = start_node(Config, "+P 1024"),
    Res    = rpc:call(SmallNode, ?MODULE, processes_bif_test, []),
    PBInfo = rpc:call(SmallNode, erts_debug, get_internal_state, [processes_bif_info]),
    stop_node(SmallNode),
    true = PBInfo#ptab_list_bif_info.tab_chunks < 10,
    chk_processes_bif_test_res(Res).

processes_this_tab(Config) when is_list(Config) ->
    Mem = case {erlang:system_info(build_type),
                erlang:system_info(allocator)} of
              {lcnt, {_, _Vsn, [sys_alloc], _Opts}} ->
                  %% When running +Mea min + lcnt we may need more memory
                  1024 * 4;
              _ ->
                  1024
          end,
    sys_mem_cond_run(Mem, fun () -> chk_processes_bif_test_res(processes_bif_test()) end).

chk_processes_bif_test_res(ok) -> ok;
chk_processes_bif_test_res({comment, _} = Comment) -> Comment;
chk_processes_bif_test_res(Failure) -> ct:fail(Failure).

print_processes_bif_info(#ptab_list_bif_info{min_start_reds = MinStartReds,
					     tab_chunks = TabChunks,
					     tab_chunks_size = TabChunksSize,
					     tab_indices_per_red = TabIndPerRed,
					     free_term_proc_reds = FreeTPReds,
					     term_procs_per_red = TPPerRed,
					     term_procs_max_reds = TPMaxReds,
					     conses_per_red = ConsesPerRed,
					     debug_level = DbgLvl}) ->
    io:format("processes/0 bif info on node ~p:~n"
	      "Min start reductions = ~p~n"
	      "Process table chunks = ~p~n"
	      "Process table chunks size = ~p~n"
	      "Process table indices per reduction = ~p~n"
	      "Reduction cost for free() on terminated process struct = ~p~n"
	      "Inspect terminated processes per reduction = ~p~n"
	      "Max reductions during inspection of terminated processes = ~p~n"
	      "Create cons-cells per reduction = ~p~n"
	      "Debug level = ~p~n",
	      [node(),
	       MinStartReds,
	       TabChunks,
	       TabChunksSize,
	       TabIndPerRed,
	       FreeTPReds,
	       TPPerRed,
	       TPMaxReds,
	       ConsesPerRed,
	       DbgLvl]).

processes_bif_cleaner() ->
    receive {'EXIT', _, _} -> ok end,
    processes_bif_cleaner().

spawn_initial_hangarounds(Cleaner) ->
    TabSz = erlang:system_info(process_limit),
    erts_debug:set_internal_state(next_pid,TabSz),
    spawn_initial_hangarounds(Cleaner,
			      TabSz,
			      TabSz*2,
			      0,
			      []).

processes_unexpected_result(CorrectProcs, Procs) ->
    ProcInfo = [registered_name,
		initial_call,
		current_function,
		status,
		priority],
    MissingProcs = CorrectProcs -- Procs,
    io:format("Missing processes: ~p",
	      [lists:map(fun (Pid) ->
				 [{pid, Pid}
				  | case process_info(Pid, ProcInfo) of
					undefined -> [];
					Res -> Res
				    end]
			 end,
			 MissingProcs)]),
    SuperfluousProcs = Procs -- CorrectProcs,
    io:format("Superfluous processes: ~p",
	      [lists:map(fun (Pid) ->
				 [{pid, Pid}
				  | case process_info(Pid, ProcInfo) of
					undefined -> [];
					Res -> Res
				    end]
			 end,
			 SuperfluousProcs)]),
    ct:fail(unexpected_result).

hangaround(Cleaner, Type) ->
    %% Type is only used to distinguish different processes from
    %% when doing process_info
    try link(Cleaner) catch error:Reason -> exit(Reason) end,
    receive after infinity -> ok end,
    exit(Type).

spawn_initial_hangarounds(_Cleaner, NP, Max, Len, HAs) when NP > Max ->
    {Len, HAs};
spawn_initial_hangarounds(Cleaner, NP, Max, Len, HAs) ->
    Skip = 30,
    wait_for_proc_slots(Skip+3),
    HA1 = spawn_opt(?MODULE, hangaround, [Cleaner, initial_hangaround],
		    [{priority, low}]),
    HA2 = spawn_opt(?MODULE, hangaround, [Cleaner, initial_hangaround],
		    [{priority, normal}]),
    HA3 = spawn_opt(?MODULE, hangaround, [Cleaner, initial_hangaround],
		    [{priority, high}]),
    spawn_drop(Skip),
    spawn_initial_hangarounds(Cleaner, NP+Skip, Max, Len+3, [HA1,HA2,HA3|HAs]).

wait_for_proc_slots(MinFreeSlots) ->
    case erlang:system_info(process_limit) - erlang:system_info(process_count) of
        FreeSlots when FreeSlots < MinFreeSlots ->
            receive after 10 -> ok end,
            wait_for_proc_slots(MinFreeSlots);
        _FreeSlots ->
            ok
    end.

spawn_drop(N) when N =< 0 ->
    ok;
spawn_drop(N) ->
    spawn(fun () -> ok end),
    spawn_drop(N-1).

do_processes(WantReds) ->
    erts_debug:set_internal_state(reds_left, WantReds),
    processes().

processes_bif_test() ->
    Tester = self(),
    enable_internal_state(),
    PBInfo = erts_debug:get_internal_state(processes_bif_info),
    print_processes_bif_info(PBInfo),
    WantReds = PBInfo#ptab_list_bif_info.min_start_reds + 10,
    WillTrap = case PBInfo of
	#ptab_list_bif_info{tab_chunks = Chunks} when Chunks < 10 ->
	    false; %% Skip for small tables
	#ptab_list_bif_info{tab_chunks = Chunks,
	    tab_chunks_size = ChunksSize,
	    tab_indices_per_red = IndiciesPerRed
	} ->
	    Chunks*ChunksSize >= IndiciesPerRed*WantReds
    end,
    Processes = fun () ->
	    erts_debug:set_internal_state(reds_left,WantReds),
	    processes()
    end,

    ok = do_processes_bif_test(WantReds, WillTrap, Processes),

    case WillTrap of
	false ->
	    ok;
	true ->
	    %% Do it again with a process suspended while
	    %% in the processes/0 bif.
	    erlang:system_flag(multi_scheduling, block_normal),
	    Suspendee = spawn_link(fun () ->
						 Tester ! {suspend_me, self()},
						 Tester ! {self(),
							   done,
							   hd(Processes())},
						 receive
						 after infinity ->
							 ok
						 end
					 end),
	    receive {suspend_me, Suspendee} -> ok end,
	    erlang:suspend_process(Suspendee),
	    erlang:system_flag(multi_scheduling, unblock_normal),
	    
	    [{status,suspended},{current_function,{erlang,ptab_list_continue,2}}] =
		process_info(Suspendee, [status, current_function]),

	    ok = do_processes_bif_test(WantReds, WillTrap, Processes),
	    
	    erlang:resume_process(Suspendee),
	    receive {Suspendee, done, _} -> ok end,
	    unlink(Suspendee),
	    exit(Suspendee, bang)
    end,
    case get(processes_bif_testcase_comment) of
	undefined -> ok;
	Comment -> {comment, Comment}
    end.
    
do_processes_bif_test(WantReds, DieTest, Processes) ->
    Tester = self(),
    SpawnProcesses = fun (Prio) ->
	    spawn_opt(?MODULE, do_processes, [WantReds], [link, {priority, Prio}])
    end,
    Cleaner = spawn_link(fun () ->
		process_flag(trap_exit, true),
		Tester ! {cleaner_alive, self()},
		processes_bif_cleaner()
	end),
    receive {cleaner_alive, Cleaner} -> ok end,
    try
	DoIt = make_ref(),
	GetGoing = make_ref(),
	{NoTestProcs, TestProcs} = spawn_initial_hangarounds(Cleaner),
	io:format("Testing with ~p processes~n", [NoTestProcs]),
	SpawnHangAround = fun () ->
		spawn(?MODULE, hangaround, [Cleaner, new_hangaround])
	end,
	Killer = spawn_opt(fun () ->
		    Splt = NoTestProcs div 10,
		    {TP1, TP23} = lists:split(Splt, TestProcs),
		    {TP2, TP3} = lists:split(Splt, TP23),
		    erlang:system_flag(multi_scheduling, block_normal),
		    Tester ! DoIt,
		    receive GetGoing -> ok end,
		    erlang:system_flag(multi_scheduling, unblock_normal),
		    SpawnProcesses(high),
		    lists:foreach( fun (P) ->
				SpawnHangAround(),
				exit(P, bang)
			end, TP1),
		    SpawnProcesses(high),
		    erlang:yield(),
		    lists:foreach( fun (P) ->
				SpawnHangAround(),
				exit(P, bang)
			end, TP2),
		    SpawnProcesses(high),
		    lists:foreach(
			fun (P) ->
				SpawnHangAround(),
				exit(P, bang)
			end, TP3)
	    end, [{priority, high}, link]),
	receive DoIt -> ok end,
	process_flag(priority, low),
	SpawnProcesses(low),
	erlang:yield(),
	process_flag(priority, normal),
	CorrectProcs0 = erts_debug:get_internal_state(processes),
	Killer ! GetGoing,
	erts_debug:set_internal_state(reds_left, WantReds),
	Procs0 = processes(),
	Procs = lists:sort(Procs0),
	CorrectProcs = lists:sort(CorrectProcs0),
	LengthCorrectProcs = length(CorrectProcs),
	io:format("~p = length(CorrectProcs)~n", [LengthCorrectProcs]),
	true = LengthCorrectProcs > NoTestProcs,
	case CorrectProcs =:= Procs of
	    true ->
		ok;
	    false ->
		processes_unexpected_result(CorrectProcs, Procs)
	end,
	unlink(Killer),
	exit(Killer, bang)
    after
	unlink(Cleaner),
        exit(Cleaner, kill),
        %% Wait for the system to recover to a normal state...
	wait_until_system_recover()
    end,
    do_processes_bif_die_test(DieTest, Processes),
    ok.


do_processes_bif_die_test(false, _Processes) ->
    io:format("Skipping test killing process executing processes/0~n",[]),
    ok;
do_processes_bif_die_test(true, Processes) ->
    do_processes_bif_die_test(5, Processes);
do_processes_bif_die_test(N, Processes) ->
    io:format("Doing test killing process executing processes/0~n",[]),
    try
	Tester = self(),
	Oooh_Nooooooo = make_ref(),
	{_, DieWhileDoingMon} = erlang:spawn_monitor( fun () ->
		    Victim = self(),
		    spawn_opt(
			fun () ->
				exit(Victim, got_him)
			end,
			[link, {priority, max}]),
		    Tester ! {Oooh_Nooooooo,
			hd(Processes())},
		    exit(ohhhh_nooooo)
	    end),
	receive
	    {'DOWN', DieWhileDoingMon, _, _, Reason} ->
		case Reason of
		    got_him -> ok;
		    _ -> throw({kill_in_trap, Reason})
		end
	end,
	receive
	    {Oooh_Nooooooo, _} ->
		throw({kill_in_trap, 'Oooh_Nooooooo'})
	after 0 ->
		ok
	end,
	PrcsCllrsSeqLen = 2*erlang:system_info(schedulers_online),
	PrcsCllrsSeq = lists:seq(1, PrcsCllrsSeqLen),
	ProcsCallers = lists:map( fun (_) ->
		    spawn_link(
			fun () ->
				Tester ! hd(Processes())
			end)
	    end, PrcsCllrsSeq),
	erlang:yield(),
	{ProcsCallers1, ProcsCallers2} = lists:split(PrcsCllrsSeqLen div 2,
						     ProcsCallers),
	process_flag(priority, high),
	lists:foreach(
		fun (P) ->
			unlink(P),
			exit(P, bang)
		end,
		lists:reverse(ProcsCallers2) ++ ProcsCallers1),
	process_flag(priority, normal),
	ok
    catch
	throw:{kill_in_trap, R} when N > 0 ->
	    io:format("Failed to kill in trap: ~p~n", [R]),
	    io:format("Trying again~n", []),
	    do_processes_bif_die_test(N-1, Processes)
    end.
	    

wait_until_system_recover() ->
    %% If system hasn't recovered after 10 seconds we give up
    Tmr = erlang:start_timer(10000, self(), no_more_wait),
    wait_until_system_recover(Tmr).

wait_until_system_recover(Tmr) ->
    try
	lists:foreach(fun (P) when P == self() ->
			      ok;
			  (P) ->
			      case process_info(P, initial_call) of
				  {initial_call,{?MODULE, _, _}} ->
				      throw(wait);
				  {initial_call,{_, _, _}} ->
				      ok;
				  undefined ->
				      ok
			      end
		      end,
		      processes())
    catch
	throw:wait ->
	    receive
		{timeout, Tmr, _} ->
		    Comment = "WARNING: Test processes still hanging around!",
		    io:format("~s~n", [Comment]),
		    put(processes_bif_testcase_comment, Comment),
		    lists:foreach(
		      fun (P) when P == self() ->
			      ok;
			  (P) ->
			      case process_info(P, initial_call) of
				  {initial_call,{?MODULE, _, _} = MFA} ->
				      io:format("~p ~p~n", [P, MFA]);
				  {initial_call,{_, _, _}} ->
				      ok;
				  undefined ->
				      ok
			      end
		      end,
		      processes())
	    after 100 ->
		    wait_until_system_recover(Tmr)
	    end
    end,
    erlang:cancel_timer(Tmr),
    receive {timeout, Tmr, _} -> ok after 0 -> ok end,
    ok.

processes_last_call_trap(Config) when is_list(Config) ->
    enable_internal_state(),
    Processes = fun () -> processes() end,
    PBInfo = erts_debug:get_internal_state(processes_bif_info),
    print_processes_bif_info(PBInfo),
    WantReds = case PBInfo#ptab_list_bif_info.min_start_reds of
	R when R > 10 -> R - 1;
	_R -> 9
    end,
    lists:foreach(fun (_) ->
		erts_debug:set_internal_state(reds_left,
		    WantReds),
		Processes(),
		erts_debug:set_internal_state(reds_left,
		    WantReds),
		my_processes()
	end,
	lists:seq(1,100)).
    
my_processes() ->
    processes().

processes_apply_trap(Config) when is_list(Config) ->
    enable_internal_state(),
    PBInfo = erts_debug:get_internal_state(processes_bif_info),
    print_processes_bif_info(PBInfo),
    WantReds = case PBInfo#ptab_list_bif_info.min_start_reds of
	R when R > 10 -> R - 1;
	_R -> 9
    end,
    lists:foreach(fun (_) ->
		erts_debug:set_internal_state(reds_left,
		    WantReds),
		apply(erlang, processes, [])
	end, lists:seq(1,100)).

processes_gc_trap(Config) when is_list(Config) ->
    Tester = self(),
    enable_internal_state(),
    PBInfo = erts_debug:get_internal_state(processes_bif_info),
    print_processes_bif_info(PBInfo),
    WantReds = PBInfo#ptab_list_bif_info.min_start_reds + 10,
    Processes = fun () ->
	    erts_debug:set_internal_state(reds_left,WantReds),
	    processes()
    end,

    erlang:system_flag(multi_scheduling, block_normal),
    Suspendee = spawn_link(fun () ->
					 Tester ! {suspend_me, self()},
					 Tester ! {self(),
						   done,
						   hd(Processes())},
					 receive after infinity -> ok end
				 end),
    receive {suspend_me, Suspendee} -> ok end,
    erlang:suspend_process(Suspendee),
    erlang:system_flag(multi_scheduling, unblock_normal),
	    
    [{status,suspended}, {current_function,{erlang,ptab_list_continue,2}}]
	= process_info(Suspendee, [status, current_function]),

    erlang:garbage_collect(Suspendee),
    erlang:garbage_collect(Suspendee),
	    
    erlang:resume_process(Suspendee),
    receive {Suspendee, done, _} -> ok end,
    erlang:garbage_collect(Suspendee),
    erlang:garbage_collect(Suspendee),

    unlink(Suspendee),
    exit(Suspendee, bang),
    ok.

process_flag_fullsweep_after(Config) when is_list(Config) ->
    {fullsweep_after, OldFSA} = process_info(self(), fullsweep_after),
    OldFSA = process_flag(fullsweep_after, 12345),
    {fullsweep_after, 12345} = process_info(self(), fullsweep_after),
    12345 = process_flag(fullsweep_after, 0),
    {fullsweep_after, 0} = process_info(self(), fullsweep_after),
    0 = process_flag(fullsweep_after, OldFSA),
    ok.

process_flag_heap_size(Config) when is_list(Config) ->
    HSize  = 2586,   % must be gc fib+ number
    VHSize = 318187, % must be gc fib+ number
    OldHmin = erlang:process_flag(min_heap_size, HSize),
    {min_heap_size, HSize} = erlang:process_info(self(), min_heap_size),
    OldVHmin = erlang:process_flag(min_bin_vheap_size, VHSize),
    {min_bin_vheap_size, VHSize} = erlang:process_info(self(), min_bin_vheap_size),
    HSize = erlang:process_flag(min_heap_size, OldHmin),
    VHSize = erlang:process_flag(min_bin_vheap_size, OldVHmin),
    ok.

spawn_opt_heap_size(Config) when is_list(Config) ->
    HSize  = 987,   % must be gc fib+ number
    VHSize = 46422, % must be gc fib+ number
    Pid  = spawn_opt(fun () -> receive stop -> ok end end,
	[{min_heap_size, HSize},{ min_bin_vheap_size, VHSize}]),
    {min_heap_size, HSize} = process_info(Pid, min_heap_size),
    {min_bin_vheap_size, VHSize} = process_info(Pid, min_bin_vheap_size),
    Pid ! stop,
    ok.

spawn_opt_max_heap_size(_Config) ->

    error_logger:add_report_handler(?MODULE, self()),

    %% flush any prior messages in error_logger
    Pid = spawn(fun() -> ok = nok end),
    receive
        {error, _, {emulator, _, [Pid|_]}} ->
            flush()
    end,

    %% Test that numerical limit works
    max_heap_size_test(1024, 1024, true, true),

    %% Test that map limit works
    max_heap_size_test(#{ size => 1024 }, 1024, true, true),

    %% Test that no kill is sent
    max_heap_size_test(#{ size => 1024, kill => false }, 1024, false, true),

    %% Test that no error_logger report is sent
    max_heap_size_test(#{ size => 1024, error_logger => false }, 1024, true, false),

    %% Test that system_flag works
    erlang:system_flag(max_heap_size, #{ size => 0, kill => false,
                                         error_logger => true}),
    max_heap_size_test(#{ size => 1024 }, 1024, false, true),
    max_heap_size_test(#{ size => 1024, kill => true }, 1024, true, true),

    erlang:system_flag(max_heap_size, #{ size => 0, kill => true,
                                         error_logger => false}),
    max_heap_size_test(#{ size => 1024 }, 1024, true, false),
    max_heap_size_test(#{ size => 1024, error_logger => true }, 1024, true, true),

    erlang:system_flag(max_heap_size, #{ size => 1 bsl 20, kill => true,
                                         error_logger => true}),
    max_heap_size_test(#{ }, 1 bsl 20, true, true),

    erlang:system_flag(max_heap_size, #{ size => 0, kill => true,
                                         error_logger => true}),

    %% Test that ordinary case works as expected again
    max_heap_size_test(1024, 1024, true, true),

    error_logger:delete_report_handler(?MODULE),

    ok.

max_heap_size_test(Option, Size, Kill, ErrorLogger)
  when map_size(Option) == 0 ->
    max_heap_size_test([], Size, Kill, ErrorLogger);
max_heap_size_test(Option, Size, Kill, ErrorLogger)
  when is_map(Option); is_integer(Option) ->
    max_heap_size_test([{max_heap_size, Option}], Size, Kill, ErrorLogger);
max_heap_size_test(Option, Size, Kill, ErrorLogger) ->
    OomFun = fun () -> oom_fun([]) end,
    Pid = spawn_opt(OomFun, Option),
    {max_heap_size, MHSz} = erlang:process_info(Pid, max_heap_size),
    ct:log("Default: ~p~nOption: ~p~nProc: ~p~n",
           [erlang:system_info(max_heap_size), Option, MHSz]),

    #{ size := Size} = MHSz,

    Ref = erlang:monitor(process, Pid),
    if Kill ->
            receive
                {'DOWN', Ref, process, Pid, killed} ->
                    ok
            end;
       true ->
            ok
    end,
    if ErrorLogger ->
            receive
                %% There must be at least one error message.
                {error, _, {emulator, _, [Pid|_]}} ->
                    ok
            end;
       true ->
            ok
    end,
    if not Kill ->
            exit(Pid, die),
            receive
                {'DOWN', Ref, process, Pid, die} ->
                    ok
            end,
            %% If the process was not killed, the limit may have
            %% been reached more than once and there may be
            %% more {error, ...} messages left.
            receive_error_messages(Pid);
       true ->
            ok
    end,

    %% Make sure that there are no unexpected messages.
    receive_unexpected().

oom_fun(Acc0) ->
    %% This is tail-recursive since the compiler is smart enough to figure
    %% out that a body-recursive variant never returns, and loops forever
    %% without keeping the list alive.
    timer:sleep(5),
    oom_fun([lists:seq(1, 1000) | Acc0]).

receive_error_messages(Pid) ->
    receive
        {error, _, {emulator, _, [Pid|_]}} ->
            receive_error_messages(Pid)
    after 1000 ->
            ok
    end.

receive_unexpected() ->
    receive
        {info_report, _, _} ->
            %% May be an alarm message from os_mon. Ignore.
            receive_unexpected();
        M ->
            ct:fail({unexpected_message, M})
    after 10 ->
            ok
    end.

flush() ->
    receive
        _M -> flush()
    after 0 ->
            ok
    end.

%% error_logger report handler proxy
init(Pid) ->
    {ok, Pid}.

handle_event(Event, Pid) ->
    Pid ! Event,
    {ok, Pid}.

huge_arglist_child(A0, A1, A2, A3, A4, A5, A6, A7, A8, A9,
                   A10, A11, A12, A13, A14, A15, A16, A17, A18, A19,
                   A20, A21, A22, A23, A24, A25, A26, A27, A28, A29,
                   A30, A31, A32, A33, A34, A35, A36, A37, A38, A39,
                   A40, A41, A42, A43, A44, A45, A46, A47, A48, A49,
                   A50, A51, A52, A53, A54, A55, A56, A57, A58, A59,
                   A60, A61, A62, A63, A64, A65, A66, A67, A68, A69,
                   A70, A71, A72, A73, A74, A75, A76, A77, A78, A79,
                   A80, A81, A82, A83, A84, A85, A86, A87, A88, A89,
                   A90, A91, A92, A93, A94, A95, A96, A97, A98, A99,
                   A100, A101, A102, A103, A104, A105, A106, A107, A108, A109,
                   A110, A111, A112, A113, A114, A115, A116, A117, A118, A119,
                   A120, A121, A122, A123, A124, A125, A126, A127, A128, A129,
                   A130, A131, A132, A133, A134, A135, A136, A137, A138, A139,
                   A140, A141, A142, A143, A144, A145, A146, A147, A148, A149,
                   A150, A151, A152, A153, A154, A155, A156, A157, A158, A159,
                   A160, A161, A162, A163, A164, A165, A166, A167, A168, A169,
                   A170, A171, A172, A173, A174, A175, A176, A177, A178, A179,
                   A180, A181, A182, A183, A184, A185, A186, A187, A188, A189,
                   A190, A191, A192, A193, A194, A195, A196, A197, A198, A199,
                   A200, A201, A202, A203, A204, A205, A206, A207, A208, A209,
                   A210, A211, A212, A213, A214, A215, A216, A217, A218, A219,
                   A220, A221, A222, A223, A224, A225, A226, A227, A228, A229,
                   A230, A231, A232, A233, A234, A235, A236, A237, A238, A239,
                   A240, A241, A242, A243, A244, A245, A246, A247, A248, A249,
                   A250, A251, A252, A253, A254) ->
    receive go -> ok end,
    exit([A0, A1, A2, A3, A4, A5, A6, A7, A8, A9,
          A10, A11, A12, A13, A14, A15, A16, A17, A18, A19,
          A20, A21, A22, A23, A24, A25, A26, A27, A28, A29,
          A30, A31, A32, A33, A34, A35, A36, A37, A38, A39,
          A40, A41, A42, A43, A44, A45, A46, A47, A48, A49,
          A50, A51, A52, A53, A54, A55, A56, A57, A58, A59,
          A60, A61, A62, A63, A64, A65, A66, A67, A68, A69,
          A70, A71, A72, A73, A74, A75, A76, A77, A78, A79,
          A80, A81, A82, A83, A84, A85, A86, A87, A88, A89,
          A90, A91, A92, A93, A94, A95, A96, A97, A98, A99,
          A100, A101, A102, A103, A104, A105, A106, A107, A108, A109,
          A110, A111, A112, A113, A114, A115, A116, A117, A118, A119,
          A120, A121, A122, A123, A124, A125, A126, A127, A128, A129,
          A130, A131, A132, A133, A134, A135, A136, A137, A138, A139,
          A140, A141, A142, A143, A144, A145, A146, A147, A148, A149,
          A150, A151, A152, A153, A154, A155, A156, A157, A158, A159,
          A160, A161, A162, A163, A164, A165, A166, A167, A168, A169,
          A170, A171, A172, A173, A174, A175, A176, A177, A178, A179,
          A180, A181, A182, A183, A184, A185, A186, A187, A188, A189,
          A190, A191, A192, A193, A194, A195, A196, A197, A198, A199,
          A200, A201, A202, A203, A204, A205, A206, A207, A208, A209,
          A210, A211, A212, A213, A214, A215, A216, A217, A218, A219,
          A220, A221, A222, A223, A224, A225, A226, A227, A228, A229,
          A230, A231, A232, A233, A234, A235, A236, A237, A238, A239,
          A240, A241, A242, A243, A244, A245, A246, A247, A248, A249,
          A250, A251, A252, A253, A254]).

spawn_huge_arglist(Config) when is_list(Config) ->
    %% Huge in two different ways; encoded size and
    %% length...
    ArgListHead = [make_ref(),
                   lists:duplicate(1000000, $a),
                   <<1:8388608>>,
                   processes(),
                   erlang:ports(),
                   {hej, hopp},
                   <<17:8388608>>,
                   lists:duplicate(3000000, $x),
                   #{ a => 1, b => 2, c => 3, d => 4, e => 5}],
    ArgList = ArgListHead ++ lists:seq(1, 255 - length(ArgListHead)),

    io:format("size(term_to_binary(ArgList)) = ~p~n",
              [size(term_to_binary(ArgList))]),

    io:format("Testing spawn with huge argument list on local node...~n", []),
    spawn_huge_arglist_test(true, node(), ArgList),
    io:format("Testing spawn with huge argument list on local node with Node...~n", []),
    spawn_huge_arglist_test(false, node(), ArgList),
    {ok, Node} = start_node(Config),
    _ = rpc:call(Node, ?MODULE, module_info, []),
    io:format("Testing spawn with huge argument list on remote node ~p...~n", [Node]),
    spawn_huge_arglist_test(false, Node, ArgList),
    stop_node(Node),
    ok.

spawn_huge_arglist_test(Local, Node, ArgList) ->

    R1 = case Local of
             true ->
                 spawn_request(?MODULE, huge_arglist_child, ArgList, [monitor]);
             false ->
                 spawn_request(Node, ?MODULE, huge_arglist_child, ArgList, [monitor])
         end,
    receive
        {spawn_reply, R1, ok, Pid1} ->
            Pid1 ! go,
            receive
                {'DOWN', R1, process, Pid1, Reason1} ->
                    ArgList = Reason1
            end
    end,

    {Pid2, R2} = case Local of
                     true ->
                         spawn_monitor(?MODULE, huge_arglist_child, ArgList);
                     false ->
                         spawn_monitor(Node, ?MODULE, huge_arglist_child, ArgList)
                 end,
    Node = node(Pid2),
    Pid2 ! go,
    receive
        {'DOWN', R2, process, Pid2, Reason2} ->
            ArgList = Reason2
    end,
    
    {Pid3, R3} = case Local of
                     true ->
                         spawn_opt(?MODULE, huge_arglist_child, ArgList, [monitor]);
                     false ->
                         spawn_opt(Node, ?MODULE, huge_arglist_child, ArgList, [monitor])
                 end,
    Node = node(Pid3),
    Pid3 ! go,
    receive
        {'DOWN', R3, process, Pid3, Reason3} ->
            ArgList = Reason3
    end,

    OldTA = process_flag(trap_exit, true),
    Pid4 = case Local of
               true ->
                   spawn_link(?MODULE, huge_arglist_child, ArgList);
               false ->
                   spawn_link(Node, ?MODULE, huge_arglist_child, ArgList)
           end,
    Node = node(Pid4),
    Pid4 ! go,
    receive
        {'EXIT', Pid4, Reason4} ->
            ArgList = Reason4
    end,

    true = process_flag(trap_exit, OldTA),

    Pid5 = case Local of
               true ->
                   spawn(?MODULE, huge_arglist_child, ArgList);
               false ->
                   spawn(Node, ?MODULE, huge_arglist_child, ArgList)
           end,
    Node = node(Pid5),
    R5 = erlang:monitor(process, Pid5),
    Pid5 ! go,
    receive
        {'DOWN', R5, process, Pid5, Reason5} ->
            ArgList = Reason5
    end,
    ok.

spawn_request_bif(Config) when is_list(Config) ->
    io:format("Testing spawn_request() on local node...~n", []),
    spawn_request_bif_test(true, node()),
    io:format("Testing spawn_request() on local node with Node...~n", []),
    spawn_request_bif_test(false, node()),
    {ok, Node} = start_node(Config),
    io:format("Testing spawn_request() on remote node ~p...~n", [Node]),
    spawn_request_bif_test(false, Node),
    stop_node(Node),
    ok.
                       
spawn_request_bif_test(Local, Node) ->

    Me = self(),

    process_flag(trap_exit, true),

    T1 = {test, 1},
    F1 = fun () -> exit({exit, T1}) end,
    R1 = if Local ->
                 spawn_request(F1, [{reply_tag, T1}, monitor, link]);
            true ->
                 spawn_request(Node, F1, [{reply_tag, T1}, monitor, link])
         end,
    receive
        {T1, R1, ok, P1} ->
            receive
                {'DOWN', R1, process, P1, {exit, T1}} ->
                    ok
            end,
            receive
                {'EXIT', P1, {exit, T1}} ->
                    ok
            end
    end,

    R1b = if Local ->
                 spawn_request(F1, [monitor, link]);
            true ->
                 spawn_request(Node, F1, [monitor, link])
         end,
    receive
        {spawn_reply, R1b, ok, P1b} ->
            receive
                {'DOWN', R1b, process, P1b, {exit, T1}} ->
                    ok
            end,
            receive
                {'EXIT', P1b, {exit, T1}} ->
                    ok
            end
    end,

    Ref1c = make_ref(),
    F1c = fun () -> Me ! Ref1c end,
    R1c = if Local ->
                  spawn_request(F1c);
             true ->
                  spawn_request(Node, F1c)
            end,
    receive
        {spawn_reply, R1c, ok, _P1c} ->
            receive Ref1c -> ok end
    end,

    R1e = if Local ->
                 spawn_request(F1, [monitors, links, {reply_tag, T1}]);
            true ->
                 spawn_request(Node, F1, [monitors, links, {reply_tag, T1}])
         end,
    receive
        {T1, R1e, error, BadOpt1} ->
            badopt = BadOpt1,
            ok
    end,
    ok = try
             BadF = fun (X) -> exit({X,T1}) end,
             if Local ->
                     spawn_request(BadF, [monitor, {reply_tag, T1}, link]);
                true ->
                     spawn_request(Node, BadF, [monitor, {reply_tag, T1}, link])
             end,
             nok
         catch
             error:badarg -> ok
         end,
    ok = try
             spawn_request(<<"node">>, F1, [monitor, link], T1),
             nok
         catch
             error:badarg -> ok
         end,

    T2 = {test, 2},
    M2 = erlang,
    F2 = exit,
    Reason2 = {exit, T2},
    Args2 = [Reason2],
    R2 = if Local ->
                 spawn_request(M2, F2, Args2, [monitor, link, {reply_tag, T2}]);
            true ->
                 spawn_request(Node, M2, F2, Args2, [monitor, link, {reply_tag, T2}])
            end,
    receive
        {T2, R2, ok, P2} ->
            receive
                {'DOWN', R2, process, P2, Reason2} ->
                    ok
            end,
            receive
                {'EXIT', P2, Reason2} ->
                    ok
            end
    end,

    R2b = if Local ->
                 spawn_request(M2, F2, Args2, [monitor, link]);
            true ->
                 spawn_request(Node, M2, F2, Args2, [monitor, link])
            end,
    receive
        {spawn_reply, R2b, ok, P2b} ->
            receive
                {'DOWN', R2b, process, P2b, Reason2} ->
                    ok
            end,
            receive
                {'EXIT', P2b, Reason2} ->
                    ok
            end
    end,

    Ref2c = make_ref(),
    R2c = if Local ->
                  spawn_request(erlang, send, [Me, Ref2c]);
             true ->
                  spawn_request(Node, erlang, send, [Me, Ref2c])
            end,
    receive
        {spawn_reply, R2c, ok, _P2c} ->
            receive Ref2c -> ok end
    end,

    R2e = if Local ->
                 spawn_request(M2, F2, Args2, [monitors, {reply_tag, T2}, links]);
            true ->
                 spawn_request(Node, M2, F2, Args2, [monitors, {reply_tag, T2}, links])
         end,
    receive
        {T2, R2e, error, BadOpt2} ->
            badopt = BadOpt2,
            ok
    end,

    R2eb = if Local ->
                 spawn_request(M2, F2, Args2, [monitors, links]);
            true ->
                 spawn_request(Node, M2, F2, Args2, [monitors, links])
         end,
    receive
        {spawn_reply, R2eb, error, BadOpt2b} ->
            badopt = BadOpt2b,
            ok
    end,

    ok = try
             if Local ->
                     spawn_request(M2, F2, [Args2|oops], [monitor, link, {reply_tag, T2}]);
                true ->
                     spawn_request(Node, M2, F2, [Args2|oops], [monitor, link, {reply_tag, T2}])
             end,
             nok
         catch
             error:badarg -> ok
         end,
    ok = try
             if Local ->
                     spawn_request(M2, F2, [Args2|oops], [monitor, {reply_tag, blupp}, link]);
                true ->
                     spawn_request(Node, M2, F2, [Args2|oops], [monitor, {reply_tag, blupp}, link])
             end,
             nok
         catch
             error:badarg -> ok
         end,
    ok = try
             if Local ->
                     spawn_request(M2, F2, [Args2|oops]);
                true ->
                     spawn_request(Node, M2, F2, [Args2|oops])
             end,
             nok
         catch
             error:badarg -> ok
         end,
    ok = try
             if Local ->
                     spawn_request(M2, <<"exit">>, Args2, [monitor, {reply_tag, T2}, link]);
                true ->
                     spawn_request(Node, M2, <<"exit">>, Args2, [monitor, {reply_tag, T2}, link])
             end,
             nok
         catch
             error:badarg -> ok
         end,
    ok = try
             if Local ->
                     spawn_request(M2, <<"exit">>, Args2, [monitor, link]);
                true ->
                     spawn_request(Node, M2, <<"exit">>, Args2, [monitor, link])
             end,
             nok
         catch
             error:badarg -> ok
         end,
    ok = try
             if Local ->
                     spawn_request(M2, <<"exit">>, Args2);
                true ->
                     spawn_request(Node, M2, <<"exit">>, Args2)
             end,
             nok
         catch
             error:badarg -> ok
         end,
    ok = try
             if Local ->
                     spawn_request(<<"erlang">>, F2, Args2, [{reply_tag, T2}, monitor, link]);
                true ->
                     spawn_request(Node, <<"erlang">>, F2, Args2, [{reply_tag, T2}, monitor, link])
             end,
             nok
         catch
             error:badarg -> ok
         end,
    ok = try
             if Local ->
                     spawn_request(<<"erlang">>, F2, Args2, [monitor, link]);
                true ->
                     spawn_request(Node, <<"erlang">>, F2, Args2, [monitor, link])
             end,
             nok
         catch
             error:badarg -> ok
         end,
    ok = try
             if Local ->
                     spawn_request(<<"erlang">>, F2, Args2);
                true ->
                     spawn_request(Node, <<"erlang">>, F2, Args2)
             end,
             nok
         catch
             error:badarg -> ok
         end,
    ok = try
             spawn_request(<<"node">>, M2, F2, Args2, [{reply_tag, T2}, monitor, link]),
             nok
         catch
             error:badarg -> ok
         end,
    ok = try
             spawn_request(<<"node">>, M2, F2, Args2, [monitor, link]),
             nok
         catch
             error:badarg -> ok
         end,
    ok = try
             spawn_request(<<"node">>, M2, F2, Args2),
             nok
         catch
             error:badarg -> ok
         end,
    ok.


spawn_request_monitor_demonitor(Config) when is_list(Config) ->
    {ok, Node} = start_node(Config),
    BlockFun = fun () ->
                       erts_debug:set_internal_state(available_internal_state, true),
                       erts_debug:set_internal_state(block, 1000),
                       ok
               end,

    %% Block receiver node...
    spawn_request(Node, BlockFun, [{priority,max}, link]),
    receive after 100 -> ok end,

    erlang:display(spawning),
    erlang:yield(),
    R = spawn_request(Node, timer, sleep, [10000], [monitor]),
    %% Should not be possible to demonitor
    %% before operation has succeeded...
    erlang:display(premature_demonitor),
    {monitors, []} = process_info(self(), monitors),
    false = erlang:demonitor(R, [info]), %% Should be ignored by VM...
    erlang:display(wait_success),
    receive
        {spawn_reply, R, ok, P} ->
            erlang:display(demonitor),
            {monitors, [{process,P}]} = process_info(self(), monitors),
            true = erlang:demonitor(R, [info]),
            {monitors, []} = process_info(self(), monitors),
            exit(P, kill)
    end,
    erlang:display(done),
    stop_node(Node),
    ok.

spawn_request_monitor_child_exit(Config) when is_list(Config) ->
    %% Early child exit...
    Tag = {a, tag},
    R1 = spawn_request(nonexisting_module, nonexisting_function, [], [monitor, {reply_tag, Tag}]),
    receive
        {Tag, R1, ok, P1} ->
            receive
                {'DOWN', R1, process, P1, Reason1} ->
                    {undef, _} = Reason1
            end
    end,
    {ok, Node} = start_node(Config),
    R2 = spawn_request(Node, nonexisting_module, nonexisting_function, [], [{reply_tag, Tag}, monitor]),
    receive
        {Tag, R2, ok, P2} ->
            receive
                {'DOWN', R2, process, P2, Reason2} ->
                    {undef, _} = Reason2
            end
    end,
    stop_node(Node),
    ok.

spawn_request_link_child_exit(Config) when is_list(Config) ->
    %% Early child exit...
    process_flag(trap_exit, true),
    Tag = {a, tag},
    R1 = spawn_request(nonexisting_module, nonexisting_function, [], [{reply_tag, Tag}, link]),
    receive
        {Tag, R1, ok, P1} ->
            receive
                {'EXIT', P1, Reason1} ->
                    {undef, _} = Reason1
            end
    end,
    {ok, Node} = start_node(Config),
    R2 = spawn_request(Node, nonexisting_module, nonexisting_function, [], [link, {reply_tag, Tag}]),
    receive
        {Tag, R2, ok, P2} ->
            receive
                {'EXIT', P2, Reason2} ->
                    {undef, _} = Reason2
            end
    end,
    stop_node(Node),
    ok.

spawn_request_link_parent_exit(Config) when is_list(Config) ->
    C1 = spawn_request_link_parent_exit_test(node()),
    {ok, Node} = start_node(Config),
    C2 = spawn_request_link_parent_exit_test(Node),
    stop_node(Node),
    {comment, C1 ++ " " ++ C2}.

spawn_request_link_parent_exit_test(Node) ->
    %% Early parent exit...
    Tester = self(),

    verify_nc(node()),

    %% Ensure code loaded on other node...
    _ = rpc:call(Node, ?MODULE, module_info, []),

    ChildFun = fun () ->
                       Child = self(),
                       spawn_opt(fun () ->
                                         process_flag(trap_exit, true),
                                         receive
                                             {'EXIT', Child, Reason} ->
                                                 Tester ! {parent_exit, Reason}
                                         end
                                 end, [link,{priority,max}]),
                       receive after infinity -> ok end
               end,
    ParentFun = case node() == Node of
                    true ->
                        fun (Wait) ->
                                spawn_request(ChildFun, [link,{priority,max}]),
                                receive after Wait -> ok end,
                                exit(kaboom)
                        end;
                    false ->
                        fun (Wait) ->
                                spawn_request(Node, ChildFun, [link,{priority,max}]),
                                receive after Wait -> ok end,
                                exit(kaboom)
                        end
                end,
    lists:foreach(fun (N) ->
                          spawn(fun () -> ParentFun(N rem 10) end)
                  end,
                  lists:seq(1, 1000)),
    N = gather_parent_exits(kaboom, false),
    Comment = case node() == Node of
                  true ->
                      C = "Got " ++ integer_to_list(N) ++ " node local kabooms!",
                      erlang:display(C),
                      C;
                  false ->
                      C = "Got " ++ integer_to_list(N) ++ " node remote kabooms!",
                      erlang:display(C),
                      true = N /= 0,
                      C
              end,
    Comment.

spawn_request_abandon_bif(Config) when is_list(Config) ->
    {ok, Node} = start_node(Config),
    false = spawn_request_abandon(make_ref()),
    false = spawn_request_abandon(spawn_request(fun () -> ok end)),
    false = spawn_request_abandon(rpc:call(Node, erlang, make_ref, [])),
    try
        noreturn = spawn_request_abandon(self()) 
    catch
        error:badarg ->
            ok
    end,
    try
        noreturn = spawn_request_abandon(4711)
    catch
        error:badarg ->
            ok
    end,

    verify_nc(node()),

    %% Ensure code loaded on other node...
    _ = rpc:call(Node, ?MODULE, module_info, []),


    TotOps = 1000,
    Tester = self(),

    ChildFun = fun () ->
                       Child = self(),
                       spawn_opt(fun () ->
                                         process_flag(trap_exit, true),
                                         receive
                                             {'EXIT', Child, Reason} ->
                                                 Tester ! {parent_exit, Reason}
                                         end
                                 end, [link,{priority,max}]),
                       receive after infinity -> ok end
               end,
    ParentFun = fun (Wait, Opts) ->
                        ReqId = spawn_request(Node, ChildFun, Opts),
                        receive after Wait -> ok end,
                        case spawn_request_abandon(ReqId) of
                            true ->
                                ok;
                            false ->
                                receive
                                    {spawn_reply, ReqId, error, _} ->
                                        exit(spawn_failed);
                                    {spawn_reply, ReqId, ok, Pid} ->
                                        unlink(Pid),
                                        exit(Pid, bye)
                                after
                                    0 ->
                                        exit(missing_spawn_reply)
                                end
                        end
                end,
    %% Parent exit early...
    lists:foreach(fun (N) ->
                          spawn_opt(fun () ->
                                            ParentFun(N rem 50, [link])
                                    end, [link,{priority,max}])
                  end,
                  lists:seq(1, TotOps)),
    NoA1 = gather_parent_exits(abandoned, true),
    %% Parent exit late...
    lists:foreach(fun (N) ->
                          spawn_opt(fun () ->
                                            ParentFun(N rem 50, [link]),
                                            receive
                                                {spawn_reply, _, _, _} ->
                                                    exit(unexpected_spawn_reply)
                                            after
                                                1000 -> ok
                                            end
                                    end, [link,{priority,max}])
                  end,
                  lists:seq(1, TotOps)),
    NoA2 = gather_parent_exits(abandoned, true),
    %% Parent exit early...
    lists:foreach(fun (N) ->
                          spawn_opt(fun () ->
                                            ParentFun(N rem 50, [])
                                    end, [link,{priority,max}])
                  end,
                  lists:seq(1, TotOps)),
    0 = gather_parent_exits(abandoned, true),
    %% Parent exit late...
    lists:foreach(fun (N) ->
                          spawn_opt(fun () ->
                                            ParentFun(N rem 50, []),
                                            receive
                                                {spawn_reply, _, _, _} ->
                                                    exit(unexpected_spawn_reply)
                                            after
                                                1000 -> ok
                                            end
                                    end, [link,{priority,max}])
                  end,
                  lists:seq(1, TotOps)),
    0 = gather_parent_exits(abandoned, true),
    stop_node(Node),
    C = "Got " ++ integer_to_list(NoA1) ++ " and "
        ++ integer_to_list(NoA2) ++ " abandoneds of 2*"
        ++ integer_to_list(TotOps) ++ " ops!",
    erlang:display(C),
    true = NoA1 /= 0,
    true = NoA1 /= TotOps,
    true = NoA2 /= 0,
    true = NoA2 /= TotOps,
    {comment, C}.

gather_parent_exits(Reason, AllowOther) ->
    receive after 2000 -> ok end,
    gather_parent_exits(Reason, AllowOther, 0).

gather_parent_exits(Reason, AllowOther, N) ->
    receive
        {parent_exit, Reason} ->
            gather_parent_exits(Reason, AllowOther, N+1);
        {parent_exit, _} = ParentExit ->
            case AllowOther of
                false ->
                    ct:fail(ParentExit);
                true ->
                    gather_parent_exits(Reason, AllowOther, N)
            end
    after 0 ->
            N
    end.
dist_spawn_monitor(Config) when is_list(Config) ->
    {ok, Node} = start_node(Config),
    R1 = spawn_request(Node, erlang, exit, [hej], [monitor]),
    receive
        {spawn_reply, R1, ok, P1} ->
            receive
                {'DOWN', R1, process, P1, Reason1} ->
                    hej = Reason1
            end
    end,
    {P2, Mon2} = spawn_monitor(Node, erlang, exit, [hej]),
    receive
        {'DOWN', Mon2, process, P2, Reason2} ->
            hej = Reason2
    end,
    {P3, Mon3} = spawn_opt(Node, erlang, exit, [hej], [monitor]),
    receive
        {'DOWN', Mon3, process, P3, Reason3} ->
            hej = Reason3
    end,
    stop_node(Node),
    ok.
    
spawn_old_node(Config) when is_list(Config) ->
    Cookie = atom_to_list(erlang:get_cookie()),
    Rel = "22_latest",
    %% We clear all ERL_FLAGS for the old node as all options may not
    %% be supported.
    ClearEnv = lists:foldl(
                 fun({Key,_Value}, Acc) ->
                         case re:run(Key,"^ERL_.*FLAGS$") of
                             {match,_} ->
                                 [{Key,""}|Acc];
                             nomatch ->
                                 Acc
                         end
                 end, [], os:env()),
    case test_server:is_release_available(Rel) of
	false ->
	    {skipped, "No OTP 22 available"};
        true ->
	    {ok, OldNode} = test_server:start_node(make_nodename(Config),
                                                   peer,
                                                   [{args, " -setcookie "++Cookie},
                                                    {env, ClearEnv},
                                                    {erl, [{release, Rel}]}]),
            try
                %% Spawns triggering a new connection; which
                %% will trigger hopeful data transcoding
                %% of spawn requests...
                io:format("~n~nDoing initial connect tests...~n", []),
                spawn_old_node_test(OldNode, true),
                %% Spawns on an already existing connection...
                io:format("~n~nDoing already connected tests...~n", []),
                spawn_old_node_test(OldNode, false)
            after
                test_server:stop_node(OldNode)
            end,
	    ok
    end.

spawn_new_node(Config) when is_list(Config) ->
    Cookie = atom_to_list(erlang:get_cookie()),
    %% Test that the same operations as in spawn_old_node test
    %% works as expected on current OTP...
    {ok, CurrNode} = test_server:start_node(make_nodename(Config),
                                            peer,
                                            [{args, " -setcookie "++Cookie}]),
    try
        %% Spawns triggering a new connection; which
        %% will trigger hopeful data transcoding
        %% of spawn requests...
        io:format("~n~nDoing initial connect tests...~n", []),
        spawn_current_node_test(CurrNode, true),
        io:format("~n~nDoing already connected tests...~n", []),
        %% Spawns on an already existing connection...
        spawn_current_node_test(CurrNode, false)
    after
        test_server:stop_node(CurrNode)
    end.

disconnect_node(Node, Disconnect) ->
    case Disconnect of
        false ->
            ok;
        true ->
            monitor_node(Node, true),
            erlang:disconnect_node(Node),
            receive {nodedown, Node} -> ok end
    end.

spawn_old_node_test(Node, Disconnect) ->
    io:format("Testing spawn_request() on old node...", []),
    disconnect_node(Node, Disconnect),
    R1 = spawn_request(Node, erlang, exit, [hej], [monitor, {reply_tag, a_tag}]),
    receive
        {a_tag, R1, Err, Notsup} ->
            error = Err,
            notsup = Notsup,
            ok
    end,
    io:format("Testing spawn_monitor() on old node...", []),
    disconnect_node(Node, Disconnect),
    try
        spawn_monitor(Node, erlang, exit, [hej])
    catch
        error:notsup ->
            ok
    end,
    io:format("Testing spawn_opt() with monitor on old node...", []),
    disconnect_node(Node, Disconnect),
    try
        spawn_opt(Node, erlang, exit, [hej], [monitor])
    catch
        error:badarg ->
            ok
    end,
    io:format("Testing spawn_opt() with link on old node...", []),
    disconnect_node(Node, Disconnect),
    process_flag(trap_exit, true),
    P1 = spawn_opt(Node, erlang, exit, [hej], [link]),
    Node = node(P1),
    receive
        {'EXIT', P1, hej} ->
            ok
    end,
    io:format("Testing spawn_link() on old node...", []),
    disconnect_node(Node, Disconnect),
    P2 = spawn_link(Node, erlang, exit, [hej]),
    Node = node(P2),
    receive
        {'EXIT', P2, hej} ->
            ok
    end.

spawn_current_node_test(Node, Disconnect) ->
    io:format("Testing spawn_request() on new node...", []),
    disconnect_node(Node, Disconnect),
    R1 = spawn_request(Node, erlang, exit, [hej], [monitor, {reply_tag, a_tag}]),
    receive
        {a_tag, R1, ok, P1} ->
            Node = node(P1),
            receive
                {'DOWN', R1, process, P1, hej} -> ok
            end
    end,
    io:format("Testing spawn_monitor() on new node...", []),
    disconnect_node(Node, Disconnect),
    {P2, M2} = spawn_monitor(Node, erlang, exit, [hej]),
    receive
        {'DOWN', M2, process, P2, hej} -> ok
    end,
    Node = node(P2),
    io:format("Testing spawn_opt() with monitor on new node...", []),
    disconnect_node(Node, Disconnect),
    {P3, M3} = spawn_opt(Node, erlang, exit, [hej], [monitor]),
    receive
        {'DOWN', M3, process, P3, hej} -> ok
    end,
    Node = node(P3),
    io:format("Testing spawn_opt() with link on new node...", []),
    disconnect_node(Node, Disconnect),
    process_flag(trap_exit, true),
    P4 = spawn_opt(Node, erlang, exit, [hej], [link]),
    Node = node(P4),
    receive
        {'EXIT', P4, hej} ->
            ok
    end,
    io:format("Testing spawn_link() on new node...", []),
    disconnect_node(Node, Disconnect),
    P5 = spawn_link(Node, erlang, exit, [hej]),
    Node = node(P5),
    receive
        {'EXIT', P5, hej} ->
            ok
    end.

spawn_request_reply_option(Config) when is_list(Config) ->
    spawn_request_reply_option_test(node()),
    {ok, Node} = start_node(Config),
    spawn_request_reply_option_test(Node).
    
spawn_request_reply_option_test(Node) ->
    io:format("Testing on node: ~p~n", [Node]),
    Parent = self(),
    Done1 = make_ref(),
    RID1 = spawn_request(Node, fun () -> Parent ! Done1 end, [{reply, yes}]),
    receive Done1 -> ok end,
    receive
        {spawn_reply, RID1, ok, _} -> ok
    after 0 ->
            ct:fail(missing_spawn_reply)
    end,
    Done2 = make_ref(),
    RID2 = spawn_request(Node, fun () -> Parent ! Done2 end, [{reply, success_only}]),
    receive Done2 -> ok end,
    receive
        {spawn_reply, RID2, ok, _} -> ok
    after 0 ->
            ct:fail(missing_spawn_reply)
    end,
    Done3 = make_ref(),
    RID3 = spawn_request(Node, fun () -> Parent ! Done3 end, [{reply, error_only}]),
    receive Done3 -> ok end,
    receive
        {spawn_reply, RID3, _, _} ->
            ct:fail(unexpected_spawn_reply)
    after 0 ->
            ok
    end,
    Done4 = make_ref(),
    RID4 = spawn_request(Node, fun () -> Parent ! Done4 end, [{reply, no}]),
    receive Done4 -> ok end,
    receive
        {spawn_reply, RID4, _, _} ->
            ct:fail(unexpected_spawn_reply)
    after 0 ->
            ok
    end,
    RID5 = spawn_request(Node, fun () -> ok end, [{reply, yes}, bad_option]),
    receive
        {spawn_reply, RID5, error, badopt} -> ok
    end,
    RID6 = spawn_request(Node, fun () -> ok end, [{reply, success_only}, bad_option]),
    receive
        {spawn_reply, RID6, error, badopt} -> ct:fail(unexpected_spawn_reply)
    after 1000 -> ok
    end,
    RID7 = spawn_request(Node, fun () -> ok end, [{reply, error_only}, bad_option]),
    receive
        {spawn_reply, RID7, error, badopt} -> ok
    end,
    RID8 = spawn_request(Node, fun () -> ok end, [{reply, no}, bad_option]),
    receive
        {spawn_reply, RID8, error, badopt} -> ct:fail(unexpected_spawn_reply)
    after 1000 -> ok
    end,
    RID8_1 = spawn_request(Node, fun () -> ok end, [{reply, nahh}]),
    receive
        {spawn_reply, RID8_1, error, badopt} -> ok
    end,
    case Node == node() of
        true ->
            ok;
        false ->
            stop_node(Node),
            RID9 = spawn_request(Node, fun () -> ok end, [{reply, yes}]),
            receive
                {spawn_reply, RID9, error, noconnection} -> ok
            end,
            RID10 = spawn_request(Node, fun () -> ok end, [{reply, success_only}]),
            receive
                {spawn_reply, RID10, error, noconnection} -> ct:fail(unexpected_spawn_reply)
            after 1000 -> ok
            end,
            RID11 = spawn_request(Node, fun () -> ok end, [{reply, error_only}]),
            receive
                {spawn_reply, RID11, error, noconnection} -> ok
            end,
            RID12 = spawn_request(Node, fun () -> ok end, [{reply, no}]),
            receive
                {spawn_reply, RID12, error, noconnection} -> ct:fail(unexpected_spawn_reply)
            after 1000 -> ok
            end,
            ok
    end.

processes_term_proc_list(Config) when is_list(Config) ->
    Tester = self(),

    Run = fun(Args) ->
              {ok, Node} = start_node(Config, Args),
              RT = spawn_link(Node, fun () ->
                              receive after 1000 -> ok end,
                              as_expected = processes_term_proc_list_test(false),
                              Tester ! {it_worked, self()}
                      end),
              receive {it_worked, RT} -> ok end,
              stop_node(Node)
          end,

    %% We have to run this test case with +S1 since instrument:allocations()
    %% will report a free()'d block as present until it's actually deallocated
    %% by its employer.
    Run("+MSe true +Muatags false +S1"),
    Run("+MSe true +Muatags true +S1"),

    ok.

-define(CHK_TERM_PROC_LIST(MC, XB),
	chk_term_proc_list(?LINE, MC, XB)).

chk_term_proc_list(Line, MustChk, ExpectBlks) ->
    Allocs = instrument:allocations(),
    case {MustChk, Allocs} of
	{false, {error, not_enabled}} ->
	    not_enabled;
	{false, {ok, {_Shift, _Unscanned, ByOrigin}}} when ByOrigin =:= #{} ->
	    not_enabled;
	{_, {ok, {_Shift, _Unscanned, ByOrigin}}} ->
            ByType = maps:get(system, ByOrigin, #{}),
            Hist = maps:get(ptab_list_deleted_el, ByType, {}),
	    case lists:sum(tuple_to_list(Hist)) of
		ExpectBlks ->
                    ok;
		Blks ->
                    exit({line, Line, mismatch,
                          expected, ExpectBlks,
                          actual, Blks})
	    end
    end,
    ok.

processes_term_proc_list_test(MustChk) ->
    Tester = self(),
    enable_internal_state(),
    PBInfo = erts_debug:get_internal_state(processes_bif_info),
    print_processes_bif_info(PBInfo),
    WantReds = PBInfo#ptab_list_bif_info.min_start_reds + 10,
    #ptab_list_bif_info{tab_chunks = Chunks,
	tab_chunks_size = ChunksSize,
	tab_indices_per_red = IndiciesPerRed
    } = PBInfo,
    true = Chunks > 1,
    true = Chunks*ChunksSize >= IndiciesPerRed*WantReds,
    Processes = fun () ->
	    erts_debug:set_internal_state(reds_left,
		WantReds),
	    processes()
    end,
    Exit = fun (P) ->
	    unlink(P),
	    exit(P, bang),
	    wait_until(
		fun () ->
			not lists:member(
			    P,
			    erts_debug:get_internal_state(
				processes))
		end)
    end,
    SpawnSuspendProcessesProc = fun () ->
		  erlang:system_flag(multi_scheduling, block_normal),
		  P = spawn_link(fun () ->
					 Tester ! {suspend_me, self()},
					 Tester ! {self(),
						   done,
						   hd(Processes())},
					 receive after infinity -> ok end
				 end),
		  receive {suspend_me, P} -> ok end,
		  erlang:suspend_process(P),
		  erlang:system_flag(multi_scheduling, unblock_normal),
		  [{status,suspended},
		   {current_function,{erlang,ptab_list_continue,2}}]
		      = process_info(P, [status, current_function]),
		  P
	  end,
    ResumeProcessesProc = fun (P) ->
					erlang:resume_process(P),
					receive {P, done, _} -> ok end
				end,
    ?CHK_TERM_PROC_LIST(MustChk, 0),
    HangAround = fun () -> receive after infinity -> ok end end,
    HA1 = spawn_link(HangAround),
    HA2 = spawn_link(HangAround),
    HA3 = spawn_link(HangAround),
    S1 = SpawnSuspendProcessesProc(),
    ?CHK_TERM_PROC_LIST(MustChk, 1),
    Exit(HA1),
    ?CHK_TERM_PROC_LIST(MustChk, 2),
    S2 = SpawnSuspendProcessesProc(),
    ?CHK_TERM_PROC_LIST(MustChk, 3),
    S3 = SpawnSuspendProcessesProc(),
    ?CHK_TERM_PROC_LIST(MustChk, 4),
    Exit(HA2),
    ?CHK_TERM_PROC_LIST(MustChk, 5),
    S4 = SpawnSuspendProcessesProc(),
    ?CHK_TERM_PROC_LIST(MustChk, 6),
    Exit(HA3),
    ?CHK_TERM_PROC_LIST(MustChk, 7),
    ResumeProcessesProc(S1),
    ?CHK_TERM_PROC_LIST(MustChk, 5),
    ResumeProcessesProc(S3),
    ?CHK_TERM_PROC_LIST(MustChk, 4),
    ResumeProcessesProc(S4),
    ?CHK_TERM_PROC_LIST(MustChk, 3),
    ResumeProcessesProc(S2),
    ?CHK_TERM_PROC_LIST(MustChk, 0),
    Exit(S1),
    Exit(S2),
    Exit(S3),
    Exit(S4),


    HA4 = spawn_link(HangAround),
    HA5 = spawn_link(HangAround),
    HA6 = spawn_link(HangAround),
    S5 = SpawnSuspendProcessesProc(),
    ?CHK_TERM_PROC_LIST(MustChk, 1),
    Exit(HA4),
    ?CHK_TERM_PROC_LIST(MustChk, 2),
    S6 = SpawnSuspendProcessesProc(),
    ?CHK_TERM_PROC_LIST(MustChk, 3),
    Exit(HA5),
    ?CHK_TERM_PROC_LIST(MustChk, 4),
    S7 = SpawnSuspendProcessesProc(),
    ?CHK_TERM_PROC_LIST(MustChk, 5),
    Exit(HA6),
    ?CHK_TERM_PROC_LIST(MustChk, 6),
    S8 = SpawnSuspendProcessesProc(),
    ?CHK_TERM_PROC_LIST(MustChk, 7),

    erlang:system_flag(multi_scheduling, block_normal),
    Exit(S8),
    ?CHK_TERM_PROC_LIST(MustChk, 7),
    Exit(S5),
    ?CHK_TERM_PROC_LIST(MustChk, 6),
    Exit(S7),
    ?CHK_TERM_PROC_LIST(MustChk, 6),
    Exit(S6),
    ?CHK_TERM_PROC_LIST(MustChk, 0),
    erlang:system_flag(multi_scheduling, unblock_normal),
    as_expected.


otp_7738_waiting(Config) when is_list(Config) ->
    otp_7738_test(waiting).

otp_7738_suspended(Config) when is_list(Config) ->
    otp_7738_test(suspended).

otp_7738_resume(Config) when is_list(Config) ->
    otp_7738_test(resume).

otp_7738_test(Type) ->
    sys_mem_cond_run(3072, fun () -> do_otp_7738_test(Type) end).

do_otp_7738_test(Type) ->
    T = self(),
    S = spawn_link(fun () ->
		receive
		    {suspend, Suspendee} ->
			erlang:suspend_process(Suspendee),
			T ! {suspended, Suspendee},
			receive
			after 10 ->
				erlang:resume_process(Suspendee),
				Suspendee ! wake_up
			end;
		    {send, To, Msg} ->
			receive after 10 -> ok end,
			To ! Msg
		end
	end),
    R = spawn_link(fun () ->
		X = lists:seq(1, 20000000),
		T ! {initialized, self()},
		case Type of
		    _ when Type == suspended;
		Type == waiting ->
		    receive _ -> ok end;
		_ when Type == resume ->
		    Receive = fun (F) ->
			    receive
				_ ->
				    ok
			    after 0 ->
				    F(F)
			    end
		    end,
		    Receive(Receive)
	    end,
	    T ! {woke_up, self()},
	    id(X)
    end),
    receive {initialized, R} -> ok end,
    receive after 10 -> ok end,
    case Type of
	      suspended ->
		  erlang:suspend_process(R),
		  S ! {send, R, wake_up};
	      waiting ->
		  S ! {send, R, wake_up};
	      resume ->
		  S ! {suspend, R},
		  receive {suspended, R} -> ok end
	  end,
    erlang:garbage_collect(R),
    case Type of
	      suspended ->
		  erlang:resume_process(R);
	      _ ->
		  ok
	  end,
    receive
	      {woke_up, R} ->
		  ok
	  after 2000 ->
		  I = process_info(R, [status, message_queue_len]),
		  io:format("~p~n", [I]),
		  ct:fail(no_progress)
	  end,
    ok.

gor(Reds, Stop) ->
    receive
	drop_me ->
	    gor(Reds+1, Stop);	    
	{From, reds} ->
	    From ! {reds, Reds, self()},
	    gor(Reds+1, Stop);
	{From, Stop} ->
	    From ! {stopped, Stop, Reds, self()}
    after 0 ->
	    gor(Reds+1, Stop)
    end.

garb_other_running(Config) when is_list(Config) ->
    Stop = make_ref(),
    {Pid, Mon} = spawn_monitor(fun () -> gor(0, Stop) end),
    Reds = lists:foldl(fun (N, OldReds) ->
			             case N rem 2 of
					 0 -> Pid ! drop_me;
					 _ -> ok
				     end,
				     erlang:garbage_collect(Pid),
				     receive after 1 -> ok end,
				     Pid ! {self(), reds},
				     receive
					       {reds, NewReds, Pid} ->
						   true = (NewReds > OldReds),
						   NewReds
					   end
			     end,
			     0,
			     lists:seq(1, 10000)),
    receive after 1 -> ok end,
    Pid ! {self(), Stop},
    receive
	      {stopped, Stop, StopReds, Pid} ->
		  true = (StopReds > Reds)
	  end,
    receive {'DOWN', Mon, process, Pid, normal} -> ok end,
    ok.

no_priority_inversion(Config) when is_list(Config) ->
    Prio = process_flag(priority, max),
    Master = self(),
    Executing = make_ref(),
    HTLs = lists:map(fun (Sched) ->
			     spawn_opt(fun () ->
                                               Master ! {self(), Executing},
					       tok_loop()
				       end,
				       [{priority, high},
                                        {scheduler, Sched},
                                        monitor,
                                        link])
		     end,
		     lists:seq(1, erlang:system_info(schedulers_online))),
    lists:foreach(fun ({P, _}) -> receive {P,Executing} -> ok end end, HTLs),
    LTL = spawn_opt(fun () ->
			    tok_loop()
		    end,
		    [{priority, low}, monitor, link]),
    false = erlang:check_process_code(element(1, LTL), nonexisting_module),
    true = erlang:garbage_collect(element(1, LTL)),
    lists:foreach(fun ({P, _}) ->
			  unlink(P),
			  exit(P, kill)
		  end, [LTL | HTLs]),
    lists:foreach(fun ({P, M}) ->
			  receive
			      {'DOWN', M, process, P, killed} ->
				  ok
			  end
		  end, [LTL | HTLs]),
    process_flag(priority, Prio),
    ok.

no_priority_inversion2(Config) when is_list(Config) ->
    Prio = process_flag(priority, max),
    Master = self(),
    Executing = make_ref(),
    MTLs = lists:map(fun (Sched) ->
			     spawn_opt(fun () ->
                                               Master ! {self(), Executing},
					       tok_loop()
				       end,
				       [{priority, max},
                                        {scheduler, Sched},
                                        monitor, link])
		     end,
		     lists:seq(1, erlang:system_info(schedulers_online))),
    lists:foreach(fun ({P, _}) -> receive {P,Executing} -> ok end end, MTLs),
    {PL, ML} = spawn_opt(fun () ->
			       tok_loop()
		       end,
		       [{priority, low}, monitor, link]),
    RL = request_test(PL, low),
    RN = request_test(PL, normal),
    RH = request_test(PL, high),
    receive
	{system_task_test, _, _} ->
	    ct:fail(unexpected_system_task_completed)
    after 1000 ->
	    ok
    end,
    RM = request_test(PL, max),
    receive
	{system_task_test, RM, true} ->
	    ok
    end,
    lists:foreach(fun ({P, _}) ->
			  unlink(P),
			  exit(P, kill)
		  end, MTLs),
    lists:foreach(fun ({P, M}) ->
			  receive
			      {'DOWN', M, process, P, killed} ->
				  ok
			  end
		  end, MTLs),
    receive
	{system_task_test, RH, true} ->
	    ok
    end,
    receive
	{system_task_test, RN, true} ->
	    ok
    end,
    receive
	{system_task_test, RL, true} ->
	    ok
    end,
    unlink(PL),
    exit(PL, kill),
    receive
	{'DOWN', ML, process, PL, killed} ->
	    ok
    end,
    process_flag(priority, Prio),
    ok.

request_test(Pid, Prio) ->
    Ref = make_ref(),
    erts_internal:request_system_task(Pid, Prio, {system_task_test, Ref}),
    Ref.

system_task_blast(Config) when is_list(Config) ->
    Me = self(),
    GCReq = fun () ->
		    RL = test_req(Me, 100),
		    lists:foreach(fun (R) ->
					  receive
					      {system_task_test, R, true} ->
						  ok
					  end
				  end, RL),
		    exit(it_worked)
	    end,
    HTLs = lists:map(fun (_) -> spawn_monitor(GCReq) end, lists:seq(1, 1000)),
    lists:foreach(fun ({P, M}) ->
			  receive
			      {'DOWN', M, process, P, it_worked} ->
				  ok
			  end
		  end, HTLs),
    ok.

test_req(_Pid, 0) ->
    [];
test_req(Pid, N) ->
    R0 = request_test(Pid, low),
    R1 = request_test(Pid, normal),
    R2 = request_test(Pid, high),
    R3 = request_test(Pid, max),
    [R0, R1, R2, R3 | test_req(Pid, N-1)].

system_task_on_suspended(Config) when is_list(Config) ->
    {P, M} = spawn_monitor(fun () ->
				   tok_loop()
			   end),
    true = erlang:suspend_process(P),
    {status, suspended} = process_info(P, status),
    true = erlang:garbage_collect(P),
    {status, suspended} = process_info(P, status),
    true = erlang:resume_process(P),
    false = ({status, suspended} == process_info(P, status)),
    exit(P, kill),
    receive
	{'DOWN', M, process, P, killed} ->
	    ok
    end.

%% When a system task couldn't be enqueued due to the process being in an
%% incompatible state, it would linger in the system task list and get executed
%% anyway the next time the process was scheduled. This would result in a
%% double-free at best.
%%
%% This test continuously purges modules while other processes run dirty code,
%% which will provoke this error as ERTS_PSTT_CPC can't be enqueued while a
%% process is running dirty code.
system_task_failed_enqueue(Config) when is_list(Config) ->
    case erlang:system_info(dirty_cpu_schedulers) of
        N when N > 0 ->
            system_task_failed_enqueue_1(Config);
        _ ->
            {skipped, "No dirty scheduler support"}
    end.

system_task_failed_enqueue_1(Config) ->
    Priv = proplists:get_value(priv_dir, Config),

    Purgers = [spawn_link(fun() -> purge_loop(Priv, Id) end)
               || Id <- lists:seq(1, erlang:system_info(schedulers))],
    Hogs = [spawn_link(fun() -> dirty_loop() end)
            || _ <- lists:seq(1, erlang:system_info(dirty_cpu_schedulers))],

    ct:sleep(5000),

    [begin
         unlink(Pid),
         exit(Pid, kill)
     end || Pid <- (Purgers ++ Hogs)],

    ok.

purge_loop(PrivDir, Id) ->
    Mod = "failed_enq_" ++ integer_to_list(Id),
    Path = PrivDir ++ "/" ++ Mod,
    file:write_file(Path ++ ".erl",
                    "-module('" ++ Mod ++ "').\n" ++
                        "-export([t/0]).\n" ++
                        "t() -> ok."),
    purge_loop_1(Path).
purge_loop_1(Path) ->
    {ok, Mod} = compile:file(Path, []),
    erlang:delete_module(Mod),
    erts_code_purger:purge(Mod),
    purge_loop_1(Path).

dirty_loop() ->
    ok = erts_debug:dirty_cpu(reschedule, 10000),
    dirty_loop().

gc_request_when_gc_disabled(Config) when is_list(Config) ->
    AIS = erts_debug:set_internal_state(available_internal_state, true),
    gc_request_when_gc_disabled_do(ref),
    gc_request_when_gc_disabled_do(immed),
    erts_debug:set_internal_state(available_internal_state, AIS).

gc_request_when_gc_disabled_do(ReqIdType) ->
    Master = self(),
    {P, M} = spawn_opt(fun () ->
			       true = erts_debug:set_internal_state(gc_state,
								    false),
			       Master ! {self(), gc_state, false},
			       receive after 1000 -> ok end,
			       Master ! {self(), gc_state, true},
			       false = erts_debug:set_internal_state(gc_state,
								     true),
			       receive after 100 -> ok end
		       end, [monitor, link]),
    receive {P, gc_state, false} -> ok end,
    ReqId = case ReqIdType of
                ref -> make_ref();
                immed -> immed
            end,
    async = garbage_collect(P, [{async, ReqId}]),
    receive
	{garbage_collect, ReqId, Result} ->
	    ct:fail({unexpected_gc, Result});
	{P, gc_state, true} ->
	    ok
    end,
    receive {garbage_collect, ReqId, true} -> ok end,
    receive {'DOWN', M, process, P, _Reason} -> ok end,
    ok.

gc_request_blast_when_gc_disabled(Config) when is_list(Config) ->
    Master = self(),
    AIS = erts_debug:set_internal_state(available_internal_state, true),
    {P, M} = spawn_opt(fun () ->
			       true = erts_debug:set_internal_state(gc_state,
								    false),
			       Master ! {self(), gc_state, false},
			       receive after 1000 -> ok end,
			       false = erts_debug:set_internal_state(gc_state,
								     true),
			       receive after 100 -> ok end
		       end, [monitor, link]),
    receive {P, gc_state, false} -> ok end,
    PMs = lists:map(fun (N) ->
			    Prio = case N rem 4 of
				       0 -> max;
				       1 -> high;
				       2 -> normal;
				       3 -> low
				   end,
			    spawn_opt(fun () ->
					      erlang:garbage_collect(P)
				      end, [monitor, link, {priority, Prio}])
		    end, lists:seq(1, 10000)),
    lists:foreach(fun ({Proc, Mon}) ->
			  receive
			      {'DOWN', Mon, process, Proc, normal} ->
				  ok
			  end
		  end,
		  PMs),
    erts_debug:set_internal_state(available_internal_state, AIS),
    receive {'DOWN', M, process, P, _Reason} -> ok end,
    ok.

otp_16436(Config) when is_list(Config) ->
    P = spawn_opt(fun () ->
                          erts_debug:dirty_io(wait, 1000)
                  end,
                  [{priority,high},link]),
    erlang:check_process_code(P, non_existing),
    unlink(P),
    exit(P, kill),
    ok.

otp_16642(Config) when is_list(Config) ->
    %%
    %% Whitebox testing...
    %%
    %% Ensure that low prio system tasks are interleaved with
    %% normal prio system tasks as they should.
    %%
    process_flag(priority, high),
    process_flag(scheduler, 1),
    Pid = spawn_opt(fun () -> receive after infinity -> ok end end,
                    [link, {scheduler, 1}]),
    ReqSTasks = fun (Prio, Start, Stop) ->
                        lists:foreach(
                          fun (N) ->
                                  erts_internal:request_system_task(
                                    Pid,
                                    Prio,
                                    {system_task_test,
                                     {Prio, N}})
                          end,
                          lists:seq(Start, Stop))
                end,
    MkResList = fun (Prio, Start, Stop) ->
                        lists:map(fun (N) ->
                                          {system_task_test,
                                           {Prio, N},
                                           true}
                                  end,
                                  lists:seq(Start, Stop))
                end,

    %%% Test when normal queue clears first...

    ReqSTasks(low, 0, 1),
    ReqSTasks(normal, 0, 10),
    ReqSTasks(low, 2, 4),
    ReqSTasks(normal, 11, 26),

    Msgs1 = recv_msgs(32),
    io:format("Got test 1 messages: ~p~n", [Msgs1]),

    ExpMsgs1 =
        MkResList(normal, 0, 7)
        ++ MkResList(low, 0, 0)
        ++ MkResList(normal, 8, 15)
        ++ MkResList(low, 1, 1)
        ++ MkResList(normal, 16, 23)
        ++ MkResList(low, 2, 2)
        ++ MkResList(normal, 24, 26)
        ++ MkResList(low, 3, 4),
    
    case Msgs1 =:= ExpMsgs1 of
        true ->
            ok;
        false ->
            io:format("Expected test 1 messages ~p~n",
                      [ExpMsgs1]),
            ct:fail(unexpected_messages)
    end,

    receive Unexp1 -> ct:fail({unexpected_message, Unexp1})
    after 500 -> ok
    end,

    io:format("Test 1 as expected~n", []),

    %%% Test when low queue clears first...

    ReqSTasks(low, 0, 1),
    ReqSTasks(normal, 0, 20),

    Msgs2 = recv_msgs(23),
    io:format("Got test 2 messages: ~p~n", [Msgs2]),

    ExpMsgs2 =
        MkResList(normal, 0, 7)
        ++ MkResList(low, 0, 0)
        ++ MkResList(normal, 8, 15)
        ++ MkResList(low, 1, 1)
        ++ MkResList(normal, 16, 20),
    
    case Msgs2 =:= ExpMsgs2 of
        true ->
            ok;
        false ->
            io:format("Expected test 2 messages ~p~n",
                      [ExpMsgs2]),
            ct:fail(unexpected_messages)
    end,

    receive Unexp2 -> ct:fail({unexpected_message, Unexp2})
    after 500 -> ok
    end,

    io:format("Test 2 as expected~n", []),

    unlink(Pid),
    exit(Pid, kill),
    false = is_process_alive(Pid),
    ok.

alias_bif(Config) when is_list(Config) ->
    alias_bif_test(node()),
    {ok, Node} = start_node(Config),
    alias_bif_test(Node),
    stop_node(Node),
    ok.

alias_bif_test(Node) ->
    A1 = alias(),
    {P1, M1} = spawn_monitor(Node,
                             fun () ->
                                     A1 ! {A1, 1},
                                     A1 ! {A1, 2},
                                     [{A1, continue}] = recv_msgs(1),
                                     A1 ! {A1, 3},
                                     A1 ! {A1, 4}
                             end),
    [{A1,1},{A1,2}] = recv_msgs(2),
    unalias(A1),
    P1 ! {A1, continue},
    [{'DOWN', M1, _, _, _}] = recv_msgs(1),

    A2 = alias([explicit_unalias]),
    {P2, M2} = spawn_monitor(Node,
                             fun () ->
                                     A2 ! {A2, 1},
                                     A2 ! {A2, 2},
                                     [{A2, continue}] = recv_msgs(1),
                                     A2 ! {A2, 3},
                                     A2 ! {A2, 4}
                             end),
    [{A2,1},{A2,2}] = recv_msgs(2),
    unalias(A2),
    P2 ! {A2, continue},
    [{'DOWN', M2, _, _, _}] = recv_msgs(1),
    
    A3 = alias([reply]),
    {_P3, M3} = spawn_monitor(Node,
                              fun () ->
                                      A3 ! {A3, 1},
                                      A3 ! {A3, 2},
                                      A3 ! {A3, 3},
                                      A3 ! {A3, 4}
                              end),
    [{A3,1},{'DOWN', M3, _, _, _}] = recv_msgs(2),
    ok.
             

monitor_alias(Config) when is_list(Config) ->
    monitor_alias_test(node()),
    {ok, Node} = start_node(Config),
    monitor_alias_test(Node),
    stop_node(Node),
    ok.

monitor_alias_test(Node) ->
    P1 = spawn(Node,
               fun () ->
                       [{alias, A1}] = recv_msgs(1),
                       A1 ! {A1, 1},
                       A1 ! {A1, 2},
                       [{A1, continue}] = recv_msgs(1),
                       A1 ! {A1, 3},
                       A1 ! {A1, 4}
               end),
    MA1 = monitor(process, P1, [{alias, explicit_unalias}]),
    P1 ! {alias, MA1},
    [{MA1,1},{MA1,2}] = recv_msgs(2),
    unalias(MA1),
    P1 ! {MA1, continue},
    [{'DOWN', MA1, _, _, _}] = recv_msgs(1),

    P2 = spawn(Node,
               fun () ->
                       [{alias, A2}] = recv_msgs(1),
                       A2 ! {A2, 1},
                       A2 ! {A2, 2},
                       [{A2, continue}] = recv_msgs(1),
                       A2 ! {A2, 3},
                       A2 ! {A2, 4}
               end),
    MA2 = monitor(process, P2, [{alias, demonitor}]),
    P2 ! {alias, MA2},
    [{MA2,1},{MA2,2}] = recv_msgs(2),
    demonitor(MA2),
    M2 = monitor(process, P2),
    P2 ! {MA2, continue},
    [{'DOWN', M2, _, _, _}] = recv_msgs(1),

    P3 = spawn(Node,
               fun () ->
                       [{alias, A3}] = recv_msgs(1),
                       A3 ! {A3, 1},
                       A3 ! {A3, 2}
               end),
    MA3 = monitor(process, P3, [{alias, demonitor}]),
    P3 ! {alias, MA3},
    [{MA3,1},{MA3,2},{'DOWN', MA3, _, _, _}] = recv_msgs(3),
    {_P3_1, M3_1} = spawn_monitor(Node,
                                  fun () ->
                                          MA3 ! {MA3, 3},
                                          MA3 ! {MA3, 4}
                                  end),
    [{'DOWN', M3_1, _, _, _}] = recv_msgs(1),
    
    P4 = spawn(Node,
               fun () ->
                       [{alias, _A4}] = recv_msgs(1)
               end),
    MA4 = monitor(process, P4, [{alias, reply_demonitor}]),
    P4 ! {alias, MA4},
    [{'DOWN', MA4, _, _, _}] = recv_msgs(1),
    {_P4_1, M4_1} = spawn_monitor(Node,
                                  fun () ->
                                          MA4 ! {MA4, 3},
                                          MA4 ! {MA4, 4}
                                  end),
    [{'DOWN', M4_1, _, _, _}] = recv_msgs(1),

    P5 = spawn(Node,
               fun () ->
                       [{alias, A5}] = recv_msgs(1),
                       A5 ! {A5, 1},
                       A5 ! {A5, 2}
               end),
    MA5 = monitor(process, P5, [{alias, reply_demonitor}]),
    M_5 = monitor(process, P5),
    P5 ! {alias, MA5},
    [{MA5,1},{'DOWN', M_5, _, _, _}] = recv_msgs(2),

    ok.
    

spawn_monitor_alias(Config) when is_list(Config) ->
    %% Exit signals with immediate exit reasons are sent
    %% in a different manner than compound exit reasons.
    spawn_monitor_alias_test(node(), spawn_opt, normal),
    spawn_monitor_alias_test(node(), spawn_opt, make_ref()),
    spawn_monitor_alias_test(node(), spawn_request, normal),
    spawn_monitor_alias_test(node(), spawn_request, make_ref()),
    {ok, Node1} = start_node(Config),
    spawn_monitor_alias_test(Node1, spawn_opt, normal),
    {ok, Node2} = start_node(Config),    
    spawn_monitor_alias_test(Node2, spawn_opt, make_ref()),
    {ok, Node3} = start_node(Config),
    spawn_monitor_alias_test(Node3, spawn_request, normal),
    {ok, Node4} = start_node(Config),
    spawn_monitor_alias_test(Node4, spawn_request, make_ref()),
    ok.

spawn_monitor_alias_test(Node, SpawnType, ExitReason) ->
    Spawn = case SpawnType of
                spawn_opt ->
                    fun (F, O) ->
                            try
                                spawn_opt(Node, F, O)
                            catch
                                error:Err ->
                                    error({spawn_opt, Err})
                            end
                    end;
                spawn_request ->
                    fun (F, O) ->
                            try
                                ReqId = spawn_request(Node, F, O),
                                receive
                                    {spawn_reply, ReqId, ok, P} ->
                                        {P, ReqId};
                                    {spawn_reply, ReqId, error, Error} ->
                                        error(Error)
                                end
                            catch
                                error:Err ->
                                    error({spawn_request, Err})
                            end
                    end
            end,

    SpawnError = fun (OptList) ->
                         try
                             Spawn(fun () -> ok end, OptList),
                             error(ignored_error)
                         catch
                             error:{SpawnType, badarg} when SpawnType == spawn_opt ->
                                 ok;
                             error:{SpawnType, badopt} when SpawnType == spawn_request ->
                                 ok
                         end
                 end,

    SpawnError([{monitor, {{alias, explicit_unalias}}}]),
    SpawnError([{monitor, [{alias,alias}]}]),
    SpawnError([{monitor, [{aliases,explicit_unalias}]}]),
    SpawnError([{monitors, [{alias,explicit_unalias}]}]),
    
    {P1, MA1} = Spawn(fun () ->
                              [{alias, A1}] = recv_msgs(1),
                              A1 ! {A1, 1},
                              A1 ! {A1, 2},
                              [{A1, continue}] = recv_msgs(1),
                              A1 ! {A1, 3},
                              A1 ! {A1, 4},
                              exit(ExitReason)
                      end, [{monitor, [{alias,explicit_unalias}]}]),
    P1 ! {alias, MA1},
    [{MA1,1},{MA1,2}] = recv_msgs(2),
    unalias(MA1),
    P1 ! {MA1, continue},
    [{'DOWN', MA1, _, _, ExitReason}] = recv_msgs(1),

    {P2, MA2} = Spawn(fun () ->
                              [{alias, A2}] = recv_msgs(1),
                              A2 ! {A2, 1},
                              A2 ! {A2, 2},
                              [{A2, continue}] = recv_msgs(1),
                              A2 ! {A2, 3},
                              A2 ! {A2, 4},
                              exit(ExitReason)
                      end, [{monitor, [{alias, demonitor}]}]),
    P2 ! {alias, MA2},
    [{MA2,1},{MA2,2}] = recv_msgs(2),
    demonitor(MA2),
    M2 = monitor(process, P2),
    P2 ! {MA2, continue},
    [{'DOWN', M2, _, _, ExitReason}] = recv_msgs(1),

    {P3, MA3} = Spawn(fun () ->
                              [{alias, A3}] = recv_msgs(1),
                              A3 ! {A3, 1},
                              A3 ! {A3, 2},
                              exit(ExitReason)
                      end, [{monitor, [{alias, demonitor}]}]),
    P3 ! {alias, MA3},
    [{MA3,1},{MA3,2},{'DOWN', MA3, _, _, _}] = recv_msgs(3),
    {_P3_1, M3_1} = spawn_monitor(Node,
                                  fun () ->
                                          MA3 ! {MA3, 3},
                                          MA3 ! {MA3, 4},
                                          exit(ExitReason)
                                  end),
    [{'DOWN', M3_1, _, _, ExitReason}] = recv_msgs(1),
    
    {P4, MA4} = Spawn(fun () ->
                              [{alias, _A4}] = recv_msgs(1),
                              exit(ExitReason)
                      end, [{monitor, [{alias, reply_demonitor}]}]),
    P4 ! {alias, MA4},
    [{'DOWN', MA4, _, _, ExitReason}] = recv_msgs(1),
    {_P4_1, M4_1} = spawn_monitor(Node,
                                  fun () ->
                                          MA4 ! {MA4, 3},
                                          MA4 ! {MA4, 4},
                                          exit(ExitReason)
                                  end),
    [{'DOWN', M4_1, _, _, ExitReason}] = recv_msgs(1),

    {P5, MA5} = Spawn(fun () ->
                              [{alias, A5}] = recv_msgs(1),
                              A5 ! {A5, 1},
                              A5 ! {A5, 2},
                              exit(ExitReason)
                      end, [{monitor, [{alias, reply_demonitor}]}]),
    M_5 = monitor(process, P5),
    P5 ! {alias, MA5},
    [{MA5,1},{'DOWN', M_5, _, _, ExitReason}] = recv_msgs(2),

    case Node == node() of
        true ->
            ok;
        false ->
            {P6, MA6} = Spawn(fun () ->
                                      [{alias, A6}] = recv_msgs(1),
                                      A6 ! {A6, 1},
                                      A6 ! {A6, 2},
                                      receive after infinity -> ok end
                              end, [{monitor, [{alias, demonitor}]}]),
            P6 ! {alias, MA6},
            stop_node(Node),
            [{MA6,1},{MA6,2},{'DOWN', MA6, _, _, noconnection}] = recv_msgs(3),
            {_P6_1, M6_1} = spawn_monitor(fun () ->
                                                  MA6 ! {MA6, 3},
                                                  MA6 ! {MA6, 4}
                                          end),
            [{'DOWN', M6_1, _, _, _}] = recv_msgs(1),
    
            ok
    end.

monitor_tag(Config) when is_list(Config) ->
    %% Exit signals with immediate exit reasons are sent
    %% in a different manner than compound exit reasons, and
    %% immediate tags are stored in a different manner than
    %% compound tags.
    monitor_tag_test(node(), spawn_opt, immed, normal),
    monitor_tag_test(node(), spawn_opt, make_ref(), normal),
    monitor_tag_test(node(), spawn_opt, immed, make_ref()),
    monitor_tag_test(node(), spawn_opt, make_ref(), make_ref()),
    monitor_tag_test(node(), spawn_request, immed, normal),
    monitor_tag_test(node(), spawn_request, make_ref(), normal),
    monitor_tag_test(node(), spawn_request, immed, make_ref()),
    monitor_tag_test(node(), spawn_request, make_ref(), make_ref()),
    {ok, Node1} = start_node(Config),
    monitor_tag_test(Node1, spawn_opt, immed, normal),
    {ok, Node2} = start_node(Config),
    monitor_tag_test(Node2, spawn_opt, make_ref(), normal),
    {ok, Node3} = start_node(Config),
    monitor_tag_test(Node3, spawn_opt, immed, make_ref()),
    {ok, Node4} = start_node(Config),
    monitor_tag_test(Node4, spawn_opt, make_ref(), make_ref()),
    {ok, Node5} = start_node(Config),
    monitor_tag_test(Node5, spawn_request, immed, normal),
    {ok, Node6} = start_node(Config),
    monitor_tag_test(Node6, spawn_request, make_ref(), normal),
    {ok, Node7} = start_node(Config),
    monitor_tag_test(Node7, spawn_request, immed, make_ref()),
    {ok, Node8} = start_node(Config),
    monitor_tag_test(Node8, spawn_request, make_ref(), make_ref()),
    ok.

monitor_tag_test(Node, SpawnType, Tag, ExitReason) ->

    P1 = spawn(Node, fun () -> receive go -> ok end, exit(ExitReason) end),
    M1 = monitor(process, P1, [{tag, Tag}]),
    P1 ! go,
    [{Tag, M1, process, P1, ExitReason}] = recv_msgs(1),

    M1_2 = monitor(process, P1, [{tag, Tag}]),
    [{Tag, M1_2, process, P1, noproc}] = recv_msgs(1),

    Spawn = case SpawnType of
                spawn_opt ->
                    fun (F, O) ->
                            try
                                spawn_opt(Node, F, O)
                            catch
                                error:Err ->
                                    error({spawn_opt, Err})
                            end
                    end;
                spawn_request ->
                    fun (F, O) ->
                            try
                                ReqId = spawn_request(Node, F, O),
                                receive
                                    {spawn_reply, ReqId, ok, P} ->
                                        {P, ReqId};
                                    {spawn_reply, ReqId, error, Error} ->
                                        error(Error)
                                end
                            catch
                                error:Err ->
                                    error({spawn_request, Err})
                            end
                    end
            end,

    {P2, M2} = Spawn(fun () -> exit(ExitReason) end, [{monitor, [{tag, Tag}]}]),
    [{Tag, M2, process, P2, ExitReason}] = recv_msgs(1),

    case Node == node() of
        true ->
            ok;
        false ->
            {P3, M3} = Spawn(fun () -> receive after infinity -> ok end end,
                             [{monitor, [{tag, Tag}]}]),
            stop_node(Node),
            [{Tag, M3, process, P3, noconnection}] = recv_msgs(1),

            case SpawnType == spawn_opt of
                true ->
                    {P6, M6} = Spawn(fun () -> receive after infinity -> ok end end,
                                     [{monitor, [{tag, Tag}]}]),
                    [{Tag, M6, process, P6, noconnection}] = recv_msgs(1);
                false ->
                    ok
            end,
            ok
    end.

%% Internal functions

recv_msgs(N) ->
    recv_msgs(N, []).

recv_msgs(0, Msgs) ->
    lists:reverse(Msgs);
recv_msgs(N, Msgs) ->
    receive
        Msg ->
            recv_msgs(N-1, [Msg|Msgs])
    end.

wait_until(Fun) ->
    case Fun() of
	true -> true;
	false -> receive after 10 -> wait_until(Fun) end
    end.

tok_loop() ->
    tok_loop(hej).

tok_loop(hej) ->
    tok_loop(hopp);
tok_loop(hopp) ->
    tok_loop(hej).

id(I) -> I.

make_nodename(Config) when is_list(Config) ->
    list_to_atom(atom_to_list(?MODULE)
                 ++ "-"
                 ++ atom_to_list(proplists:get_value(testcase, Config))
                 ++ "-"
                 ++ integer_to_list(erlang:system_time(second))
                 ++ "-"
                 ++ integer_to_list(erlang:unique_integer([positive]))).
    
start_node(Config) ->
    start_node(Config, "").

start_node(Config, Args) when is_list(Config) ->
    Pa = filename:dirname(code:which(?MODULE)),
    Name = make_nodename(Config),
    test_server:start_node(Name, slave, [{args, "-pa "++Pa++" "++Args}]).

stop_node(Node) ->
    verify_nc(node()),
    verify_nc(Node),
    test_server:stop_node(Node).

verify_nc(Node) ->
    P = self(),
    Ref = make_ref(),
    Pid = spawn(Node,
                fun() ->
                        R = erts_test_utils:check_node_dist(fun(E) -> E end),
                        P ! {Ref, R}
                end),
    MonRef = monitor(process, Pid),
    receive
        {Ref, ok} ->
            demonitor(MonRef,[flush]),
            ok;
        {Ref, Error} ->
            ct:log("~s",[Error]),
            ct:fail(failed_nc_refc_check);
        {'DOWN', MonRef, _, _, _} = Down ->
            ct:log("~p",[Down]),
            ct:fail(crashed_nc_refc_check)
    end.

enable_internal_state() ->
    case catch erts_debug:get_internal_state(available_internal_state) of
	true -> true;
	_ -> erts_debug:set_internal_state(available_internal_state, true)
    end.

sys_mem_cond_run(OrigReqSizeMB, TestFun) when is_integer(OrigReqSizeMB) ->
    %% Debug normally needs more memory, so double the requirement
    Debug = erlang:system_info(debug_compiled),
    ReqSizeMB = if Debug -> OrigReqSizeMB * 2; true -> OrigReqSizeMB end,
    case total_memory() of
	TotMem when is_integer(TotMem), TotMem >= ReqSizeMB ->
	    TestFun();
	TotMem when is_integer(TotMem) ->
	    {skipped, "Not enough memory ("++integer_to_list(TotMem)++" MB)"};
	undefined ->
	    {skipped, "Could not retrieve memory information"}
    end.


total_memory() ->
    %% Totat memory in MB.
    try
	MemoryData = memsup:get_system_memory_data(),
	case lists:keysearch(total_memory, 1, MemoryData) of
	    {value, {total_memory, TM}} ->
		TM div (1024*1024);
	    false ->
		{value, {system_total_memory, STM}} =
		    lists:keysearch(system_total_memory, 1, MemoryData),
		STM div (1024*1024)
	end
    catch
	_ : _ ->
	    undefined
    end.<|MERGE_RESOLUTION|>--- conflicted
+++ resolved
@@ -47,15 +47,10 @@
          process_info_status_handled_signal/1,
          process_info_reductions/1,
 	 bump_reductions/1, low_prio/1, binary_owner/1, yield/1, yield2/1,
-<<<<<<< HEAD
-	 otp_4725/1, bad_register/1, garbage_collect/1, otp_6237/1,
-	 process_info_messages/1, process_flag_badarg/1,
+	 otp_4725/1, dist_unlink_ack_exit_leak/1, bad_register/1,
+         garbage_collect/1, otp_6237/1, process_info_messages/1,
+         process_flag_badarg/1,
          process_flag_fullsweep_after/1, process_flag_heap_size/1,
-=======
-	 otp_4725/1, dist_unlink_ack_exit_leak/1, bad_register/1,
-         garbage_collect/1, otp_6237/1,
-	 process_info_messages/1, process_flag_badarg/1, process_flag_heap_size/1,
->>>>>>> 8b3690d9
 	 spawn_opt_heap_size/1, spawn_opt_max_heap_size/1,
 	 processes_large_tab/1, processes_default_tab/1, processes_small_tab/1,
 	 processes_this_tab/1, processes_apply_trap/1,
