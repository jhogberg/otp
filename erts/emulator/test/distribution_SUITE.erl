%%
%% %CopyrightBegin%
%%
%% Copyright Ericsson AB 1997-2021. All Rights Reserved.
%%
%% Licensed under the Apache License, Version 2.0 (the "License");
%% you may not use this file except in compliance with the License.
%% You may obtain a copy of the License at
%%
%%     http://www.apache.org/licenses/LICENSE-2.0
%%
%% Unless required by applicable law or agreed to in writing, software
%% distributed under the License is distributed on an "AS IS" BASIS,
%% WITHOUT WARRANTIES OR CONDITIONS OF ANY KIND, either express or implied.
%% See the License for the specific language governing permissions and
%% limitations under the License.
%%
%% %CopyrightEnd%
%%

-module(distribution_SUITE).

-define(VERSION_MAGIC,       131).

-define(ATOM_EXT,            100).
-define(REFERENCE_EXT,       101).
-define(PORT_EXT,            102).
-define(PID_EXT,             103).
-define(NEW_REFERENCE_EXT,   114).
-define(ATOM_UTF8_EXT,       118).
-define(SMALL_ATOM_UTF8_EXT, 119).

%% Tests distribution and the tcp driver.

-include_lib("common_test/include/ct.hrl").

%-define(Line, erlang:display({line,?LINE}),).
-define(Line,).

-export([all/0, suite/0, groups/0,
         init_per_suite/1, end_per_suite/1,
         init_per_group/2, end_per_group/2,
         ping/1, bulk_send_small/1,
         group_leader/1,
         optimistic_dflags/1,
         bulk_send_big/1, bulk_send_bigbig/1,
         local_send_small/1, local_send_big/1,
         local_send_legal/1, link_to_busy/1, exit_to_busy/1,
         lost_exit/1, link_to_dead/1, link_to_dead_new_node/1,
         ref_port_roundtrip/1, nil_roundtrip/1,
         trap_bif_1/1, trap_bif_2/1, trap_bif_3/1,
         stop_dist/1,
         dist_auto_connect_never/1, dist_auto_connect_once/1,
         dist_parallel_send/1,
         atom_roundtrip/1,
         unicode_atom_roundtrip/1,
         contended_atom_cache_entry/1,
         contended_unicode_atom_cache_entry/1,
         bad_dist_structure/1,
         bad_dist_ext_receive/1,
         bad_dist_ext_process_info/1,
         bad_dist_ext_control/1,
         bad_dist_ext_connection_id/1,
         bad_dist_ext_size/1,
	 start_epmd_false/1, no_epmd/1, epmd_module/1,
         bad_dist_fragments/1,
         message_latency_large_message/1,
         message_latency_large_link_exit/1,
         message_latency_large_monitor_exit/1,
         message_latency_large_exit2/1,
         message_latency_large_message/0,
         message_latency_large_link_exit/0,
         message_latency_large_monitor_exit/0,
         message_latency_large_exit2/0,
         dist_entry_refc_race/1,
         system_limit/1,
         hopefull_data_encoding/1,
         hopefull_export_fun_bug/1,
         huge_iovec/1]).

%% Internal exports.
-export([sender/3, receiver2/2, dummy_waiter/0, dead_process/0,
         group_leader_1/1,
         optimistic_dflags_echo/0, optimistic_dflags_sender/1,
         roundtrip/1, bounce/1, do_dist_auto_connect/1, inet_rpc_server/1,
         dist_parallel_sender/3, dist_parallel_receiver/0,
         derr_run/1,
         dist_evil_parallel_receiver/0, make_busy/2]).

%% epmd_module exports
-export([start_link/0, register_node/2, register_node/3, port_please/2, address_please/3]).

suite() ->
    [{ct_hooks,[ts_install_cth]},
     {timetrap, {minutes, 4}}].

all() ->
    [ping, {group, bulk_send}, {group, local_send},
     group_leader,
     optimistic_dflags,
     link_to_busy, exit_to_busy, lost_exit, link_to_dead,
     link_to_dead_new_node,
     ref_port_roundtrip, nil_roundtrip, stop_dist,
     {group, trap_bif}, {group, dist_auto_connect},
     dist_parallel_send, atom_roundtrip, unicode_atom_roundtrip,
     contended_atom_cache_entry, contended_unicode_atom_cache_entry,
     {group, message_latency},
     {group, bad_dist}, {group, bad_dist_ext},
<<<<<<< HEAD
     start_epmd_false, no_epmd, epmd_module, system_limit,
=======
     dist_entry_refc_race,
     start_epmd_false, epmd_module, system_limit,
>>>>>>> 415736d5
     hopefull_data_encoding, hopefull_export_fun_bug,
     huge_iovec].

groups() ->
    [{bulk_send, [], [bulk_send_small, bulk_send_big, bulk_send_bigbig]},
     {local_send, [],
      [local_send_small, local_send_big, local_send_legal]},
     {trap_bif, [], [trap_bif_1, trap_bif_2, trap_bif_3]},
     {dist_auto_connect, [],
      [dist_auto_connect_never, dist_auto_connect_once]},
     {bad_dist, [],
      [bad_dist_structure, bad_dist_fragments]},
     {bad_dist_ext, [],
      [bad_dist_ext_receive, bad_dist_ext_process_info,
       bad_dist_ext_size,
       bad_dist_ext_control, bad_dist_ext_connection_id]},
     {message_latency, [],
      [message_latency_large_message,
       message_latency_large_link_exit,
       message_latency_large_monitor_exit,
       message_latency_large_exit2]}
    ].

init_per_suite(Config) ->
    {ok, Apps} = application:ensure_all_started(os_mon),
    [{started_apps, Apps} | Config].

end_per_suite(Config) ->
    Apps = proplists:get_value(started_apps, Config),
    [application:stop(App) || App <- lists:reverse(Apps)],
    Config.

init_per_group(message_latency, Config) ->
    Free = free_memory(),
    if Free < 2048 ->
            {skip, "Not enough memory"};
       true ->
            Config
    end;
init_per_group(_, Config) ->
    Config.

end_per_group(_, Config) ->
    Config.

%% Tests pinging a node in different ways.
ping(Config) when is_list(Config) ->
    Times = 1024,

    %% Ping a non-existing node many times.  This used to crash the emulator
    %% on Windows.

    Host = hostname(),
    BadName = list_to_atom("__pucko__@" ++ Host),
    io:format("Pinging ~s (assumed to not exist)", [BadName]),
    test_server:do_times(Times, fun() -> pang = net_adm:ping(BadName)
                                end),

    %% Pings another node.

    {ok, OtherNode} = start_node(distribution_SUITE_other),
    io:format("Pinging ~s (assumed to exist)", [OtherNode]),
    test_server:do_times(Times, fun() -> pong = net_adm:ping(OtherNode) end),
    stop_node(OtherNode),

    %% Pings our own node many times.

    Node = node(),
    io:format("Pinging ~s (the same node)", [Node]),
    test_server:do_times(Times, fun() -> pong = net_adm:ping(Node) end),

    ok.

%% Test erlang:group_leader(_, ExternalPid), i.e. DOP_GROUP_LEADER
group_leader(Config) when is_list(Config) ->
    ?Line Sock = start_relay_node(group_leader_1, []),
    ?Line Sock2 = start_relay_node(group_leader_2, []),
    try
        ?Line Node2 = inet_rpc_nodename(Sock2),
        ?Line {ok, ok} = do_inet_rpc(Sock, ?MODULE, group_leader_1, [Node2])
    after
        ?Line stop_relay_node(Sock),
        ?Line stop_relay_node(Sock2)
    end,
    ok.

group_leader_1(Node2) ->
    ?Line ExtPid = spawn(Node2, fun F() ->
                                        receive {From, group_leader} ->
                                                From ! {self(), group_leader, group_leader()}
                                        end,
                                        F()
                                end),
    ?Line GL1 = self(),
    ?Line group_leader(GL1, ExtPid),
    ?Line ExtPid ! {self(), group_leader},
    ?Line {ExtPid, group_leader, GL1} = receive_one(),

    %% Kill connection and repeat test when group_leader/2 triggers auto-connect
    ?Line net_kernel:monitor_nodes(true),
    ?Line net_kernel:disconnect(Node2),
    ?Line {nodedown, Node2} = receive_one(),
    ?Line GL2 = spawn(fun() -> dummy end),
    ?Line group_leader(GL2, ExtPid),
    ?Line {nodeup, Node2} = receive_one(),
    ?Line ExtPid ! {self(), group_leader},
    ?Line {ExtPid, group_leader, GL2} = receive_one(),
    ok.

%% Test optimistic distribution flags toward pending connections (DFLAG_DIST_HOPEFULLY)
optimistic_dflags(Config) when is_list(Config) ->
    ?Line Sender = start_relay_node(optimistic_dflags_sender, []),
    ?Line Echo = start_relay_node(optimistic_dflags_echo, []),
    try
        ?Line {ok, ok} = do_inet_rpc(Echo, ?MODULE, optimistic_dflags_echo, []),

        ?Line EchoNode = inet_rpc_nodename(Echo),
        ?Line {ok, ok} = do_inet_rpc(Sender, ?MODULE, optimistic_dflags_sender, [EchoNode])
    after
        ?Line stop_relay_node(Sender),
        ?Line stop_relay_node(Echo)
    end,
    ok.

optimistic_dflags_echo() ->
    P = spawn(fun F() ->
                      receive {From, Term} ->
                              From ! {self(), Term}
                      end,
                      F()
              end),
    register(optimistic_dflags_echo, P),
    optimistic_dflags_echo ! {self(), hello},
    {P, hello} = receive_one(),
    ok.

optimistic_dflags_sender(EchoNode) ->
    ?Line net_kernel:monitor_nodes(true),

    optimistic_dflags_do(EchoNode, <<1:1>>),
    optimistic_dflags_do(EchoNode, fun lists:map/2),
    ok.

optimistic_dflags_do(EchoNode, Term) ->
    ?Line {optimistic_dflags_echo, EchoNode} ! {self(), Term},
    ?Line {nodeup, EchoNode} = receive_one(),
    ?Line {EchoPid, Term} = receive_one(),
    %% repeat with pid destination
    ?Line net_kernel:disconnect(EchoNode),
    ?Line {nodedown, EchoNode} = receive_one(),
    ?Line EchoPid ! {self(), Term},
    ?Line {nodeup, EchoNode} = receive_one(),
    ?Line {EchoPid, Term} = receive_one(),

    ?Line net_kernel:disconnect(EchoNode),
    ?Line {nodedown, EchoNode} = receive_one(),
    ok.


receive_one() ->
    receive M -> M after 1000 -> timeout end.


bulk_send_small(Config) when is_list(Config) ->
    bulk_send(64, 32).

bulk_send_big(Config) when is_list(Config) ->
    bulk_send(32, 64).

bulk_send(Terms, BinSize) ->
    ct:timetrap({seconds, 30}),

    io:format("Sending ~w binaries, each of size ~w K", [Terms, BinSize]),
    {ok, Node} = start_node(bulk_receiver),
    Recv = spawn(Node, erlang, apply, [fun receiver/2, [0, 0]]),
    Bin = binary:copy(<<253>>, BinSize*1024),
    Size = Terms*size(Bin),
    {Elapsed, {Terms, Size}} = test_server:timecall(?MODULE, sender,
                                                    [Recv, Bin, Terms]),
    stop_node(Node),
    {comment, integer_to_list(round(Size/1024/max(1,Elapsed))) ++ " K/s"}.

sender(To, _Bin, 0) ->
    To ! {done, self()},
    receive
        Any ->
            Any
    end;
sender(To, Bin, Left) ->
    To ! {term, Bin},
    sender(To, Bin, Left-1).

bulk_send_bigbig(Config) when is_list(Config) ->
    Terms = 32*5,
    BinSize = 4,
    {Rate1, MonitorCount1} = bulk_sendsend2(Terms, BinSize,   5),
    {Rate2, MonitorCount2} = bulk_sendsend2(Terms, BinSize, 995),
    Ratio = if MonitorCount2 == 0 -> MonitorCount1 / 1.0;
               true               -> MonitorCount1 / MonitorCount2
            end,
    Comment0 = io_lib:format("~p K/s, ~p K/s, "
                             "~p monitor msgs, ~p monitor msgs, "
                             "~.1f monitor ratio",
                             [Rate1,Rate2,MonitorCount1,
                              MonitorCount2,Ratio]),
    Comment = lists:flatten(Comment0),
    {comment,Comment}.

bulk_sendsend2(Terms, BinSize, BusyBufSize) ->
    ct:timetrap({seconds, 30}),

    io:format("\nSending ~w binaries, each of size ~w K",
              [Terms, BinSize]),
    {ok, NodeRecv} = start_node(bulk_receiver),
    Recv = spawn(NodeRecv, erlang, apply, [fun receiver/2, [0, 0]]),
    Bin = binary:copy(<<253>>, BinSize*1024),

    %% SLF LEFT OFF HERE.
    %% When the caller uses small hunks, like 4k via
    %% bulk_sendsend(32*5, 4), then (on my laptop at least), we get
    %% zero monitor messages.  But if we use "+zdbbl 5", then we
    %% get a lot of monitor messages.  So, if we can count up the
    %% total number of monitor messages that we get when running both
    %% default busy size and "+zdbbl 5", and if the 5 case gets
    %% "many many more" monitor messages, then we know we're working.

    {ok, NodeSend} = start_node(bulk_sender, "+zdbbl " ++
                                    integer_to_list(BusyBufSize)),
    _Send = spawn(NodeSend, erlang, apply,
                  [fun sendersender/4, [self(), Recv, Bin, Terms]]),
    {Elapsed, {_TermsN, SizeN}, MonitorCount} =
        receive
            %% On some platforms (Windows), the time taken is 0 so we
            %% simulate that some little time has passed.
            {sendersender, {0.0,T,MC}} ->
                {0.0015, T, MC};
            {sendersender, BigRes} ->
                BigRes
        end,
    stop_node(NodeRecv),
    stop_node(NodeSend),
    {round(SizeN/1024/Elapsed), MonitorCount}.

%% Sender process to be run on a slave node

sendersender(Parent, To, Bin, Left) ->
    erlang:system_monitor(self(), [busy_dist_port]),
    _ = spawn(fun() ->
                      sendersender_send(To, Bin, Left),
                      exit(normal)
              end),
    {USec, {Res, MonitorCount}} =
        timer:tc(fun() ->
                         sendersender_send(To, Bin, Left),
                         To ! {done, self()},
                         count_monitors(0)
                 end),
    Parent ! {sendersender, {USec/1000000, Res, MonitorCount}}.

sendersender_send(_To, _Bin, 0) ->
    ok;
sendersender_send(To, Bin, Left) ->
    To ! {term, Bin},
    sendersender_send(To, Bin, Left-1).

count_monitors(MonitorCount) ->
    receive
        {monitor, _Pid, _Type, _Info} ->
            count_monitors(MonitorCount + 1)
    after 0 ->
            receive
                {_,_}=Any ->
                    {Any,MonitorCount}
            end
    end.

%% Receiver process to be run on a slave node.

receiver(Terms, Size) ->
    receive
        {term, Bin} ->
            receiver(Terms+1, Size+byte_size(Bin));
        {done, ReplyTo} ->
            ReplyTo ! {Terms, Size}
    end.



%% Sends several big message to an non-registered process on the local node.
local_send_big(Config) when is_list(Config) ->
    Data0= ["Tests sending small and big messages to a non-existing ",
            "local registered process."],
    Data1=[Data0,[Data0, Data0, [Data0], Data0],Data0],
    Data2=Data0++lists:flatten(Data1)++
    list_to_binary(lists:flatten(Data1)),
    Func=fun() -> Data2= {arbitrary_name, node()} ! Data2 end,
    test_server:do_times(4096, Func),
    ok.

%% Sends a small message to an non-registered process on the local node.
local_send_small(Config) when is_list(Config) ->
    Data={some_stupid, "arbitrary", 'Data'},
    Func=fun() -> Data= {unregistered_name, node()} ! Data end,
    test_server:do_times(4096, Func),
    ok.

%% Sends data to a registered process on the local node, as if it was on another node.
local_send_legal(Config) when is_list(Config) ->
    Times=16384,
    Txt = "Some Not so random Data",
    Data={[Txt,Txt,Txt], [Txt,Txt,Txt]},
    Pid=spawn(?MODULE,receiver2, [0, 0]) ,
    true=register(registered_process, Pid),

    Func=fun() -> Data={registered_process, node()} ! Data end,
    TotalSize=size(Data)*Times,
    test_server:do_times(Times, Func),

    % Check that all msgs really came through.
    Me=self(),
    {done, Me}=
    {registered_process, node()} ! {done, Me},
    receive
        {Times, TotalSize} ->
            ok;
        _ ->
            ct:fail("Wrong number of msgs received.")
    end,
    ok.

receiver2(Num, TotSize) ->
    receive
        {done, ReplyTo} ->
            ReplyTo ! {Num, TotSize};
        Stuff ->
            receiver2(Num+1, TotSize+size(Stuff))
    end.

%% Test that link/1 to a busy distribution port works.
link_to_busy(Config) when is_list(Config) ->
    ct:timetrap({seconds, 60}),
    {ok, Node} = start_node(link_to_busy),
    Recv = spawn(Node, erlang, apply, [fun sink/1, [link_to_busy_sink]]),

    Tracer = case os:getenv("TRACE_BUSY_DIST_PORT") of
                 "true" -> start_busy_dist_port_tracer();
                 _ -> false
             end,

    %% We will spawn off a process which will try to link to the other
    %% node.  The linker process will not actually run until this
    %% process is suspended due to the busy distribution port (because
    %% of the big send).  When the link/1 is run, the linker
    %% process will block, too, because of the because busy port,
    %% and will later be restarted.

    do_busy_test(Node, fun () -> linker(Recv) end),

    %% Same thing, but we apply link/1 instead of calling it directly.

    do_busy_test(Node, fun () -> applied_linker(Recv) end),

    %% Same thing again, but we apply link/1 in the tail of a function.

    do_busy_test(Node, fun () -> tail_applied_linker(Recv) end),

    %% Done.
    stop_node(Node),
    stop_busy_dist_port_tracer(Tracer),
    ok.

linker(Pid) ->
    true = link(Pid),
    {links, Links} = process_info(self(), links),
    true = lists:member(Pid, Links).

applied_linker(Pid) ->
    true = apply(erlang, link, [Pid]),
    {links, Links} = process_info(self(), links),
    true = lists:member(Pid, Links).

tail_applied_linker(Pid) ->
    apply(erlang, link, [Pid]).

%% Test that exit/2 to a busy distribution port works.
exit_to_busy(Config) when is_list(Config) ->
    ct:timetrap({seconds, 60}),
    {ok, Node} = start_node(exit_to_busy),

    Tracer = case os:getenv("TRACE_BUSY_DIST_PORT") of
                 "true" -> start_busy_dist_port_tracer();
                 _ -> false
             end,

    %% We will spawn off a process which will try to exit a process on
    %% the other node.  That process will not actually run until this
    %% process is suspended due to the busy distribution port
    %% The process executing exit/2 will block,
    %% too, because of the busy distribution port, and will be allowed
    %% to continue when the port becomes non-busy.

    Recv1 = spawn(Node, fun () -> sink(exit_to_busy_sink) end),
    M1 = erlang:monitor(process, Recv1),
    do_busy_test(Node, fun () -> joey_killer(Recv1) end),
    receive
        {'DOWN', M1, process, Recv1, R1} ->
            joey_said_die = R1
    end,

    %% Same thing, but tail call to exit/2.
    Recv2 = spawn(Node, fun () -> sink(exit_to_busy_sink) end),
    M2 = erlang:monitor(process, Recv2),
    do_busy_test(Node, fun () -> tail_joey_killer(Recv2) end),
    receive
        {'DOWN', M2, process, Recv2, R2} ->
            joey_said_die = R2
    end,

    %% Same thing, but we apply exit/2 instead of calling it directly.
    Recv3 = spawn(Node, fun () -> sink(exit_to_busy_sink) end),
    M3 = erlang:monitor(process, Recv3),
    do_busy_test(Node, fun () -> applied_joey_killer(Recv3) end),
    receive
        {'DOWN', M3, process, Recv3, R3} ->
            joey_said_die = R3
    end,

    %% Same thing again, but we apply exit/2 in the tail of a function.
    Recv4 = spawn(Node, fun () -> sink(exit_to_busy_sink) end),
    M4 = erlang:monitor(process, Recv4),
    do_busy_test(Node, fun () -> tail_applied_joey_killer(Recv4) end),
    receive
        {'DOWN', M4, process, Recv4, R4} ->
            joey_said_die = R4
    end,

    %% Done.
    stop_node(Node),
    stop_busy_dist_port_tracer(Tracer),
    ok.

make_busy_data() ->
    Size = 1024*1024,
    Key = '__busy__port__data__',
    case get(Key) of
        undefined ->
            Data = list_to_binary(lists:duplicate(Size, 253)),
            put(Key, Data),
            Data;
        Data ->
            true = is_binary(Data),
            true = size(Data) == Size,
            Data
    end.

make_busy(Node, Time) when is_integer(Time) ->
    Own = 500,
    freeze_node(Node, Time+Own),
    Data = make_busy_data(),
    DCtrl = dctrl(Node),
    %% first make port busy
    Pid = spawn_link(fun () ->
                             forever(fun () ->
                                             dctrl_dop_reg_send(Node,
                                                                '__noone__',
                                                                Data)
                                     end)
                     end),
    receive after Own -> ok end,
    until(fun () ->
                  case {DCtrl, process_info(Pid, status)} of
                      {DPrt, {status, suspended}} when is_port(DPrt) -> true;
                      {DPid, {status, waiting}} when is_pid(DPid) -> true;
                      _ -> false
                  end
          end),
    %% then dist entry
    make_busy(Node, [nosuspend], Data),
    Pid.

make_busy(Node, Opts, Data) ->
    case erlang:send({'__noone__', Node}, Data, Opts) of
        nosuspend -> nosuspend;
        _ -> make_busy(Node, Opts, Data)
    end.

unmake_busy(Pid) ->
    unlink(Pid),
    exit(Pid, bang).

do_busy_test(Node, Fun) ->
    Busy = make_busy(Node, 1000),
    {P, M} = spawn_monitor(Fun),
    receive after 100 -> ok end,
    Pinfo = process_info(P, [status, current_function]),
    unmake_busy(Busy),
    io:format("~p : ~p~n", [P, Pinfo]),
    case Pinfo of
        undefined ->
            receive
                {'DOWN', M, process, P, Reason} ->
                    io:format("~p died with exit reason ~p~n", [P, Reason])
            end,
            ct:fail(premature_death);
        _ ->
            %% Don't match arity; it is different in debug and
            %% optimized emulator
            [{status, suspended},
             {current_function, {Mod, Func, _}}] = Pinfo,
            if
                Mod =:= erlang andalso Func =:= bif_return_trap ->
                    true;
                Mod =:= erts_internal andalso Func =:= dsend_continue_trap ->
                    true;
                true ->
                    ct:fail({incorrect, pinfo, Pinfo})
            end,
            receive
                {'DOWN', M, process, P, Reason} ->
                    io:format("~p died with exit reason ~p~n", [P, Reason]),
                    verify_nc(node()),
                    verify_nc(Node),
                    normal = Reason
            end
    end.

remote_is_process_alive(Pid) ->
    rpc:call(node(Pid), erlang, is_process_alive,
             [Pid]).

joey_killer(Pid) ->
    exit(Pid, joey_said_die),
    until(fun () -> false == remote_is_process_alive(Pid) end).

tail_joey_killer(Pid) ->
    exit(Pid, joey_said_die).

applied_joey_killer(Pid) ->
    apply(erlang, exit, [Pid, joey_said_die]),
    until(fun () -> false == remote_is_process_alive(Pid) end).

tail_applied_joey_killer(Pid) ->
    apply(erlang, exit, [Pid, joey_said_die]).

sink(Name) ->
    register(Name, self()),
    sink1().

sink1() ->
    receive
        _Any -> sink1()
    end.

%% Test that EXIT and DOWN messages send to another node are not lost if
%% the distribution port is busy.
lost_exit(Config) when is_list(Config) ->
    {ok, Node} = start_node(lost_exit),

    Tracer = case os:getenv("TRACE_BUSY_DIST_PORT") of
                 "true" -> start_busy_dist_port_tracer();
                 _ -> false
             end,

    Self = self(),
    Die = make_ref(),
    R1 = spawn(fun () -> receive after infinity -> ok end end),
    MR1 = erlang:monitor(process, R1),

    {L1, ML1} = spawn_monitor(fun() ->
                                      link(R1),
                                      Self ! {self(), linked},
                                      receive
                                          Die ->
                                              exit(controlled_suicide)
                                      end
                              end),

    R2 = spawn(fun () ->
                       M = erlang:monitor(process, L1),
                       receive
                           {'DOWN', M, process, L1, R} ->
                               Self ! {self(), got_down_message, L1, R}
                       end
               end),

    receive {L1, linked} -> ok end,

    Busy = make_busy(Node, 2000),
    receive after 100 -> ok end,
    L1 ! Die,
    receive
        {'DOWN', ML1, process, L1, RL1} ->
            controlled_suicide = RL1
    end,
    receive after 500 -> ok end,
    unmake_busy(Busy),

    receive
        {'DOWN', MR1, process, R1, RR1} ->
            controlled_suicide = RR1
    end,

    receive
        {R2, got_down_message, L1, RR2} ->
            controlled_suicide = RR2
    end,

    %% Done.
    stop_busy_dist_port_tracer(Tracer),
    stop_node(Node),
    ok.

dummy_waiter() ->
    receive
    after infinity ->
              ok
    end.

%% Test that linking to a dead remote process gives an EXIT message
%% AND that the link is teared down.
link_to_dead(Config) when is_list(Config) ->
    process_flag(trap_exit, true),
    {ok, Node} = start_node(link_to_dead),
    %    monitor_node(Node, true),
    net_adm:ping(Node), %% Ts_cross_server workaround.
    Pid = spawn(Node, ?MODULE, dead_process, []),
    receive
    after 5000 -> ok
    end,
    link(Pid),
    receive
        {'EXIT', Pid, noproc} ->
            ok;
        Other ->
            ct:fail({unexpected_message, Other})
    after 5000 ->
              ct:fail(nothing_received)
    end,
    {links, Links} = process_info(self(), links),
    io:format("Pid=~p, links=~p", [Pid, Links]),
    false = lists:member(Pid, Links),
    stop_node(Node),
    receive
        Message ->
            ct:fail({unexpected_message, Message})
    after 3000 ->
              ok
    end,
    ok.

dead_process() ->
    erlang:error(die).

%% Test that linking to a pid on node that has gone and restarted gives
%% the correct EXIT message (OTP-2304).
link_to_dead_new_node(Config) when is_list(Config) ->
    process_flag(trap_exit, true),

    %% Start the node, get a Pid and stop the node again.
    {ok, Node} = start_node(link_to_dead_new_node),
    Pid = spawn(Node, ?MODULE, dead_process, []),
    stop_node(Node),

    %% Start a new node with the same name.
    {ok, Node} = start_node(link_to_dead_new_node),
    link(Pid),
    receive
        {'EXIT', Pid, noproc} ->
            ok;
        Other ->
            stop_node(Node),
            ct:fail({unexpected_message, Other})
    after 5000 ->
              ct:fail(nothing_received)
    end,

    %% Make sure that the link wasn't created.
    {links, Links} = process_info(self(), links),
    io:format("Pid=~p, links=~p", [Pid, Links]),
    false = lists:member(Pid, Links),
    stop_node(Node),
    receive
        Message ->
            ct:fail({unexpected_message, Message})
    after 3000 ->
              ok
    end,
    ok.

%% Test that sending a port or reference to another node and back again
%% doesn't correct them in any way.
ref_port_roundtrip(Config) when is_list(Config) ->
    process_flag(trap_exit, true),
    Port = make_port(),
    Ref = make_ref(),
    {ok, Node} = start_node(ref_port_roundtrip),
    net_adm:ping(Node),
    Term = {Port, Ref},
    io:format("Term before: ~p", [show_term(Term)]),
    Pid = spawn_link(Node, ?MODULE, roundtrip, [Term]),
    receive after 5000 -> ok end,
    stop_node(Node),
    receive
        {'EXIT', Pid, {Port, Ref}} ->
            io:format("Term after: ~p", [show_term(Term)]),
            ok;
        Other ->
            io:format("Term after: ~p", [show_term(Term)]),
            ct:fail({unexpected, Other})
    after 10000 ->
              ct:fail(timeout)
    end,
    ok.

make_port() ->
    hd(erlang:ports()).

roundtrip(Term) ->
    exit(Term).

%% Test that the smallest external term [] aka NIL can be sent to
%% another node node and back again.
nil_roundtrip(Config) when is_list(Config) ->
    process_flag(trap_exit, true),
    {ok, Node} = start_node(nil_roundtrip),
    net_adm:ping(Node),
    Pid = spawn_link(Node, ?MODULE, bounce, [self()]),
    Pid ! [],
    receive
        [] ->
            receive
                {'EXIT', Pid, []} ->
                    stop_node(Node),
                    ok
            end
    end.

bounce(Dest) ->
    receive Msg ->
                Dest ! Msg,
                exit(Msg)
    end.

show_term(Term) ->
    binary_to_list(term_to_binary(Term)).

%% Tests behaviour after net_kernel:stop (OTP-2586).
stop_dist(Config) when is_list(Config) ->
    Str = os:cmd(ct:get_progname()
                 ++ " -noshell -pa "
                 ++ proplists:get_value(data_dir, Config)
                 ++ " -s run"),
    %% The "true" may be followed by an error report, so ignore anything that
    %% follows it.
    "true\n"++_ = Str,

    %% "May fail on FreeBSD due to differently configured name lookup - ask Arndt",
    %% if you can find him.

    ok.


trap_bif_1(Config) when is_list(Config) ->
    {true} = tr1(),
    ok.

trap_bif_2(Config) when is_list(Config) ->
    {true} = tr2(),
    ok.

trap_bif_3(Config) when is_list(Config) ->
    {hoo} = tr3(),
    ok.

tr1() ->
    NonExisting = 'abc@boromir',
    X = erlang:monitor_node(NonExisting, true),
    {X}.

tr2() ->
    NonExisting = 'abc@boromir',
    X = apply(erlang, monitor_node, [NonExisting, true]),
    {X}.

tr3() ->
    NonExisting = 'abc@boromir',
    X = {NonExisting, glirp} ! hoo,
    {X}.




% This has to be done by nodes with differrent cookies, otherwise global
% will connect nodes, which is correct, but makes it hard to test.
% * Start two nodes, n1 and n2. n2 with the dist_auto_connect once parameter
% * n2 pings n1 -> connection
% * check that they now know each other
% * Kill n1
% * Make sure n2 gets pang when pinging n1
% * restart n1
% * Make sure n2 *still gets pang*!
% * Ping n2 from n1 -> pong
% * n2 now also gets pong when pinging n1
% * disconnect n2 from n1
% * n2 gets pang when pinging n1
% * n2 forces connection by using net_kernel:connect_node (ovverrides)
% * n2 gets pong when pinging n1.

%% Test the dist_auto_connect once kernel parameter
dist_auto_connect_once(Config) when is_list(Config) ->
    Sock = start_relay_node(dist_auto_connect_relay_node,[]),
    NN = inet_rpc_nodename(Sock),
    Sock2 = start_relay_node(dist_auto_connect_once_node,
                             "-kernel dist_auto_connect once"),
    NN2 = inet_rpc_nodename(Sock2),
    {ok,[]} = do_inet_rpc(Sock,erlang,nodes,[]),
    {ok, pong} = do_inet_rpc(Sock2,net_adm,ping,[NN]),
    {ok,[NN2]} = do_inet_rpc(Sock,erlang,nodes,[]),
    {ok,[NN]} = do_inet_rpc(Sock2,erlang,nodes,[]),
    [_,HostPartPeer] = string:lexemes(atom_to_list(NN),"@"),
    [_,MyHostPart] = string:lexemes(atom_to_list(node()),"@"),
    % Give net_kernel a chance to change the state of the node to up to.
    receive after 1000 -> ok end,
    case HostPartPeer of
        MyHostPart ->
            ok = stop_relay_node(Sock),
            {ok,pang} = do_inet_rpc(Sock2,net_adm,ping,[NN]);
        _ ->
            {ok, true} = do_inet_rpc(Sock,net_kernel,disconnect,[NN2]),
            receive
            after 500 -> ok
            end
    end,
    {ok, []} = do_inet_rpc(Sock2,erlang,nodes,[]),
    Sock3 = case HostPartPeer of
                MyHostPart ->
                    start_relay_node(dist_auto_connect_relay_node,[]);
                _ ->
                    Sock
            end,
    TS1 = timestamp(),
    {ok, pang} = do_inet_rpc(Sock2,net_adm,ping,[NN]),
    TS2 = timestamp(),
    RefT = net_kernel:connecttime() - 1000,
    true = ((TS2 - TS1) < RefT),
    TS3 = timestamp(),
    {ok, true} = do_inet_rpc(Sock2,erlang,monitor_node,
                             [NN,true,[allow_passive_connect]]),
    TS4 = timestamp(),
    true = ((TS4 - TS3) > RefT),
    {ok, pong} = do_inet_rpc(Sock3,net_adm,ping,[NN2]),
    {ok, pong} = do_inet_rpc(Sock2,net_adm,ping,[NN]),
    {ok, true} = do_inet_rpc(Sock3,net_kernel,disconnect,[NN2]),
    receive
    after 500 -> ok
    end,
    {ok, pang} = do_inet_rpc(Sock2,net_adm,ping,[NN]),
    {ok, true} = do_inet_rpc(Sock2,net_kernel,connect_node,[NN]),
    {ok, pong} = do_inet_rpc(Sock2,net_adm,ping,[NN]),
    stop_relay_node(Sock3),
    stop_relay_node(Sock2).



%% Start a relay node and a lonely (dist_auto_connect never) node.
%% Lonely node pings relay node. That should fail. 
%% Lonely node connects to relay node with net_kernel:connect_node/1.
%% Result is sent here through relay node.
dist_auto_connect_never(Config) when is_list(Config) ->
    Self = self(),
    {ok, RelayNode} = start_node(dist_auto_connect_relay),
    spawn(RelayNode,
          fun() ->
                  register(dist_auto_connect_relay, self()),
                  dist_auto_connect_relay(Self)
          end),
    {ok, Handle} = dist_auto_connect_start(dist_auto_connect, never),
    Result = receive
                 {do_dist_auto_connect, ok} ->
                     ok;
                 {do_dist_auto_connect, Error} ->
                     {error, Error};
                 %% The io:formats in dos_dist_auto_connect will
                 %% generate port output messages that are ok
                 Other when not is_port(element(1, Other))->
                     {error, Other}
             after 32000 ->
                       timeout
             end,
    stop_node(RelayNode),
    Stopped = dist_auto_connect_stop(Handle),
    Junk = receive
               {do_dist_auto_connect, _} = J -> J
           after 0 -> ok
           end,
    {ok, ok, ok} = {Result, Stopped, Junk},
    ok.


do_dist_auto_connect([never]) ->
    Node = list_to_atom("dist_auto_connect_relay@" ++ hostname()),
    io:format("~p:do_dist_auto_connect([false]) Node=~p~n", [?MODULE, Node]),
    Ping = net_adm:ping(Node),
    io:format("~p:do_dist_auto_connect([false]) Ping=~p~n", [?MODULE, Ping]),
    Result = case Ping of
                 pang -> ok;
                 _ -> {error, Ping}
             end,
    io:format("~p:do_dist_auto_connect([false]) Result=~p~n", [?MODULE, Result]),
    net_kernel:connect_node(Node),
    catch {dist_auto_connect_relay, Node} ! {do_dist_auto_connect, Result};
%    receive after 1000 -> ok end,
%    halt();

do_dist_auto_connect(Arg) ->
    io:format("~p:do_dist_auto_connect(~p)~n", [?MODULE, Arg]),
    receive after 10000 -> ok end,
    halt().


dist_auto_connect_start(Name, Value) when is_atom(Name) ->
    dist_auto_connect_start(atom_to_list(Name), Value);
dist_auto_connect_start(Name, Value) when is_list(Name), is_atom(Value) ->
    Node = list_to_atom(lists:append([Name, "@", hostname()])),
    ModuleDir = filename:dirname(code:which(?MODULE)),
    ValueStr = atom_to_list(Value),
    Cookie = atom_to_list(erlang:get_cookie()),
    Cmd = lists:append(
            [%"xterm -e ",
             ct:get_progname(),
             %	     " -noinput ",
             " -detached ",
             long_or_short(), " ", Name,
             " -setcookie ", Cookie,
             " -pa ", ModuleDir,
             " -s ", atom_to_list(?MODULE),
             " do_dist_auto_connect ", ValueStr,
             " -kernel dist_auto_connect ", ValueStr]),
    io:format("~p:dist_auto_connect_start() cmd: ~p~n", [?MODULE, Cmd]),
    Port = open_port({spawn, Cmd}, [stream]),
    {ok, {Port, Node}}.


dist_auto_connect_stop({Port, Node}) ->
    Pid = spawn_link(fun() -> rpc:call(Node, erlang, halt, []) end),
    dist_auto_connect_stop(Port, Node, Pid, 5000).

dist_auto_connect_stop(Port, _Node, Pid, N) when is_integer(N), N =< 0 ->
    exit(Pid, normal),
    catch erlang:port_close(Port),
    Result = {error, node_not_down},
    io:format("~p:dist_auto_connect_stop() ~p~n", [?MODULE, Result]),
    Result;
dist_auto_connect_stop(Port, Node, Pid, N) when is_integer(N) ->
    case net_adm:ping(Node) of
        pong ->
            receive after 100 -> ok end,
            dist_auto_connect_stop(Port, Node, Pid, N-100);
        pang ->
            exit(Pid, normal),
            catch erlang:port_close(Port),
            io:format("~p:dist_auto_connect_stop() ok~n", [?MODULE]),
            ok
    end.


dist_auto_connect_relay(Parent) ->
    receive X ->
                catch Parent ! X
    end,
    dist_auto_connect_relay(Parent).


dist_parallel_send(Config) when is_list(Config) ->
    {ok, RNode} = start_node(dist_parallel_receiver),
    {ok, SNode} = start_node(dist_parallel_sender),
    WatchDog = spawn_link(
                 fun () ->
                         TRef = erlang:start_timer((2*60*1000), self(), oops),
                         receive
                             {timeout, TRef, _ } ->
                                 spawn(SNode, fun () -> abort(timeout) end),
                                 spawn(RNode, fun () -> abort(timeout) end)
                                 %%       rpc:cast(SNode, erlang, halt,
                                 %%		["Timetrap (sender)"]),
                                 %%       rpc:cast(RNode, erlang, halt,
                                 %%		["Timetrap (receiver)"])
                         end
                 end),
    MkSndrs = fun (Receiver) ->
                      lists:map(fun (_) ->
                                        spawn_link(SNode,
                                                   ?MODULE,
                                                   dist_parallel_sender,
                                                   [self(), Receiver, 1000])
                                end, lists:seq(1, 64))
              end,
    SndrsStart = fun (Sndrs) ->
                         Parent = self(),
                         spawn_link(SNode,
                           fun () ->
                                   lists:foreach(fun (P) ->
                                                         P ! {go, Parent}
                                                 end, Sndrs)
                           end)
                 end,
    SndrsWait = fun (Sndrs) ->
                        lists:foreach(fun (P) ->
                                              receive {P, done} -> ok end
                                      end, Sndrs)
                end,
    DPR = spawn_link(RNode, ?MODULE, dist_parallel_receiver, []),
    Sndrs1 = MkSndrs(DPR),
    SndrsStart(Sndrs1),
    SndrsWait(Sndrs1),
    unlink(DPR),
    exit(DPR, bang),

    DEPR = spawn_link(RNode, ?MODULE, dist_evil_parallel_receiver, []),
    Sndrs2 = MkSndrs(DEPR),
    SndrsStart(Sndrs2),
    SndrsWait(Sndrs2),
    unlink(DEPR),
    exit(DEPR, bang),

    unlink(WatchDog),
    exit(WatchDog, bang),

    stop_node(RNode),
    stop_node(SNode),

    ok.

do_dist_parallel_sender(Parent, _Receiver, 0) ->
    Parent ! {self(), done};
do_dist_parallel_sender(Parent, Receiver, N) ->
    Receiver ! {self(), "Some data"},
    do_dist_parallel_sender(Parent, Receiver, N-1).

dist_parallel_sender(Parent, Receiver, N) ->
    receive {go, Parent} -> ok end,
    do_dist_parallel_sender(Parent, Receiver, N).

dist_parallel_receiver() ->
    receive {_Sender, _Data} -> ok end,
    dist_parallel_receiver().

dist_evil_parallel_receiver() ->
    receive {Sender, _Data} -> ok end,
    net_kernel:disconnect(node(Sender)),
    dist_evil_parallel_receiver().

atom_roundtrip(Config) when is_list(Config) ->
    AtomData = atom_data(),
    verify_atom_data(AtomData),
    {ok, Node} = start_node(Config),
    do_atom_roundtrip(Node, AtomData),
    stop_node(Node),
    ok.

unicode_atom_roundtrip(Config) when is_list(Config) ->
    AtomData = unicode_atom_data(),
    verify_atom_data(AtomData),
    {ok, Node} = start_node(Config),
    do_atom_roundtrip(Node, AtomData),
    stop_node(Node),
    ok.

do_atom_roundtrip(Node, AtomData) ->
    Parent = self(),
    Proc = spawn_link(Node, fun () -> verify_atom_data_loop(Parent) end),
    Proc ! {self(), AtomData},
    receive {Proc, AD1} -> AtomData = AD1 end,
    Proc ! {self(), AtomData},
    receive {Proc, AD2} -> AtomData = AD2 end,
    RevAtomData = lists:reverse(AtomData),
    Proc ! {self(), RevAtomData},
    receive {Proc, RAD1} -> RevAtomData = RAD1 end,
    unlink(Proc),
    exit(Proc, bang),
    ok.

verify_atom_data_loop(From) ->
    receive
        {From, AtomData} ->
            verify_atom_data(AtomData),
            From ! {self(), AtomData},
            verify_atom_data_loop(From)
    end.

atom_data() ->
    lists:map(fun (N) ->
                      ATxt = "a"++integer_to_list(N),
                      {list_to_atom(ATxt), ATxt}
              end,
              lists:seq(1, 2000)).

verify_atom_data(AtomData) ->
    lists:foreach(fun ({Atom, AtomTxt}) when is_atom(Atom) ->
                          AtomTxt = atom_to_list(Atom);
                      ({PPR, AtomTxt}) ->
                          % Pid, Port, or Ref
                          AtomTxt = atom_to_list(node(PPR))
                  end,
                  AtomData).

uc_atom_tup(ATxt) ->
    Atom = string_to_atom(ATxt),
    ATxt = atom_to_list(Atom),
    {Atom, ATxt}.

uc_pid_tup(ATxt) ->
    ATxtExt = string_to_atom_ext(ATxt),
    Pid = mk_pid({ATxtExt, 1}, 4711,17),
    true = is_pid(Pid),
    Atom = node(Pid),
    true = is_atom(Atom),
    ATxt = atom_to_list(Atom),
    {Pid, ATxt}.

uc_port_tup(ATxt) ->
    ATxtExt = string_to_atom_ext(ATxt),
    Port = mk_port({ATxtExt, 2}, 4711),
    true = is_port(Port),
    Atom = node(Port),
    true = is_atom(Atom),
    ATxt = atom_to_list(Atom),
    {Port, ATxt}.

uc_ref_tup(ATxt) ->
    ATxtExt = string_to_atom_ext(ATxt),
    Ref = mk_ref({ATxtExt, 3}, [4711,17, 4711]),
    true = is_reference(Ref),
    Atom = node(Ref),
    true = is_atom(Atom),
    ATxt = atom_to_list(Atom),
    {Ref, ATxt}.


unicode_atom_data() ->
    [uc_pid_tup(lists:seq(16#1f600, 16#1f600+249) ++ "@host"),
     uc_pid_tup(lists:seq(16#1f600, 16#1f600+30) ++ "@host"),
     uc_port_tup(lists:seq(16#1f600, 16#1f600+249) ++ "@host"),
     uc_port_tup(lists:seq(16#1f600, 16#1f600+30) ++ "@host"),
     uc_ref_tup(lists:seq(16#1f600, 16#1f600+249) ++ "@host"),
     uc_ref_tup(lists:seq(16#1f600, 16#1f600+30) ++ "@host"),
     uc_atom_tup(lists:seq(16#1f600, 16#1f600+254)),
     uc_atom_tup(lists:seq(16#1f600, 16#1f600+63)),
     uc_atom_tup(lists:seq(0, 254)),
     uc_atom_tup(lists:seq(100, 163)),
     uc_atom_tup(lists:seq(200, 354)),
     uc_atom_tup(lists:seq(200, 263)),
     uc_atom_tup(lists:seq(2000, 2254)),
     uc_atom_tup(lists:seq(2000, 2063)),
     uc_atom_tup(lists:seq(65500, 65754)),
     uc_atom_tup(lists:seq(65500, 65563))
     | lists:map(fun (N) ->
                         uc_atom_tup(lists:seq(64000+N, 64254+N))
                 end, lists:seq(1, 2000))].

contended_atom_cache_entry(Config) when is_list(Config) ->
    contended_atom_cache_entry_test(Config, latin1).

contended_unicode_atom_cache_entry(Config) when is_list(Config) ->
    contended_atom_cache_entry_test(Config, unicode).

contended_atom_cache_entry_test(Config, Type) ->
    TestServer = self(),
    ProcessPairs = 10,
    Msgs = 100000,
    {ok, SNode} = start_node(Config),
    {ok, RNode} = start_node(Config),
    Success = make_ref(),
    spawn_link(
      SNode,
      fun () ->
              Master = self(),
              CIX = get_cix(),
              TestAtoms = case Type of
                              latin1 ->
                                  get_conflicting_atoms(CIX,
                                                        ProcessPairs);
                              unicode ->
                                  get_conflicting_unicode_atoms(CIX,
                                                                ProcessPairs)
                          end,
              io:format("Testing with the following atoms all using "
                        "cache index ~p:~n ~w~n",
                        [CIX, TestAtoms]),
              Ps = lists:map(
                     fun (A) ->
                             Ref = make_ref(),
                             R = spawn_link(RNode,
                                   fun () ->
                                           Atom = receive
                                                      {Ref, txt, ATxt} ->
                                                          case Type of
                                                              latin1 ->
                                                                  list_to_atom(ATxt);
                                                              unicode ->
                                                                  string_to_atom(ATxt)
                                                          end
                                                  end,
                                           receive_ref_atom(Ref,
                                                            Atom,
                                                            Msgs),
                                           Master ! {self(), success}
                                   end),
                             S = spawn_link(SNode,
                                   fun () ->
                                           receive go -> ok end,
                                           R ! {Ref,
                                                txt,
                                                atom_to_list(A)},
                                           send_ref_atom(R, Ref, A, Msgs)
                                   end),
                             {S, R}
                     end,
                     TestAtoms),
              lists:foreach(fun ({S, _}) ->
                                    S ! go
                            end,
                            Ps),
              lists:foreach(fun ({_, R}) ->
                                    receive {R, success} -> ok end
                            end,
                            Ps),
              TestServer ! Success
      end),
    receive
        Success ->
            ok
    end,
    stop_node(SNode),
    stop_node(RNode),
    ok.

send_ref_atom(_To, _Ref, _Atom, 0) ->
    ok;
send_ref_atom(To, Ref, Atom, N) ->
    To ! {Ref, Atom},
    send_ref_atom(To, Ref, Atom, N-1).

receive_ref_atom(_Ref, _Atom, 0) ->
    ok;
receive_ref_atom(Ref, Atom, N) ->
    receive
        {Ref, Value} ->
            Atom = Value
    end,
    receive_ref_atom(Ref, Atom, N-1).

get_cix() ->
    get_cix(1000).

get_cix(CIX) when is_integer(CIX), CIX < 0 ->
    get_cix(0);
get_cix(CIX) when is_integer(CIX) ->
    get_cix(CIX,
            unwanted_cixs(),
            get_internal_state(max_atom_out_cache_index)).

get_cix(CIX, Unwanted, MaxCIX) when CIX > MaxCIX ->
    get_cix(0, Unwanted, MaxCIX);
get_cix(CIX, Unwanted, MaxCIX) ->
    case lists:member(CIX, Unwanted) of
        true -> get_cix(CIX+1, Unwanted, MaxCIX);
        false -> CIX
    end.

unwanted_cixs() ->
    lists:map(fun (Node) ->
                      get_internal_state({atom_out_cache_index,
                                          Node})
              end,
              nodes()).


get_conflicting_atoms(_CIX, 0) ->
    [];
get_conflicting_atoms(CIX, N) ->
    Atom = list_to_atom("atom" ++ integer_to_list(erlang:unique_integer([positive]))),
    case get_internal_state({atom_out_cache_index, Atom}) of
        CIX ->
            [Atom|get_conflicting_atoms(CIX, N-1)];
        _ ->
            get_conflicting_atoms(CIX, N)
    end.

get_conflicting_unicode_atoms(_CIX, 0) ->
    [];
get_conflicting_unicode_atoms(CIX, N) ->
    Atom = string_to_atom([16#1f608] ++ "atom" ++ integer_to_list(erlang:unique_integer([positive]))),
    case get_internal_state({atom_out_cache_index, Atom}) of
        CIX ->
            [Atom|get_conflicting_unicode_atoms(CIX, N-1)];
        _ ->
            get_conflicting_unicode_atoms(CIX, N)
    end.


%% The message_latency_large tests that small distribution messages are
%% not blocked by other large distribution messages. Basically it tests
%% that fragmentation of distribution messages works.
%%
%% Because of large problems to get reliable values from these testcases
%% they no longer fail when the latency is incorrect. However, they are
%% kept as they continue to find bugs in the distribution implementation.
message_latency_large_message(Config) when is_list(Config) ->
    measure_latency_large_message(?FUNCTION_NAME, fun(Dropper, Payload) -> Dropper ! Payload end).
message_latency_large_exit2(Config) when is_list(Config) ->
    measure_latency_large_message(?FUNCTION_NAME, fun erlang:exit/2).

message_latency_large_link_exit(Config) when is_list(Config) ->
    message_latency_large_exit(?FUNCTION_NAME, fun erlang:link/1).

message_latency_large_monitor_exit(Config) when is_list(Config) ->
    message_latency_large_exit(?FUNCTION_NAME,
                               fun(Dropper) ->
                                       Dropper ! {monitor, self()},
                                       receive ok -> ok end
                               end).

message_latency_large_message() ->
    [{timetrap, {minutes, 6}}].
message_latency_large_exit2() ->
    message_latency_large_message().
message_latency_large_link_exit() ->
    message_latency_large_message().
message_latency_large_monitor_exit() ->
    message_latency_large_message().

message_latency_large_exit(Nodename, ReasonFun) ->
    measure_latency_large_message(
      Nodename,
      fun(Dropper, Payload) ->
              Pid  = spawn(fun() ->
                                   receive go -> ok end,
                                   ReasonFun(Dropper),
                                   exit(Payload)
                           end),

              FlushTrace = fun F() ->
                                   receive
                                       {trace, Pid, _, _} ->
                                           F()
                                   after 0 ->
                                           ok
                                   end
                           end,

              erlang:trace(Pid, true, [exiting]),
              Pid ! go,
              receive
                  {trace, Pid, out_exited, 0} ->
                      FlushTrace()
              end
      end).

measure_latency_large_message(Nodename, DataFun) ->

    erlang:system_monitor(self(), [busy_dist_port]),

    {ok, N} = start_node(Nodename),

    Dropper = spawn(N, fun F() ->
                               process_flag(trap_exit, true),
                               receive
                                   {monitor,Pid} ->
                                       erlang:monitor(process, Pid),
                                       Pid ! ok;
                                   _ -> ok
                               end,
                               F()
                       end),

    Echo = spawn(N, fun F() -> receive {From, Msg} -> From ! Msg, F() end end),

    BuildType = erlang:system_info(build_type),
    WordSize = erlang:system_info(wordsize),

    if
        BuildType =/= opt; WordSize =:= 4 ->
            %% Test 3.2 MB and 32 MB and test the latency difference of sent messages
            Payloads = [{I, <<0:(I * 32 * 1024 * 8)>>} || I <- [1,10]];
        true ->
            %% Test 32 MB and 320 MB and test the latency difference of sent messages
            Payloads = [{I, <<0:(I * 32 * 1024 * 1024 * 8)>>} || I <- [1,10]]
    end,

    IndexTimes = [{I, measure_latency(DataFun, Dropper, Echo, P)}
                  || {I, P} <- Payloads],

    Times = [ Time || {_I, Time} <- IndexTimes],

    ct:pal("~p",[IndexTimes]),

    stop_node(N),

    case {lists:max(Times), lists:min(Times)} of
        {Max, Min} when Max * 0.25 > Min, BuildType =:= opt ->
            %% We only issue a comment for this failure as the
            %% testcases proved very difficult to run successfully
            %% on many platforms.
            ct:comment({incorrect_latency, IndexTimes}),
            ok;
        _ ->
            ok
    end.

measure_latency(DataFun, Dropper, Echo, Payload) ->

    TCProc = self(),

    flush(),

    Senders = [spawn_monitor(
                 fun F() ->
                         DataFun(Dropper, Payload),
                         F()
                 end) || _ <- lists:seq(1,2)],

    %% Link in order to cleanup properly if TC crashes
    [link(Sender) || {Sender,_} <- Senders],

    wait_for_busy_dist(2 * 60 * 1000, 10),

    {TS, Times} =
        timer:tc(fun() ->
                         [begin
                              T0 = erlang:monotonic_time(),
                              Echo ! {self(), hello},
                              receive hello -> ok end,
                              (erlang:monotonic_time() - T0) / 1000000
                          end || _ <- lists:seq(1,100)]
                 end),
    Avg = lists:sum(Times) / length(Times),
    StdDev = math:sqrt(lists:sum([math:pow(V - Avg,2) || V <- Times]) / length(Times)),
    ct:pal("Times: Avg: ~p Max: ~p Min: ~p Var: ~p",
           [Avg, lists:max(Times), lists:min(Times), StdDev]),
    [begin
         unlink(Sender),
         exit(Sender,die),
         receive
             {'DOWN', Ref, process, _, _} ->
                 ok
         end
     end || {Sender, Ref} <- Senders],
    TS.

wait_for_busy_dist(_Tmo, 0) ->
    ok;
wait_for_busy_dist(Tmo, N) ->
    T0 = erlang:monotonic_time(millisecond),
    receive
         {monitor, _Sender, busy_dist_port, _Info} ->
             wait_for_busy_dist(Tmo - (erlang:monotonic_time(millisecond) - T0), N - 1)
    after Tmo ->
            ct:log("Timed out waiting for busy_dist, ~p left",[N]),
            timeout
    end.

flush() ->
    receive
        _ ->
            flush()
    after 0 ->
            ok
    end.

system_limit(Config) when is_list(Config) ->
    case erlang:system_info(wordsize) of
        8 ->
            case proplists:get_value(system_total_memory,
                                     memsup:get_system_memory_data()) of
                Memory when is_integer(Memory),
                            Memory > 6*1024*1024*1024 ->
                    test_system_limit(Config),
                    garbage_collect(),
                    ok;
                _ ->
                    {skipped, "Not enough memory on this machine"}
            end;
        4 ->
            {skipped, "Only interesting on 64-bit builds"}
    end.

test_system_limit(Config) when is_list(Config) ->
    Bits = ((1 bsl 32)+1)*8,
    HugeBin = <<0:Bits>>,
    HugeListBin = [lists:duplicate(2000000,2000000), HugeBin],
    {ok, N1} = start_node(Config),
    monitor_node(N1, true),
    receive
        {nodedown, N1} ->
            ct:fail({unexpected_nodedown, N1})
    after 0 ->
            ok
    end,
    P1 = spawn(N1,
               fun () ->
                       receive after infinity -> ok end
               end),

    io:format("~n** distributed send **~n~n", []),
    try
        P1 ! HugeBin,
        exit(oops1)
    catch
        error:system_limit -> ok
    end,
    try
        P1 ! HugeListBin,
        exit(oops2)
    catch
        error:system_limit -> ok
    end,

    io:format("~n** distributed exit **~n~n", []),
    try
        exit(P1, HugeBin),
        exit(oops3)
    catch
        error:system_limit -> ok
    end,
    try
        exit(P1, HugeListBin),
        exit(oops4)
    catch
        error:system_limit -> ok
    end,

    io:format("~n** distributed registered send **~n~n", []),
    try
        {missing_proc, N1} ! HugeBin,
        exit(oops5)
    catch
        error:system_limit -> ok
    end,
    try
        {missing_proc, N1} ! HugeListBin,
        exit(oops6)
    catch
        error:system_limit -> ok
    end,
    receive
        {nodedown, N1} ->
            ct:fail({unexpected_nodedown, N1})
    after 0 ->
            ok
    end,

    %%
    %% system_limit in exit reasons brings the
    %% connection down...
    %%

    io:format("~n** distributed link exit **~n~n", []),
    spawn(fun () ->
                  link(P1),
                  exit(HugeBin)
          end),
    receive {nodedown, N1} -> ok end,

    {ok, N2} = start_node(Config),
    monitor_node(N2, true),
    P2 = spawn(N2,
               fun () ->
                       receive after infinity -> ok end
               end),
    spawn(fun () ->
                  link(P2),
                  exit(HugeListBin)
          end),
    receive {nodedown, N2} -> ok end,

    io:format("~n** distributed monitor down **~n~n", []),
    {ok, N3} = start_node(Config),
    monitor_node(N3, true),
    Go1 = make_ref(),
    LP1 = spawn(fun () ->
                        receive Go1 -> ok end,
                        exit(HugeBin)
                end),
    _ = spawn(N3,
               fun () ->
                       _ = erlang:monitor(process, LP1),
                       LP1 ! Go1,
                       receive after infinity -> ok end
               end),
    receive {nodedown, N3} -> ok end,

    {ok, N4} = start_node(Config),
    monitor_node(N4, true),
    Go2 = make_ref(),
    LP2 = spawn(fun () ->
                        receive Go2 -> ok end,
                        exit(HugeListBin)
                end),
    _ = spawn(N4,
              fun () ->
                      _ = erlang:monitor(process, LP2),
                      LP2 ! Go2,
                      receive after infinity -> ok end
              end),
    receive {nodedown, N4} -> ok end,
    ok.

-define(COOKIE, '').
-define(DOP_LINK,		1).
-define(DOP_SEND,		2).
-define(DOP_EXIT,		3).
-define(DOP_UNLINK,		4).
-define(DOP_REG_SEND,		6).
-define(DOP_GROUP_LEADER,	7).
-define(DOP_EXIT2,		8).

-define(DOP_SEND_TT,		12).
-define(DOP_EXIT_TT,		13).
-define(DOP_REG_SEND_TT,	16).
-define(DOP_EXIT2_TT,		18).

-define(DOP_MONITOR_P,		19).
-define(DOP_DEMONITOR_P,	20).
-define(DOP_MONITOR_P_EXIT,	21).

-define(DOP_SEND_SENDER, 22).
-define(DOP_SEND_SENDER_TT, 23).

-define(DOP_PAYLOAD_EXIT, 24).
-define(DOP_PAYLOAD_EXIT_TT, 25).
-define(DOP_PAYLOAD_EXIT2, 26).
-define(DOP_PAYLOAD_EXIT2_TT, 27).
-define(DOP_PAYLOAD_MONITOR_P_EXIT, 28).

start_monitor(Offender,P) ->
    Parent = self(),
    Q = spawn(Offender,
              fun () ->
                      Ref = erlang:monitor(process,P),
                      Parent ! {self(),ref,Ref},
                      receive
                          just_stay_alive -> ok
                      end
              end),
    Res = receive
              {Q,ref,R} ->
                  {Q, R}
          after  5000 ->
                     error
          end,
    io:format("Res is ~p~n",[Res]),
    Res.
start_link(Offender,P) ->
    Parent = self(),
    Q = spawn(Offender,
              fun () ->
                      process_flag(trap_exit,true),
                      link(P),
                      Parent ! {self(),ref,P},
                      receive
                          just_stay_alive -> ok
                      end
              end),
    Res = receive
              {Q,ref,R} ->
                  R
          after  5000 ->
                     error
          end,
    io:format("Res is ~p~n",[Res]),
    Res.

%% Test dist messages with valid structure (binary to term ok) but malformed control content
bad_dist_structure(Config) when is_list(Config) ->
    ct:timetrap({seconds, 15}),

    {ok, Offender} = start_node(bad_dist_structure_offender),
    {ok, Victim} = start_node(bad_dist_structure_victim),
    start_node_monitors([Offender,Victim]),
    Parent = self(),
    P = spawn(Victim,
              fun () ->
                      process_flag(trap_exit,true),
                      Parent ! {self(), started},
                      receive check_msgs -> ok end,
                      bad_dist_struct_check_msgs([one,
                                                  two]),
                      Parent ! {self(), messages_checked},
                      receive done -> ok end
              end),
    receive {P, started} -> ok end,
    pong = rpc:call(Victim, net_adm, ping, [Offender]),
    verify_up(Offender, Victim),
    true = lists:member(Offender, rpc:call(Victim, erlang, nodes, [])),
    start_monitor(Offender,P),
    P ! one,
    send_bad_structure(Offender, P,{?DOP_MONITOR_P_EXIT,'replace',P,normal},2),

    start_monitor(Offender,P),
    send_bad_structure(Offender, P,{?DOP_MONITOR_P_EXIT,'replace',P,normal,normal},2),

    start_link(Offender,P),
    send_bad_structure(Offender, P,{?DOP_LINK},0),

    start_link(Offender,P),
    send_bad_structure(Offender, P,{?DOP_UNLINK,'replace'},2),

    start_link(Offender,P),
    send_bad_structure(Offender, P,{?DOP_UNLINK,'replace',make_ref()},2),

    start_link(Offender,P),
    send_bad_structure(Offender, P,{?DOP_UNLINK,make_ref(),P},0),

    start_link(Offender,P),
    send_bad_structure(Offender, P,{?DOP_UNLINK,normal,normal},0),

    start_monitor(Offender,P),
    send_bad_structure(Offender, P,{?DOP_MONITOR_P,'replace',P},2),

    start_monitor(Offender,P),
    send_bad_structure(Offender, P,{?DOP_MONITOR_P,'replace',P,normal},2),

    start_monitor(Offender,P),
    send_bad_structure(Offender, P,{?DOP_DEMONITOR_P,'replace',P},2),

    start_monitor(Offender,P),
    send_bad_structure(Offender, P,{?DOP_DEMONITOR_P,'replace',P,normal},2),

    send_bad_structure(Offender, P,{?DOP_EXIT,'replace',P},2),
    send_bad_structure(Offender, P,{?DOP_EXIT,make_ref(),normal,normal},0),
    send_bad_structure(Offender, P,{?DOP_EXIT_TT,'replace',token,P},2),
    send_bad_structure(Offender, P,{?DOP_EXIT_TT,make_ref(),token,normal,normal},0),
    send_bad_structure(Offender, P,{?DOP_EXIT2,'replace',P},2),
    send_bad_structure(Offender, P,{?DOP_EXIT2,make_ref(),normal,normal},0),
    send_bad_structure(Offender, P,{?DOP_EXIT2_TT,'replace',token,P},2),
    send_bad_structure(Offender, P,{?DOP_EXIT2_TT,make_ref(),token,normal,normal},0),
    send_bad_structure(Offender, P,{?DOP_GROUP_LEADER,'replace'},2),
    send_bad_structure(Offender, P,{?DOP_GROUP_LEADER,'replace','atomic'},2),
    send_bad_structure(Offender, P,{?DOP_GROUP_LEADER,'replace',P},0),
    send_bad_structure(Offender, P,{?DOP_REG_SEND_TT,'replace','',name},2,{message}),
    send_bad_structure(Offender, P,{?DOP_REG_SEND_TT,'replace','',name,token},0,{message}),
    send_bad_structure(Offender, P,{?DOP_REG_SEND,'replace',''},2,{message}),
    send_bad_structure(Offender, P,{?DOP_REG_SEND,'replace','',P},0,{message}),
    send_bad_structure(Offender, P,{?DOP_REG_SEND,'replace','',name},0,{message}),
    send_bad_structure(Offender, P,{?DOP_REG_SEND,'replace','',name,{token}},2,{message}),
    send_bad_structure(Offender, P,{?DOP_SEND_TT,'',P},0,{message}),
    send_bad_structure(Offender, P,{?DOP_SEND_TT,'',name,token},0,{message}),
    send_bad_structure(Offender, P,{?DOP_SEND,''},0,{message}),
    send_bad_structure(Offender, P,{?DOP_SEND,'',name},0,{message}),
    send_bad_structure(Offender, P,{?DOP_SEND,'',P,{token}},0,{message}),
    P ! two,
    P ! check_msgs,
    receive
        {P, messages_checked} -> ok
    after 5000 ->
              exit(victim_is_dead)
    end,

    {message_queue_len, 0}
    = rpc:call(Victim, erlang, process_info, [P, message_queue_len]),

    unlink(P),
    P ! done,
    stop_node(Offender),
    stop_node(Victim),
    ok.

%% Test various dist fragmentation errors
bad_dist_fragments(Config) when is_list(Config) ->
    ct:timetrap({seconds, 15}),

    {ok, Offender} = start_node(bad_dist_fragment_offender),
    {ok, Victim} = start_node(bad_dist_fragment_victim),

    Msg = iolist_to_binary(dmsg_ext(lists:duplicate(255,255))),

    start_node_monitors([Offender,Victim]),
    Parent = self(),
    P = spawn(Victim,
              fun () ->
                      process_flag(trap_exit,true),
                      Parent ! {self(), started},
                      receive check_msgs -> ok end,
                      bad_dist_struct_check_msgs([one,
                                                  two]),
                      Parent ! {self(), messages_checked},
                      receive done -> ok end
              end),
    receive {P, started} -> ok end,
    pong = rpc:call(Victim, net_adm, ping, [Offender]),
    verify_up(Offender, Victim),
    true = lists:member(Offender, rpc:call(Victim, erlang, nodes, [])),
    start_monitor(Offender,P),
    P ! one,

    start_monitor(Offender,P),
    send_bad_fragments(Offender, Victim, P,{?DOP_SEND,?COOKIE,P},3,
                      [{frg, 1, binary:part(Msg, 10,byte_size(Msg)-10)}]),

    start_monitor(Offender,P),
    send_bad_fragments(Offender, Victim, P,{?DOP_SEND,?COOKIE,P},3,
                      [{hdr, 3, binary:part(Msg, 0,10)},
                       {frg, 1, binary:part(Msg, 10,byte_size(Msg)-10)}]),

    start_monitor(Offender,P),
    send_bad_fragments(Offender, Victim, P,{?DOP_SEND,?COOKIE,P},3,
                      [{hdr, 3, binary:part(Msg, 0,10)},
                       {hdr, 3, binary:part(Msg, 0,10)}]),

    start_monitor(Offender,P),
    send_bad_fragments(Offender, Victim, P,{?DOP_SEND,?COOKIE,P,broken},3,
                      [{hdr, 1, binary:part(Msg, 10,byte_size(Msg)-10)}]),

    start_monitor(Offender,P),
    send_bad_fragments(Offender, Victim, P,{?DOP_SEND,?COOKIE,P},3,
                      [{hdr, 3, binary:part(Msg, 10,byte_size(Msg)-10)},
                       close]),

    ExitVictim = spawn(Victim, fun() ->
                                       receive
                                           {link, Proc} ->
                                               link(Proc),
                                               Parent ! {self(), linked}
                                       end,
                                       receive ok -> ok end
                               end),
    OP1 = start_link(Offender,ExitVictim),
    ExitVictim ! {link, OP1},
    receive {ExitVictim, linked} -> ok end,
    send_bad_fragments(Offender, Victim, ExitVictim,{?DOP_PAYLOAD_EXIT,OP1,ExitVictim},0,
                      [{hdr, 1, [131]}]),

    Exit2Victim = spawn(Victim, fun() -> receive ok -> ok end end),
    {OP2, _} = start_monitor(Offender,Exit2Victim),
    send_bad_fragments(Offender, Victim, Exit2Victim,{?DOP_PAYLOAD_EXIT2,OP2,Exit2Victim},0,
                      [{hdr, 1, [132]}]),

    DownVictim = spawn(Victim, fun() ->
                                       receive
                                           {monitor, Proc} ->
                                               DR = erlang:monitor(process, Proc),
                                               Parent ! {self(), DR}
                                       end,
                                       Parent ! {self, DR},
                                       receive ok -> ok end
                               end),
    {OP3, _} = start_monitor(Offender,DownVictim),
    DownVictim ! {monitor, OP3},
    DownRef = receive {DownVictim, DR} -> DR end,
    send_bad_fragments(Offender, Victim, DownVictim,{?DOP_PAYLOAD_MONITOR_P_EXIT,OP3,DownVictim,DownRef},0,
                      [{hdr, 1, [133]}]),

    P ! two,
    P ! check_msgs,
    receive
        {P, messages_checked} -> ok
    after 5000 ->
              exit(victim_is_dead)
    end,

    {message_queue_len, 0}
    = rpc:call(Victim, erlang, process_info, [P, message_queue_len]),

    unlink(P),
    P ! done,
    stop_node(Offender),
    stop_node(Victim),
    ok.

dmsg_frag_hdr(Frag) ->
    dmsg_frag_hdr(erlang:phash2(self()), Frag).
dmsg_frag_hdr(Seq, Frag) ->
    [131, $E, uint64_be(Seq), uint64_be(Frag), 0].

dmsg_frag(Frag) ->
    dmsg_frag(erlang:phash2(self()), Frag).
dmsg_frag(Seq, Frag) ->
    [131, $F, uint64_be(Seq), uint64_be(Frag)].

send_bad_fragments(Offender,VictimNode,Victim,Ctrl,WhereToPutSelf,Fragments) ->
    Parent = self(),
    Done = make_ref(),
    ct:pal("Send: ~p",[Fragments]),
    spawn_link(Offender,
          fun () ->
                  Node = node(Victim),
                  pong = net_adm:ping(Node),
                  erlang:monitor_node(Node, true),
                  DCtrl = dctrl(Node),
                  Ctrl1 = case WhereToPutSelf of
                             0 ->
                                 Ctrl;
                             N when N > 0 ->
                                 setelement(N,Ctrl,self())
                         end,

                  FragData = [case Type of
                                  hdr ->
                                      [dmsg_frag_hdr(FragId),
                                       dmsg_ext(Ctrl1), FragPayload];
                                  frg ->
                                      [dmsg_frag(FragId), FragPayload]
                              end || {Type, FragId, FragPayload} <- Fragments],

                  receive {nodedown, Node} -> exit("premature nodedown")
                  after 10 -> ok
                  end,

                  [ dctrl_send(DCtrl, D) || D <- FragData ],
                  [ erlang:port_close(DCtrl) || close <- Fragments],

                  receive {nodedown, Node} -> ok
                  after 5000 -> exit("missing nodedown")
                  end,
                  Parent ! {FragData,Done}
          end),
    receive
        {WhatSent,Done} ->
            io:format("Offender sent ~p~n",[WhatSent]),
            verify_nc(VictimNode),
            ok
    after 7000 ->
              exit(unable_to_send)
    end.

bad_dist_ext_receive(Config) when is_list(Config) ->
    {ok, Offender} = start_node(bad_dist_ext_receive_offender),
    {ok, Victim} = start_node(bad_dist_ext_receive_victim),
    start_node_monitors([Offender,Victim]),

    Parent = self(),

    P = spawn_link(Victim,
                   fun () ->
                           Parent ! {self(), started},
                           receive check_msgs -> ok end,
                           bad_dist_ext_check_msgs([one,
                                                    two,
                                                    three]),
                           Parent ! {self(), messages_checked},
                           receive done -> ok end
                   end),

    receive {P, started} -> ok end,
    pong = rpc:call(Victim, net_adm, ping, [Offender]),
    verify_up(Offender, Victim),
    true = lists:member(Offender, rpc:call(Victim, erlang, nodes, [])),
    P ! one,
    send_bad_msg(Offender, P),
    P ! two,
    verify_down(Offender, connection_closed, Victim, killed),
    {message_queue_len, 2}
    = rpc:call(Victim, erlang, process_info, [P, message_queue_len]),

    Suspended = make_ref(),
    S = spawn(Victim,
              fun () ->
                      erlang:suspend_process(P),
                      Parent ! Suspended,
                      receive after infinity -> ok end
              end),
    MS = erlang:monitor(process, S),
    receive Suspended -> ok end,
    pong = rpc:call(Victim, net_adm, ping, [Offender]),
    verify_up(Offender, Victim),
    true = lists:member(Offender, rpc:call(Victim, erlang, nodes, [])),
    send_bad_msgs(Offender, P, 5),
    true = lists:member(Offender, rpc:call(Victim, erlang, nodes, [])),
    P ! three,
    send_bad_msgs(Offender, P, 5),

    %% Make sure bad msgs has reached Victim
    rpc:call(Offender, rpc, call, [Victim, erlang, node, []]),

    verify_still_up(Offender, Victim),
    {message_queue_len, 13}
    = rpc:call(Victim, erlang, process_info, [P, message_queue_len]),

    exit(S, bang),
    receive {'DOWN', MS, process, S, bang} -> ok end,
    verify_down(Offender, connection_closed, Victim, killed),
    {message_queue_len, 3}
    = rpc:call(Victim, erlang, process_info, [P, message_queue_len]),

    P ! check_msgs,
    receive {P, messages_checked} -> ok end,

    {message_queue_len, 0}
    = rpc:call(Victim, erlang, process_info, [P, message_queue_len]),

    P ! done,
    unlink(P),
    verify_no_down(Offender, Victim),
    stop_node(Offender),
    stop_node(Victim).


bad_dist_ext_process_info(Config) when is_list(Config) ->
    {ok, Offender} = start_node(bad_dist_ext_process_info_offender),
    {ok, Victim} = start_node(bad_dist_ext_process_info_victim),
    start_node_monitors([Offender,Victim]),

    Parent = self(),
    P = spawn_link(Victim,
                   fun () ->
                           Parent ! {self(), started},
                           receive check_msgs -> ok end,
                           bad_dist_ext_check_msgs([one, two]),
                           Parent ! {self(), messages_checked},
                           receive done -> ok end
                   end),

    receive {P, started} -> ok end,
    P ! one,

    Suspended = make_ref(),
    S = spawn(Victim,
              fun () ->
                      erlang:suspend_process(P),
                      Parent ! Suspended,
                      receive after infinity -> ok end
              end),

    receive Suspended -> ok end,
    pong = rpc:call(Victim, net_adm, ping, [Offender]),
    verify_up(Offender, Victim),
    send_bad_msgs(Offender, P, 5),

    P ! two,
    send_bad_msgs(Offender, P, 5),

    %% Make sure bad msgs has reached Victim
    rpc:call(Offender, rpc, call, [Victim, erlang, node, []]),

    verify_still_up(Offender, Victim),
    {message_queue_len, 12}
    = rpc:call(Victim, erlang, process_info, [P, message_queue_len]),
    verify_still_up(Offender, Victim),
    [{message_queue_len, 2},
     {messages, [one, two]}]
    = rpc:call(Victim, erlang, process_info, [P, [message_queue_len,
                                                  messages]]),
    verify_down(Offender, connection_closed, Victim, killed),

    P ! check_msgs,
    exit(S, bang),
    receive {P, messages_checked} -> ok end,

    {message_queue_len, 0}
    = rpc:call(Victim, erlang, process_info, [P, message_queue_len]),

    P ! done,
    unlink(P),
    verify_no_down(Offender, Victim),
    stop_node(Offender),
    stop_node(Victim).

bad_dist_ext_control(Config) when is_list(Config) ->
    {ok, Offender} = start_node(bad_dist_ext_control_offender),
    {ok, Victim} = start_node(bad_dist_ext_control_victim),
    start_node_monitors([Offender,Victim]),

    pong = rpc:call(Victim, net_adm, ping, [Offender]),
    verify_up(Offender, Victim),
    send_bad_dhdr(Offender, Victim),
    verify_down(Offender, connection_closed, Victim, killed),

    pong = rpc:call(Victim, net_adm, ping, [Offender]),
    verify_up(Offender, Victim),
    send_bad_ctl(Offender, Victim),
    verify_down(Offender, connection_closed, Victim, killed),

    verify_no_down(Offender, Victim),
    stop_node(Offender),
    stop_node(Victim).

bad_dist_ext_connection_id(Config) when is_list(Config) ->
    {ok, Offender} = start_node(bad_dist_ext_connection_id_offender),
    {ok, Victim} = start_node(bad_dist_ext_connection_id_victim),
    start_node_monitors([Offender,Victim]),

    Parent = self(),
    P = spawn_link(Victim,
                   fun () ->
                           Parent ! {self(), started},
                           receive check_msgs -> ok end,
                           bad_dist_ext_check_msgs([]),
                           Parent ! {self(), messages_checked},
                           receive done -> ok end
                   end),

    receive {P, started} -> ok end,
    Suspended = make_ref(),
    S = spawn(Victim,
              fun () ->
                      erlang:suspend_process(P),
                      Parent ! Suspended,
                      receive after infinity -> ok end
              end),
    MS = erlang:monitor(process, S),
    receive Suspended -> ok end,
    pong = rpc:call(Victim, net_adm, ping, [Offender]),
    verify_up(Offender, Victim),
    send_bad_msg(Offender, P),

    %% Make sure bad msg has reached Victim
    rpc:call(Offender, rpc, call, [Victim, erlang, node, []]),

    {message_queue_len, 1}
    = rpc:call(Victim, erlang, process_info, [P, message_queue_len]),

    true = rpc:call(Offender, net_kernel, disconnect, [Victim]),
    verify_down(Offender, disconnect, Victim, connection_closed),
    pong = rpc:call(Offender, net_adm, ping, [Victim]),

    verify_up(Offender, Victim),
    %% We have a new connection between Offender and Victim, bad message
    %% should not bring it down.

    {message_queue_len, 1}
    = rpc:call(Victim, erlang, process_info, [P, message_queue_len]),

    exit(S, bang),
    receive {'DOWN', MS, process, S, bang} -> ok end,
    %% Wait for a while (if the connection is taken down it might take a
    %% while).
    receive after 2000 -> ok end,
    verify_still_up(Offender, Victim),

    P ! check_msgs,
    receive {P, messages_checked} -> ok end,

    {message_queue_len, 0}
    = rpc:call(Victim, erlang, process_info, [P, message_queue_len]),

    verify_still_up(Offender, Victim),
    P ! done,
    unlink(P),
    verify_no_down(Offender, Victim),
    stop_node(Offender),
    stop_node(Victim).

%% OTP-14661: Bad message is discovered by erts_msg_attached_data_size
bad_dist_ext_size(Config) when is_list(Config) ->
    {ok, Offender} = start_node(bad_dist_ext_process_info_offender),
    %%Prog = "Prog=/home/uabseri/src/otp_new3/bin/cerl -rr -debug",
    Prog = [],
    {ok, Victim} = start_node(bad_dist_ext_process_info_victim, [], Prog),
    start_node_monitors([Offender,Victim]),

    Parent = self(),
    P = spawn_opt(Victim,
                   fun () ->
                           Parent ! {self(), started},
                           receive check_msgs -> ok end,  %% DID CRASH HERE
                           bad_dist_ext_check_msgs([one]),
                           Parent ! {self(), messages_checked}
                   end,
                 [link,
                  %% on_heap to force total_heap_size to inspect msg queue
                  {message_queue_data, on_heap}]),

    receive {P, started} -> ok end,
    P ! one,

    Suspended = make_ref(),
    S = spawn(Victim,
              fun () ->
                      erlang:suspend_process(P),
                      Parent ! Suspended,
                      receive after infinity -> ok end
              end),

    receive Suspended -> ok end,
    pong = rpc:call(Victim, net_adm, ping, [Offender]),
    verify_up(Offender, Victim),
    send_bad_msgs(Offender, P, 1, dmsg_bad_tag()),

    %% Make sure bad msgs has reached Victim
    rpc:call(Offender, rpc, call, [Victim, erlang, node, []]),

    verify_still_up(Offender, Victim),

    %% Let process_info(P, total_heap_size) find bad msg and disconnect
    rpc:call(Victim, erlang, process_info, [P, total_heap_size]),

    verify_down(Offender, connection_closed, Victim, killed),

    P ! check_msgs,
    exit(S, bang),  % resume Victim
    receive {P, messages_checked} -> ok end,

    unlink(P),
    verify_no_down(Offender, Victim),
    stop_node(Offender),
    stop_node(Victim).


bad_dist_struct_check_msgs([]) ->
    receive
        Msg ->
            exit({unexpected_message, Msg})
    after 0 ->
              ok
    end;
bad_dist_struct_check_msgs([M|Ms]) ->
    receive
        {'EXIT',_,_} = EM ->
            io:format("Ignoring exit message: ~p~n",[EM]),
            bad_dist_struct_check_msgs([M|Ms]);
        Msg ->
            M = Msg,
            bad_dist_struct_check_msgs(Ms)
    end.
bad_dist_ext_check_msgs([]) ->
    receive
        Msg ->
            exit({unexpected_message, Msg})
    after 0 ->
              ok
    end;
bad_dist_ext_check_msgs([M|Ms]) ->
    receive
        Msg ->
            M = Msg,
            bad_dist_ext_check_msgs(Ms)
    end.

ensure_dctrl(Node) ->
    case dctrl(Node) of
        undefined ->
            pong = net_adm:ping(Node),
            dctrl(Node);
        DCtrl ->
            DCtrl
    end.

dctrl_send(DPrt, Data) when is_port(DPrt) ->
    port_command(DPrt, Data);
dctrl_send(DPid, Data) when is_pid(DPid) ->
    Ref = make_ref(),
    DPid ! {send, self(), Ref, Data},
    receive {Ref, Res} -> Res end.

dctrl_dop_reg_send(Node, Name, Msg) ->
    dctrl_send(ensure_dctrl(Node),
               [dmsg_hdr(),
                dmsg_ext({?DOP_REG_SEND,
                          self(),
                          ?COOKIE,
                          Name}),
                dmsg_ext(Msg)]).

dctrl_dop_send(To, Msg) ->
    Node = node(To),
    dctrl_send(ensure_dctrl(Node),
               [dmsg_hdr(),
                dmsg_ext({?DOP_SEND, ?COOKIE, To}),
                dmsg_ext(Msg)]).

send_bad_structure(Offender,Victim,Bad,WhereToPutSelf) ->
    send_bad_structure(Offender,Victim,Bad,WhereToPutSelf,[]).
send_bad_structure(Offender,Victim,Bad,WhereToPutSelf,PayLoad) ->
    Parent = self(),
    Done = make_ref(),
    spawn_link(Offender,
          fun () ->
                  Node = node(Victim),
                  pong = net_adm:ping(Node),
                  erlang:monitor_node(Node, true),
                  DCtrl = dctrl(Node),
                  Bad1 = case WhereToPutSelf of
                             0 ->
                                 Bad;
                             N when N > 0 ->
                                 setelement(N,Bad,self())
                         end,
                  DData = [dmsg_hdr(),
                           dmsg_ext(Bad1)] ++
                  case PayLoad of
                      [] -> [];
                      _Other -> [dmsg_ext(PayLoad)]
                  end,

                  receive {nodedown, Node} -> exit("premature nodedown")
                  after 10 -> ok
                  end,

                  dctrl_send(DCtrl, DData),

                  receive {nodedown, Node} -> ok
                  after 5000 -> exit("missing nodedown")
                  end,
                  Parent ! {DData,Done}
          end),
    receive
        {WhatSent,Done} ->
            io:format("Offender sent ~p~n",[WhatSent]),
            ok
    after 5000 ->
              exit(unable_to_send)
    end.


%% send_bad_msgs():
%% Send a valid distribution header and control message
%% but an invalid message. This invalid message will be
%% enqueued in the receivers message queue.
send_bad_msg(BadNode, To) ->
    send_bad_msgs(BadNode, To, 1).

send_bad_msgs(BadNode, To, Repeat) ->
    send_bad_msgs(BadNode, To, Repeat, dmsg_bad_atom_cache_ref()).

send_bad_msgs(BadNode, To, Repeat, BadTerm) when is_atom(BadNode),
                                                 is_pid(To),
                                                 is_integer(Repeat) ->
    Parent = self(),
    Done = make_ref(),
    spawn_link(BadNode,
               fun () ->
                       Node = node(To),
                       pong = net_adm:ping(Node),
                       DCtrl = dctrl(Node),
                       DData = [dmsg_hdr(),
                                dmsg_ext({?DOP_SEND, ?COOKIE, To}),
                                BadTerm],
		       repeat(fun () -> dctrl_send(DCtrl, DData) end, Repeat),
                       Parent ! Done
               end),
    receive Done -> ok end.

%% send_bad_ctl():
%% Send a valid distribution header but an invalid control message.
send_bad_ctl(BadNode, ToNode) when is_atom(BadNode), is_atom(ToNode) ->
    Parent = self(),
    Done = make_ref(),
    spawn_link(BadNode,
               fun () ->
                       pong = net_adm:ping(ToNode),
                       %% We creat a valid ctl msg and replace an
                       %% atom with an invalid atom cache reference
                       <<131,Replace/binary>> = term_to_binary(replace),
                       Ctl = dmsg_ext({?DOP_REG_SEND,
                                       self(),
                                       ?COOKIE,
                                       replace}),
                       CtlBeginSize = size(Ctl) - size(Replace),
                       <<CtlBegin:CtlBeginSize/binary, Replace/binary>> = Ctl,
                       DCtrl = dctrl(ToNode),
                       Data = [dmsg_fake_hdr2(),
                               CtlBegin,
                               dmsg_bad_atom_cache_ref(),
                               dmsg_ext({a, message})],
                       dctrl_send(DCtrl, Data),
                       Parent ! Done
               end),
    receive Done -> ok end.

%% send_bad_dhr():
%% Send an invalid distribution header
send_bad_dhdr(BadNode, ToNode) when is_atom(BadNode), is_atom(ToNode) ->
    Parent = self(),
    Done = make_ref(),
    spawn_link(BadNode,
               fun () ->
                       pong = net_adm:ping(ToNode),
                       dctrl_send(dctrl(ToNode), dmsg_bad_hdr()),
                       Parent ! Done
               end),
    receive Done -> ok end.

dctrl(Node) when is_atom(Node) ->
    get_internal_state({dist_ctrl, Node}).

get_internal_state(Op) ->
    try erts_debug:get_internal_state(Op) of
        R -> R
    catch
        error:undef ->
            erts_debug:set_internal_state(available_internal_state, true),
            erts_debug:get_internal_state(Op)
    end.

set_internal_state(Op, Val) ->
    try erts_debug:set_internal_state(Op, Val) of
        R -> R
    catch
        error:undef ->
            erts_debug:set_internal_state(available_internal_state, true),
            erts_debug:set_internal_state(Op, Val)
    end.


dmsg_hdr() ->
    [131, % Version Magic
     $D,  % Dist header
     0].  % No atom cache referenses

dmsg_bad_hdr() ->
    [131, % Version Magic
     $D,  % Dist header
     255].  % 255 atom references


%% dmsg_fake_hdr1() ->
%%     A = <<"fake header atom 1">>,
%%     [131, % Version Magic
%%      $D, 1, 16#8, 0, size(A), A]. % Fake header

dmsg_fake_hdr2() ->
    A1 = <<"fake header atom 1">>,
    A2 = <<"atom 2">>,
    A3 = <<"atom 3">>,
    [131, % Version Magic
     $D,
     3,
     16#88, 16#08, % Flags
     0, size(A1), A1,
     1, size(A2), A2,
     2, size(A3), A3].

dmsg_ext(Term) ->
    <<131, Res/binary>> = term_to_binary(Term),
    Res.

dmsg_bad_atom_cache_ref() ->
    [$R, 137].

dmsg_bad_tag() ->  %% Will fail early at heap size calculation
    [$?, 66].

start_epmd_false(Config) when is_list(Config) ->
    %% Start a node with the option -start_epmd false.
    {ok, OtherNode} = start_node(start_epmd_false, "-start_epmd false"),
    %% We should be able to ping it, as epmd was started by us:
    pong = net_adm:ping(OtherNode),
    stop_node(OtherNode),

    ok.

no_epmd(Config) when is_list(Config) ->
    %% Trying to start a node with -no_epmd but without passing the
    %% --proto_dist option should fail.
    {error, timeout} = start_node(no_epmd, "-no_epmd").

epmd_module(Config) when is_list(Config) ->
    %% We need a relay node to test this, since the test node uses the
    %% standard epmd module.
    Sock1 = start_relay_node(epmd_module_node1, "-epmd_module " ++ ?MODULE_STRING),
    Node1 = inet_rpc_nodename(Sock1),
    %% Ask what port it's listening on - it won't have registered with
    %% epmd.
    {ok, {ok, Port1}} = do_inet_rpc(Sock1, application, get_env, [kernel, dist_listen_port]),

    %% Start a second node, passing the port number as a secret
    %% argument.
    Sock2 = start_relay_node(epmd_module_node2, "-epmd_module " ++ ?MODULE_STRING
			     ++ " -other_node_port " ++ integer_to_list(Port1)),
    Node2 = inet_rpc_nodename(Sock2),
    %% Node 1 can't ping node 2
    {ok, pang} = do_inet_rpc(Sock1, net_adm, ping, [Node2]),
    {ok, []} = do_inet_rpc(Sock1, erlang, nodes, []),
    {ok, []} = do_inet_rpc(Sock2, erlang, nodes, []),
    %% But node 2 can ping node 1
    {ok, pong} = do_inet_rpc(Sock2, net_adm, ping, [Node1]),
    {ok, [Node2]} = do_inet_rpc(Sock1, erlang, nodes, []),
    {ok, [Node1]} = do_inet_rpc(Sock2, erlang, nodes, []),

    stop_relay_node(Sock2),
    stop_relay_node(Sock1).

%% epmd_module functions:

start_link() ->
    ignore.

register_node(Name, Port) ->
    register_node(Name, Port, inet_tcp).
register_node(_Name, Port, _Driver) ->
    %% Save the port number we're listening on.
    application:set_env(kernel, dist_listen_port, Port),
    Creation = rand:uniform(3),
    {ok, Creation}.

port_please(_Name, _Ip) ->
    case init:get_argument(other_node_port) of
	error ->
	    %% None specified.  Default to 42.
	    Port = 42,
	    Version = 5,
	    {port, Port, Version};
	{ok, [[PortS]]} ->
	    %% Port number given on command line.
	    Port = list_to_integer(PortS),
	    Version = 5,
	    {port, Port, Version}
    end.

address_please(_Name, _Address, _AddressFamily) ->
    %% Use localhost.
    IP = {127,0,0,1},
    {ok, IP}.

hopefull_data_encoding(Config) when is_list(Config) ->
    test_hopefull_data_encoding(Config, true),
    test_hopefull_data_encoding(Config, false).

test_hopefull_data_encoding(Config, Fallback) when is_list(Config) ->
    {ok, ProxyNode} = start_node(hopefull_data_normal),
    {ok, BouncerNode} = start_node(hopefull_data_bouncer, "-hidden"),
    case Fallback of
        false ->
            ok;
        true ->
            rpc:call(BouncerNode, erts_debug, set_internal_state,
                     [available_internal_state, true]),
            false = rpc:call(BouncerNode, erts_debug, set_internal_state,
                            [remove_hopefull_dflags, true])
    end,
    Tester = self(),
    R1 = make_ref(),
    R2 = make_ref(),
    R3 = make_ref(),
    Bouncer = spawn_link(BouncerNode, fun () -> bounce_loop() end),
    Proxy = spawn_link(ProxyNode,
                       fun () ->
                               register(bouncer, self()),
                               %% We create the data on the proxy node in order
                               %% to create the correct sub binaries
                               HData = mk_hopefull_data(R1, Tester),
                               %% Verify same result between this node and tester
                               Tester ! [R1, HData],
                               %% Test when connection has not been setup yet
                               Bouncer ! {Tester, [R2, HData]},
                               Sync = make_ref(),
                               Bouncer ! {self(), Sync},
                               receive Sync -> ok end,
                               %% Test when connection is already up
                               Bouncer ! {Tester, [R3, HData]},
                               receive after infinity -> ok end
                       end),
    HData =
        receive
            [R1, HData1] ->
                HData1
        end,
    receive
        [R2, HData2] ->
            case Fallback of
                false ->
                    HData = HData2;
                true ->
                    check_hopefull_fallback_data(HData, HData2)
            end
    end,
    receive
        [R3, HData3] ->
            case Fallback of
                false ->
                    HData = HData3;
                true ->
                    check_hopefull_fallback_data(HData, HData3)
            end
    end,
    unlink(Proxy),
    exit(Proxy, bye),
    unlink(Bouncer),
    exit(Bouncer, bye),
    stop_node(ProxyNode),
    stop_node(BouncerNode),
    ok.

bounce_loop() ->
    receive
        {SendTo, Data} ->
            SendTo ! Data
    end,
    bounce_loop().

mk_hopefull_data(RemoteRef, RemotePid) ->
    HugeBs = list_to_bitstring([lists:duplicate(12*1024*1024, 85), <<6:6>>]),
    <<_:1/bitstring,HugeBs2/bitstring>> = HugeBs,
    mk_hopefull_data(list_to_binary(lists:seq(1,255))) ++
        [1234567890, HugeBs, fun gurka:banan/3, fun erlang:node/1,
         RemotePid, self(), fun erlang:self/0] ++
        mk_hopefull_data(list_to_binary(lists:seq(1,32))) ++
        [an_atom,
         fun lists:reverse/1, RemoteRef, make_ref(), HugeBs2,
         fun blipp:blapp/7].

mk_hopefull_data(BS) ->
    BSsz = bit_size(BS),
    lists:concat(
      [lists:map(fun (Offset) ->
                         <<NewBs:Offset/bitstring, _/bitstring>> = BS,
                         NewBs
                 end, lists:seq(1, 16)),
       lists:map(fun (Offset) ->
                         <<_:Offset/bitstring, NewBs/bitstring>> = BS,
                         NewBs
                 end, lists:seq(1, 16)),
       lists:map(fun (Offset) ->
                         <<NewBs:Offset/bitstring, _/bitstring>> = BS,
                         NewBs
                 end, lists:seq(BSsz-16, BSsz-1)),
       lists:map(fun (Offset) ->
                         PreOffset = Offset rem 16,
                         <<_:PreOffset/bitstring, NewBs:Offset/bitstring, _/bitstring>> = BS,
                         NewBs
                 end, lists:seq(BSsz-32, BSsz-17)),
       lists:map(fun (Offset) ->
                         <<NewBs:Offset/bitstring, _/bitstring>> = BS,
                         [NewBs]
                 end, lists:seq(1, 16)),
       lists:map(fun (Offset) ->
                         <<_:Offset/bitstring, NewBs/bitstring>> = BS,
                         [NewBs]
                 end, lists:seq(1, 16)),
       lists:map(fun (Offset) ->
                         <<NewBs:Offset/bitstring, _/bitstring>> = BS,
                         [NewBs]
                 end, lists:seq(BSsz-16, BSsz-1)),
       lists:map(fun (Offset) ->
                         PreOffset = Offset rem 16,
                         <<_:PreOffset/bitstring, NewBs:Offset/bitstring, _/bitstring>> = BS,
                         [NewBs]
                 end, lists:seq(BSsz-32, BSsz-17))]).

check_hopefull_fallback_data([], []) ->
    ok;
check_hopefull_fallback_data([X|Xs],[Y|Ys]) ->
    chk_hopefull_fallback(X, Y),
    check_hopefull_fallback_data(Xs,Ys).

chk_hopefull_fallback(Binary, FallbackBinary) when is_binary(Binary) ->
    Binary = FallbackBinary;
chk_hopefull_fallback([BitStr], [{Bin, BitSize}]) when is_bitstring(BitStr) ->
    chk_hopefull_fallback(BitStr, {Bin, BitSize});
chk_hopefull_fallback(BitStr, {Bin, BitSize}) when is_bitstring(BitStr) ->
    true = is_binary(Bin),
    true = is_integer(BitSize),
    true = BitSize > 0,
    true = BitSize < 8,
    Hsz = size(Bin) - 1,
    <<Head:Hsz/binary, I/integer>> = Bin,
    IBits = I bsr (8 - BitSize),
    FallbackBitStr = list_to_bitstring([Head,<<IBits:BitSize>>]),
    BitStr = FallbackBitStr,
    ok;
chk_hopefull_fallback(Func, {ModName, FuncName}) when is_function(Func) ->
    {M, F, _} = erlang:fun_info_mfa(Func),
    M = ModName,
    F = FuncName,
    ok;
chk_hopefull_fallback(Other, SameOther) ->
    Other = SameOther,
    ok.

%% ERL-1254
hopefull_export_fun_bug(Config) when is_list(Config) ->
    Msg = [1, fun blipp:blapp/7,
           2, fun blipp:blapp/7],
    {dummy, dummy@dummy} ! Msg.  % Would crash on debug VM

huge_iovec(Config) ->
    %% Make sure that we can pass a term that will produce
    %% an io-vector larger than IOV_MAX over the distribution...
    %% IOV_MAX is typically 1024. Currently we produce an
    %% element in the io-vector for all off heap binaries...
    NoBinaries = 1 bsl 14,
    BinarySize = 65,
    {ok, Node} = start_node(huge_iovec),
    P = spawn_link(Node,
                   fun () ->
                           receive {From, Data} ->
                                   From ! {self(), Data}
                           end
                   end),
    RBL = mk_rand_bin_list(BinarySize, NoBinaries),
    %% Check that it actually will produce a huge iovec...
    %% If we set a limit on the size of the binaries
    %% that will produce an element in the io-vector
    %% we need to adjust this testcase...
    true = length(term_to_iovec(RBL)) >= NoBinaries,
    P ! {self(), RBL},
    receive
        {P, EchoedRBL} ->
            stop_node(Node),
            RBL = EchoedRBL
    end,
    ok.

mk_rand_bin_list(Bytes, Binaries) ->
    mk_rand_bin_list(Bytes, Binaries, []).

mk_rand_bin_list(_Bytes, 0, Acc) ->
    Acc;
mk_rand_bin_list(Bytes, Binaries, Acc) ->
    mk_rand_bin_list(Bytes, Binaries-1, [mk_rand_bin(Bytes) | Acc]).

mk_rand_bin(Bytes) ->
    mk_rand_bin(Bytes, []).

mk_rand_bin(0, Data) ->
    list_to_binary(Data);
mk_rand_bin(N, Data) ->
    mk_rand_bin(N-1, [rand:uniform(256) - 1 | Data]).


%% Try provoke DistEntry refc bugs (OTP-17513).
dist_entry_refc_race(_Config) ->
    {ok, Node} = start_node(dist_entry_refc_race, "+zdntgc 1"),
    Pid = spawn_link(Node, ?MODULE, derr_run, [self()]),
    {Pid, done} = receive M -> M end,
    stop_node(Node),
    ok.

derr_run(Papa) ->
    inet_db:set_lookup([file]), % make connection attempt fail fast
    NScheds = erlang:system_info(schedulers_online),
    SeqList = lists:seq(1, 25 * NScheds),
    Nodes = [list_to_atom("none@host" ++ integer_to_list(Seq))
             || Seq <- SeqList],
    Self = self(),
    Pids = [spawn_link(fun () -> derr_sender(Self, Nodes) end)
            || _ <- SeqList],
    derr_count(1, 8000),
    [begin unlink(P), exit(P,kill) end || P <- Pids],
    Papa ! {self(), done},
    ok.

derr_count(Max, Max) ->
    done;
derr_count(N, Max) ->
    receive
        count -> ok
    end,
    case N rem 1000 of
        0 ->
            io:format("Total attempts: ~bk~n", [N div 1000]);
        _ -> ok
    end,
    derr_count(N+1, Max).


derr_sender(Main, Nodes) ->
    [{none, Node} ! msg || Node <- Nodes],
    Main ! count,
    derr_sender(Main, Nodes).


%%% Utilities

timestamp() ->
    erlang:monotonic_time(millisecond).

start_node(X) ->
    start_node(X, [], []).

start_node(X, Y) ->
    start_node(X, Y, []).

start_node(Name, Args, Rel) when is_atom(Name), is_list(Rel) ->
    Pa = filename:dirname(code:which(?MODULE)),
    Cookie = atom_to_list(erlang:get_cookie()),
    RelArg = case Rel of
                 [] -> [];
                 _ -> [{erl,[{release,Rel}]}]
             end,
    test_server:start_node(Name, slave,
                           [{args,
                             Args++" -setcookie "++Cookie++" -pa \""++Pa++"\""}
                            | RelArg]);
start_node(Config, Args, Rel) when is_list(Config), is_list(Rel) ->
    Name = list_to_atom((atom_to_list(?MODULE)
                         ++ "-"
                         ++ atom_to_list(proplists:get_value(testcase, Config))
                         ++ "-"
                         ++ integer_to_list(erlang:system_time(second))
                         ++ "-"
                         ++ integer_to_list(erlang:unique_integer([positive])))),
    start_node(Name, Args, Rel).

stop_node(Node) ->
    verify_nc(Node),
    test_server:stop_node(Node).

verify_nc(Node) ->
    P = self(),
    Ref = make_ref(),
    Pid = spawn(Node,
                fun() ->
                        R = erts_test_utils:check_node_dist(fun(E) -> E end),
                        P ! {Ref, R}
                end),
    MonRef = monitor(process, Pid),
    receive
        {Ref, ok} ->
            demonitor(MonRef,[flush]),
            ok;
        {Ref, Error} ->
            ct:log("~s",[Error]),
            ct:fail(failed_nc_refc_check);
        {'DOWN', MonRef, _, _, _} = Down ->
            ct:log("~p",[Down]),
            ct:fail(crashed_nc_refc_check)
    end.

freeze_node(Node, MS) ->
    Own = 300,
    DoingIt = make_ref(),
    Freezer = self(),
    spawn_link(Node,
               fun () ->
                       dctrl_dop_send(Freezer, DoingIt),
                       receive after Own -> ok end,
                       set_internal_state(block, MS+Own)
               end),
    receive DoingIt -> ok end,
    receive after Own -> ok end.

inet_rpc_nodename({N,H,_Sock}) ->
    list_to_atom(N++"@"++H).

do_inet_rpc({_,_,Sock},M,F,A) ->
    Bin = term_to_binary({M,F,A}),
    gen_tcp:send(Sock,Bin),
    case gen_tcp:recv(Sock,0) of
        {ok, Bin2} ->
            T = binary_to_term(Bin2),
            {ok,T};
        Else ->
            {error, Else}
    end.

inet_rpc_server([Host, PortList]) ->
    Port = list_to_integer(PortList),
    {ok, Sock} = gen_tcp:connect(Host, Port,[binary, {packet, 4}, 
                                             {active, false}]),
    inet_rpc_server_loop(Sock).

inet_rpc_server_loop(Sock) ->
    case gen_tcp:recv(Sock,0) of
        {ok, Bin} ->
            {M,F,A} = binary_to_term(Bin),
            Res = (catch apply(M,F,A)),
            RB = term_to_binary(Res),
            gen_tcp:send(Sock,RB),
            inet_rpc_server_loop(Sock);
        _ ->
            erlang:halt()
    end.


start_relay_node(Node, Args) ->
    Pa = filename:dirname(code:which(?MODULE)),
    Cookie = "NOT"++atom_to_list(erlang:get_cookie()),
    {ok, LSock} = gen_tcp:listen(0, [binary, {packet, 4}, {active, false}]),
    {ok, Port} = inet:port(LSock),
    {ok, Host} = inet:gethostname(),
    RunArg = "-run " ++ atom_to_list(?MODULE) ++ " inet_rpc_server " ++
    Host ++ " " ++ integer_to_list(Port),
    {ok, NN} = test_server:start_node(Node, peer,
                                      [{args, Args ++
                                        " -setcookie "++Cookie++" -pa "++Pa++" "++
                                        RunArg}]),
    [N,H] = string:lexemes(atom_to_list(NN),"@"),
    {ok, Sock} = gen_tcp:accept(LSock),
    pang = net_adm:ping(NN),
    {N,H,Sock}.

stop_relay_node({N,H,Sock}) ->
    catch do_inet_rpc(Sock,erlang,halt,[]),
    catch gen_tcp:close(Sock),
    wait_dead(N,H,10).

wait_dead(N,H,0) ->
    {error,{not_dead,N,H}};
wait_dead(N,H,X) ->
    case erl_epmd:port_please(N,H) of
        {port,_,_} ->
            receive
            after 1000 ->
                      ok
            end,
            wait_dead(N,H,X-1);
        noport ->
            ok;
        Else ->
            {error, {unexpected, Else}}
    end.


start_node_monitors(Nodes) ->
    Master = self(),
    lists:foreach(fun (Node) ->
                          spawn(Node,
                                fun () ->
                                        node_monitor(Master)
                                end)
                  end,
                  Nodes),
    ok.

node_monitor(Master) ->
    Opts = [nodedown_reason,{node_type,all}],
    Nodes0 = nodes(connected),
    net_kernel:monitor_nodes(true, Opts),
    Nodes1 = nodes(connected),
    case lists:sort(Nodes0) == lists:sort(Nodes1) of
        true ->
            lists:foreach(fun (Node) ->
                                  Master ! {nodeup, node(), Node}
                          end,
                          Nodes0),
            io:format("~p ~p: ~p~n", [node(), erlang:system_time(microsecond), Nodes0]),
            node_monitor_loop(Master);
        false ->
            net_kernel:monitor_nodes(false, Opts),
            flush_node_changes(),
            node_monitor(Master)
    end.

flush_node_changes() ->
    receive
        {NodeChange, _Node, _InfoList} when NodeChange == nodeup;
                                            NodeChange == nodedown ->
            flush_node_changes()
    after 0 ->
              ok
    end.

node_monitor_loop(Master) ->
    receive
        {nodeup, Node, _InfoList} = Msg ->
            Master ! {nodeup, node(), Node},
            io:format("~p ~p: ~p~n", [node(), erlang:system_time(microsecond), Msg]),
            node_monitor_loop(Master);
        {nodedown, Node, InfoList} = Msg ->
            Reason = case lists:keysearch(nodedown_reason, 1, InfoList) of
                         {value, {nodedown_reason, R}} -> R;
                         _ -> undefined
                     end,
            Master ! {nodedown, node(), Node, Reason},
            io:format("~p ~p: ~p~n", [node(), erlang:system_time(microsecond), Msg]),
            node_monitor_loop(Master)
    end.

verify_up(A, B) ->
    receive {nodeup, A, B} -> ok end,
    receive {nodeup, B, A} -> ok end.

verify_still_up(A, B) ->
    true = lists:member(B, rpc:call(A, erlang, nodes, [connected])),
    true = lists:member(A, rpc:call(B, erlang, nodes, [connected])),
    verify_no_down(A, B).

verify_no_down(A, B) ->
    receive
        {nodedown, A, B, _} = Msg0 ->
            ct:fail(Msg0)
    after 0 ->
              ok
    end,
    receive
        {nodedown, B, A, _} = Msg1 ->
            ct:fail(Msg1)
    after 0 ->
              ok
    end.

%% verify_down(A, B) ->
%%     receive {nodedown, A, B, _} -> ok end,
%%     receive {nodedown, B, A, _} -> ok end.

verify_down(A, ReasonA, B, ReasonB) ->
    receive
        {nodedown, A, B, _} = Msg0 ->
            {nodedown, A, B, ReasonA} = Msg0
    end,
    receive
        {nodedown, B, A, _} = Msg1 ->
            {nodedown, B, A, ReasonB} = Msg1
    end,
    ok.

hostname() ->
    from($@, atom_to_list(node())).

from(H, [H | T]) -> T;
from(H, [_ | T]) -> from(H, T);
from(_, []) -> [].

%% fun_spawn(Fun) ->
%%     fun_spawn(Fun, []).

%% fun_spawn(Fun, Args) ->
%%     spawn_link(erlang, apply, [Fun, Args]).


long_or_short() -> 
    case net_kernel:longnames() of
        true -> " -name ";
        false -> " -sname "
    end.

until(Fun) ->
    case Fun() of
        true ->
            ok;
        false ->
            receive after 10 -> ok end,
            until(Fun)
    end.

forever(Fun) ->
    Fun(),
    forever(Fun).

abort(Why) ->
    set_internal_state(abort, Why).


start_busy_dist_port_tracer() ->
    Tracer = spawn_link(fun () -> busy_dist_port_tracer() end),
    erlang:system_monitor(Tracer, [busy_dist_port]),
    Tracer.

stop_busy_dist_port_tracer(Tracer) when is_pid(Tracer) ->
    unlink(Tracer),
    exit(Tracer, bye);
stop_busy_dist_port_tracer(_) ->
    true.

busy_dist_port_tracer() ->
    receive
        {monitor, _SuspendedProcess, busy_dist_port, _Port} = M ->
            erlang:display(M),
            busy_dist_port_tracer()
    end.

repeat(_Fun, 0) ->
    ok;
repeat(Fun, N) ->
    Fun(),
    repeat(Fun, N-1).

string_to_atom_ext(String) ->
    Utf8List = string_to_utf8_list(String),
    Len = length(Utf8List),
    case Len < 256 of
        true ->
            [?SMALL_ATOM_UTF8_EXT, Len | Utf8List];
        false ->
            [?ATOM_UTF8_EXT, Len bsr 8, Len band 16#ff | Utf8List]
    end.

string_to_atom(String) ->
    binary_to_term(list_to_binary([?VERSION_MAGIC
                                   | string_to_atom_ext(String)])).

string_to_utf8_list([]) ->
    [];
string_to_utf8_list([CP|CPs]) when is_integer(CP),
                                   0 =< CP,
                                   CP =< 16#7F ->
    [CP | string_to_utf8_list(CPs)];
string_to_utf8_list([CP|CPs]) when is_integer(CP),
                                   16#80 =< CP,
                                   CP =< 16#7FF ->
    [16#C0 bor (CP bsr 6),
     16#80 bor (16#3F band CP)
     | string_to_utf8_list(CPs)];
string_to_utf8_list([CP|CPs]) when is_integer(CP),
                                   16#800 =< CP,
                                   CP =< 16#FFFF ->
    [16#E0 bor (CP bsr 12),
     16#80 bor (16#3F band (CP bsr 6)),
     16#80 bor (16#3F band CP)
     | string_to_utf8_list(CPs)];
string_to_utf8_list([CP|CPs]) when is_integer(CP),
                                   16#10000 =< CP,
                                   CP =< 16#10FFFF ->
    [16#F0 bor (CP bsr 18),
     16#80 bor (16#3F band (CP bsr 12)),
     16#80 bor (16#3F band (CP bsr 6)),
     16#80 bor (16#3F band CP)
     | string_to_utf8_list(CPs)].

mk_pid({NodeName, Creation}, Number, Serial) when is_atom(NodeName) ->
    <<?VERSION_MAGIC, NodeNameExt/binary>> = term_to_binary(NodeName),
    mk_pid({NodeNameExt, Creation}, Number, Serial);
mk_pid({NodeNameExt, Creation}, Number, Serial) ->
    case catch binary_to_term(list_to_binary([?VERSION_MAGIC,
                                              ?PID_EXT,
                                              NodeNameExt,
                                              uint32_be(Number),
                                              uint32_be(Serial),
                                              uint8(Creation)])) of
        Pid when is_pid(Pid) ->
            Pid;
        {'EXIT', {badarg, _}} ->
            exit({badarg, mk_pid, [{NodeNameExt, Creation}, Number, Serial]});
        Other ->
            exit({unexpected_binary_to_term_result, Other})
    end.

mk_port({NodeName, Creation}, Number) when is_atom(NodeName) ->
    <<?VERSION_MAGIC, NodeNameExt/binary>> = term_to_binary(NodeName),
    mk_port({NodeNameExt, Creation}, Number);
mk_port({NodeNameExt, Creation}, Number) ->
    case catch binary_to_term(list_to_binary([?VERSION_MAGIC,
                                              ?PORT_EXT,
                                              NodeNameExt,
                                              uint32_be(Number),
                                              uint8(Creation)])) of
        Port when is_port(Port) ->
            Port;
        {'EXIT', {badarg, _}} ->
            exit({badarg, mk_port, [{NodeNameExt, Creation}, Number]});
        Other ->
            exit({unexpected_binary_to_term_result, Other})
    end.

mk_ref({NodeName, Creation}, [Number] = NL) when is_atom(NodeName),
                                                 is_integer(Creation),
                                                 is_integer(Number) ->
    <<?VERSION_MAGIC, NodeNameExt/binary>> = term_to_binary(NodeName),
    mk_ref({NodeNameExt, Creation}, NL);
mk_ref({NodeNameExt, Creation}, [Number]) when is_integer(Creation),
                                               is_integer(Number) ->
    case catch binary_to_term(list_to_binary([?VERSION_MAGIC,
                                              ?REFERENCE_EXT,
                                              NodeNameExt,
                                              uint32_be(Number),
                                              uint8(Creation)])) of
        Ref when is_reference(Ref) ->
            Ref;
        {'EXIT', {badarg, _}} ->
            exit({badarg, mk_ref, [{NodeNameExt, Creation}, [Number]]});
        Other ->
            exit({unexpected_binary_to_term_result, Other})
    end;
mk_ref({NodeName, Creation}, Numbers) when is_atom(NodeName),
                                           is_integer(Creation),
                                           is_list(Numbers) ->
    <<?VERSION_MAGIC, NodeNameExt/binary>> = term_to_binary(NodeName),
    mk_ref({NodeNameExt, Creation}, Numbers);
mk_ref({NodeNameExt, Creation}, Numbers) when is_integer(Creation),
                                              is_list(Numbers) ->
    case catch binary_to_term(list_to_binary([?VERSION_MAGIC,
                                              ?NEW_REFERENCE_EXT,
                                              uint16_be(length(Numbers)),
                                              NodeNameExt,
                                              uint8(Creation),
                                              lists:map(fun (N) ->
                                                                uint32_be(N)
                                                        end,
                                                        Numbers)])) of
        Ref when is_reference(Ref) ->
            Ref;
        {'EXIT', {badarg, _}} ->
            exit({badarg, mk_ref, [{NodeNameExt, Creation}, Numbers]});
        Other ->
            exit({unexpected_binary_to_term_result, Other})
    end.

uint64_be(Uint) when is_integer(Uint), 0 =< Uint, Uint < 1 bsl 64 ->
    [(Uint bsr 56) band 16#ff,
     (Uint bsr 48) band 16#ff,
     (Uint bsr 40) band 16#ff,
     (Uint bsr 32) band 16#ff,
     (Uint bsr 24) band 16#ff,
     (Uint bsr 16) band 16#ff,
     (Uint bsr 8) band 16#ff,
     Uint band 16#ff];
uint64_be(Uint) ->
    exit({badarg, uint64_be, [Uint]}).

uint32_be(Uint) when is_integer(Uint), 0 =< Uint, Uint < 1 bsl 32 ->
    [(Uint bsr 24) band 16#ff,
     (Uint bsr 16) band 16#ff,
     (Uint bsr 8) band 16#ff,
     Uint band 16#ff];
uint32_be(Uint) ->
    exit({badarg, uint32_be, [Uint]}).


uint16_be(Uint) when is_integer(Uint), 0 =< Uint, Uint < 1 bsl 16 ->
    [(Uint bsr 8) band 16#ff,
     Uint band 16#ff];
uint16_be(Uint) ->
    exit({badarg, uint16_be, [Uint]}).

uint8(Uint) when is_integer(Uint), 0 =< Uint, Uint < 1 bsl 8 ->
    Uint band 16#ff;
uint8(Uint) ->
    exit({badarg, uint8, [Uint]}).

free_memory() ->
    %% Free memory in MB.
    try
	SMD = memsup:get_system_memory_data(),
	{value, {free_memory, Free}} = lists:keysearch(free_memory, 1, SMD),
	TotFree = (Free +
		   case lists:keysearch(cached_memory, 1, SMD) of
		       {value, {cached_memory, Cached}} -> Cached;
		       false -> 0
		   end +
		   case lists:keysearch(buffered_memory, 1, SMD) of
		       {value, {buffered_memory, Buffed}} -> Buffed;
		       false -> 0
		   end),
	TotFree div (1024*1024)
    catch
	error : undef ->
	    ct:fail({"os_mon not built"})
    end.

<|MERGE_RESOLUTION|>--- conflicted
+++ resolved
@@ -106,12 +106,8 @@
      contended_atom_cache_entry, contended_unicode_atom_cache_entry,
      {group, message_latency},
      {group, bad_dist}, {group, bad_dist_ext},
-<<<<<<< HEAD
+     dist_entry_refc_race,
      start_epmd_false, no_epmd, epmd_module, system_limit,
-=======
-     dist_entry_refc_race,
-     start_epmd_false, epmd_module, system_limit,
->>>>>>> 415736d5
      hopefull_data_encoding, hopefull_export_fun_bug,
      huge_iovec].
 
