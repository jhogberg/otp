%%
%% %CopyrightBegin%
%% 
%% Copyright Ericsson AB 1997-2021. All Rights Reserved.
%% 
%% Licensed under the Apache License, Version 2.0 (the "License");
%% you may not use this file except in compliance with the License.
%% You may obtain a copy of the License at
%%
%%     http://www.apache.org/licenses/LICENSE-2.0
%%
%% Unless required by applicable law or agreed to in writing, software
%% distributed under the License is distributed on an "AS IS" BASIS,
%% WITHOUT WARRANTIES OR CONDITIONS OF ANY KIND, either express or implied.
%% See the License for the specific language governing permissions and
%% limitations under the License.
%% 
%% %CopyrightEnd%

%%% Purpose : Test interaction Erlang/Drivers (new features as of R3A)

%%% Checks that new features (as of R3) of the Erlang/Driver
%%% implementation works as expected.
%%%
%%% Things that should be tested:
%%% - outputv
%%% - timeouts
%%% - queueing

-module(driver_SUITE).
-export([all/0, suite/0,groups/0,init_per_suite/1, 
         end_per_suite/1, init_per_group/2,end_per_group/2,
         init_per_testcase/2,
         end_per_testcase/2,

         a_test/1,
         outputv_echo/1,
         timer_measure/1,
         timer_cancel/1,
         timer_change/1,
         timer_delay/1,
         queue_echo/1,
         outputv_errors/1,
         driver_unloaded/1,
         io_ready_exit/1,
         use_fallback_pollset/0,
         use_fallback_pollset/1,
         bad_fd_in_pollset/1,
         fd_change/1,
         steal_control/1,
         otp_6602/1,
         driver_system_info_base_ver/1,
         driver_system_info_prev_ver/1,
         driver_system_info_current_ver/1,
         driver_monitor/1,

         ioq_exit_ready_input/1,
         ioq_exit_ready_output/1,
         ioq_exit_timeout/1,
         ioq_exit_ready_async/1,
         ioq_exit_ready_input_async/1,
         ioq_exit_ready_output_async/1,
         ioq_exit_timeout_async/1,
         zero_extended_marker_garb_drv/1,
         invalid_extended_marker_drv/1,
         larger_major_vsn_drv/1,
         larger_minor_vsn_drv/1,
         smaller_major_vsn_drv/1,
         smaller_minor_vsn_drv/1,
         peek_non_existing_queue/1,
         otp_6879/1,
         caller/1,
         many_events/1,
         missing_callbacks/1,
         smp_select/1,
         driver_select_use/1,
         thread_mseg_alloc_cache_clean/1,
         otp_9302/1,
         thr_free_drv/1,
         async_blast/1,
         thr_msg_blast/0,
         thr_msg_blast/1,
         consume_timeslice/1,
         env/1,
         poll_pipe/1,
         lots_of_used_fds_on_boot/1,
         z_test/1]).

-export([bin_prefix/2]).

-export([get_check_io_total/1]).   % for z_SUITE.erl

-include_lib("common_test/include/ct.hrl").


% First byte in communication with the timer driver
-define(START_TIMER, 0).
-define(CANCEL_TIMER, 1).
-define(DELAY_START_TIMER, 2).
-define(TIMER, 3).
-define(CANCELLED, 4).

% First byte in communication with queue driver
-define(PUSHQ, 0).
-define(ENQ, 1).
-define(PUSHQ_BIN, 2).
-define(ENQ_BIN, 3).
-define(PUSHQV, 4).
-define(ENQV, 5).

-define(DEQ, 6).
-define(BYTES_QUEUED, 7).
-define(READ_HEAD, 8).

-define(RANDOM, random).

% Max data size that is queued in one instance
-define(MAX_DATA_SIZE, 16384).

% This is the allowed delay when testing the driver timer functionality
-define(delay, 400).

-define(heap_binary_size, 64).

suite() ->
    [{ct_hooks,[cth_log_redirect,ts_install_cth]},
     {timetrap, {minutes, 1}}].

all() -> %% Keep a_test first and z_test last...
    [a_test, outputv_errors, outputv_echo, queue_echo,
     {group, timer},
     driver_unloaded, io_ready_exit, otp_6602,
     {group, polling},
     {group, poll_thread},
     {group, poll_set},
     driver_system_info_base_ver,
     driver_system_info_prev_ver,
     driver_system_info_current_ver, driver_monitor,
     {group, ioq_exit}, zero_extended_marker_garb_drv,
     invalid_extended_marker_drv, larger_major_vsn_drv,
     larger_minor_vsn_drv, smaller_major_vsn_drv,
     smaller_minor_vsn_drv, peek_non_existing_queue,
     otp_6879, caller, many_events, missing_callbacks,
     thread_mseg_alloc_cache_clean,
     otp_9302,
     thr_free_drv,
     async_blast,
     thr_msg_blast,
     consume_timeslice,
     env,
     poll_pipe,
     z_test].

groups() -> 
    [{timer, [],
      [timer_measure, timer_cancel, timer_delay,
       timer_change]},
     {poll_thread, [], [{group, polling}]},
     {poll_set, [], [{group, polling}]},
     {polling, [],
      [a_test, use_fallback_pollset,
       bad_fd_in_pollset, fd_change,
       steal_control, smp_select,
       driver_select_use,
       lots_of_used_fds_on_boot,
       z_test]},
     {ioq_exit, [],
      [ioq_exit_ready_input, ioq_exit_ready_output,
       ioq_exit_timeout, ioq_exit_ready_async,
       ioq_exit_ready_input_async, ioq_exit_ready_output_async,
       ioq_exit_timeout_async]}].

init_per_suite(Config) ->
    logger:add_handler_filter(default,
      checkio_filter,
      {fun F(#{ msg := {string,Str}} = Log, _State) ->
               case re:run(Str,"(fds in pollset)|(Bad value on output port)") of
                   {match,_} ->
                       stop;
                   _ ->
                       Log
               end;
           F(#{ msg := {Fmt,Args}} = Log, State) when not is_atom(Fmt) ->
               F(Log#{ msg := {string,io_lib:format(Fmt,Args)}}, State);
           F(Log, _State) ->
               Log
       end, undefined}),
    Config.

end_per_suite(_Config) ->
    logger:remove_handler_filter(default, checkio_filter),
    catch erts_debug:set_internal_state(available_internal_state, false).

init_per_group(poll_thread, Config) ->
    [{node_args, ["+IOt", "2"]} | Config];
init_per_group(poll_set, Config) ->
    [{node_args, ["+IOt", "2", "+IOp", "2"]} | Config];
init_per_group(polling, Config) ->
    case proplists:get_value(node_args, Config) of
        undefined ->
            Config;
        Args ->
            {ok, Peer, Node} = ?CT_PEER(Args),
            unlink(Peer), %% otherwise it will immediately stop
            setup_logger(Node),
            [{node, {Peer, Node}} | Config]
    end;
init_per_group(_GroupName, Config) ->
    Config.

end_per_group(_GroupName, Config) ->
    case proplists:get_value(node, Config) of
        undefined ->
            Config;
        {Peer, _Node} ->
            ok = peer:stop(Peer),
            {save_config, proplists:delete(node, Config)}
    end.

init_per_testcase(Case, Config) when is_atom(Case), is_list(Config) ->
    CIOD = rpc(Config,
               fun() ->
                       case catch erts_debug:get_internal_state(available_internal_state) of
                           true -> ok;
                           _ -> erts_debug:set_internal_state(available_internal_state, true)
                       end,
                       erts_debug:get_internal_state(check_io_debug)
               end),
    0 = element(1, CIOD),
    [{testcase, Case}|Config].

<<<<<<< HEAD
end_per_testcase(Case, Config) ->
    %% Logs some info about the system
    ct_os_cmd("epmd -names"),
    ct_os_cmd("ps aux"),
    erlang:display({end_per_testcase, Case}),
=======
end_per_testcase(_Case, Config) ->
>>>>>>> 7dbdd9d7
    try rpc(Config, fun() ->
                            get_stable_check_io_info(),
                            erts_debug:get_internal_state(check_io_debug)
                    end) of
        CIOD ->
            0 = element(1, CIOD)
    catch _E:_R:_ST ->
            %% Restart the node
            case proplists:get_value(node, Config) of
                undefined ->
                    ok;
                {Peer, _Node} ->
                    peer:stop(Peer),
                    {ok, Peer2, Node2} = ?CT_PEER(proplists:get_value(node_args, Config)),
                    unlink(Peer2), %% otherwise it will immediately stop
                    setup_logger(Node2),
                    Config2 = [{node, {Peer2, Node2}} | proplists:delete(node, Config)],
                    {save_config, Config2}
            end
    end,
    ok.

ct_os_cmd(Cmd) ->
    ct:log("~s: ~s",[Cmd,os:cmd(Cmd)]).

%% Test sending bad types to port with an outputv-capable driver.
outputv_errors(Config) when is_list(Config) ->
    Path = proplists:get_value(data_dir, Config),
    erl_ddll:start(),
    ok = load_driver(Path, outputv_drv),

    outputv_bad_types(fun(T) ->
                              outputv_errors_1(T),
                              outputv_errors_1([1|T]),
                              L = [1,2,3],
                              outputv_errors_1([L,T]),
                              outputv_errors_1([L|T])
                      end),
    outputv_errors_1(42),

    %% Test iolists that do not fit in the address space.
    %% Unfortunately, it would be too slow to test in a 64-bit emulator.
    case erlang:system_info(wordsize) of
        4 -> outputv_huge_iolists();
        _ -> ok
    end.

outputv_bad_types(Test) ->
    Types = [-1,256,atom,42.0,{a,b,c},make_ref(),fun() -> 42 end,
             [1|2],<<1:1>>,<<1:9>>,<<1:15>>],
    _ = [Test(Type) || Type <- Types],
    ok.

outputv_huge_iolists() ->
    FourGigs = 1 bsl 32,
    Sizes = [FourGigs+N || N <- lists:seq(0, 64)] ++
    [1 bsl N || N <- lists:seq(33, 37)],
    Base = <<0:(1 bsl 20)/unit:8>>,
    [begin
         L = build_iolist(Sz, Base),
         outputv_errors_1(L)
     end || Sz <- Sizes],
    ok.

outputv_errors_1(Term) ->
    Port = open_port({spawn_driver,outputv_drv}, []),
    {'EXIT',{badarg,_}} = (catch port_command(Port, Term)),
    port_close(Port).

build_iolist(N, Base) when N < 16 ->
    case rand:uniform(3) of
        1 ->
            <<Bin:N/binary,_/binary>> = Base,
            Bin;
        _ ->
            lists:seq(1, N)
    end;
build_iolist(N, Base) when N =< byte_size(Base) ->
    case rand:uniform(3) of
        1 ->
            <<Bin:N/binary,_/binary>> = Base,
            Bin;
        2 ->
            <<Bin:N/binary,_/binary>> = Base,
            [Bin];
        3 ->
            case N rem 2 of
                0 ->
                    L = build_iolist(N div 2, Base),
                    [L,L];
                1 ->
                    L = build_iolist(N div 2, Base),
                    [L,L,45]
            end
    end;
build_iolist(N0, Base) ->
    Small = rand:uniform(15),
    Seq = lists:seq(1, Small),
    N = N0 - Small,
    case N rem 2 of
        0 ->
            L = build_iolist(N div 2, Base),
            [L,L|Seq];
        1 ->
            L = build_iolist(N div 2, Base),
            [47,L,L|Seq]
    end.

%% Test echoing data with a driver that supports outputv.
outputv_echo(Config) when is_list(Config) ->
    ct:timetrap({minutes, 10}),
    Name = 'outputv_drv',
    P = start_driver(Config, Name, true),

    ov_test(P, {bin,0}),
    ov_test(P, {bin,1}),
    ov_test(P, {bin,2}),
    ov_test(P, {bin,3}),
    ov_test(P, {bin,4}),
    ov_test(P, {bin,5}),
    ov_test(P, {bin,6}),
    ov_test(P, {bin,7}),
    ov_test(P, {bin,8}),
    ov_test(P, {bin,15}),
    ov_test(P, {bin,16}),
    ov_test(P, {bin,17}),

    ov_test(P, {list,0}),
    ov_test(P, {list,1}),
    ov_test(P, {list,2}),
    ov_test(P, [int,int,{list,0},int]),
    ov_test(P, [int,int,{list,1},int]),
    ov_test(P, [int,int,{list,2}]),
    ov_test(P, [{list,3},int,int,{list,2}]),
    ov_test(P, {list,33}),

    ov_test(P, [{bin,0}]),
    ov_test(P, [{bin,1}]),
    ov_test(P, [{bin,2}]),
    ov_test(P, [{bin,3}]),
    ov_test(P, [{bin,4}]),
    ov_test(P, [{bin,5}]),
    ov_test(P, [{bin,6},int]),
    ov_test(P, [int,{bin,3}]),
    ov_test(P, [int|{bin,4}]),
    ov_test(P, [{bin,17},int,{bin,13}|{bin,3}]),

    ov_test(P, [int,{bin,17},int,{bin,?heap_binary_size+1}|{bin,3}]),

    stop_driver(P, Name),
    ok.

ov_test(Port, Template) ->
    Self = self(),
    spawn_opt(erlang, apply, [fun () -> ov_test(Self, Port, Template) end,[]],
              [link,{fullsweep_after,0}]),
    receive
        done -> ok
    end.

ov_test(Parent, Port, Template) ->
    true = port_connect(Port, self()),

    HeapData = build_data(Template),
    io:format("Mostly heap binaries"),
    ov_send_and_test(Port, HeapData, HeapData),

    %% Try sub binaries.
    io:format("Mostly sub binaries of heap binaries"),
    SubHeapData = make_sub_binaries(HeapData),
    ov_send_and_test(Port, SubHeapData, HeapData),

    %% Try refc binaries.
    io:format("Refc binaries"),
    RefcData = make_refc_binaries(HeapData),
    ov_send_and_test(Port, RefcData, RefcData),

    %% Try sub binaries of heap binaries.
    io:format("Sub binaries of refc binaries"),
    SubRefcData = make_sub_binaries(RefcData),
    ov_send_and_test(Port, SubRefcData, RefcData),
    io:format("", []),

    %% Garbage collect and make sure that there are no binaries left.
    %% R7 note:
    %%  - dead variables on the stack are killed after last use,
    %%  - erlang:garbage_collect/0 collects garbage immediately.
    %%  (there used to be dummy functions here)
    erlang:garbage_collect(),
    {binary,[]} = process_info(self(), binary),

    %% Reassign Port back to parent and tell him we are done.
    true = port_connect(Port, Parent),
    Parent ! done.

ov_send_and_test(Port, Data, ExpectedResult) ->
    io:format("~p ! ~P", [Port,Data,12]),
    Port ! {self(),{command,Data}},
    receive 
        {Port,{data,ReturnData}} ->
            io:format("~p returned ~P", [Port,ReturnData,12]),
            compare(ReturnData, ExpectedResult);
        {Port,{data,OtherData}} ->
            ct:fail("~p returned WRONG data ~p", [Port,OtherData]);
        Wrong ->
            ct:fail({unexpected_port_or_data,Wrong})
    end.

compare(Got, Expected) ->
    case {list_to_binary([Got]),list_to_binary([Expected])} of
        {B,B} -> ok;
        {_Gb,_Eb} ->
            ct:fail(got_bad_data)
    end.


%%%%%%%%%%%%%%%%%%%%%%%%%%%%%%%%%%%%%%%%%%%%%%%%%%%%%%%%%%%%%%%%%%
%% 		Driver timer test suites
%%%%%%%%%%%%%%%%%%%%%%%%%%%%%%%%%%%%%%%%%%%%%%%%%%%%%%%%%%%%%%%%%%


%% Check that timers time out in good time.
timer_measure(Config) when is_list(Config) ->
    Name = 'timer_drv',
    Port = start_driver(Config, Name, false),

    try_timeouts(Port, 8997),

    stop_driver(Port, Name),
    ok.

try_timeouts(_, 0) -> ok;
try_timeouts(Port, Timeout) ->
    TimeBefore = erlang:monotonic_time(),
    erlang:port_command(Port, <<?START_TIMER,Timeout:32>>),
    receive
        {Port,{data,[?TIMER]}} ->
            Elapsed = erl_millisecs() - erl_millisecs(TimeBefore),
            io:format("Elapsed: ~p Timeout: ~p\n", [Elapsed, Timeout]),
            if
                Elapsed < Timeout ->
                    ct:fail(too_short);
                Elapsed > Timeout + ?delay ->
                    ct:fail(too_long);
                true ->
                    try_timeouts(Port, Timeout div 2)
            end
    after Timeout + 100*?delay ->
              ct:fail("driver failed to timeout")
    end.

%% Try cancelling timers set in a driver.
timer_cancel(Config) when is_list(Config) ->
    Name = 'timer_drv',
    Port = start_driver(Config, Name, false),

    try_cancel(Port, 10000),

    stop_driver(Port, Name),
    ok.

try_cancel(Port, Timeout) ->
    T_before = erl_millisecs(),
    Port ! {self(),{command,<<?START_TIMER,(Timeout + ?delay):32>>}},
    receive
        {Port, {data, [?TIMER]}} ->
            ct:fail("driver timed out before cancelling it")
    after Timeout -> 
              Port ! {self(), {command, [?CANCEL_TIMER]}},
              receive 
                  {Port, {data, [?TIMER]}} ->
                      ct:fail("driver timed out after cancelling it");
                  {Port, {data, [?CANCELLED]}} ->
                      Time_milli_secs = erl_millisecs() - T_before,

                      io:format("Time_milli_secs: ~p Timeout: ~p\n",
                                [Time_milli_secs, Timeout]), 
                      if
                          Time_milli_secs > (Timeout + ?delay) ->
                              ct:fail("too long real time");
                          Timeout == 0 -> ok;
                          true -> try_cancel(Port, Timeout div 2)
                      end
              after 100*?delay ->
                        ct:fail("No message from driver")
              end
    end.

%% Test that timers don't time out too early if we do a sleep
%% before setting a timer.

timer_delay(Config) when is_list(Config) ->
    Name = 'timer_drv',
    Port = start_driver(Config, Name, false),

    TimeBefore = erlang:monotonic_time(),
    Timeout0 = 350,
    erlang:port_command(Port, <<?DELAY_START_TIMER,Timeout0:32>>),
    Timeout = Timeout0 + 1000,
    receive
        {Port,{data,[?TIMER]}} ->
            Elapsed = erl_millisecs() - erl_millisecs(TimeBefore),
            io:format("Elapsed time: ~p Timeout: ~p\n",
                      [Elapsed,Timeout]), 
            if
                Elapsed < Timeout ->
                    ct:fail(too_short);
                Elapsed > Timeout + ?delay ->
                    ct:fail(too_long);
                true ->
                    ok
            end
    end,

    stop_driver(Port, Name),
    ok.

%% Test that driver_set_timer with new timeout really changes
%% the timer (ticket OTP-5942), it didn't work before

timer_change(Config) when is_list(Config) ->
    Name = 'timer_drv',
    Port = start_driver(Config, Name, false),

    try_change_timer(Port, 10000),

    stop_driver(Port, Name),
    ok.

try_change_timer(_Port, 0) -> ok;
try_change_timer(Port, Timeout) ->
    Timeout_3 = Timeout*3,
    TimeBefore = erlang:monotonic_time(),
    erlang:port_command(Port, <<?START_TIMER,Timeout_3:32>>),
    erlang:port_command(Port, <<?START_TIMER,Timeout:32>>),
    receive
        {Port,{data,[?TIMER]}} ->
            Elapsed = erl_millisecs() - erl_millisecs(TimeBefore),
            io:format("Elapsed: ~p Timeout: ~p\n", [Elapsed,Timeout]),
            if
                Elapsed < Timeout ->
                    ct:fail(too_short);
                Elapsed > Timeout + ?delay ->
                    ct:fail(too_long);
                true ->
                    try_timeouts(Port, Timeout div 2)
            end
    after Timeout + 100*?delay ->
              ct:fail("driver failed to timeout")
    end.


%%%%%%%%%%%%%%%%%%%%%%%%%%%%%%%%%%%%%%%%%%%%%%%%%%%%%%%%%%%%%%%%%%
%% 		Queue test suites
%%%%%%%%%%%%%%%%%%%%%%%%%%%%%%%%%%%%%%%%%%%%%%%%%%%%%%%%%%%%%%%%%%

%% 1) Queue up data in a driver that uses the full driver_queue API to do this.
%% 2) Get the data back, a random amount at a time.
queue_echo(Config) when is_list(Config) ->
    ct:timetrap({minutes, 10}),
    Name = 'queue_drv',
    P = start_driver(Config, Name, true),

    q_echo(P, [{?ENQ, {list,1}},
               {?ENQ, {list,0}},
               {?ENQ, {bin,0}},
               {?ENQ, {bin,1}},
               {?ENQ, {bin,2}},
               {?ENQ, {bin,3}},
               {?ENQ, {bin,4}},
               {?ENQ, {bin,5}},
               {?ENQ, {bin,600}},
               {?PUSHQ, {list,0}},
               {?PUSHQ, {list,1}},
               {?PUSHQ, {bin,0}},
               {?PUSHQ, {bin,1}},
               {?PUSHQ, {bin,888}},
               {?ENQ_BIN, {bin,0}},
               {?ENQ_BIN, {bin,1}},
               {?ENQ_BIN, {bin,2}},
               {?ENQ_BIN, {bin,3}},
               {?ENQ_BIN, {bin,4}},
               {?ENQ_BIN, {bin,777}},
               {?PUSHQ_BIN, {bin,0}},
               {?PUSHQ_BIN, {bin,1}},
               {?PUSHQ_BIN, {bin,334}},
               {?ENQV, [{bin,0},{list,1},{bin,1},{bin,555}]},
               {?ENQV, [{bin,0},{list,1},{bin,1}]},
               {?PUSHQV, [{bin,0},{list,1},{bin,1},{bin,319}]}]),

    stop_driver(P, Name),
    ok.

q_echo(Port, SpecList) ->
    io:format("Heap binaries"),
    HeapData = [{M,build_data(T)} || {M,T} <- SpecList],
    {HeapDataReturn,HeapDataLen} = feed_driver(Port, HeapData),
    dequeue(Port, HeapDataReturn, HeapDataLen, 1),

    %% Try sub binaries.
    io:format("Sub binaries of heap binaries"),
    SubHeapData = make_sub_binaries(HeapData),
    %% The following line will generate a warning.
    {HeapDataReturn,HeapDataLen} = feed_driver(Port, SubHeapData),
    dequeue(Port, HeapDataReturn, HeapDataLen, 1),

    %% Try refc binaries.
    io:format("Refc binaries"),
    RefcData = make_refc_binaries(HeapData),
    {RefcDataReturn,RefcDataLen} = feed_driver(Port, RefcData),
    dequeue(Port, RefcDataReturn, RefcDataLen, 1),

    %% Try sub binaries of refc binaries.
    io:format("Sub binaries of refc binaries"),
    SubRefcData = make_sub_binaries(RefcData),
    {RefcDataReturn,RefcDataLen} = feed_driver(Port, SubRefcData),
    dequeue(Port, RefcDataReturn, RefcDataLen, 1),

    %% Try a writable binary.
    io:format("Writable binaries"),
    WritableBinData = make_writable_binaries(HeapData),
    {WritableDataReturn,WritableDatalen} = feed_driver(Port, WritableBinData),
    _ = append_to_writable_binaries(WritableBinData),
    dequeue(Port, WritableDataReturn, WritableDatalen, 1),

    %% Try dequeing more than one byte at the time.
    io:format("Heap binaries -- dequeueing more than one byte at the time"),
    feed_and_dequeue(Port, HeapData, 2),
    feed_and_dequeue(Port, HeapData, 3),
    feed_and_dequeue(Port, HeapData, 4),

    io:format("\n").

feed_and_dequeue(Port, Data, DeqSize) ->
    {DataReturn,DataLen} = feed_driver(Port, Data),
    dequeue(Port, DataReturn, DataLen, DeqSize),
    ok.

%% Send all data according to the specification to the driver side (where it
%% is queued up for later return to this process).    

feed_driver(Port, Description) ->
    feed_driver(Port, Description, <<>>, 0).

feed_driver(Port, [], ExpectedInPort, Qb) ->
    io:format("Expected in port: ~P", [ExpectedInPort,12]),
    io:format("In port: ~P", [read_head(Port, Qb),12]),
    {ExpectedInPort,Qb};
feed_driver(Port, [{Method0,Data}|T], Expected_return, Qb_before) ->
    Method = case Method0 of
                 ?RANDOM -> uniform(6)-1;
                 Other -> Other
             end,
    Size = size(list_to_binary([Data])),

    %% ***********************************************************************
    %% NOTE! Never never never change this to io:format/2, as that will imply
    %% message sending, and sending as message will spoil the test of
    %% writable binaries.

    %% erlang:display({sending,method_name(Method),Data}),
    %% ***********************************************************************

    queue_op(Port, Method, Data),

    Qb_in_driver = bytes_queued(Port),
    case Qb_before + Size of
        Qb_in_driver -> ok;
        Sum ->
            ct:fail("Qb_before: ~p\n"
                    "Qb_before+Size: ~p\n"
                    "Qb_in_driver: ~p",
                    [Qb_before,Sum,Qb_in_driver])
    end,
    X_return = case Method of
                   ?ENQ -> list_to_binary([Expected_return,Data]);
                   ?PUSHQ -> list_to_binary([Data,Expected_return]);
                   ?PUSHQ_BIN -> list_to_binary([Data,Expected_return]);
                   ?ENQ_BIN -> list_to_binary([Expected_return,Data]);
                   ?PUSHQV -> list_to_binary([Data,Expected_return]);
                   ?ENQV -> list_to_binary([Expected_return,Data])
               end,
    feed_driver(Port, T, X_return, Qb_before + Size).

%% method_name(0) -> pushq;
%% method_name(1) -> enq;
%% method_name(2) -> pushq_bin;
%% method_name(3) -> enq_bin;
%% method_name(4) -> pushqv;
%% method_name(5) -> enqv.

dequeue(Port, DataList, LenToGet, DeqSize) ->
    io:format("Dequeuing ~p bytes, ~p byte(s) at once...", [LenToGet,DeqSize]),
    compare_return(Port, DataList, LenToGet, DeqSize).

compare_return(Port, _Data_list, 0, _Back_len) ->
    0 = bytes_queued(Port);
compare_return(Port, QueuedInPort0, Len_to_get, DeqSize) ->
    case bytes_queued(Port) of
        Len_to_get -> ok;
        BytesInQueue ->
            ct:fail("Len_to_get: ~p\nBytes in queue: ~p", [Len_to_get,BytesInQueue])
    end,
    BytesToDequeue = if (DeqSize > Len_to_get) -> Len_to_get;
                        true -> DeqSize
                     end,
    Dequeued = read_head(Port, BytesToDequeue),
    case bin_prefix(Dequeued, QueuedInPort0) of
        true ->
            deq(Port, BytesToDequeue),
            <<_:BytesToDequeue/binary,QueuedInPort/binary>> = QueuedInPort0,
            compare_return(Port, QueuedInPort, Len_to_get - BytesToDequeue, DeqSize);
        false ->
            ct:fail("Bytes to dequeue: ~p\nDequeued: ~p\nQueued in port: ~P",
                    [BytesToDequeue, Dequeued, QueuedInPort0,12])
    end.

%% bin_prefix(PrefixBinary, Binary)
%%  Is PrefixBinary a prefix of Binary?

bin_prefix(<<C:8,PreTail/binary>>, <<C:8,Tail/binary>>) ->
    bin_prefix(PreTail, Tail);
bin_prefix(<<>>, _Bin) -> true;
bin_prefix(_, _) -> false.

queue_op(Port, Method, Data) ->
    [] = erlang:port_control(Port, Method, []),
    Port ! {self(),{command,Data}},
    ok.

bytes_queued(Port) ->
    case erlang:port_control(Port, ?BYTES_QUEUED, []) of
        <<I:32>> -> I;
        Bad -> ct:fail({bad_result,Bad})
    end.

deq(Port, Size) ->
    [] = erlang:port_control(Port, ?DEQ, <<Size:32>>).

read_head(Port, Size) ->
    erlang:port_control(Port, ?READ_HEAD, <<Size:32>>).


driver_unloaded(Config) when is_list(Config) ->
    process_flag(trap_exit, true),
    Drv = timer_drv,
    User = self(),
    Loaded = make_ref(),
    Die = make_ref(),
    Loader = spawn(fun () ->
                           erl_ddll:start(),
                           ok = load_driver(proplists:get_value(data_dir,
                                                                Config),
                                            Drv),
                           User ! Loaded,
                           receive Die -> exit(bye) end
                   end),
    receive Loaded -> ok end,
    Port = open_port({spawn, Drv}, []),
    Loader ! Die,
    receive
        {'EXIT', Port, Reason} ->
            driver_unloaded = Reason
            %% Reason used to be -1
    end.


io_ready_exit(Config) when is_list(Config) ->
    OTE = process_flag(trap_exit, true),
    Test = self(),
    Dgawd = spawn(fun () ->
                          ok = dgawd_handler:install(),
                          Mon = erlang:monitor(process, Test),
                          Test ! dgawd_handler_started,
                          receive
                              {'DOWN', Mon, _, _, _} -> ok;
                              stop_dgawd_handler -> ok
                          end,
                          dgawd_handler:restore(),
                          Test ! dgawd_handler_stopped
                  end),
    receive dgawd_handler_started -> ok end,
    Drv = io_ready_exit_drv,
    erl_ddll:start(),
    ok = load_driver(proplists:get_value(data_dir, Config), Drv),
    Port = open_port({spawn, Drv}, []),
    case erlang:port_control(Port, 0, "") of
        "ok" ->
            receive
                {'EXIT', Port, Reason} ->
                    case Reason of
                        ready_output_driver_failure ->
                            io:format("Exited in output_ready()~n"),
                            ok;
                        ready_input_driver_failure ->
                            io:format("Exited in input_ready()~n"),
                            ok;
                        Error -> ct:fail(Error)
                    end
            end,
            receive after 2000 -> ok end,
            false = dgawd_handler:got_dgawd_report(),
            Dgawd ! stop_dgawd_handler,
            receive dgawd_handler_stopped -> ok end,
            process_flag(trap_exit, OTE),
            ok;
        "nyiftos" ->
            process_flag(trap_exit, OTE),
            {skipped, "Not yet implemented for this OS"};
        Error ->
            process_flag(trap_exit, OTE),
            ct:fail({unexpected_control_result, Error})
    end.


-define(CHKIO_STOP, 0).
-define(CHKIO_USE_FALLBACK_POLLSET, 1).
-define(CHKIO_BAD_FD_IN_POLLSET, 2).
-define(CHKIO_FD_CHANGE, 4).
-define(CHKIO_STEAL, 5).
-define(CHKIO_STEAL_AUX, 6).
-define(CHKIO_SMP_SELECT, 7).
-define(CHKIO_DRV_USE, 8).

use_fallback_pollset() ->
    [{timetrap, {minutes, 2}}].

use_fallback_pollset(Config) when is_list(Config) ->
    rpc(Config, fun() -> use_fallback_pollset_t(Config) end).

use_fallback_pollset_t(Config) when is_list(Config) ->
    FlbkFun = fun () ->
                      {Flbk, _} = get_fallback(erlang:system_info(check_io)),
                      case lists:keysearch(total_poll_set_size, 1, Flbk) of
                          {value, {total_poll_set_size, N}} when N > 0 ->
                              ok;
                          Error ->
                              ct:fail({failed_to_use_fallback, Error})
                      end
              end,
    {BckupTest, Handel, OkRes}
    = case chkio_test_init(Config) of
          {erts_poll_info, ChkIo} = Hndl ->
              case lists:keysearch(fallback, 1, ChkIo) of
                  {value, {fallback, B}} when B =/= false ->
                      {FlbkFun, Hndl, ok};
                  _ ->
                      {fun () -> ok end,
                       Hndl,
                       {comment,
                        "This implementation does not use "
                        "a fallback pollset"}}
              end;
          Skip ->
              {fun () -> ok end, Skip, ok}
      end,
    io:format("Node = ~p~n",[node()]),
    case chkio_test_fini(chkio_test(Handel,
                                    ?CHKIO_USE_FALLBACK_POLLSET,
                                    fun () ->
                                            sleep(1000),
                                            BckupTest()
                                    end)) of
        {skipped, _} = Res -> Res;
        _ -> OkRes
    end.

bad_fd_in_pollset(Config) when is_list(Config) ->
    rpc(Config,
        fun() ->
                chkio_test_fini(chkio_test(chkio_test_init(Config),
                                           ?CHKIO_BAD_FD_IN_POLLSET,
                                           fun () -> sleep(1000) end))
        end).

fd_change(Config) when is_list(Config) ->
    rpc(Config,
        fun() ->
                chkio_test_fini(chkio_test(chkio_test_init(Config),
                                           ?CHKIO_FD_CHANGE,
                                           fun () -> sleep(1000) end))
        end).

steal_control(Config) when is_list(Config) ->
    rpc(Config,
        fun() ->
                chkio_test_fini(case chkio_test_init(Config) of
                                    {erts_poll_info, _} = Hndl ->
                                        steal_control_test(Hndl);
                                    Skip ->
                                        Skip
                                end)
        end).

steal_control_test(Hndl = {erts_poll_info, Before}) ->
    Port = open_chkio_port(),
    case erlang:port_control(Port, ?CHKIO_STEAL_AUX, "") of
        [$f,$d,$s,$:| _] = FdList ->
            chk_chkio_port(Port),
            sleep(500),
            chk_chkio_port(Port),
            Res = chkio_test(Hndl,
                             ?CHKIO_STEAL,
                             FdList,
                             fun () ->
                                     chk_chkio_port(Port),
                                     sleep(500),
                                     chk_chkio_port(Port)
                             end),
            case erlang:port_control(Port, ?CHKIO_STOP, "") of
                "ok" ->
                    chk_chkio_port(Port),
                    ok;
                StopErr ->
                    chk_chkio_port(Port),
                    ct:fail({stop_error, StopErr})
            end,
            close_chkio_port(Port),
            Res;
        [$s,$k,$i,$p,$:,$\ |Skip] ->
            chk_chkio_port(Port),
            close_chkio_port(Port),
            {chkio_test_result,
             {skipped, Skip},
             Before};
        StartErr ->
            chk_chkio_port(Port),
            ct:fail({start_error, StartErr})
    end.

chkio_test_init(Config) when is_list(Config) ->
    ChkIo = get_stable_check_io_info(),
    case catch lists:keysearch(name, 1, ChkIo) of
        {value, {name, erts_poll}} ->
            ct:log("Before test: ~p~n", [ChkIo]),
            Path = proplists:get_value(data_dir, Config),
            erl_ddll:start(),
            ok = load_driver(Path, 'chkio_drv'),
            process_flag(trap_exit, true),
            {erts_poll_info, ChkIo};
        _ ->
            {skipped, "Test written to test erts_poll() which isn't used"}
    end.


chkio_test_fini({skipped, _} = Res) ->
    Res;
chkio_test_fini({chkio_test_result, Res, Before}) ->
    ok = erl_ddll:unload_driver('chkio_drv'),
    ok = erl_ddll:stop(),
    After = get_stable_check_io_info(),
    io:format("After test: ~p~n", [After]),
    verify_chkio_state(Before, After),
    Res.

open_chkio_port() ->
    open_port({spawn, 'chkio_drv'}, []).

close_chkio_port(Port) when is_port(Port) ->
    true = erlang:port_close(Port),
    receive
        {'EXIT', Port, normal} ->
            ok;
        {'EXIT', Port, Reason} ->
            ct:fail({abnormal_port_exit, Port, Reason});
        {Port, Message} ->
            ct:fail({strange_message_from_port, Message})
    end.

chk_chkio_port(Port) ->
    receive
        {'EXIT', Port, Reason} when Reason /= normal ->
            ct:fail({port_exited, Port, Reason})
    after 0 ->
              ok
    end.


chkio_test({skipped, _} = Res, _Test, _Fun) ->
    Res;
chkio_test({erts_poll_info, _Before} = EPI, Test, Fun) when is_integer(Test) ->
    chkio_test(EPI, Test, "", Fun).

chkio_test({skipped, _} = Res, _Test, _TestArgs, _Fun) ->
    Res;
chkio_test({erts_poll_info, Before},
           Test,
           TestArgs,
           Fun) when is_integer(Test),
                     is_list(TestArgs) ->
    Port = open_chkio_port(),
    case erlang:port_control(Port, Test, TestArgs) of
        "ok" ->
            chk_chkio_port(Port),
            Fun(),
            During = get_check_io_total(erlang:system_info(check_io)),

            [0 = element(1, erts_debug:get_internal_state(check_io_debug)) ||
                %% The pollset is not stable when running the fallback testcase
                Test /= ?CHKIO_USE_FALLBACK_POLLSET],
            ct:log("During test: ~p~n", [During]),
            chk_chkio_port(Port),
            case erlang:port_control(Port, ?CHKIO_STOP, "") of
                Res when is_list(Res) ->
                    chk_chkio_port(Port),
                    io:format("~s", [Res]),
                    close_chkio_port(Port),
                    Res,
                    case Res of
                        [$c,$o,$m,$m,$e,$n,$t,$:,$\ |Cmnt] ->
                            {chkio_test_result,
                             {comment, Cmnt},
                             Before};
                        _ ->
                            {chkio_test_result,
                             Res,
                             Before}
                    end;
                StopErr ->
                    chk_chkio_port(Port),
                    ct:fail({stop_error, StopErr})
            end;
        [$s,$k,$i,$p,$:,$\ |Skip] ->
            chk_chkio_port(Port),
            close_chkio_port(Port),
            {chkio_test_result,
             {skipped, Skip},
             Before};
        StartErr ->
            chk_chkio_port(Port),
            ct:fail({start_error, StartErr})
    end.

verify_chkio_state(Before, After) ->
    TotSetSize = lists:keysearch(total_poll_set_size, 1, Before),
    TotSetSize = lists:keysearch(total_poll_set_size, 1, After),
    case lists:keysearch(fallback, 1, Before) of
        {value,{fallback,false}} ->
            ok;
        _ ->
            BckupSetSize = lists:keysearch(fallback_poll_set_size,
                                           1,
                                           Before),
            BckupSetSize = lists:keysearch(fallback_poll_set_size,
                                           1,
                                                       After)
    end,
    ok.

get_stable_check_io_info() ->
    get_stable_check_io_info(10).
get_stable_check_io_info(0) ->
    get_check_io_total(erlang:system_info(check_io));
get_stable_check_io_info(N) ->
    ChkIo = get_check_io_total(erlang:system_info(check_io)),
    PendUpdNo = proplists:get_value(pending_updates, ChkIo, 0),
    ActFds = proplists:get_value(active_fds, ChkIo),
    case {PendUpdNo, ActFds} of
        {0, 0} ->
            ChkIo;
        _ ->
            receive after 100 -> ok end,
            get_stable_check_io_info(N-1)
    end.

%% Merge return from erlang:system_info(check_io)
%% as if it was one big pollset.
get_check_io_total(ChkIo) ->
    ct:log("ChkIo = ~p (~p)~n",[ChkIo, nodes()]),
    {Fallback, Rest} = get_fallback(ChkIo),
    OnlyPollThreads = [PS || PS <- Rest, not is_scheduler_pollset(PS)],
    add_fallback_infos(Fallback,
      lists:foldl(
        fun(Pollset, Acc) ->
                lists:zipwith(fun(A, B) ->
                                      add_pollset_infos(A,B)
                              end,
                              Pollset, Acc)
        end,
        hd(OnlyPollThreads), tl(OnlyPollThreads))).

is_scheduler_pollset(Pollset) ->
    proplists:get_value(poll_threads, Pollset) == 0.

add_pollset_infos({Tag, A}=TA , {Tag, B}=TB) ->
    case tag_type(Tag) of
        sum ->
            {Tag, A + B};
        const ->
            case A of
                B -> TA;
                _ ->
                    ct:fail("Unexpected diff in pollsets ~p != ~p",
                            [TA,TB])
            end
    end.

get_fallback([MaybeFallback | ChkIo] = AllChkIo) ->
    case proplists:get_value(fallback, MaybeFallback) of
        true ->
            {MaybeFallback, ChkIo};
        false ->
            {undefined, AllChkIo}
    end.

add_fallback_infos(undefined, Acc) ->
    Acc;
add_fallback_infos(Flbk, Acc) ->
    lists:zipwith(fun({Tag, A}=TA, {Tag, B}=TB) ->
                          case tag_type(Tag) of
                              sum -> {Tag, A + B};
                              const when Tag =:= fallback -> TA;
                              const -> TB
                          end
                  end,
                  Flbk, Acc).

tag_type(name) -> const;
tag_type(primary) -> const;
tag_type(fallback) -> const;
tag_type(kernel_poll) -> const;
tag_type(memory_size) -> sum;
tag_type(total_poll_set_size) -> sum;
tag_type(lazy_updates) -> const;
tag_type(pending_updates) -> sum;
tag_type(batch_updates) -> const;
tag_type(concurrent_updates) -> const;
tag_type(max_fds) -> const;
tag_type(active_fds) -> sum;
tag_type(poll_threads) -> sum.


%% Missed port lock when stealing control of fd from a
%% driver that didn't use the same lock. The lock checker
%% used to trigger on this and dump core.
otp_6602(Config) when is_list(Config) ->
    {ok, Peer, Node} = ?CT_PEER(),
    Done = make_ref(),
    Parent = self(),
    Tester = spawn_link(Node,
                        fun () ->
                                %% Inet driver use port locking...
                                {ok, S} = gen_udp:open(0),
                                {ok, Fd} = inet:getfd(S),
                                %% Steal fd (lock checker used to
                                %% trigger here).
                                {ok, _S2} = gen_udp:open(0,[{fd,Fd}]),
                                Parent ! Done
                        end),
    receive Done -> ok end,
    unlink(Tester),
    peer:stop(Peer),
    ok.

-define(EXPECTED_SYSTEM_INFO_NAMES1,
        ["drv_drv_vsn",
         "emu_drv_vsn",
         "erts_vsn",
         "otp_vsn",
         "thread",
         "smp"]).
-define(EXPECTED_SYSTEM_INFO_NAMES2,
        (?EXPECTED_SYSTEM_INFO_NAMES1 ++
         ["async_thrs",
          "sched_thrs"])).

-define(EXPECTED_SYSTEM_INFO_NAMES3,
        (?EXPECTED_SYSTEM_INFO_NAMES2 ++
         ["emu_nif_vsn"])).

-define(EXPECTED_SYSTEM_INFO_NAMES4,
        (?EXPECTED_SYSTEM_INFO_NAMES3 ++
         ["dirty_sched"])).

-define(EXPECTED_SYSTEM_INFO_NAMES, ?EXPECTED_SYSTEM_INFO_NAMES4).

'driver_system_info_base_ver'(Config) when is_list(Config) ->
 driver_system_info_test(Config, sys_info_base_drv).

'driver_system_info_prev_ver'(Config) when is_list(Config) ->
 driver_system_info_test(Config, sys_info_prev_drv).

driver_system_info_current_ver(Config) when is_list(Config) ->
    driver_system_info_test(Config, sys_info_curr_drv).

driver_system_info_test(Config, Name) ->
    Port = start_driver(Config, Name, false),
    case erlang:port_control(Port, 0, []) of
        [$o,$k,$:,_ | Result] ->
            check_driver_system_info_result(Result);
        [$e,$r,$r,$o,$r,$:,_ | Error] ->
            ct:fail(Error);
        Unexpected ->
            ct:fail({unexpected_result, Unexpected})
    end,
    stop_driver(Port, Name),
    ok.

check_driver_system_info_result(Result) ->
    io:format("All names: ~p~n", [?EXPECTED_SYSTEM_INFO_NAMES]),
    io:format("Result: ~p~n", [Result]),
    {[], Ns, DDVSN} = chk_sis(lists:map(fun (Str) ->
                                                string:lexemes(Str, "=")
                                        end,
                                        string:lexemes(Result, " ")),
                              ?EXPECTED_SYSTEM_INFO_NAMES),
    case {DDVSN,
          drv_vsn_str2tup(erlang:system_info(driver_version))} of
        {DDVSN, DDVSN} ->
            [] = Ns;
        %% {{1, 0}, _} ->
        %% 	  ExpNs = lists:sort(?EXPECTED_SYSTEM_INFO_NAMES
        %% 				   -- ?EXPECTED_SYSTEM_INFO_NAMES1),
        %% 	  ExpNs = lists:sort(Ns);
        %% {{1, 1}, _} ->
        %% 	  ExpNs = lists:sort(?EXPECTED_SYSTEM_INFO_NAMES
        %% 				   -- ?EXPECTED_SYSTEM_INFO_NAMES2),
        %% 	  ExpNs = lists:sort(Ns);
        {{3, 0}, _} ->
            ExpNs = lists:sort(?EXPECTED_SYSTEM_INFO_NAMES
                               -- ?EXPECTED_SYSTEM_INFO_NAMES3),
            ExpNs = lists:sort(Ns)
    end.

chk_sis(SIs, Ns) ->
    chk_sis(SIs, Ns, unknown).

chk_sis(SIs, [], DDVSN) ->
    {SIs, [], DDVSN};
chk_sis([], Ns, DDVSN) ->
    {[], Ns, DDVSN};
chk_sis([[N, _] = SI| SIs], Ns, DDVSN) ->
    true = lists:member(N, Ns),
    case check_si_res(SI) of
        {driver_version, NewDDVSN} ->
            chk_sis(SIs, lists:delete(N, Ns), NewDDVSN);
        _ ->
            chk_sis(SIs, lists:delete(N, Ns), DDVSN)
    end.

%% Data in first version of driver_system_info() (driver version 1.0)
check_si_res(["drv_drv_vsn", Value]) ->
    DDVSN = drv_vsn_str2tup(Value),
    {Major, DMinor} = DDVSN,
    {Major, EMinor} = drv_vsn_str2tup(erlang:system_info(driver_version)),
    true = DMinor =< EMinor,
    {driver_version, DDVSN};
check_si_res(["emu_drv_vsn", Value]) ->
    Value = erlang:system_info(driver_version);
check_si_res(["erts_vsn", Value]) ->
    Value = erlang:system_info(version);
check_si_res(["otp_vsn", Value]) ->
    Value = erlang:system_info(otp_release);
check_si_res(["thread", "true"]) ->
    true = erlang:system_info(threads);
check_si_res(["thread", "false"]) ->
    false = erlang:system_info(threads);
check_si_res(["smp", "true"]) ->
    true = erlang:system_info(smp_support);

%% Data added in second version of driver_system_info() (driver version 1.1)
check_si_res(["async_thrs", Value]) ->
    Value = integer_to_list(erlang:system_info(thread_pool_size));
check_si_res(["sched_thrs", Value]) ->
    Value = integer_to_list(erlang:system_info(schedulers));

%% Data added in 3rd version of driver_system_info() (driver version 1.5)
check_si_res(["emu_nif_vsn", Value]) ->
    Value = erlang:system_info(nif_version);

%% Data added in 4th version of driver_system_info() (driver version 3.1)
check_si_res(["dirty_sched", _Value]) ->
    true;

check_si_res(Unexpected) ->
    ct:fail({unexpected_result, Unexpected}).

-define(MON_OP_I_AM_IPID,1).
-define(MON_OP_MONITOR_ME,2).
-define(MON_OP_DEMONITOR_ME,3).
-define(MON_OP_MONITOR_ME_LATER,4).
-define(MON_OP_DO_DELAYED_MONITOR,5).

%% Test monitoring of processes from drivers
driver_monitor(Config) when is_list(Config) ->
    Name = monitor_drv,
    Port = start_driver(Config, Name, false),
    "ok" = port_control(Port,?MON_OP_I_AM_IPID,[]),
    "ok" = port_control(Port,?MON_OP_MONITOR_ME,[]),
    "ok" = port_control(Port,?MON_OP_DEMONITOR_ME,[]),
    {monitors, []} = erlang:port_info(Port,monitors),

    "ok:"++Id1 = port_control(Port,?MON_OP_MONITOR_ME_LATER,[]),
    {monitored_by, []} = process_info(self(),monitored_by),
    "ok" = port_control(Port,?MON_OP_DO_DELAYED_MONITOR,Id1),
    {monitored_by, [Port]} = process_info(self(),monitored_by),
    "ok" = port_control(Port,?MON_OP_DEMONITOR_ME,[]),
    {monitored_by, []} = process_info(self(),monitored_by),

    "ok" = port_control(Port,?MON_OP_MONITOR_ME,[]),
    Me = self(),
    {Pid1,Ref1} =
    spawn_monitor(fun() ->
                          Me ! port_control(Port,?MON_OP_MONITOR_ME,[]), 
                          Me ! process_info(self(),monitored_by), 
                          Me ! erlang:port_info(Port,monitors) 
                  end),
    ok = receive
             "ok" ->
                 ok
         after 1000 ->
                   timeout
         end,
    ok = receive
             {monitored_by, L} ->
                 L2 = lists:sort(L),
                 L3 = lists:sort([Me,Port]),
                 case L2 of
                     L3 ->
                         ok;
                     _ ->
                         mismatch
                 end
         after 1000 ->
                   timeout
         end,
    ok = receive
             {monitors, LL} ->
                 LL2 = lists:sort(LL),
                 LL3 = lists:sort([{process,Me},{process,Pid1}]),
                 case LL2 of
                     LL3 ->
                         ok;
                     _ ->
                         mismatch
                 end
         after 1000 ->
                   timeout
         end,
    ok = receive
             {'DOWN', Ref1, process, Pid1, _} ->
                 ok
         after 1000 ->
                   timeout
         end,
    ok = receive
             {monitor_fired,Port,Pid1} ->
                 ok
         after 1000 ->
                   timeout
         end,
    "ok" = port_control(Port,?MON_OP_DEMONITOR_ME,[]),
    {monitors,[]} = erlang:port_info(Port,monitors),
    {monitored_by, []} = process_info(self(),monitored_by),

    "ok" = port_control(Port,?MON_OP_MONITOR_ME,[]),
    {Pid2,Ref2} =
    spawn_monitor(fun() -> 			       
                          receive go -> ok end,
                          Me ! port_control(Port,?MON_OP_MONITOR_ME_LATER,[]), 
                          Me ! process_info(self(),monitored_by), 
                          Me ! erlang:port_info(Port,monitors) 
                  end),
    Pid2 ! go,
    {ok,Id2} = receive
                   "ok:"++II ->
                       {ok,II}
               after 1000 ->
                         timeout
               end,
    ok = receive
             {monitored_by, [Me]} ->
                 ok
         after 1000 ->
                   timeout
         end,
    ok = receive
             {monitors, [{process,Me}]} ->
                 ok
         after 1000 ->
                   timeout
         end,
    ok = receive
             {'DOWN', Ref2, process, Pid2, _} ->
                 ok
         after 1000 ->
                   timeout
         end,
    "noproc" = port_control(Port,?MON_OP_DO_DELAYED_MONITOR,Id2),
    {monitors,[{process,Me}]} = erlang:port_info(Port,monitors),
    "ok" = port_control(Port,?MON_OP_DEMONITOR_ME,[]),
    "not_monitored" = port_control(Port,?MON_OP_DEMONITOR_ME,[]),
    {monitors,[]} = erlang:port_info(Port,monitors),
    {monitored_by, []} = process_info(self(),monitored_by),


    "ok" = port_control(Port,?MON_OP_MONITOR_ME,[]),
    {Pid3,Ref3} =
    spawn_monitor(fun() ->
                          receive go -> ok end,
                          Me ! port_control(Port,?MON_OP_MONITOR_ME_LATER,[]), 
                          Me ! process_info(self(),monitored_by), 
                          Me ! erlang:port_info(Port,monitors) ,
                          receive die -> ok end
                  end),
    Pid3 ! go,
    {ok,Id3} = receive
                   "ok:"++III ->
                       {ok,III}
               after 1000 ->
                         timeout
               end,
    ok = receive
             {monitored_by, [Me]} ->
                 ok
         after 1000 ->
                   timeout
         end,
    ok = receive
             {monitors, [{process,Me}]} ->
                 ok
         after 1000 ->
                   timeout
         end,
    "ok" = port_control(Port,?MON_OP_DO_DELAYED_MONITOR,Id3),
    LLL1 = lists:sort([{process,Me},{process,Pid3}]),
    {monitors,LLL2} = erlang:port_info(Port,monitors),
    LLL1 = lists:sort(LLL2),
    "ok" = port_control(Port,?MON_OP_DEMONITOR_ME,[]),
    {monitors,[{process,Pid3}]} = erlang:port_info(Port,monitors),
    Pid3 ! die,
    ok = receive
             {'DOWN', Ref3, process, Pid3, _} ->
                 ok
         after 1000 ->
                   timeout
         end,
    "not_found" = port_control(Port,?MON_OP_DO_DELAYED_MONITOR,Id2),
    {monitors,[]} = erlang:port_info(Port,monitors),
    "not_monitored" = port_control(Port,?MON_OP_DEMONITOR_ME,[]),
    {monitors,[]} = erlang:port_info(Port,monitors),
    {monitored_by, []} = process_info(self(),monitored_by),

    stop_driver(Port, Name),
    ok.


-define(IOQ_EXIT_READY_INPUT, 1).
-define(IOQ_EXIT_READY_OUTPUT, 2).
-define(IOQ_EXIT_TIMEOUT, 3).
-define(IOQ_EXIT_READY_ASYNC, 4).
-define(IOQ_EXIT_READY_INPUT_ASYNC, 6).
-define(IOQ_EXIT_READY_OUTPUT_ASYNC, 7).
-define(IOQ_EXIT_TIMEOUT_ASYNC, 8).

ioq_exit_test(Config, TestNo) ->
    Drv = ioq_exit_drv,
    try
        begin
            case load_driver(proplists:get_value(data_dir, Config),
                             Drv) of
                ok -> ok;
                {error, permanent} -> ok;
                LoadError -> ct:fail({load_error, LoadError})
            end,
            case open_port({spawn, Drv}, []) of
                Port when is_port(Port) ->
                    try port_control(Port, TestNo, "") of
                        "ok" ->
                            ok;
                        "nyiftos" ->
                            throw({skipped,
                                   "Not yet implemented for "
                                   "this OS"});
                        [$s,$k,$i,$p,$:,$ | Comment] ->
                            throw({skipped, Comment});
                        [$e,$r,$r,$o,$r,$:,$ | Error] ->
                            ct:fail(Error)
                    after
                        Port ! {self(), close},
                        receive {Port, closed} -> ok end,
                        false = lists:member(Port, erlang:ports()),
                        ok
                    end;
                Error ->
                    ct:fail({open_port_failed, Error})
            end
        end
    catch
        throw:Term -> Term
    after
        erl_ddll:unload_driver(Drv)
    end.

ioq_exit_ready_input(Config) when is_list(Config) ->
    ioq_exit_test(Config, ?IOQ_EXIT_READY_INPUT).

ioq_exit_ready_output(Config) when is_list(Config) ->
    ioq_exit_test(Config, ?IOQ_EXIT_READY_OUTPUT).

ioq_exit_timeout(Config) when is_list(Config) ->
    ioq_exit_test(Config, ?IOQ_EXIT_TIMEOUT).

ioq_exit_ready_async(Config) when is_list(Config) ->
    ioq_exit_test(Config, ?IOQ_EXIT_READY_ASYNC).

ioq_exit_ready_input_async(Config) when is_list(Config) ->
    ioq_exit_test(Config, ?IOQ_EXIT_READY_INPUT_ASYNC).

ioq_exit_ready_output_async(Config) when is_list(Config) ->
    ioq_exit_test(Config, ?IOQ_EXIT_READY_OUTPUT_ASYNC).

ioq_exit_timeout_async(Config) when is_list(Config) ->
    ioq_exit_test(Config, ?IOQ_EXIT_TIMEOUT_ASYNC).


vsn_mismatch_test(Config, LoadResult) ->
    Path = proplists:get_value(data_dir, Config),
    DrvName = proplists:get_value(testcase, Config),
    LoadResult = load_driver(Path, DrvName),
    case LoadResult of
        ok ->
            Port = open_port({spawn, DrvName}, []),
            true = is_port(Port),
            true = port_close(Port),
            ok = erl_ddll:unload_driver(DrvName);
        _ ->
            ok
    end.

zero_extended_marker_garb_drv(Config) when is_list(Config) ->
    vsn_mismatch_test(Config, {error, driver_incorrect_version}).

invalid_extended_marker_drv(Config) when is_list(Config) ->
    vsn_mismatch_test(Config, {error, driver_incorrect_version}).

larger_major_vsn_drv(Config) when is_list(Config) ->
    vsn_mismatch_test(Config, {error, driver_incorrect_version}).

larger_minor_vsn_drv(Config) when is_list(Config) ->
    vsn_mismatch_test(Config, {error, driver_incorrect_version}).

smaller_major_vsn_drv(Config) when is_list(Config) ->
    vsn_mismatch_test(Config, {error, driver_incorrect_version}).

smaller_minor_vsn_drv(Config) when is_list(Config) ->
    DrvVsnStr = erlang:system_info(driver_version),
    case drv_vsn_str2tup(DrvVsnStr) of
        {_, 0} ->
            {skipped,
             "Cannot perform test when minor driver version is 0. "
             "Current driver version is " ++ DrvVsnStr ++ "."};
        _ ->
            vsn_mismatch_test(Config, ok)
    end.

-define(PEEK_NONXQ_TEST, 0).
-define(PEEK_NONXQ_WAIT, 1).

peek_non_existing_queue(Config) when is_list(Config) ->
    OTE = process_flag(trap_exit, true),
    Drv = peek_non_existing_queue_drv,
    try
        begin
            case load_driver(proplists:get_value(data_dir, Config),
                             Drv) of
                ok -> ok;
                {error, permanent} -> ok;
                LoadError -> ct:fail({load_error, LoadError})
            end,
            case open_port({spawn, Drv}, []) of
                Port1 when is_port(Port1) ->
                    try port_control(Port1, ?PEEK_NONXQ_TEST, "") of
                        "ok" ->
                            ok;
                        [$s,$k,$i,$p,$p,$e,$d,$:,$ | SkipReason] ->
                            throw({skipped, SkipReason});
                        [$e,$r,$r,$o,$r,$:,$ | Error1] ->
                            ct:fail(Error1)
                    after
                        exit(Port1, kill),
                        receive {'EXIT', Port1, _} -> ok end
                    end;
                Error1 ->
                    ct:fail({open_port1_failed, Error1})
            end,
            case open_port({spawn, Drv}, []) of
                Port2 when is_port(Port2) ->
                    try port_control(Port2, ?PEEK_NONXQ_WAIT, "") of
                        "ok" ->
                            ok;
                        [$e,$r,$r,$o,$r,$:,$ | Error2] ->
                            ct:fail(Error2)
                    after
                        receive {Port2, test_successful} -> ok end,
                        Port2 ! {self(), close},
                        receive {Port2, closed} -> ok end
                    end;
                Error2 ->
                    ct:fail({open_port2_failed, Error2})
            end
        end
    catch
        throw:Term -> Term
    after
        process_flag(trap_exit, OTE),
        erl_ddll:unload_driver(Drv)
    end.    

otp_6879(Config) when is_list(Config) ->
    Drv = 'otp_6879_drv',
    Parent = self(),
    ok = load_driver(proplists:get_value(data_dir, Config), Drv),
    Procs = lists:map(
              fun (No) ->
                      spawn_link(
                        fun () ->
                                case open_port({spawn, Drv}, []) of
                                    Port when is_port(Port) ->
                                        Res = otp_6879_call(Port, No, 10000),
                                        erlang:port_close(Port),
                                        Parent ! {self(), Res};
                                    _ ->
                                        Parent ! {self(),
                                                  open_port_failed}
                                end
                        end)
              end,
              lists:seq(1,10)),
    lists:foreach(fun (P) ->
                          receive
                              {P, ok} ->
                                  ok;
                              {P, Error} ->
                                  ct:fail({P, Error})
                          end
                  end,
                  Procs),
    %% Also try it when input exceeds default buffer (256 bytes)
    Data = lists:seq(1, 1000),
    case open_port({spawn, Drv}, []) of
        Port when is_port(Port) ->
            ok = otp_6879_call(Port, Data, 10),
            erlang:port_close(Port);
        _ ->
            ct:fail(open_port_failed)
    end,
    erl_ddll:unload_driver(Drv),
    ok.

otp_6879_call(_Port, _Data, 0) ->
    ok;
otp_6879_call(Port, Data, N) ->
    case catch erlang:port_call(Port, 0, Data) of
        Data -> otp_6879_call(Port, Data, N-1);
        BadData -> {mismatch, Data, BadData}
    end.

caller(Config) when is_list(Config) ->
    run_caller_test(Config, false),
    run_caller_test(Config, true).

run_caller_test(Config, Outputv) ->
    Drv = 'caller_drv',
    Cmd = case Outputv of
              true ->
                  os:putenv("CALLER_DRV_USE_OUTPUTV",
                            "true"),
                  outputv;
              false ->
                  os:putenv("CALLER_DRV_USE_OUTPUTV",
                            "false"),
                  output
          end,
    ok = load_driver(proplists:get_value(data_dir, Config), Drv),
    Port = open_port({spawn, Drv}, []),
    true = is_port(Port),
    chk_caller(Port, start, self()),
    chk_caller(Port,
               Cmd,
               spawn_link(
                 fun () ->
                         port_command(Port, "")
                 end)),
    Port ! {self(), {command, ""}},
    chk_caller(Port, Cmd, self()),
    chk_caller(Port,
               control,
               spawn_link(
                 fun () ->
                         port_control(Port, 0, "")
                 end)),
    chk_caller(Port,
               call,
               spawn_link(
                 fun () ->
                         erlang:port_call(Port, 0, "")
                 end)),
    true = port_close(Port),
    erl_ddll:unload_driver(Drv),
    ok.

chk_caller(Port, Callback, ExpectedCaller) ->
    receive
        {caller, Port, Callback, Caller} ->
            ExpectedCaller = Caller
    end.

%% Check that many simultaneously signalled events work (win32)
many_events(Config) when is_list(Config) ->
    Name = 'many_events_drv',
    Port = start_driver(Config, Name, false),
    Number = "1000",
    Port ! {self(), {command, Number}},
    receive 
        {Port, {data,Number}} ->
            receive %% Just to make sure the emulator does not crash 
                %% after this case is run (if faulty)
            after 2000 ->
                      ok
            end
    after 1000 ->
              exit(the_driver_does_not_respond)
    end,
    stop_driver(Port, Name),
    ok.


missing_callbacks(Config) when is_list(Config) ->
    Name = 'missing_callback_drv',
    Port = start_driver(Config, Name, false),

    Port ! {self(), {command, "tjenix"}},
    true = erlang:port_command(Port, "halloj"),
    {'EXIT', {badarg, _}} = (catch erlang:port_control(Port, 4711, "mors")),
    {'EXIT', {badarg, _}} = (catch erlang:port_call(Port, 17, "hej")),

    %% Give the (non-existing) ready_output(), ready_input(), event(),
    %% and timeout() some time to be called.
    receive after 1000 -> ok end,

    stop_driver(Port, Name),
    ok.

%% Test concurrent calls to driver_select.
smp_select(Config) when is_list(Config) -> 
    case os:type() of
        {win32,_} -> {skipped, "Test not implemented for this OS"};
        _ -> rpc(Config, fun() -> smp_select0(Config) end)
    end.

smp_select0(Config) ->
    DrvName = 'chkio_drv',
    Path = proplists:get_value(data_dir, Config),
    erl_ddll:start(),
    ok = load_driver(Path, DrvName),    
    Master = self(),
    ProcFun = fun()-> io:format("Worker ~p starting\n",[self()]),	
                      Port = open_port({spawn, DrvName}, []),
                      smp_select_loop(Port, 100000),
                      smp_select_done(Port),
                      true = erlang:port_close(Port),
                      Master ! {ok,self()},
                      io:format("Worker ~p finished\n",[self()])
              end,
    Pids = lists:map(fun(_) -> spawn_link(ProcFun) end,
                     lists:seq(1,4)),
    TimeoutMsg = make_ref(),
    {ok,TRef} = timer:send_after(5*1000, TimeoutMsg), % Limit test duration on slow machines
    smp_select_wait(Pids, TimeoutMsg),
    timer:cancel(TRef),
    ok = erl_ddll:unload_driver(DrvName),
    ok = erl_ddll:stop(),
    ok.

smp_select_loop(_, 0) ->
    ok;
smp_select_loop(Port, N) ->
    case erlang:port_control(Port, ?CHKIO_SMP_SELECT, []) of
        "yield" -> erlang:yield();
        "ok" -> ok
    end,
    receive
        stop -> 
            io:format("Worker ~p stopped with ~p laps left\n",[self(), N]), 
            ok
    after 0 ->
              smp_select_loop(Port, N-1)
    end.

smp_select_done(Port) ->
    case erlang:port_control(Port, ?CHKIO_SMP_SELECT, "done") of
        "wait" ->
            receive
                {Port, done} ->
                    ok
            after 10*1000 ->
                    %% Seems we have a lost ready_input event.
                    %% Go ahead anyway, port will crash VM when closed.
                    ok
            end;

        "ok" -> ok
    end.

smp_select_wait([], _) ->
    ok;
smp_select_wait(Pids, TimeoutMsg) ->
    receive
        {ok,Pid} when is_pid(Pid) ->
            smp_select_wait(lists:delete(Pid,Pids), TimeoutMsg);
        TimeoutMsg ->
            lists:foreach(fun(Pid)-> Pid ! stop end,
                          Pids),
            smp_select_wait(Pids, TimeoutMsg)
    end.


%% Test driver_select() with new ERL_DRV_USE flag.
driver_select_use(Config) when is_list(Config) -> 
    case os:type() of
        {win32,_} -> {skipped, "Test not implemented for this OS"};
        _ -> rpc(Config, fun() -> driver_select_use0(Config) end)
    end.

driver_select_use0(Config) ->
    DrvName = 'chkio_drv',
    Path = proplists:get_value(data_dir, Config),
    erl_ddll:start(),
    ok = load_driver(Path, DrvName),    
    Port = open_port({spawn, DrvName}, []),
    "ok" = erlang:port_control(Port, ?CHKIO_DRV_USE, []),
    {Port,{data,"TheEnd"}} = receive Msg -> Msg
                             after 10000 -> timeout end,
    true = erlang:port_close(Port),
    ok = erl_ddll:unload_driver(DrvName),
    ok = erl_ddll:stop(),
    ok.

lots_of_used_fds_on_boot(Config) ->
    case os:type() of
        {unix, _} -> lots_of_used_fds_on_boot_test(Config);
        _ -> {skipped, "Unix only test"}
    end.

lots_of_used_fds_on_boot_test(Config) ->
    %% Start a node in a wrapper which have lots of fds
    %% open. This used to hang the whole VM at boot in
    %% an eternal loop trying to figure out how to size
    %% arrays in erts_poll() implementation.
    Prog = case catch init:get_argument(progname) of
	       {ok,[[P]]} -> P;
	       _ -> exit(no_progname_argument_found)
	   end,
    DataDir = proplists:get_value(data_dir, Config),
    Wrapper = filename:join(DataDir, "lots_of_fds_used_wrapper"),
    try
        {ok, Peer, _Node} = ?CT_PEER(#{connection => standard_io, exec => {Wrapper, [Prog]}}),
        peer:stop(Peer)
    catch
        exit:{boot_failed, {exit_status, 17}} ->
            {skip, "Cannot open enough fds to test this"}
    end.

thread_mseg_alloc_cache_clean(Config) when is_list(Config) ->
    case {erlang:system_info(threads),
          erlang:system_info({allocator,mseg_alloc}),
          driver_alloc_sbct()} of
        {_, false, _} ->
            {skipped, "No mseg_alloc"};
        {false, _, _} ->
            {skipped, "No threads"};
        {_, _, false} ->
            {skipped, "driver_alloc() not using the alloc_util framework"};
        {_, _, SBCT} when is_integer(SBCT), SBCT > 10*1024*1024 ->
            {skipped, "driver_alloc() using too large single block threshold"};
        {_, _, 0} ->
            {skipped, "driver_alloc() using too low single block threshold"};
        {true, _MsegAllocInfo, SBCT} ->
            DrvName = 'thr_alloc_drv',
            Path = proplists:get_value(data_dir, Config),
            erl_ddll:start(),
            ok = load_driver(Path, DrvName),   
            Port = open_port({spawn, DrvName}, []),
            CCI = 1000,
            io:format("CCI = ~p~n", [CCI]),
            CCC = mseg_alloc_ccc(),
            io:format("CCC = ~p~n", [CCC]),
            thread_mseg_alloc_cache_clean_test(Port,
                                               10,
                                               CCI,
                                               SBCT+100),
            true = erlang:port_close(Port),
            ok = erl_ddll:unload_driver(DrvName),
            ok = erl_ddll:stop(),
            ok
    end.

mseg_alloc_ccc() ->
    mseg_alloc_ccc(mseg_inst_info(0)).

mseg_alloc_ccc(MsegAllocInfo) ->
    {value,{memkind, MKL}} = lists:keysearch(memkind,1,MsegAllocInfo),
    {value,{calls, CL}} = lists:keysearch(calls, 1, MKL),
    {value,{mseg_check_cache, GigaCCC, CCC}}
    = lists:keysearch(mseg_check_cache, 1, CL),
    GigaCCC*1000000000 + CCC.

mseg_alloc_cached_segments() ->
    mseg_alloc_cached_segments(mseg_inst_info(0)).

mseg_alloc_cached_segments(MsegAllocInfo) ->
    MemName = "all memory",
    [{memkind,DrvMem}]
    = lists:filter(fun(E) -> case E of
                                 {memkind, [{name, MemName} | _]} -> true;
                                 _ -> false
                             end end, MsegAllocInfo),
    {value,{status, SL}}
    = lists:keysearch(status, 1, DrvMem),
    {value,{cached_segments, CS}}
    = lists:keysearch(cached_segments, 1, SL),
    CS.

mseg_inst_info(I) ->
    {value, {instance, I, Value}}
    = lists:keysearch(I,
                      2,
                      erlang:system_info({allocator,mseg_alloc})),
    Value.

driver_alloc_sbct() ->
    {_, _, _, As} = erlang:system_info(allocator),
    case lists:keysearch(driver_alloc, 1, As) of
        {value,{driver_alloc,DAOPTs}} ->
            case lists:keysearch(sbct, 1, DAOPTs) of
                {value,{sbct,SBCT}} ->
                    SBCT;
                _ ->
                    false
            end;
        _ ->
            false
    end.

thread_mseg_alloc_cache_clean_test(_Port, 0, _CCI, _Size) ->
    ok;
thread_mseg_alloc_cache_clean_test(Port, N, CCI, Size) ->
    wait_until(fun () -> 0 == mseg_alloc_cached_segments() end),
    receive after CCI+500 -> ok end,
    OCCC = mseg_alloc_ccc(),
    "ok" = erlang:port_control(Port, 0, integer_to_list(Size)),
    receive after CCI+500 -> ok end,
    CCC = mseg_alloc_ccc(),
    io:format("CCC = ~p~n", [CCC]),
    true = CCC > OCCC,
    thread_mseg_alloc_cache_clean_test(Port, N-1, CCI, Size).

otp_9302(Config) when is_list(Config) ->
    Path = proplists:get_value(data_dir, Config),
    erl_ddll:start(),
    ok = load_driver(Path, otp_9302_drv),
    Port = open_port({spawn, otp_9302_drv}, []),
    true = is_port(Port),
    port_command(Port, ""),
    {msg, block} = get_port_msg(Port, infinity),
    {msg, job} = get_port_msg(Port, infinity),
    C = case erlang:system_info(thread_pool_size) of
            0 ->
                {msg, cancel} = get_port_msg(Port, infinity),
                {msg, job} = get_port_msg(Port, infinity),
                false;
            _ ->
                case get_port_msg(Port, infinity) of
                    {msg, cancel} -> %% Cancel always fail in Rel >= 15
                        {msg, job} = get_port_msg(Port, infinity),
                        false;
                    {msg, job} ->
                        ok,
                        true
                end
        end,
    {msg, end_of_jobs} = get_port_msg(Port, infinity),
    no_msg = get_port_msg(Port, 2000),
    port_close(Port),
    case C of
        true ->
            {comment, "Async job cancelled"};
        false ->
            {comment, "Async job not cancelled"}
    end.

thr_free_drv(Config) when is_list(Config) ->
    case erlang:system_info(threads) of
        false ->
            {skipped, "No thread support"};
        true ->
            thr_free_drv_do(Config)
    end.

thr_free_drv_do(Config) ->
    Path = proplists:get_value(data_dir, Config),
    erl_ddll:start(),
    ok = load_driver(Path, thr_free_drv),
    MemBefore = driver_alloc_size(),
    %    io:format("SID=~p", [erlang:system_info(scheduler_id)]),
    Port = open_port({spawn, thr_free_drv}, []),
    MemPeek = driver_alloc_size(),
    true = is_port(Port),
    ok = thr_free_drv_control(Port, 0),
    port_close(Port),
    MemAfter = driver_alloc_size(),
    io:format("MemPeek=~p~n", [MemPeek]),
    io:format("MemBefore=~p, MemAfter=~p~n", [MemBefore, MemAfter]),
    MemBefore = MemAfter,
    case MemPeek of
        undefined -> ok;
        _ ->
            true = MemPeek > MemBefore
    end,
    ok.

thr_free_drv_control(Port, N) ->
    case erlang:port_control(Port, 0, "") of
        "done" ->
            ok;
        "more" ->
            erlang:yield(),
            %	    io:format("N=~p, SID=~p", [N, erlang:system_info(scheduler_id)]),
            thr_free_drv_control(Port, N+1)
    end.

async_blast(Config) when is_list(Config) ->
    Path = proplists:get_value(data_dir, Config),
    erl_ddll:start(),
    ok = load_driver(Path, async_blast_drv),
    SchedOnln = erlang:system_info(schedulers_online),
    MemBefore = driver_alloc_size(),
    Start = os:timestamp(),
    Blast = fun () ->
                    Port = open_port({spawn, async_blast_drv}, []),
                    true = is_port(Port),
                    port_command(Port, ""),
                    receive
                        {Port, done} ->
                            ok
                    end,
                    port_close(Port)
            end,
    Ps = lists:map(fun (N) ->
                           spawn_opt(Blast,
                                     [{scheduler,
                                       (N rem SchedOnln)+ 1},
                                      monitor])
                   end,
                   lists:seq(1, 100)),
    MemMid = driver_alloc_size(),
    lists:foreach(fun ({Pid, Mon}) ->
                          receive
                              {'DOWN',Mon,process,Pid,_} -> ok
                          end
                  end, Ps),
    End = os:timestamp(),
    MemAfter = driver_alloc_size(),
    ct:log("MemBefore=~p, MemMid=~p, MemAfter=~p~n",
              [MemBefore, MemMid, MemAfter]),
    AsyncBlastTime = timer:now_diff(End,Start)/1000000,
    ct:log("AsyncBlastTime=~p~n", [AsyncBlastTime]),
    MemBefore = MemAfter,
    ct:log({async_blast_time, AsyncBlastTime}),
    ok.

thr_msg_blast_receiver(_Port, N, N) ->
    ok;
thr_msg_blast_receiver(Port, N, Max) ->
    receive
        {Port, hi} ->
            thr_msg_blast_receiver(Port, N+1, Max)
    end.

thr_msg_blast_receiver_proc(Port, Max, Parent, Done) ->
    case port_control(Port, 0, "") of
        "receiver" ->
            spawn(fun () ->
                          thr_msg_blast_receiver_proc(Port, Max+1, Parent, Done)
                  end),
            thr_msg_blast_receiver(Port, 0, Max);
        "done" ->
            Parent ! Done
    end.

thr_msg_blast() ->
    [{timetrap, {minutes, 10}}].

thr_msg_blast(Config) when is_list(Config) ->
    Path = proplists:get_value(data_dir, Config),
    erl_ddll:start(),
    ok = load_driver(Path, thr_msg_blast_drv),
    MemBefore = driver_alloc_size(),
    Start = os:timestamp(),
    Port = open_port({spawn, thr_msg_blast_drv}, []),
    true = is_port(Port),
    Done = make_ref(),
    Me = self(),
    spawn(fun () ->
                  thr_msg_blast_receiver_proc(Port, 1, Me, Done)
          end),
    receive
        Done -> ok
    end,
    ok = thr_msg_blast_receiver(Port, 0, 32*10000),
    port_close(Port),
    End = os:timestamp(),
    receive
        Garbage ->
            ct:fail({received_garbage, Port, Garbage})
    after 2000 ->
            ok
    end,
    MemAfter = driver_alloc_size(),
    ct:log("MemBefore=~p, MemAfter=~p~n",
              [MemBefore, MemAfter]),
    ThrMsgBlastTime = timer:now_diff(End,Start)/1000000,
    ct:log("ThrMsgBlastTime=~p~n", [ThrMsgBlastTime]),
    MemBefore = MemAfter,
    Res = {thr_msg_blast_time, ThrMsgBlastTime},
    Res.

-define(IN_RANGE(LoW_, VaLuE_, HiGh_),
        case in_range(LoW_, VaLuE_, HiGh_) of
            true -> ok;
            false ->
                case erlang:system_info(lock_checking) of
                    true ->
                        io:format("~p:~p: Ignore bad sched count due to "
                                  "lock checking~n",
                                  [?MODULE,?LINE]);
                    false ->
                        ct:fail({unexpected_sched_counts, VaLuE_})
                end
        end).


consume_timeslice(Config) when is_list(Config) ->
    %%
    %% Verify that erl_drv_consume_timeslice() works.
    %%
    %% The first four cases expect that the command signal is
    %% delivered immediately, i.e., isn't scheduled. Since there
    %% are no conflicts these signals should normally be delivered
    %% immediately. However some builds and configurations may
    %% schedule these ops anyway, in these cases we do not verify
    %% scheduling counts.
    %%
    %% When signal is delivered immediately we must take into account
    %% that process and port are "virtually" scheduled out and in
    %% in the trace generated.
    %%
    %% Port ! {_, {command, _}, and port_command() differs. The send
    %% instruction needs to check if the caller is out of reductions
    %% at the end of the instruction, since no erlang function call
    %% is involved. Otherwise, a sequence of send instructions would
    %% not be scheduled out even when out of reductions. port_commond()
    %% doesn't do that since it will always (since R16A) be called via
    %% the erlang wrappers in the erlang module.
    %%
    %% The last two cases tests scheduled operations. We create
    %% a conflict by executing at the same time on different
    %% schedulers. When only one scheduler we enable parallelism on
    %% the port instead.
    %%

    Path = proplists:get_value(data_dir, Config),
    erl_ddll:start(),
    ok = load_driver(Path, consume_timeslice_drv),
    Port = open_port({spawn, consume_timeslice_drv}, [{parallelism, false}]),

    Parent = self(),
    Go = make_ref(),

    "enabled" = port_control(Port, $E, ""),
    Proc1 = spawn_link(fun () ->
                               receive Go -> ok end,
                               Port ! {Parent, {command, ""}},
                               Port ! {Parent, {command, ""}},
                               Port ! {Parent, {command, ""}},
                               Port ! {Parent, {command, ""}},
                               Port ! {Parent, {command, ""}},
                               Port ! {Parent, {command, ""}},
                               Port ! {Parent, {command, ""}},
                               Port ! {Parent, {command, ""}},
                               Port ! {Parent, {command, ""}},
                               Port ! {Parent, {command, ""}}
                       end),
    receive after 100 -> ok end,
    count_pp_sched_start(),
    Proc1 ! Go,
    wait_command_msgs(Port, 10),
    [{Port, Sprt1}, {Proc1, Sproc1}] = count_pp_sched_stop([Port, Proc1]),
    ?IN_RANGE(10, Sprt1, 10),
    ?IN_RANGE(5, Sproc1-10, 7),

    "disabled" = port_control(Port, $D, ""),
    Proc2 = spawn_link(fun () ->
                               receive Go -> ok end,
                               Port ! {Parent, {command, ""}},
                               Port ! {Parent, {command, ""}},
                               Port ! {Parent, {command, ""}},
                               Port ! {Parent, {command, ""}},
                               Port ! {Parent, {command, ""}},
                               Port ! {Parent, {command, ""}},
                               Port ! {Parent, {command, ""}},
                               Port ! {Parent, {command, ""}},
                               Port ! {Parent, {command, ""}},
                               Port ! {Parent, {command, ""}}
                       end),
    receive after 100 -> ok end,
    count_pp_sched_start(),
    Proc2 ! Go,
    wait_command_msgs(Port, 10),
    [{Port, Sprt2}, {Proc2, Sproc2}] = count_pp_sched_stop([Port, Proc2]),
    ?IN_RANGE(10, Sprt2, 10),
    ?IN_RANGE(1, Sproc2-10, 2),

    "enabled" = port_control(Port, $E, ""),
    Proc3 = spawn_link(fun () ->
                               receive Go -> ok end,
                               port_command(Port, ""),
                               port_command(Port, ""),
                               port_command(Port, ""),
                               port_command(Port, ""),
                               port_command(Port, ""),
                               port_command(Port, ""),
                               port_command(Port, ""),
                               port_command(Port, ""),
                               port_command(Port, ""),
                               port_command(Port, "")
                       end),
    count_pp_sched_start(),
    Proc3 ! Go,
    wait_command_msgs(Port, 10),
    [{Port, Sprt3}, {Proc3, Sproc3}] = count_pp_sched_stop([Port, Proc3]),
    ?IN_RANGE(10, Sprt3, 10),
    ?IN_RANGE(5, Sproc3-10, 7),

    "disabled" = port_control(Port, $D, ""),
    Proc4 = spawn_link(fun () ->
                               receive Go -> ok end,
                               port_command(Port, ""),
                               port_command(Port, ""),
                               port_command(Port, ""),
                               port_command(Port, ""),
                               port_command(Port, ""),
                               port_command(Port, ""),
                               port_command(Port, ""),
                               port_command(Port, ""),
                               port_command(Port, ""),
                               port_command(Port, "")
                       end),
    count_pp_sched_start(),
    Proc4 ! Go,
    wait_command_msgs(Port, 10),
    [{Port, Sprt4}, {Proc4, Sproc4}] = count_pp_sched_stop([Port, Proc4]),
    ?IN_RANGE(10, Sprt4, 10),
    ?IN_RANGE(1, Sproc4-10, 2),

    SOnl = erlang:system_info(schedulers_online),
    %% If only one scheduler use port with parallelism set to true,
    %% in order to trigger scheduling of command signals
    Port2 = case SOnl of
                1 ->
                    Port ! {self(), close},
                    receive {Port, closed} -> ok end,
                    open_port({spawn, consume_timeslice_drv},
                              [{parallelism, true}]);
                _ ->
                    process_flag(scheduler, 1),
                    1 = erlang:system_info(scheduler_id),
                    Port
            end,
    count_pp_sched_start(),
    "enabled" = port_control(Port2, $E, ""),
    W5 = case SOnl of
             1 ->
                 false;
             _ ->
                 W1= spawn_opt(fun () ->
                                       2 = erlang:system_info(scheduler_id),
                                       "sleeped" = port_control(Port2, $S, "")
                               end, [link,{scheduler,2}]),
                 receive after 100 -> ok end,
                 W1
         end,
    Proc5 = spawn_opt(fun () ->
                              receive Go -> ok end,
                              1 = erlang:system_info(scheduler_id),
                              Port2 ! {Parent, {command, ""}},
                              Port2 ! {Parent, {command, ""}},
                              Port2 ! {Parent, {command, ""}},
                              Port2 ! {Parent, {command, ""}},
                              Port2 ! {Parent, {command, ""}},
                              Port2 ! {Parent, {command, ""}},
                              Port2 ! {Parent, {command, ""}},
                              Port2 ! {Parent, {command, ""}},
                              Port2 ! {Parent, {command, ""}},
                              Port2 ! {Parent, {command, ""}}
                      end, [link,{scheduler,1}]),
    receive after 100 -> ok end,
    Proc5 ! Go,
    wait_procs_exit([W5, Proc5]),
    wait_command_msgs(Port2, 10),
    [{Port2, Sprt5}, {Proc5, Sproc5}] = count_pp_sched_stop([Port2, Proc5]),
    ?IN_RANGE(2, Sproc5, 3),
    ?IN_RANGE(6, Sprt5, 20),

    count_pp_sched_start(),
    "disabled" = port_control(Port2, $D, ""),
    W6 = case SOnl of
             1 ->
                 false;
             _ ->
                 W2= spawn_opt(fun () ->
                                       2 = erlang:system_info(scheduler_id),
                                       "sleeped" = port_control(Port2, $S, "")
                               end, [link,{scheduler,2}]),
                 receive after 100 -> ok end,
                 W2
         end,
    Proc6 = spawn_opt(fun () ->
                              receive Go -> ok end,
                              1 = erlang:system_info(scheduler_id),
                              Port2 ! {Parent, {command, ""}},
                              Port2 ! {Parent, {command, ""}},
                              Port2 ! {Parent, {command, ""}},
                              Port2 ! {Parent, {command, ""}},
                              Port2 ! {Parent, {command, ""}},
                              Port2 ! {Parent, {command, ""}},
                              Port2 ! {Parent, {command, ""}},
                              Port2 ! {Parent, {command, ""}},
                              Port2 ! {Parent, {command, ""}},
                              Port2 ! {Parent, {command, ""}}
                      end, [link,{scheduler,1}]),
    receive after 100 -> ok end,
    Proc6 ! Go,
    wait_procs_exit([W6, Proc6]),
    wait_command_msgs(Port2, 10),
    [{Port2, Sprt6}, {Proc6, Sproc6}] = count_pp_sched_stop([Port2, Proc6]),
    ?IN_RANGE(2, Sproc6, 3),
    ?IN_RANGE(2, Sprt6, 6),

    process_flag(scheduler, 0),

    Port2 ! {self(), close},
    receive {Port2, closed} -> ok end,
    ok.


wait_command_msgs(_, 0) ->
    ok;
wait_command_msgs(Port, N) ->
    receive
        {Port, command} ->
            wait_command_msgs(Port, N-1)
    end.

in_range(Low, Val, High) when is_integer(Low),
                              is_integer(Val),
                              is_integer(High),
                              Low =< Val,
                              Val =< High ->
    true;
in_range(Low, Val, High) when is_integer(Low),
                              is_integer(Val),
                              is_integer(High) ->
    false.

count_pp_sched_start() ->
    erlang:trace(all, true, [running_procs, running_ports, {tracer, self()}]),
    ok.

count_pp_sched_stop(Ps) ->
    Td = erlang:trace_delivered(all),
    erlang:trace(all, false, [running_procs, running_ports, {tracer, self()}]),
    PNs = lists:map(fun (P) -> {P, 0} end, Ps),
    receive {trace_delivered, all, Td} -> ok end,
    Res = count_proc_sched(Ps, PNs),
    ct:log("Scheduling counts: ~p~n", [Res]),
    Res.

do_inc_pn(_P, []) ->
    throw(undefined);
do_inc_pn(P, [{P,N}|PNs]) ->
    [{P,N+1}|PNs];
do_inc_pn(P, [PN|PNs]) ->
    [PN|do_inc_pn(P, PNs)].

inc_pn(P, PNs) ->
    try
        do_inc_pn(P, PNs)
    catch
        throw:undefined -> PNs
    end.

count_proc_sched(Ps, PNs) ->
    receive
        TT when element(1, TT) == trace, element(3, TT) == in ->
            %	    erlang:display(TT),
            count_proc_sched(Ps, inc_pn(element(2, TT), PNs));
        TT when element(1, TT) == trace, element(3, TT) == out ->
            count_proc_sched(Ps, PNs)
    after 0 ->
              PNs
    end.

%%
%% Tests whether erl_drv_putenv reflects in os:getenv and vice versa.
%%
env(Config) when is_list(Config) ->
    ok = load_driver(proplists:get_value(data_dir, Config), env_drv),
    Port = open_port({spawn_driver, env_drv}, []),
    true = is_port(Port),

    Keys = ["env_drv_a_key", "env_drv_b_key", "env_drv_c_key"],
    Values = ["a_value", "b_value", "c_value"],

    [env_put_test(Port, Key, Value) || Key <- Keys, Value <- Values],
    [env_get_test(Port, Key, Value) || Key <- Keys, Value <- Values],
    [env_oversize_test(Port, Key) || Key <- Keys],
    [env_notfound_test(Port, Key) || Key <- Keys],

    true = port_close(Port),
    erl_ddll:unload_driver(env_drv),
    ok.

env_control(Port, Command, Key, Value) ->
    KeyBin = list_to_binary(Key),
    ValueBin = list_to_binary(Value),
    Header = <<(byte_size(KeyBin)), (byte_size(ValueBin))>>,
    Payload = <<KeyBin/binary, ValueBin/binary>>,
    port_control(Port, Command, <<Header/binary, Payload/binary>>).

env_put_test(Port, Key, Value) ->
    os:unsetenv(Key),
    [0] = env_control(Port, 0, Key, Value),
    Value = os:getenv(Key).

env_get_test(Port, Key, ExpectedValue) ->
    true = os:putenv(Key, ExpectedValue),
    [0] = env_control(Port, 1, Key, ExpectedValue).

env_oversize_test(Port, Key) ->
    os:putenv(Key, [$A || _ <- lists:seq(1, 1024)]),
    [127] = env_control(Port, 1, Key, "").

env_notfound_test(Port, Key) ->
    true = os:unsetenv(Key),
    [255] = env_control(Port, 1, Key, "").


a_test(Config) when is_list(Config) ->
    rpc(Config, fun check_io_debug/0).

z_test(Config) when is_list(Config) ->
    rpc(Config, fun check_io_debug/0).

%%%%%%%%%%%%%%%%%%%%%%%%%%%%%%%%%%%%%%%%%%%%%%%%%%%%%%%%%%%%%%%%%%
%% 		Utilities
%%%%%%%%%%%%%%%%%%%%%%%%%%%%%%%%%%%%%%%%%%%%%%%%%%%%%%%%%%%%%%%%%%

check_io_debug() ->
    get_stable_check_io_info(),
    {NoErrorFds, NoUsedFds, NoDrvSelStructs, NoEnifSelStructs}
        = CheckIoDebug = erts_debug:get_internal_state(check_io_debug),
    HasGetHost = has_gethost(),
    ct:log("check_io_debug: ~p~n"
           "HasGetHost: ~p",[CheckIoDebug, HasGetHost]),
    0 = NoErrorFds,
    if
        NoUsedFds == NoDrvSelStructs ->
            ok;
        HasGetHost andalso (NoUsedFds == (NoDrvSelStructs - 1)) ->
            %% If the inet_gethost port is alive, we may have
            %% one extra used fd that is not selected on
            ok
    end,
    0 = NoEnifSelStructs,
    ok.

has_gethost() ->
    has_gethost(erlang:ports()).
has_gethost([P|T]) ->
    case erlang:port_info(P, name) of
        {name,"inet_gethost"++_} ->
            true;
        _ ->
            has_gethost(T)
    end;
has_gethost([]) ->
    false.

%flush_msgs() ->
%    receive
%	M ->
%	    erlang:display(M),
%	    flush_msgs()
%    after 0 ->
%	    ok
%    end.

wait_procs_exit([]) ->
    ok;
wait_procs_exit([P|Ps]) when is_pid(P) ->
    Mon = erlang:monitor(process, P),
    receive
        {'DOWN', Mon, process, P, _} ->
            wait_procs_exit(Ps)
    end;
wait_procs_exit([_|Ps]) ->
    wait_procs_exit(Ps).

get_port_msg(Port, Timeout) ->
    receive
        {Port, What} ->
            {msg, What}
    after Timeout ->
              no_msg
    end.

wait_until(Fun) ->
    case Fun() of
        true -> ok;
        false ->
            receive after 100 -> ok end,
            wait_until(Fun)
    end.

drv_vsn_str2tup(Str) ->
    [Major, Minor] = string:lexemes(Str, "."),
    {list_to_integer(Major), list_to_integer(Minor)}.

%% Build port data from a template.

build_data({bin,Size})  -> build_binary(Size);
build_data({list,Size}) -> build_list(Size);
build_data(int) -> random_char();
build_data([])  -> [];
build_data([H|T]) -> [build_data(H)|build_data(T)].

%% Transform all binaries in a term.

transform_bins(_Transform, []) -> [];
transform_bins(Transform, [H|T]) ->
    [transform_bins(Transform, H)|transform_bins(Transform, T)];
transform_bins(Transform, Tuple) when is_tuple(Tuple) ->
    list_to_tuple([transform_bins(Transform, E) || E <- tuple_to_list(Tuple)]);
transform_bins(Transform, Bin) when is_binary(Bin) ->
    Transform(Bin);
transform_bins(_Transform, Other) -> Other.


%% Convert all binaries in a term to sub binaries.

make_sub_binaries(Term) ->
    MakeSub = fun(Bin0) ->
                      Bin1 = <<243:8,0:3,Bin0/binary,31:5,19:8>>,
                      Sz = size(Bin0),
                      <<243:8,0:3,Bin:Sz/binary,31:5,19:8>> = id(Bin1),
                      Bin
              end,
    transform_bins(MakeSub, Term).

id(I) -> I.

%% Convert all binaries in a term to refc binaries.

make_refc_binaries(Term) ->
    F = fun(B0) -> list_to_binary([build_binary(?heap_binary_size+1),B0]) end,
    transform_bins(F, Term).

build_binary(Elements) ->
    list_to_binary(build_list(Elements)).

build_list(Elements) -> build_list(Elements, []).

build_list(0, Acc) -> Acc;
build_list(Elements, Acc) -> build_list(Elements-1, [random_char()|Acc]).


%% Convert all binaries in a list to writable binaries.

make_writable_binaries(Term) ->
    transform_bins(fun(Bin) -> <<Bin/binary,1,2,3>> end, Term).

append_to_writable_binaries(Term) ->
    transform_bins(fun(Bin) -> <<Bin/binary,0:(64*1024*8)>> end, Term).

random_char() ->
    uniform(256) - 1.

uniform(N) ->
    rand:uniform(N).

erl_millisecs() ->
    erl_millisecs(erlang:monotonic_time()).

erl_millisecs(MonotonicTime) ->
    (1000*MonotonicTime)/erlang:convert_time_unit(1,second,native).

%% Start/stop drivers.
start_driver(Config, Name, Binary) ->
    Path = proplists:get_value(data_dir, Config),
    erl_ddll:start(),

    %% Load the driver
    ok = load_driver(Path, Name),

    %% open port.
    case Binary of
        true ->
            open_port({spawn, Name}, [binary]);
        false ->
            open_port({spawn, Name}, [])
    end.

stop_driver(Port, Name) ->
    true = erlang:port_close(Port),
    receive
        {Port,Message} ->
            ct:fail({strange_message_from_port,Message})
    after 0 ->
              ok
    end,

    %% Unload the driver.
    ok = erl_ddll:unload_driver(Name),
    ok = erl_ddll:stop().

load_driver(Dir, Driver) ->
    Before = erlang:system_info(taints),
    case erl_ddll:load_driver(Dir, Driver) of
        ok ->
            After = erlang:system_info(taints),
            case lists:member(Driver, Before) of
                true ->
                    After = Before;
                false ->
                    true = lists:member(Driver, After),
                    Before = lists:delete(Driver, After)
            end,
            ok;
        {error, Error} = Res ->
            io:format("~s\n", [erl_ddll:format_error(Error)]),
            Res
    end.

sleep() ->
    receive after infinity -> ok end.

sleep(infinity) ->
    sleep();
sleep(Ms) when is_integer(Ms), Ms >= 0 ->
    receive after Ms -> ok end.


setup_logger(Node) ->
    {ok, Pwd} = file:get_cwd(),
    Name = hd(string:lexemes(atom_to_list(Node), "@")),
    LogPath = filename:join(Pwd, "error_log." ++ Name),
    ct:pal("Logging to: ~s", [LogPath]),
    rpc:call(Node, logger, add_handler, [file_handler, logger_std_h,
                                         #{formatter => {logger_formatter,#{ single_line => false }},
                                           config => #{file => LogPath }}]).

wait_deallocations() ->
    try
        erts_debug:set_internal_state(wait, deallocations)
    catch error:undef ->
              erts_debug:set_internal_state(available_internal_state, true),
              wait_deallocations()
    end.

driver_alloc_size() ->
    wait_deallocations(),
    erts_debug:alloc_blocks_size(driver_alloc).

rpc(Config, Fun) ->
    case proplists:get_value(node, Config) of
        undefined ->
            Fun();
        {_Peer, Node} ->
            ct:log("Running RPC ~p on ~p/~p~n", [Fun, _Peer, Node]),
            Self = self(),
            Ref = make_ref(),
            Pid = spawn(Node,
                        fun() ->
                                Result
                                    = try Fun() of
                                          Res -> Res
                                      catch E:R:Stk ->
                                              {'EXIT',E,R,Stk}
                                      end,
                                Self ! {Ref, Result}
                        end),
            MRef = monitor(process, Pid),
            receive
                {'DOWN', MRef, _Type, _Object, Info} ->
                    erlang:error({died, Pid, Info});
                {Ref, {'EXIT',E,R,ST}} ->
                    erlang:demonitor(MRef, [flush]),
                    erlang:raise(E,R,ST);
                {Ref, Ret} ->
                    erlang:demonitor(MRef, [flush]),
                    Ret;
                Other ->
                    ct:fail(Other)
            end
    end.

poll_pipe(Config) when is_list(Config) ->
    %% ERL-647; we wouldn't see any events on EOF when polling a pipe using
    %% kqueue(2).
    case os:type() of
        {unix, _} ->
            Command = "erl -noshell -eval "
                      "'\"DATA\n\" = io:get_line(\"\"),"
                      "eof = io:get_line(\"\"),"
                      "halt()' <<< 'DATA'",
            Ref = make_ref(),
            Self = self(),
            Pid = spawn(fun() -> os:cmd(Command), Self ! Ref end),
            receive
                Ref -> ok
            after 5000 ->
                exit(Pid, kill),
                ct:fail("Stuck reading from stdin.")
            end;
        _ ->
            {skipped, "Unix-only test"}
    end.<|MERGE_RESOLUTION|>--- conflicted
+++ resolved
@@ -229,15 +229,10 @@
     0 = element(1, CIOD),
     [{testcase, Case}|Config].
 
-<<<<<<< HEAD
 end_per_testcase(Case, Config) ->
     %% Logs some info about the system
     ct_os_cmd("epmd -names"),
     ct_os_cmd("ps aux"),
-    erlang:display({end_per_testcase, Case}),
-=======
-end_per_testcase(_Case, Config) ->
->>>>>>> 7dbdd9d7
     try rpc(Config, fun() ->
                             get_stable_check_io_info(),
                             erts_debug:get_internal_state(check_io_debug)
