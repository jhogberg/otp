--- conflicted
+++ resolved
@@ -30,13 +30,8 @@
          off_heap_values/1,keys/1,collisions/1,
          init_restart/1, put_erase_trapping/1,
          killed_while_trapping_put/1,
-<<<<<<< HEAD
-         killed_while_trapping_erase/1,whole_message/1,shared_magic_ref/1]).
-=======
-         killed_while_trapping_erase/1,
-         whole_message/1,
+         killed_while_trapping_erase/1,whole_message/1,shared_magic_ref/1,
          get_put_colliding_bucket/1]).
->>>>>>> 33f51ad2
 
 %%
 -export([test_init_restart_cmd/1]).
@@ -51,12 +46,8 @@
      get_all_race,
      killed_while_trapping,off_heap_values,keys,collisions,
      init_restart, put_erase_trapping, killed_while_trapping_put,
-<<<<<<< HEAD
-     killed_while_trapping_erase,whole_message,shared_magic_ref].
-=======
-     killed_while_trapping_erase,whole_message,
+     killed_while_trapping_erase,whole_message,shared_magic_ref,
      get_put_colliding_bucket].
->>>>>>> 33f51ad2
 
 init_per_suite(Config) ->
     erts_debug:set_internal_state(available_internal_state, true),
