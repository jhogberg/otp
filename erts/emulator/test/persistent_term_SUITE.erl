--- conflicted
+++ resolved
@@ -31,15 +31,11 @@
          init_restart/1, put_erase_trapping/1,
          killed_while_trapping_put/1,
          killed_while_trapping_erase/1,
-<<<<<<< HEAD
          error_info/1,
 	 whole_message/1,
          shared_magic_ref/1,
-	 non_message_signal/1]).
-=======
-         whole_message/1,
+	 non_message_signal/1,
          get_put_colliding_bucket/1]).
->>>>>>> 33f51ad2
 
 %%
 -export([test_init_restart_cmd/1]).
@@ -58,16 +54,12 @@
      get_all_race,
      killed_while_trapping,off_heap_values,keys,collisions,
      init_restart, put_erase_trapping, killed_while_trapping_put,
-<<<<<<< HEAD
      killed_while_trapping_erase,
      error_info,
      whole_message,
      shared_magic_ref,
-     non_message_signal].
-=======
-     killed_while_trapping_erase,whole_message,
+     non_message_signal,
      get_put_colliding_bucket].
->>>>>>> 33f51ad2
 
 init_per_suite(Config) ->
     erts_debug:set_internal_state(available_internal_state, true),
@@ -1062,7 +1054,6 @@
     persistent_term:put(Key, {complex, term}),
     gar_setter(Key).
 
-<<<<<<< HEAD
 %% Test that literals in non-message signals are copied
 %% when removed...
 %%
@@ -1144,7 +1135,7 @@
 
 tok_loop() ->
     tok_loop().
-=======
+
 %% GH-5908: `persistent_term:get/1,2` could race with `persistent_term:put/2`
 %% and return an unexpected value if `get/1,2` happened to _abort_ its lookup
 %% in the same bucket that `put/2` was writing to.
@@ -1177,5 +1168,4 @@
 gpcb_updater(CollidesWith) ->
     persistent_term:erase(CollidesWith),
     persistent_term:put(CollidesWith, unexpected),
-    gpcb_updater(CollidesWith).
->>>>>>> 33f51ad2
+    gpcb_updater(CollidesWith).