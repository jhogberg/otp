%%
%% %CopyrightBegin%
%% 
%% Copyright Ericsson AB 2006-2020. All Rights Reserved.
%% 
%% Licensed under the Apache License, Version 2.0 (the "License");
%% you may not use this file except in compliance with the License.
%% You may obtain a copy of the License at
%%
%%     http://www.apache.org/licenses/LICENSE-2.0
%%
%% Unless required by applicable law or agreed to in writing, software
%% distributed under the License is distributed on an "AS IS" BASIS,
%% WITHOUT WARRANTIES OR CONDITIONS OF ANY KIND, either express or implied.
%% See the License for the specific language governing permissions and
%% limitations under the License.
%% 
%% %CopyrightEnd%
%%

%%%-------------------------------------------------------------------
%%% File    : signal_SUITE.erl
%%% Author  : Rickard Green <rickard.s.green@ericsson.com>
%%% Description : Test signals
%%%
%%% Created : 10 Jul 2006 by Rickard Green <rickard.s.green@ericsson.com>
%%%-------------------------------------------------------------------
-module(signal_SUITE).
-author('rickard.s.green@ericsson.com').

%-define(line_trace, 1).
-include_lib("common_test/include/ct.hrl").
-export([all/0, suite/0,init_per_suite/1, end_per_suite/1]).
-export([init_per_testcase/2, end_per_testcase/2]).

% Test cases
-export([xm_sig_order/1,
         kill2killed/1,
         busy_dist_exit_signal/1,
<<<<<<< HEAD
         busy_dist_down_signal/1,
         busy_dist_spawn_reply_signal/1]).
=======
         busy_dist_demonitor_signal/1,
         busy_dist_down_signal/1]).
>>>>>>> 18af19cd

init_per_testcase(Func, Config) when is_atom(Func), is_list(Config) ->
    [{testcase, Func}|Config].

end_per_testcase(_Func, _Config) ->
    ok.

init_per_suite(Config) ->
    Config.

end_per_suite(_Config) ->
    ok.

suite() ->
    [{ct_hooks,[ts_install_cth]},
     {timetrap, {minutes, 2}}].

all() -> 
    [xm_sig_order,
     kill2killed,
     busy_dist_exit_signal,
<<<<<<< HEAD
     busy_dist_down_signal,
     busy_dist_spawn_reply_signal].
=======
     busy_dist_demonitor_signal,
     busy_dist_down_signal].
>>>>>>> 18af19cd


%% Test that exit signals and messages are received in correct order
xm_sig_order(Config) when is_list(Config) ->
    LNode = node(),
    repeat(fun () -> xm_sig_order_test(LNode) end, 1000),
    {ok, RNode} = start_node(Config),
    repeat(fun () -> xm_sig_order_test(RNode) end, 1000),
    stop_node(RNode),
    ok.
    

xm_sig_order_test(Node) ->
    P = spawn(Node, fun () -> xm_sig_order_proc() end),
    M = erlang:monitor(process, P),
    P ! may_reach,
    P ! may_reach,
    P ! may_reach,
    exit(P, good_signal_order),
    P ! may_not_reach,
    P ! may_not_reach,
    P ! may_not_reach,
    receive
	      {'DOWN', M, process, P, R} ->
		  good_signal_order = R
	  end.

xm_sig_order_proc() ->
    receive
	may_not_reach -> exit(bad_signal_order);
	may_reach -> ok
    after 0 -> erlang:yield()
    end,
    xm_sig_order_proc().

kill2killed(Config) when is_list(Config) ->
    process_flag(trap_exit, true),
    kill2killed_test(node()),
    {ok, Node} = start_node(Config),
    kill2killed_test(Node),
    stop_node(Node),
    ok.

kill2killed_test(Node) ->
    if Node == node() ->
            io:format("Testing against local node", []);
       true ->
            io:format("Testing against remote node ~p", [Node])
    end,
    check_exit(Node, other_exit2, 1),
    check_exit(Node, other_exit2, 2),
    check_exit(Node, other_exit2, 9),
    check_exit(Node, other_exit2, 10),
    check_exit(Node, exit2, 1),
    check_exit(Node, exit2, 2),
    check_exit(Node, exit2, 9),
    check_exit(Node, exit2, 10),
    check_exit(Node, exit1, 1),
    check_exit(Node, exit1, 2),
    check_exit(Node, exit1, 9),
    check_exit(Node, exit1, 10),
    ok.

check_exit(Node, Type, N) ->
    io:format("Testing ~p length ~p~n", [Type, N]),
    P = spawn_link_line(Node, node(), Type, N, self()),
    if Type == other_exit2 ->
            receive
                {end_of_line, EOL} ->
                    exit(EOL, kill)
            end;
       true -> ok
    end,
    receive
        {'EXIT', P, Reason} ->
            if Type == exit1 ->
                    kill = Reason;
               true ->
                    killed = Reason
            end
    end.

spawn_link_line(_NodeA, _NodeB, other_exit2, 0, Tester) ->
    Tester ! {end_of_line, self()},
    receive after infinity -> ok end;
spawn_link_line(_NodeA, _NodeB, exit1, 0, _Tester) ->
    exit(kill);
spawn_link_line(_NodeA, _NodeB, exit2, 0, _Tester) ->
    exit(self(), kill);
spawn_link_line(NodeA, NodeB, Type, N, Tester) ->
    spawn_link(NodeA,
               fun () ->
                       spawn_link_line(NodeB, NodeA, Type, N-1, Tester),
                       receive after infinity -> ok end
               end).

busy_dist_exit_signal(Config) when is_list(Config) ->
    BusyTime = 1000,
    {ok, BusyChannelNode} = start_node(Config),
    {ok, OtherNode} = start_node(Config, "-proto_dist gen_tcp"),
    Tester = self(),
    Exiter = spawn(BusyChannelNode,
                   fun () ->
                           pong = net_adm:ping(OtherNode),
                           Tester ! {self(), alive},
                           receive after infinity -> ok end
                   end),
    receive {Exiter, alive} -> ok end,
    Linker = spawn_link(OtherNode,
                        fun () ->
                                process_flag(trap_exit, true),
                                link(Exiter),
                                receive
                                    {'EXIT', Exiter, Reason} ->
                                        tester_killed_me = Reason,
                                        Tester ! {self(), got_exiter_exit_message};
                                    Unexpected ->
                                        exit({unexpected_message, Unexpected})
                                end
                         end),
    make_busy(BusyChannelNode, OtherNode, 1000),
    exit(Exiter, tester_killed_me),
    receive
        {Linker, got_exiter_exit_message} ->
            unlink(Linker),
            ok
    after
        BusyTime*2 ->
            ct:fail(missing_exit_signal)
    end,
    stop_node(BusyChannelNode),
    stop_node(OtherNode),
    ok.

busy_dist_demonitor_signal(Config) when is_list(Config) ->
    BusyTime = 1000,
    {ok, BusyChannelNode} = start_node(Config),
    {ok, OtherNode} = start_node(Config, "-proto_dist gen_tcp"),
    Tester = self(),
    Demonitorer = spawn(BusyChannelNode,
                        fun () ->
                                pong = net_adm:ping(OtherNode),
                                Tester ! {self(), alive},
                                receive
                                    {Tester, monitor, Pid} ->
                                        _Mon = erlang:monitor(process, Pid)
                                end,
                                receive after infinity -> ok end
                        end),
    receive {Demonitorer, alive} -> ok end,
    Demonitoree = spawn_link(OtherNode,
                             fun () ->
                                     wait_until(fun () ->
                                                        {monitored_by, MB1}
                                                            = process_info(self(),
                                                                           monitored_by),
                                                        lists:member(Demonitorer, MB1)
                                                end),
                                     Tester ! {self(), monitored},
                                     wait_until(fun () ->
                                                        {monitored_by, MB2}
                                                            = process_info(self(),
                                                                           monitored_by),
                                                        not lists:member(Demonitorer, MB2)
                                                end),
                                     Tester ! {self(), got_demonitorer_demonitor_signal}
                             end),
    Demonitorer ! {self(), monitor, Demonitoree},
    receive {Demonitoree, monitored} -> ok end,
    make_busy(BusyChannelNode, OtherNode, 1000),
    exit(Demonitorer, tester_killed_me),
    receive
        {Demonitoree, got_demonitorer_demonitor_signal} ->
            unlink(Demonitoree),
            ok
    after
        BusyTime*2 ->
            ct:fail(missing_demonitor_signal)
    end,
    stop_node(BusyChannelNode),
    stop_node(OtherNode),
    ok.

busy_dist_down_signal(Config) when is_list(Config) ->
    BusyTime = 1000,
    {ok, BusyChannelNode} = start_node(Config),
    {ok, OtherNode} = start_node(Config, "-proto_dist gen_tcp"),
    Tester = self(),
    Exiter = spawn(BusyChannelNode,
                   fun () ->
                           pong = net_adm:ping(OtherNode),
                           Tester ! {self(), alive},
                           receive after infinity -> ok end
                   end),
    receive {Exiter, alive} -> ok end,
    Monitorer = spawn_link(OtherNode,
                        fun () ->
                                process_flag(trap_exit, true),
                                Mon = erlang:monitor(process, Exiter),
                                receive
                                    {'DOWN', Mon, process, Exiter, Reason} ->
                                        tester_killed_me = Reason,
                                        Tester ! {self(), got_exiter_down_message};
                                    Unexpected ->
                                        exit({unexpected_message, Unexpected})
                                end
                         end),
    make_busy(BusyChannelNode, OtherNode, 1000),
    exit(Exiter, tester_killed_me),
    receive
        {Monitorer, got_exiter_down_message} ->
            unlink(Monitorer),
            ok
    after
        BusyTime*2 ->
            ct:fail(missing_down_signal)
    end,
    stop_node(BusyChannelNode),
    stop_node(OtherNode),
    ok.

busy_dist_spawn_reply_signal(Config) when is_list(Config) ->
    BusyTime = 1000,
    {ok, BusyChannelNode} = start_node(Config),
    {ok, OtherNode} = start_node(Config, "-proto_dist gen_tcp"),
    Tester = self(),
    Spawner = spawn_link(OtherNode,
                         fun () ->
                                 pong = net_adm:ping(BusyChannelNode),
                                 Tester ! {self(), ready},
                                 receive {Tester, go} -> ok end,
                                 ReqID = spawn_request(BusyChannelNode,
                                                       fun () -> ok end,
                                                       []),
                                 receive
                                     {spawn_reply, ReqID, Result, _Pid} ->
                                         ok = Result,
                                         Tester ! {self(), got_spawn_reply_message};
                                     Unexpected ->
                                         exit({unexpected_message, Unexpected})
                                 end
                         end),
    receive {Spawner, ready} -> ok end,
    make_busy(BusyChannelNode, OtherNode, 1000),
    Spawner ! {self(), go},
    receive
        {Spawner, got_spawn_reply_message} ->
            unlink(Spawner),
            ok
    after
        BusyTime*2 ->
            ct:fail(missing_spawn_reply_signal)
    end,
    stop_node(BusyChannelNode),
    stop_node(OtherNode),
    ok.

%%
%% -- Internal utils --------------------------------------------------------
%%

wait_until(Fun) ->
    case catch Fun() of
        true ->
            ok;
        _ ->
            receive after 10 -> ok end,
            wait_until(Fun)
    end.

make_busy(OnNode, ToNode, Time) ->
    Parent = self(),
    Fun = fun () ->
                  Proxy = self(),
                  Sspndr = spawn_link(
                             ToNode,
                             fun () ->
                                     IC = find_gen_tcp_input_cntrlr(OnNode),
                                     erlang:suspend_process(IC),
                                     Proxy ! {self(), input_cntrlr_suspended},
                                     receive
                                         {Proxy, resume_input_cntrlr} ->
                                             erlang:resume_process(IC)
                                     end,
                                     Proxy ! {self(), input_cntrlr_resumed}
                             end),
                  receive
                      {Sspndr, input_cntrlr_suspended} ->
                          ok
                  end,
                  Spammer = spawn_link(
                              OnNode,
                              fun () ->
                                      spammed = spam(ToNode),
                                      Proxy ! {self(), channel_busy},
                                      receive
                                      after Time -> ok
                                      end,
                                      Proxy ! {self(), timeout}
                              end),
                  receive
                      {Spammer, channel_busy} ->
                          Parent ! {self(), channel_busy}
                  end,
                  receive
                      {Spammer, timeout} ->
                          Sspndr ! {self(), resume_input_cntrlr}
                  end,
                  receive
                      {Sspndr, input_cntrlr_resumed} ->
                          ok
                  end
          end,
    Proxy = spawn_link(Fun),
    receive
        {Proxy, channel_busy} ->
            ok
    end,
    Proxy.

find_gen_tcp_input_cntrlr(Node) when is_atom(Node) ->
    case lists:keyfind(Node, 1, erlang:system_info(dist_ctrl)) of
        {Node, DistCtrl} ->
            find_gen_tcp_input_cntrlr(DistCtrl);
        false ->
            undefined
    end;
find_gen_tcp_input_cntrlr(DistCtrl) when is_pid(DistCtrl) ->
    {links, LList} = process_info(DistCtrl, links),
    try
        lists:foreach(fun (Pid) ->
                              case process_info(Pid, initial_call) of
                                  {initial_call,
                                   {gen_tcp_dist,dist_cntrlr_input_setup,3}} ->
                                      throw({input_ctrlr, Pid});
                                  _ ->
                                      ok
                              end
                      end,
                      LList),
        undefined
    catch
        throw:{input_ctrlr, DistInputCtrlr} ->
            DistInputCtrlr
    end.

spam(Node) ->
    To = {'__a_name_hopefully_not_registered__', Node},
    Data = lists:seq(1, 100),
    spam(To, Data).

spam(To, Data) ->
    case erlang:send(To, Data, [nosuspend]) of
        nosuspend ->
            spammed;
        _ ->
            spam(To, Data)
    end.

repeat(_Fun, N) when is_integer(N), N =< 0 ->
    ok;
repeat(Fun, N) when is_integer(N)  ->
    Fun(),
    repeat(Fun, N-1).

start_node(Config, Args) ->
    Name = list_to_atom(atom_to_list(?MODULE)
			++ "-" ++ atom_to_list(proplists:get_value(testcase, Config))
			++ "-" ++ integer_to_list(erlang:system_time(second))
			++ "-" ++ integer_to_list(erlang:unique_integer([positive]))),
    Pa = filename:dirname(code:which(?MODULE)),
    test_server:start_node(Name, slave, [{args,  "-pa " ++ Pa ++ " " ++ Args}]).

start_node(Config) ->
    start_node(Config, "").

stop_node(Node) ->
    test_server:stop_node(Node).<|MERGE_RESOLUTION|>--- conflicted
+++ resolved
@@ -37,13 +37,9 @@
 -export([xm_sig_order/1,
          kill2killed/1,
          busy_dist_exit_signal/1,
-<<<<<<< HEAD
+         busy_dist_demonitor_signal/1,
          busy_dist_down_signal/1,
          busy_dist_spawn_reply_signal/1]).
-=======
-         busy_dist_demonitor_signal/1,
-         busy_dist_down_signal/1]).
->>>>>>> 18af19cd
 
 init_per_testcase(Func, Config) when is_atom(Func), is_list(Config) ->
     [{testcase, Func}|Config].
@@ -65,13 +61,9 @@
     [xm_sig_order,
      kill2killed,
      busy_dist_exit_signal,
-<<<<<<< HEAD
+     busy_dist_demonitor_signal,
      busy_dist_down_signal,
      busy_dist_spawn_reply_signal].
-=======
-     busy_dist_demonitor_signal,
-     busy_dist_down_signal].
->>>>>>> 18af19cd
 
 
 %% Test that exit signals and messages are received in correct order
