// This file is part of AsmJit project <https://asmjit.com>
//
// See asmjit.h or LICENSE.md for license and copyright information
// SPDX-License-Identifier: Zlib

// ----------------------------------------------------------------------------
// IMPORTANT: AsmJit now uses an external instruction database to populate
// static tables within this file. Perform the following steps to regenerate
// all tables enclosed by ${...}:
//
//   1. Install node.js environment <https://nodejs.org>
//   2. Go to asmjit/tools directory
//   3. Get the latest asmdb from <https://github.com/asmjit/asmdb> and
//      copy/link the `asmdb` directory to `asmjit/tools/asmdb`.
//   4. Execute `node tablegen-x86.js`
//
// Instruction encoding and opcodes were added to the `x86inst.cpp` database
// manually in the past and they are not updated by the script as it became
// tricky. However, everything else is updated including instruction operands
// and tables required to validate them, instruction read/write information
// (including registers and flags), and all indexes to all tables.
// ----------------------------------------------------------------------------

#include "../core/api-build_p.h"
#if !defined(ASMJIT_NO_X86)

#include "../core/cpuinfo.h"
#include "../core/misc_p.h"
#include "../core/support.h"
#include "../x86/x86instdb_p.h"
#include "../x86/x86opcode_p.h"
#include "../x86/x86operand.h"

ASMJIT_BEGIN_SUB_NAMESPACE(x86)

// x86::InstDB - InstInfo
// ======================

// Instruction opcode definitions:
//   - `O` encodes X86|MMX|SSE instructions.
//   - `V` encodes VEX|XOP|EVEX instructions.
//   - `E` encodes EVEX instructions only.
#define O_ENCODE(PREFIX, OPCODE, O, L, W, EvexW, N, TT) ((PREFIX) | (OPCODE) | (O) | (L) | (W) | (EvexW) | (N) | (TT))

#define O(PREFIX, OPCODE, ModO, LL, W, EvexW, N, ModRM) (O_ENCODE(Opcode::k##PREFIX, 0x##OPCODE, Opcode::kModO_##ModO, Opcode::kLL_##LL, Opcode::kW_##W, Opcode::kEvex_W_##EvexW, Opcode::kCDSHL_##N, Opcode::kModRM_##ModRM))
#define V(PREFIX, OPCODE, ModO, LL, W, EvexW, N, TT) (O_ENCODE(Opcode::k##PREFIX, 0x##OPCODE, Opcode::kModO_##ModO, Opcode::kLL_##LL, Opcode::kW_##W, Opcode::kEvex_W_##EvexW, Opcode::kCDSHL_##N, Opcode::kCDTT_##TT))
#define E(PREFIX, OPCODE, ModO, LL, W, EvexW, N, TT) (O_ENCODE(Opcode::k##PREFIX, 0x##OPCODE, Opcode::kModO_##ModO, Opcode::kLL_##LL, Opcode::kW_##W, Opcode::kEvex_W_##EvexW, Opcode::kCDSHL_##N, Opcode::kCDTT_##TT) | Opcode::kMM_ForceEvex)
#define O_FPU(PREFIX, OPCODE, ModO) (Opcode::kFPU_##PREFIX | (0x##OPCODE & 0xFFu) | ((0x##OPCODE >> 8) << Opcode::kFPU_2B_Shift) | Opcode::kModO_##ModO)

// Don't store `_nameDataIndex` if instruction names are disabled. Since some
// APIs can use `_nameDataIndex` it's much safer if it's zero if it's not defined.
#ifndef ASMJIT_NO_TEXT
  #define NAME_DATA_INDEX(Index) Index
#else
  #define NAME_DATA_INDEX(Index) 0
#endif

// Defines an X86 instruction.
#define INST(id, encoding, opcode0, opcode1, mainOpcodeIndex, altOpcodeIndex, nameDataIndex, commomInfoIndex, additionalInfoIndex) { \
  uint32_t(NAME_DATA_INDEX(nameDataIndex)), \
  uint32_t(commomInfoIndex),                \
  uint32_t(additionalInfoIndex),            \
  uint8_t(InstDB::kEncoding##encoding),     \
  uint8_t((opcode0) & 0xFFu),               \
  uint8_t(mainOpcodeIndex),                 \
  uint8_t(altOpcodeIndex)                   \
}

const InstDB::InstInfo InstDB::_instInfoTable[] = {
  /*--------------------+--------------------+------------------+--------+------------------+--------+----+----+------+----+----+
  |    Instruction      |    Instruction     |    Main Opcode   |  EVEX  |Alternative Opcode|  EVEX  |Op0X|Op1X|Name-X|IdxA|IdxB|
  |     Id & Name       |      Encoding      |  (pp+mmm|op/o|L|w|W|N|TT.)|--(pp+mmm|op/o|L|w|W|N|TT.)|     (auto-generated)     |
  +---------------------+--------------------+---------+----+-+-+-+-+----+---------+----+-+-+-+-+----+----+----+------+----+---*/
  // ${InstInfo:Begin}
  INST(None             , None               , 0                         , 0                         , 0  , 0  , 0    , 0  , 0  ), // #0
  INST(Aaa              , X86Op_xAX          , O(000000,37,_,_,_,_,_,_  ), 0                         , 0  , 0  , 1    , 1  , 1  ), // #1
  INST(Aad              , X86I_xAX           , O(000000,D5,_,_,_,_,_,_  ), 0                         , 0  , 0  , 5    , 2  , 1  ), // #2
  INST(Aam              , X86I_xAX           , O(000000,D4,_,_,_,_,_,_  ), 0                         , 0  , 0  , 9    , 2  , 1  ), // #3
  INST(Aas              , X86Op_xAX          , O(000000,3F,_,_,_,_,_,_  ), 0                         , 0  , 0  , 13   , 1  , 1  ), // #4
  INST(Adc              , X86Arith           , O(000000,10,2,_,x,_,_,_  ), 0                         , 1  , 0  , 17   , 3  , 2  ), // #5
  INST(Adcx             , X86Rm              , O(660F38,F6,_,_,x,_,_,_  ), 0                         , 2  , 0  , 21   , 4  , 3  ), // #6
  INST(Add              , X86Arith           , O(000000,00,0,_,x,_,_,_  ), 0                         , 0  , 0  , 3146 , 3  , 1  ), // #7
  INST(Addpd            , ExtRm              , O(660F00,58,_,_,_,_,_,_  ), 0                         , 3  , 0  , 5788 , 5  , 4  ), // #8
  INST(Addps            , ExtRm              , O(000F00,58,_,_,_,_,_,_  ), 0                         , 4  , 0  , 5800 , 5  , 5  ), // #9
  INST(Addsd            , ExtRm              , O(F20F00,58,_,_,_,_,_,_  ), 0                         , 5  , 0  , 6118 , 6  , 4  ), // #10
  INST(Addss            , ExtRm              , O(F30F00,58,_,_,_,_,_,_  ), 0                         , 6  , 0  , 3283 , 7  , 5  ), // #11
  INST(Addsubpd         , ExtRm              , O(660F00,D0,_,_,_,_,_,_  ), 0                         , 3  , 0  , 5410 , 5  , 6  ), // #12
  INST(Addsubps         , ExtRm              , O(F20F00,D0,_,_,_,_,_,_  ), 0                         , 5  , 0  , 5422 , 5  , 6  ), // #13
  INST(Adox             , X86Rm              , O(F30F38,F6,_,_,x,_,_,_  ), 0                         , 7  , 0  , 26   , 4  , 7  ), // #14
  INST(Aesdec           , ExtRm              , O(660F38,DE,_,_,_,_,_,_  ), 0                         , 2  , 0  , 3352 , 5  , 8  ), // #15
  INST(Aesdeclast       , ExtRm              , O(660F38,DF,_,_,_,_,_,_  ), 0                         , 2  , 0  , 3360 , 5  , 8  ), // #16
  INST(Aesenc           , ExtRm              , O(660F38,DC,_,_,_,_,_,_  ), 0                         , 2  , 0  , 3372 , 5  , 8  ), // #17
  INST(Aesenclast       , ExtRm              , O(660F38,DD,_,_,_,_,_,_  ), 0                         , 2  , 0  , 3380 , 5  , 8  ), // #18
  INST(Aesimc           , ExtRm              , O(660F38,DB,_,_,_,_,_,_  ), 0                         , 2  , 0  , 3392 , 5  , 8  ), // #19
  INST(Aeskeygenassist  , ExtRmi             , O(660F3A,DF,_,_,_,_,_,_  ), 0                         , 8  , 0  , 3400 , 8  , 8  ), // #20
  INST(And              , X86Arith           , O(000000,20,4,_,x,_,_,_  ), 0                         , 9  , 0  , 2525 , 9  , 1  ), // #21
  INST(Andn             , VexRvm_Wx          , V(000F38,F2,_,0,x,_,_,_  ), 0                         , 10 , 0  , 7789 , 10 , 9  ), // #22
  INST(Andnpd           , ExtRm              , O(660F00,55,_,_,_,_,_,_  ), 0                         , 3  , 0  , 3433 , 5  , 4  ), // #23
  INST(Andnps           , ExtRm              , O(000F00,55,_,_,_,_,_,_  ), 0                         , 4  , 0  , 3441 , 5  , 5  ), // #24
  INST(Andpd            , ExtRm              , O(660F00,54,_,_,_,_,_,_  ), 0                         , 3  , 0  , 4745 , 11 , 4  ), // #25
  INST(Andps            , ExtRm              , O(000F00,54,_,_,_,_,_,_  ), 0                         , 4  , 0  , 4755 , 11 , 5  ), // #26
  INST(Arpl             , X86Mr_NoSize       , O(000000,63,_,_,_,_,_,_  ), 0                         , 0  , 0  , 31   , 12 , 10 ), // #27
  INST(Bextr            , VexRmv_Wx          , V(000F38,F7,_,0,x,_,_,_  ), 0                         , 10 , 0  , 36   , 13 , 9  ), // #28
  INST(Blcfill          , VexVm_Wx           , V(XOP_M9,01,1,0,x,_,_,_  ), 0                         , 11 , 0  , 42   , 14 , 11 ), // #29
  INST(Blci             , VexVm_Wx           , V(XOP_M9,02,6,0,x,_,_,_  ), 0                         , 12 , 0  , 50   , 14 , 11 ), // #30
  INST(Blcic            , VexVm_Wx           , V(XOP_M9,01,5,0,x,_,_,_  ), 0                         , 13 , 0  , 55   , 14 , 11 ), // #31
  INST(Blcmsk           , VexVm_Wx           , V(XOP_M9,02,1,0,x,_,_,_  ), 0                         , 11 , 0  , 61   , 14 , 11 ), // #32
  INST(Blcs             , VexVm_Wx           , V(XOP_M9,01,3,0,x,_,_,_  ), 0                         , 14 , 0  , 68   , 14 , 11 ), // #33
  INST(Blendpd          , ExtRmi             , O(660F3A,0D,_,_,_,_,_,_  ), 0                         , 8  , 0  , 3483 , 8  , 12 ), // #34
  INST(Blendps          , ExtRmi             , O(660F3A,0C,_,_,_,_,_,_  ), 0                         , 8  , 0  , 3492 , 8  , 12 ), // #35
  INST(Blendvpd         , ExtRm_XMM0         , O(660F38,15,_,_,_,_,_,_  ), 0                         , 2  , 0  , 3501 , 15 , 12 ), // #36
  INST(Blendvps         , ExtRm_XMM0         , O(660F38,14,_,_,_,_,_,_  ), 0                         , 2  , 0  , 3511 , 15 , 12 ), // #37
  INST(Blsfill          , VexVm_Wx           , V(XOP_M9,01,2,0,x,_,_,_  ), 0                         , 15 , 0  , 73   , 14 , 11 ), // #38
  INST(Blsi             , VexVm_Wx           , V(000F38,F3,3,0,x,_,_,_  ), 0                         , 16 , 0  , 81   , 14 , 9  ), // #39
  INST(Blsic            , VexVm_Wx           , V(XOP_M9,01,6,0,x,_,_,_  ), 0                         , 12 , 0  , 86   , 14 , 11 ), // #40
  INST(Blsmsk           , VexVm_Wx           , V(000F38,F3,2,0,x,_,_,_  ), 0                         , 17 , 0  , 92   , 14 , 9  ), // #41
  INST(Blsr             , VexVm_Wx           , V(000F38,F3,1,0,x,_,_,_  ), 0                         , 18 , 0  , 99   , 14 , 9  ), // #42
  INST(Bndcl            , X86Rm              , O(F30F00,1A,_,_,_,_,_,_  ), 0                         , 6  , 0  , 104  , 16 , 13 ), // #43
  INST(Bndcn            , X86Rm              , O(F20F00,1B,_,_,_,_,_,_  ), 0                         , 5  , 0  , 110  , 16 , 13 ), // #44
  INST(Bndcu            , X86Rm              , O(F20F00,1A,_,_,_,_,_,_  ), 0                         , 5  , 0  , 116  , 16 , 13 ), // #45
  INST(Bndldx           , X86Rm              , O(000F00,1A,_,_,_,_,_,_  ), 0                         , 4  , 0  , 122  , 17 , 13 ), // #46
  INST(Bndmk            , X86Rm              , O(F30F00,1B,_,_,_,_,_,_  ), 0                         , 6  , 0  , 129  , 18 , 13 ), // #47
  INST(Bndmov           , X86Bndmov          , O(660F00,1A,_,_,_,_,_,_  ), O(660F00,1B,_,_,_,_,_,_  ), 3  , 1  , 135  , 19 , 13 ), // #48
  INST(Bndstx           , X86Mr              , O(000F00,1B,_,_,_,_,_,_  ), 0                         , 4  , 0  , 142  , 20 , 13 ), // #49
  INST(Bound            , X86Rm              , O(000000,62,_,_,_,_,_,_  ), 0                         , 0  , 0  , 149  , 21 , 0  ), // #50
  INST(Bsf              , X86Rm              , O(000F00,BC,_,_,x,_,_,_  ), 0                         , 4  , 0  , 155  , 22 , 1  ), // #51
  INST(Bsr              , X86Rm              , O(000F00,BD,_,_,x,_,_,_  ), 0                         , 4  , 0  , 159  , 22 , 1  ), // #52
  INST(Bswap            , X86Bswap           , O(000F00,C8,_,_,x,_,_,_  ), 0                         , 4  , 0  , 163  , 23 , 0  ), // #53
  INST(Bt               , X86Bt              , O(000F00,A3,_,_,x,_,_,_  ), O(000F00,BA,4,_,x,_,_,_  ), 4  , 2  , 169  , 24 , 14 ), // #54
  INST(Btc              , X86Bt              , O(000F00,BB,_,_,x,_,_,_  ), O(000F00,BA,7,_,x,_,_,_  ), 4  , 3  , 172  , 25 , 14 ), // #55
  INST(Btr              , X86Bt              , O(000F00,B3,_,_,x,_,_,_  ), O(000F00,BA,6,_,x,_,_,_  ), 4  , 4  , 176  , 25 , 14 ), // #56
  INST(Bts              , X86Bt              , O(000F00,AB,_,_,x,_,_,_  ), O(000F00,BA,5,_,x,_,_,_  ), 4  , 5  , 180  , 25 , 14 ), // #57
  INST(Bzhi             , VexRmv_Wx          , V(000F38,F5,_,0,x,_,_,_  ), 0                         , 10 , 0  , 184  , 13 , 15 ), // #58
  INST(Call             , X86Call            , O(000000,FF,2,_,_,_,_,_  ), 0                         , 1  , 0  , 3038 , 26 , 1  ), // #59
  INST(Cbw              , X86Op_xAX          , O(660000,98,_,_,_,_,_,_  ), 0                         , 19 , 0  , 189  , 27 , 0  ), // #60
  INST(Cdq              , X86Op_xDX_xAX      , O(000000,99,_,_,_,_,_,_  ), 0                         , 0  , 0  , 193  , 28 , 0  ), // #61
  INST(Cdqe             , X86Op_xAX          , O(000000,98,_,_,1,_,_,_  ), 0                         , 20 , 0  , 197  , 29 , 0  ), // #62
  INST(Clac             , X86Op              , O(000F01,CA,_,_,_,_,_,_  ), 0                         , 21 , 0  , 202  , 30 , 16 ), // #63
  INST(Clc              , X86Op              , O(000000,F8,_,_,_,_,_,_  ), 0                         , 0  , 0  , 207  , 30 , 17 ), // #64
  INST(Cld              , X86Op              , O(000000,FC,_,_,_,_,_,_  ), 0                         , 0  , 0  , 211  , 30 , 18 ), // #65
  INST(Cldemote         , X86M_Only          , O(000F00,1C,0,_,_,_,_,_  ), 0                         , 4  , 0  , 215  , 31 , 19 ), // #66
  INST(Clflush          , X86M_Only          , O(000F00,AE,7,_,_,_,_,_  ), 0                         , 22 , 0  , 224  , 31 , 20 ), // #67
  INST(Clflushopt       , X86M_Only          , O(660F00,AE,7,_,_,_,_,_  ), 0                         , 23 , 0  , 232  , 31 , 21 ), // #68
  INST(Clgi             , X86Op              , O(000F01,DD,_,_,_,_,_,_  ), 0                         , 21 , 0  , 243  , 30 , 22 ), // #69
  INST(Cli              , X86Op              , O(000000,FA,_,_,_,_,_,_  ), 0                         , 0  , 0  , 248  , 30 , 23 ), // #70
  INST(Clrssbsy         , X86M_Only          , O(F30F00,AE,6,_,_,_,_,_  ), 0                         , 24 , 0  , 252  , 32 , 24 ), // #71
  INST(Clts             , X86Op              , O(000F00,06,_,_,_,_,_,_  ), 0                         , 4  , 0  , 261  , 30 , 0  ), // #72
  INST(Clui             , X86Op              , O(F30F01,EE,_,_,_,_,_,_  ), 0                         , 25 , 0  , 266  , 33 , 25 ), // #73
  INST(Clwb             , X86M_Only          , O(660F00,AE,6,_,_,_,_,_  ), 0                         , 26 , 0  , 271  , 31 , 26 ), // #74
  INST(Clzero           , X86Op_MemZAX       , O(000F01,FC,_,_,_,_,_,_  ), 0                         , 21 , 0  , 276  , 34 , 27 ), // #75
  INST(Cmc              , X86Op              , O(000000,F5,_,_,_,_,_,_  ), 0                         , 0  , 0  , 283  , 30 , 28 ), // #76
  INST(Cmova            , X86Rm              , O(000F00,47,_,_,x,_,_,_  ), 0                         , 4  , 0  , 287  , 22 , 29 ), // #77
  INST(Cmovae           , X86Rm              , O(000F00,43,_,_,x,_,_,_  ), 0                         , 4  , 0  , 293  , 22 , 30 ), // #78
  INST(Cmovb            , X86Rm              , O(000F00,42,_,_,x,_,_,_  ), 0                         , 4  , 0  , 648  , 22 , 30 ), // #79
  INST(Cmovbe           , X86Rm              , O(000F00,46,_,_,x,_,_,_  ), 0                         , 4  , 0  , 655  , 22 , 29 ), // #80
  INST(Cmovc            , X86Rm              , O(000F00,42,_,_,x,_,_,_  ), 0                         , 4  , 0  , 300  , 22 , 30 ), // #81
  INST(Cmove            , X86Rm              , O(000F00,44,_,_,x,_,_,_  ), 0                         , 4  , 0  , 663  , 22 , 31 ), // #82
  INST(Cmovg            , X86Rm              , O(000F00,4F,_,_,x,_,_,_  ), 0                         , 4  , 0  , 306  , 22 , 32 ), // #83
  INST(Cmovge           , X86Rm              , O(000F00,4D,_,_,x,_,_,_  ), 0                         , 4  , 0  , 312  , 22 , 33 ), // #84
  INST(Cmovl            , X86Rm              , O(000F00,4C,_,_,x,_,_,_  ), 0                         , 4  , 0  , 319  , 22 , 33 ), // #85
  INST(Cmovle           , X86Rm              , O(000F00,4E,_,_,x,_,_,_  ), 0                         , 4  , 0  , 325  , 22 , 32 ), // #86
  INST(Cmovna           , X86Rm              , O(000F00,46,_,_,x,_,_,_  ), 0                         , 4  , 0  , 332  , 22 , 29 ), // #87
  INST(Cmovnae          , X86Rm              , O(000F00,42,_,_,x,_,_,_  ), 0                         , 4  , 0  , 339  , 22 , 30 ), // #88
  INST(Cmovnb           , X86Rm              , O(000F00,43,_,_,x,_,_,_  ), 0                         , 4  , 0  , 670  , 22 , 30 ), // #89
  INST(Cmovnbe          , X86Rm              , O(000F00,47,_,_,x,_,_,_  ), 0                         , 4  , 0  , 678  , 22 , 29 ), // #90
  INST(Cmovnc           , X86Rm              , O(000F00,43,_,_,x,_,_,_  ), 0                         , 4  , 0  , 347  , 22 , 30 ), // #91
  INST(Cmovne           , X86Rm              , O(000F00,45,_,_,x,_,_,_  ), 0                         , 4  , 0  , 687  , 22 , 31 ), // #92
  INST(Cmovng           , X86Rm              , O(000F00,4E,_,_,x,_,_,_  ), 0                         , 4  , 0  , 354  , 22 , 32 ), // #93
  INST(Cmovnge          , X86Rm              , O(000F00,4C,_,_,x,_,_,_  ), 0                         , 4  , 0  , 361  , 22 , 33 ), // #94
  INST(Cmovnl           , X86Rm              , O(000F00,4D,_,_,x,_,_,_  ), 0                         , 4  , 0  , 369  , 22 , 33 ), // #95
  INST(Cmovnle          , X86Rm              , O(000F00,4F,_,_,x,_,_,_  ), 0                         , 4  , 0  , 376  , 22 , 32 ), // #96
  INST(Cmovno           , X86Rm              , O(000F00,41,_,_,x,_,_,_  ), 0                         , 4  , 0  , 384  , 22 , 34 ), // #97
  INST(Cmovnp           , X86Rm              , O(000F00,4B,_,_,x,_,_,_  ), 0                         , 4  , 0  , 391  , 22 , 35 ), // #98
  INST(Cmovns           , X86Rm              , O(000F00,49,_,_,x,_,_,_  ), 0                         , 4  , 0  , 398  , 22 , 36 ), // #99
  INST(Cmovnz           , X86Rm              , O(000F00,45,_,_,x,_,_,_  ), 0                         , 4  , 0  , 405  , 22 , 31 ), // #100
  INST(Cmovo            , X86Rm              , O(000F00,40,_,_,x,_,_,_  ), 0                         , 4  , 0  , 412  , 22 , 34 ), // #101
  INST(Cmovp            , X86Rm              , O(000F00,4A,_,_,x,_,_,_  ), 0                         , 4  , 0  , 418  , 22 , 35 ), // #102
  INST(Cmovpe           , X86Rm              , O(000F00,4A,_,_,x,_,_,_  ), 0                         , 4  , 0  , 424  , 22 , 35 ), // #103
  INST(Cmovpo           , X86Rm              , O(000F00,4B,_,_,x,_,_,_  ), 0                         , 4  , 0  , 431  , 22 , 35 ), // #104
  INST(Cmovs            , X86Rm              , O(000F00,48,_,_,x,_,_,_  ), 0                         , 4  , 0  , 438  , 22 , 36 ), // #105
  INST(Cmovz            , X86Rm              , O(000F00,44,_,_,x,_,_,_  ), 0                         , 4  , 0  , 444  , 22 , 31 ), // #106
  INST(Cmp              , X86Arith           , O(000000,38,7,_,x,_,_,_  ), 0                         , 27 , 0  , 450  , 35 , 1  ), // #107
  INST(Cmppd            , ExtRmi             , O(660F00,C2,_,_,_,_,_,_  ), 0                         , 3  , 0  , 3737 , 8  , 4  ), // #108
  INST(Cmpps            , ExtRmi             , O(000F00,C2,_,_,_,_,_,_  ), 0                         , 4  , 0  , 3751 , 8  , 5  ), // #109
  INST(Cmps             , X86StrMm           , O(000000,A6,_,_,_,_,_,_  ), 0                         , 0  , 0  , 454  , 36 , 37 ), // #110
  INST(Cmpsd            , ExtRmi             , O(F20F00,C2,_,_,_,_,_,_  ), 0                         , 5  , 0  , 3758 , 37 , 4  ), // #111
  INST(Cmpss            , ExtRmi             , O(F30F00,C2,_,_,_,_,_,_  ), 0                         , 6  , 0  , 3772 , 38 , 5  ), // #112
  INST(Cmpxchg          , X86Cmpxchg         , O(000F00,B0,_,_,x,_,_,_  ), 0                         , 4  , 0  , 459  , 39 , 38 ), // #113
  INST(Cmpxchg16b       , X86Cmpxchg8b_16b   , O(000F00,C7,1,_,1,_,_,_  ), 0                         , 28 , 0  , 467  , 40 , 39 ), // #114
  INST(Cmpxchg8b        , X86Cmpxchg8b_16b   , O(000F00,C7,1,_,_,_,_,_  ), 0                         , 29 , 0  , 478  , 41 , 40 ), // #115
  INST(Comisd           , ExtRm              , O(660F00,2F,_,_,_,_,_,_  ), 0                         , 3  , 0  , 11391, 6  , 41 ), // #116
  INST(Comiss           , ExtRm              , O(000F00,2F,_,_,_,_,_,_  ), 0                         , 4  , 0  , 11409, 7  , 42 ), // #117
  INST(Cpuid            , X86Op              , O(000F00,A2,_,_,_,_,_,_  ), 0                         , 4  , 0  , 488  , 42 , 43 ), // #118
  INST(Cqo              , X86Op_xDX_xAX      , O(000000,99,_,_,1,_,_,_  ), 0                         , 20 , 0  , 494  , 43 , 0  ), // #119
  INST(Crc32            , X86Crc             , O(F20F38,F0,_,_,x,_,_,_  ), 0                         , 30 , 0  , 498  , 44 , 44 ), // #120
  INST(Cvtdq2pd         , ExtRm              , O(F30F00,E6,_,_,_,_,_,_  ), 0                         , 6  , 0  , 3827 , 6  , 4  ), // #121
  INST(Cvtdq2ps         , ExtRm              , O(000F00,5B,_,_,_,_,_,_  ), 0                         , 4  , 0  , 3847 , 5  , 4  ), // #122
  INST(Cvtpd2dq         , ExtRm              , O(F20F00,E6,_,_,_,_,_,_  ), 0                         , 5  , 0  , 3886 , 5  , 4  ), // #123
  INST(Cvtpd2pi         , ExtRm              , O(660F00,2D,_,_,_,_,_,_  ), 0                         , 3  , 0  , 504  , 45 , 4  ), // #124
  INST(Cvtpd2ps         , ExtRm              , O(660F00,5A,_,_,_,_,_,_  ), 0                         , 3  , 0  , 3906 , 5  , 4  ), // #125
  INST(Cvtpi2pd         , ExtRm              , O(660F00,2A,_,_,_,_,_,_  ), 0                         , 3  , 0  , 513  , 46 , 4  ), // #126
  INST(Cvtpi2ps         , ExtRm              , O(000F00,2A,_,_,_,_,_,_  ), 0                         , 4  , 0  , 522  , 46 , 5  ), // #127
  INST(Cvtps2dq         , ExtRm              , O(660F00,5B,_,_,_,_,_,_  ), 0                         , 3  , 0  , 4040 , 5  , 4  ), // #128
  INST(Cvtps2pd         , ExtRm              , O(000F00,5A,_,_,_,_,_,_  ), 0                         , 4  , 0  , 4050 , 6  , 4  ), // #129
  INST(Cvtps2pi         , ExtRm              , O(000F00,2D,_,_,_,_,_,_  ), 0                         , 4  , 0  , 531  , 47 , 5  ), // #130
  INST(Cvtsd2si         , ExtRm_Wx_GpqOnly   , O(F20F00,2D,_,_,x,_,_,_  ), 0                         , 5  , 0  , 4153 , 48 , 4  ), // #131
  INST(Cvtsd2ss         , ExtRm              , O(F20F00,5A,_,_,_,_,_,_  ), 0                         , 5  , 0  , 4163 , 6  , 4  ), // #132
  INST(Cvtsi2sd         , ExtRm_Wx           , O(F20F00,2A,_,_,x,_,_,_  ), 0                         , 5  , 0  , 4225 , 49 , 4  ), // #133
  INST(Cvtsi2ss         , ExtRm_Wx           , O(F30F00,2A,_,_,x,_,_,_  ), 0                         , 6  , 0  , 4245 , 49 , 5  ), // #134
  INST(Cvtss2sd         , ExtRm              , O(F30F00,5A,_,_,_,_,_,_  ), 0                         , 6  , 0  , 4255 , 7  , 4  ), // #135
  INST(Cvtss2si         , ExtRm_Wx_GpqOnly   , O(F30F00,2D,_,_,x,_,_,_  ), 0                         , 6  , 0  , 4275 , 50 , 5  ), // #136
  INST(Cvttpd2dq        , ExtRm              , O(660F00,E6,_,_,_,_,_,_  ), 0                         , 3  , 0  , 4296 , 5  , 4  ), // #137
  INST(Cvttpd2pi        , ExtRm              , O(660F00,2C,_,_,_,_,_,_  ), 0                         , 3  , 0  , 540  , 45 , 4  ), // #138
  INST(Cvttps2dq        , ExtRm              , O(F30F00,5B,_,_,_,_,_,_  ), 0                         , 6  , 0  , 4409 , 5  , 4  ), // #139
  INST(Cvttps2pi        , ExtRm              , O(000F00,2C,_,_,_,_,_,_  ), 0                         , 4  , 0  , 550  , 47 , 5  ), // #140
  INST(Cvttsd2si        , ExtRm_Wx_GpqOnly   , O(F20F00,2C,_,_,x,_,_,_  ), 0                         , 5  , 0  , 4455 , 48 , 4  ), // #141
  INST(Cvttss2si        , ExtRm_Wx_GpqOnly   , O(F30F00,2C,_,_,x,_,_,_  ), 0                         , 6  , 0  , 4501 , 50 , 5  ), // #142
  INST(Cwd              , X86Op_xDX_xAX      , O(660000,99,_,_,_,_,_,_  ), 0                         , 19 , 0  , 560  , 51 , 0  ), // #143
  INST(Cwde             , X86Op_xAX          , O(000000,98,_,_,_,_,_,_  ), 0                         , 0  , 0  , 564  , 52 , 0  ), // #144
  INST(Daa              , X86Op              , O(000000,27,_,_,_,_,_,_  ), 0                         , 0  , 0  , 569  , 1  , 1  ), // #145
  INST(Das              , X86Op              , O(000000,2F,_,_,_,_,_,_  ), 0                         , 0  , 0  , 573  , 1  , 1  ), // #146
  INST(Dec              , X86IncDec          , O(000000,FE,1,_,x,_,_,_  ), O(000000,48,_,_,x,_,_,_  ), 31 , 6  , 3355 , 53 , 45 ), // #147
  INST(Div              , X86M_GPB_MulDiv    , O(000000,F6,6,_,x,_,_,_  ), 0                         , 32 , 0  , 810  , 54 , 1  ), // #148
  INST(Divpd            , ExtRm              , O(660F00,5E,_,_,_,_,_,_  ), 0                         , 3  , 0  , 4652 , 5  , 4  ), // #149
  INST(Divps            , ExtRm              , O(000F00,5E,_,_,_,_,_,_  ), 0                         , 4  , 0  , 4666 , 5  , 5  ), // #150
  INST(Divsd            , ExtRm              , O(F20F00,5E,_,_,_,_,_,_  ), 0                         , 5  , 0  , 4673 , 6  , 4  ), // #151
  INST(Divss            , ExtRm              , O(F30F00,5E,_,_,_,_,_,_  ), 0                         , 6  , 0  , 4687 , 7  , 5  ), // #152
  INST(Dppd             , ExtRmi             , O(660F3A,41,_,_,_,_,_,_  ), 0                         , 8  , 0  , 4704 , 8  , 12 ), // #153
  INST(Dpps             , ExtRmi             , O(660F3A,40,_,_,_,_,_,_  ), 0                         , 8  , 0  , 4710 , 8  , 12 ), // #154
  INST(Emms             , X86Op              , O(000F00,77,_,_,_,_,_,_  ), 0                         , 4  , 0  , 778  , 55 , 46 ), // #155
  INST(Endbr32          , X86Op_Mod11RM      , O(F30F00,1E,7,_,_,_,_,3  ), 0                         , 33 , 0  , 577  , 30 , 47 ), // #156
  INST(Endbr64          , X86Op_Mod11RM      , O(F30F00,1E,7,_,_,_,_,2  ), 0                         , 34 , 0  , 585  , 30 , 47 ), // #157
  INST(Enqcmd           , X86EnqcmdMovdir64b , O(F20F38,F8,_,_,_,_,_,_  ), 0                         , 30 , 0  , 593  , 56 , 48 ), // #158
  INST(Enqcmds          , X86EnqcmdMovdir64b , O(F30F38,F8,_,_,_,_,_,_  ), 0                         , 7  , 0  , 600  , 56 , 48 ), // #159
  INST(Enter            , X86Enter           , O(000000,C8,_,_,_,_,_,_  ), 0                         , 0  , 0  , 3046 , 57 , 0  ), // #160
  INST(Extractps        , ExtExtract         , O(660F3A,17,_,_,_,_,_,_  ), 0                         , 8  , 0  , 4900 , 58 , 12 ), // #161
  INST(Extrq            , ExtExtrq           , O(660F00,79,_,_,_,_,_,_  ), O(660F00,78,0,_,_,_,_,_  ), 3  , 7  , 8625 , 59 , 49 ), // #162
  INST(F2xm1            , FpuOp              , O_FPU(00,D9F0,_)          , 0                         , 35 , 0  , 608  , 30 , 0  ), // #163
  INST(Fabs             , FpuOp              , O_FPU(00,D9E1,_)          , 0                         , 35 , 0  , 614  , 30 , 0  ), // #164
  INST(Fadd             , FpuArith           , O_FPU(00,C0C0,0)          , 0                         , 36 , 0  , 2121 , 60 , 0  ), // #165
  INST(Faddp            , FpuRDef            , O_FPU(00,DEC0,_)          , 0                         , 37 , 0  , 619  , 61 , 0  ), // #166
  INST(Fbld             , X86M_Only          , O_FPU(00,00DF,4)          , 0                         , 38 , 0  , 625  , 62 , 0  ), // #167
  INST(Fbstp            , X86M_Only          , O_FPU(00,00DF,6)          , 0                         , 39 , 0  , 630  , 62 , 0  ), // #168
  INST(Fchs             , FpuOp              , O_FPU(00,D9E0,_)          , 0                         , 35 , 0  , 636  , 30 , 0  ), // #169
  INST(Fclex            , FpuOp              , O_FPU(9B,DBE2,_)          , 0                         , 40 , 0  , 641  , 30 , 0  ), // #170
  INST(Fcmovb           , FpuR               , O_FPU(00,DAC0,_)          , 0                         , 41 , 0  , 647  , 63 , 30 ), // #171
  INST(Fcmovbe          , FpuR               , O_FPU(00,DAD0,_)          , 0                         , 41 , 0  , 654  , 63 , 29 ), // #172
  INST(Fcmove           , FpuR               , O_FPU(00,DAC8,_)          , 0                         , 41 , 0  , 662  , 63 , 31 ), // #173
  INST(Fcmovnb          , FpuR               , O_FPU(00,DBC0,_)          , 0                         , 42 , 0  , 669  , 63 , 30 ), // #174
  INST(Fcmovnbe         , FpuR               , O_FPU(00,DBD0,_)          , 0                         , 42 , 0  , 677  , 63 , 29 ), // #175
  INST(Fcmovne          , FpuR               , O_FPU(00,DBC8,_)          , 0                         , 42 , 0  , 686  , 63 , 31 ), // #176
  INST(Fcmovnu          , FpuR               , O_FPU(00,DBD8,_)          , 0                         , 42 , 0  , 694  , 63 , 35 ), // #177
  INST(Fcmovu           , FpuR               , O_FPU(00,DAD8,_)          , 0                         , 41 , 0  , 702  , 63 , 35 ), // #178
  INST(Fcom             , FpuCom             , O_FPU(00,D0D0,2)          , 0                         , 43 , 0  , 709  , 64 , 0  ), // #179
  INST(Fcomi            , FpuR               , O_FPU(00,DBF0,_)          , 0                         , 42 , 0  , 714  , 63 , 50 ), // #180
  INST(Fcomip           , FpuR               , O_FPU(00,DFF0,_)          , 0                         , 44 , 0  , 720  , 63 , 50 ), // #181
  INST(Fcomp            , FpuCom             , O_FPU(00,D8D8,3)          , 0                         , 45 , 0  , 727  , 64 , 0  ), // #182
  INST(Fcompp           , FpuOp              , O_FPU(00,DED9,_)          , 0                         , 37 , 0  , 733  , 30 , 0  ), // #183
  INST(Fcos             , FpuOp              , O_FPU(00,D9FF,_)          , 0                         , 35 , 0  , 740  , 30 , 0  ), // #184
  INST(Fdecstp          , FpuOp              , O_FPU(00,D9F6,_)          , 0                         , 35 , 0  , 745  , 30 , 0  ), // #185
  INST(Fdiv             , FpuArith           , O_FPU(00,F0F8,6)          , 0                         , 46 , 0  , 753  , 60 , 0  ), // #186
  INST(Fdivp            , FpuRDef            , O_FPU(00,DEF8,_)          , 0                         , 37 , 0  , 758  , 61 , 0  ), // #187
  INST(Fdivr            , FpuArith           , O_FPU(00,F8F0,7)          , 0                         , 47 , 0  , 764  , 60 , 0  ), // #188
  INST(Fdivrp           , FpuRDef            , O_FPU(00,DEF0,_)          , 0                         , 37 , 0  , 770  , 61 , 0  ), // #189
  INST(Femms            , X86Op              , O(000F00,0E,_,_,_,_,_,_  ), 0                         , 4  , 0  , 777  , 30 , 51 ), // #190
  INST(Ffree            , FpuR               , O_FPU(00,DDC0,_)          , 0                         , 48 , 0  , 783  , 63 , 0  ), // #191
  INST(Fiadd            , FpuM               , O_FPU(00,00DA,0)          , 0                         , 49 , 0  , 789  , 65 , 0  ), // #192
  INST(Ficom            , FpuM               , O_FPU(00,00DA,2)          , 0                         , 50 , 0  , 795  , 65 , 0  ), // #193
  INST(Ficomp           , FpuM               , O_FPU(00,00DA,3)          , 0                         , 51 , 0  , 801  , 65 , 0  ), // #194
  INST(Fidiv            , FpuM               , O_FPU(00,00DA,6)          , 0                         , 39 , 0  , 808  , 65 , 0  ), // #195
  INST(Fidivr           , FpuM               , O_FPU(00,00DA,7)          , 0                         , 52 , 0  , 814  , 65 , 0  ), // #196
  INST(Fild             , FpuM               , O_FPU(00,00DB,0)          , O_FPU(00,00DF,5)          , 49 , 8  , 821  , 66 , 0  ), // #197
  INST(Fimul            , FpuM               , O_FPU(00,00DA,1)          , 0                         , 53 , 0  , 826  , 65 , 0  ), // #198
  INST(Fincstp          , FpuOp              , O_FPU(00,D9F7,_)          , 0                         , 35 , 0  , 832  , 30 , 0  ), // #199
  INST(Finit            , FpuOp              , O_FPU(9B,DBE3,_)          , 0                         , 40 , 0  , 840  , 30 , 0  ), // #200
  INST(Fist             , FpuM               , O_FPU(00,00DB,2)          , 0                         , 50 , 0  , 846  , 65 , 0  ), // #201
  INST(Fistp            , FpuM               , O_FPU(00,00DB,3)          , O_FPU(00,00DF,7)          , 51 , 9  , 851  , 66 , 0  ), // #202
  INST(Fisttp           , FpuM               , O_FPU(00,00DB,1)          , O_FPU(00,00DD,1)          , 53 , 10 , 857  , 66 , 6  ), // #203
  INST(Fisub            , FpuM               , O_FPU(00,00DA,4)          , 0                         , 38 , 0  , 864  , 65 , 0  ), // #204
  INST(Fisubr           , FpuM               , O_FPU(00,00DA,5)          , 0                         , 54 , 0  , 870  , 65 , 0  ), // #205
  INST(Fld              , FpuFldFst          , O_FPU(00,00D9,0)          , O_FPU(00,00DB,5)          , 49 , 11 , 877  , 67 , 0  ), // #206
  INST(Fld1             , FpuOp              , O_FPU(00,D9E8,_)          , 0                         , 35 , 0  , 881  , 30 , 0  ), // #207
  INST(Fldcw            , X86M_Only          , O_FPU(00,00D9,5)          , 0                         , 54 , 0  , 886  , 68 , 0  ), // #208
  INST(Fldenv           , X86M_Only          , O_FPU(00,00D9,4)          , 0                         , 38 , 0  , 892  , 69 , 0  ), // #209
  INST(Fldl2e           , FpuOp              , O_FPU(00,D9EA,_)          , 0                         , 35 , 0  , 899  , 30 , 0  ), // #210
  INST(Fldl2t           , FpuOp              , O_FPU(00,D9E9,_)          , 0                         , 35 , 0  , 906  , 30 , 0  ), // #211
  INST(Fldlg2           , FpuOp              , O_FPU(00,D9EC,_)          , 0                         , 35 , 0  , 913  , 30 , 0  ), // #212
  INST(Fldln2           , FpuOp              , O_FPU(00,D9ED,_)          , 0                         , 35 , 0  , 920  , 30 , 0  ), // #213
  INST(Fldpi            , FpuOp              , O_FPU(00,D9EB,_)          , 0                         , 35 , 0  , 927  , 30 , 0  ), // #214
  INST(Fldz             , FpuOp              , O_FPU(00,D9EE,_)          , 0                         , 35 , 0  , 933  , 30 , 0  ), // #215
  INST(Fmul             , FpuArith           , O_FPU(00,C8C8,1)          , 0                         , 55 , 0  , 2163 , 60 , 0  ), // #216
  INST(Fmulp            , FpuRDef            , O_FPU(00,DEC8,_)          , 0                         , 37 , 0  , 938  , 61 , 0  ), // #217
  INST(Fnclex           , FpuOp              , O_FPU(00,DBE2,_)          , 0                         , 42 , 0  , 944  , 30 , 0  ), // #218
  INST(Fninit           , FpuOp              , O_FPU(00,DBE3,_)          , 0                         , 42 , 0  , 951  , 30 , 0  ), // #219
  INST(Fnop             , FpuOp              , O_FPU(00,D9D0,_)          , 0                         , 35 , 0  , 958  , 30 , 0  ), // #220
  INST(Fnsave           , X86M_Only          , O_FPU(00,00DD,6)          , 0                         , 39 , 0  , 963  , 69 , 0  ), // #221
  INST(Fnstcw           , X86M_Only          , O_FPU(00,00D9,7)          , 0                         , 52 , 0  , 970  , 68 , 0  ), // #222
  INST(Fnstenv          , X86M_Only          , O_FPU(00,00D9,6)          , 0                         , 39 , 0  , 977  , 69 , 0  ), // #223
  INST(Fnstsw           , FpuStsw            , O_FPU(00,00DD,7)          , O_FPU(00,DFE0,_)          , 52 , 12 , 985  , 70 , 0  ), // #224
  INST(Fpatan           , FpuOp              , O_FPU(00,D9F3,_)          , 0                         , 35 , 0  , 992  , 30 , 0  ), // #225
  INST(Fprem            , FpuOp              , O_FPU(00,D9F8,_)          , 0                         , 35 , 0  , 999  , 30 , 0  ), // #226
  INST(Fprem1           , FpuOp              , O_FPU(00,D9F5,_)          , 0                         , 35 , 0  , 1005 , 30 , 0  ), // #227
  INST(Fptan            , FpuOp              , O_FPU(00,D9F2,_)          , 0                         , 35 , 0  , 1012 , 30 , 0  ), // #228
  INST(Frndint          , FpuOp              , O_FPU(00,D9FC,_)          , 0                         , 35 , 0  , 1018 , 30 , 0  ), // #229
  INST(Frstor           , X86M_Only          , O_FPU(00,00DD,4)          , 0                         , 38 , 0  , 1026 , 69 , 0  ), // #230
  INST(Fsave            , X86M_Only          , O_FPU(9B,00DD,6)          , 0                         , 56 , 0  , 1033 , 69 , 0  ), // #231
  INST(Fscale           , FpuOp              , O_FPU(00,D9FD,_)          , 0                         , 35 , 0  , 1039 , 30 , 0  ), // #232
  INST(Fsin             , FpuOp              , O_FPU(00,D9FE,_)          , 0                         , 35 , 0  , 1046 , 30 , 0  ), // #233
  INST(Fsincos          , FpuOp              , O_FPU(00,D9FB,_)          , 0                         , 35 , 0  , 1051 , 30 , 0  ), // #234
  INST(Fsqrt            , FpuOp              , O_FPU(00,D9FA,_)          , 0                         , 35 , 0  , 1059 , 30 , 0  ), // #235
  INST(Fst              , FpuFldFst          , O_FPU(00,00D9,2)          , 0                         , 50 , 0  , 1065 , 71 , 0  ), // #236
  INST(Fstcw            , X86M_Only          , O_FPU(9B,00D9,7)          , 0                         , 57 , 0  , 1069 , 68 , 0  ), // #237
  INST(Fstenv           , X86M_Only          , O_FPU(9B,00D9,6)          , 0                         , 56 , 0  , 1075 , 69 , 0  ), // #238
  INST(Fstp             , FpuFldFst          , O_FPU(00,00D9,3)          , O(000000,DB,7,_,_,_,_,_  ), 51 , 13 , 1082 , 67 , 0  ), // #239
  INST(Fstsw            , FpuStsw            , O_FPU(9B,00DD,7)          , O_FPU(9B,DFE0,_)          , 57 , 14 , 1087 , 70 , 0  ), // #240
  INST(Fsub             , FpuArith           , O_FPU(00,E0E8,4)          , 0                         , 58 , 0  , 2241 , 60 , 0  ), // #241
  INST(Fsubp            , FpuRDef            , O_FPU(00,DEE8,_)          , 0                         , 37 , 0  , 1093 , 61 , 0  ), // #242
  INST(Fsubr            , FpuArith           , O_FPU(00,E8E0,5)          , 0                         , 59 , 0  , 2247 , 60 , 0  ), // #243
  INST(Fsubrp           , FpuRDef            , O_FPU(00,DEE0,_)          , 0                         , 37 , 0  , 1099 , 61 , 0  ), // #244
  INST(Ftst             , FpuOp              , O_FPU(00,D9E4,_)          , 0                         , 35 , 0  , 1106 , 30 , 0  ), // #245
  INST(Fucom            , FpuRDef            , O_FPU(00,DDE0,_)          , 0                         , 48 , 0  , 1111 , 61 , 0  ), // #246
  INST(Fucomi           , FpuR               , O_FPU(00,DBE8,_)          , 0                         , 42 , 0  , 1117 , 63 , 50 ), // #247
  INST(Fucomip          , FpuR               , O_FPU(00,DFE8,_)          , 0                         , 44 , 0  , 1124 , 63 , 50 ), // #248
  INST(Fucomp           , FpuRDef            , O_FPU(00,DDE8,_)          , 0                         , 48 , 0  , 1132 , 61 , 0  ), // #249
  INST(Fucompp          , FpuOp              , O_FPU(00,DAE9,_)          , 0                         , 41 , 0  , 1139 , 30 , 0  ), // #250
  INST(Fwait            , X86Op              , O_FPU(00,009B,_)          , 0                         , 49 , 0  , 1147 , 30 , 0  ), // #251
  INST(Fxam             , FpuOp              , O_FPU(00,D9E5,_)          , 0                         , 35 , 0  , 1153 , 30 , 0  ), // #252
  INST(Fxch             , FpuR               , O_FPU(00,D9C8,_)          , 0                         , 35 , 0  , 1158 , 61 , 0  ), // #253
  INST(Fxrstor          , X86M_Only          , O(000F00,AE,1,_,_,_,_,_  ), 0                         , 29 , 0  , 1163 , 69 , 52 ), // #254
  INST(Fxrstor64        , X86M_Only          , O(000F00,AE,1,_,1,_,_,_  ), 0                         , 28 , 0  , 1171 , 72 , 52 ), // #255
  INST(Fxsave           , X86M_Only          , O(000F00,AE,0,_,_,_,_,_  ), 0                         , 4  , 0  , 1181 , 69 , 52 ), // #256
  INST(Fxsave64         , X86M_Only          , O(000F00,AE,0,_,1,_,_,_  ), 0                         , 60 , 0  , 1188 , 72 , 52 ), // #257
  INST(Fxtract          , FpuOp              , O_FPU(00,D9F4,_)          , 0                         , 35 , 0  , 1197 , 30 , 0  ), // #258
  INST(Fyl2x            , FpuOp              , O_FPU(00,D9F1,_)          , 0                         , 35 , 0  , 1205 , 30 , 0  ), // #259
  INST(Fyl2xp1          , FpuOp              , O_FPU(00,D9F9,_)          , 0                         , 35 , 0  , 1211 , 30 , 0  ), // #260
  INST(Getsec           , X86Op              , O(000F00,37,_,_,_,_,_,_  ), 0                         , 4  , 0  , 1219 , 30 , 53 ), // #261
  INST(Gf2p8affineinvqb , ExtRmi             , O(660F3A,CF,_,_,_,_,_,_  ), 0                         , 8  , 0  , 6789 , 8  , 54 ), // #262
  INST(Gf2p8affineqb    , ExtRmi             , O(660F3A,CE,_,_,_,_,_,_  ), 0                         , 8  , 0  , 6807 , 8  , 54 ), // #263
  INST(Gf2p8mulb        , ExtRm              , O(660F38,CF,_,_,_,_,_,_  ), 0                         , 2  , 0  , 6822 , 5  , 54 ), // #264
  INST(Haddpd           , ExtRm              , O(660F00,7C,_,_,_,_,_,_  ), 0                         , 3  , 0  , 6833 , 5  , 6  ), // #265
  INST(Haddps           , ExtRm              , O(F20F00,7C,_,_,_,_,_,_  ), 0                         , 5  , 0  , 6841 , 5  , 6  ), // #266
  INST(Hlt              , X86Op              , O(000000,F4,_,_,_,_,_,_  ), 0                         , 0  , 0  , 1226 , 30 , 0  ), // #267
  INST(Hreset           , X86Op_Mod11RM_I8   , O(F30F3A,F0,0,_,_,_,_,_  ), 0                         , 61 , 0  , 1230 , 73 , 55 ), // #268
  INST(Hsubpd           , ExtRm              , O(660F00,7D,_,_,_,_,_,_  ), 0                         , 3  , 0  , 6849 , 5  , 6  ), // #269
  INST(Hsubps           , ExtRm              , O(F20F00,7D,_,_,_,_,_,_  ), 0                         , 5  , 0  , 6857 , 5  , 6  ), // #270
  INST(Idiv             , X86M_GPB_MulDiv    , O(000000,F6,7,_,x,_,_,_  ), 0                         , 27 , 0  , 809  , 54 , 1  ), // #271
  INST(Imul             , X86Imul            , O(000000,F6,5,_,x,_,_,_  ), 0                         , 62 , 0  , 827  , 74 , 1  ), // #272
  INST(In               , X86In              , O(000000,EC,_,_,_,_,_,_  ), O(000000,E4,_,_,_,_,_,_  ), 0  , 15 , 11572, 75 , 0  ), // #273
  INST(Inc              , X86IncDec          , O(000000,FE,0,_,x,_,_,_  ), O(000000,40,_,_,x,_,_,_  ), 0  , 16 , 1237 , 53 , 45 ), // #274
  INST(Incsspd          , X86M               , O(F30F00,AE,5,_,0,_,_,_  ), 0                         , 63 , 0  , 1241 , 76 , 56 ), // #275
  INST(Incsspq          , X86M               , O(F30F00,AE,5,_,1,_,_,_  ), 0                         , 64 , 0  , 1249 , 77 , 56 ), // #276
  INST(Ins              , X86Ins             , O(000000,6C,_,_,_,_,_,_  ), 0                         , 0  , 0  , 1916 , 78 , 0  ), // #277
  INST(Insertps         , ExtRmi             , O(660F3A,21,_,_,_,_,_,_  ), 0                         , 8  , 0  , 6993 , 38 , 12 ), // #278
  INST(Insertq          , ExtInsertq         , O(F20F00,79,_,_,_,_,_,_  ), O(F20F00,78,_,_,_,_,_,_  ), 5  , 17 , 1257 , 79 , 49 ), // #279
  INST(Int              , X86Int             , O(000000,CD,_,_,_,_,_,_  ), 0                         , 0  , 0  , 1022 , 80 , 0  ), // #280
  INST(Int3             , X86Op              , O(000000,CC,_,_,_,_,_,_  ), 0                         , 0  , 0  , 1265 , 30 , 0  ), // #281
<<<<<<< HEAD
  INST(Into             , X86Op              , O(000000,CE,_,_,_,_,_,_  ), 0                         , 0  , 0  , 1270 , 80 , 57 ), // #282
  INST(Invd             , X86Op              , O(000F00,08,_,_,_,_,_,_  ), 0                         , 4  , 0  , 10391, 30 , 43 ), // #283
  INST(Invept           , X86Rm_NoSize       , O(660F38,80,_,_,_,_,_,_  ), 0                         , 2  , 0  , 1275 , 81 , 58 ), // #284
  INST(Invlpg           , X86M_Only          , O(000F00,01,7,_,_,_,_,_  ), 0                         , 22 , 0  , 1282 , 31 , 43 ), // #285
  INST(Invlpga          , X86Op_xAddr        , O(000F01,DF,_,_,_,_,_,_  ), 0                         , 21 , 0  , 1289 , 82 , 22 ), // #286
  INST(Invpcid          , X86Rm_NoSize       , O(660F38,82,_,_,_,_,_,_  ), 0                         , 2  , 0  , 1297 , 81 , 43 ), // #287
  INST(Invvpid          , X86Rm_NoSize       , O(660F38,81,_,_,_,_,_,_  ), 0                         , 2  , 0  , 1305 , 81 , 58 ), // #288
  INST(Iret             , X86Op              , O(660000,CF,_,_,_,_,_,_  ), 0                         , 19 , 0  , 3226 , 83 , 1  ), // #289
  INST(Iretd            , X86Op              , O(000000,CF,_,_,_,_,_,_  ), 0                         , 0  , 0  , 1313 , 83 , 1  ), // #290
  INST(Iretq            , X86Op              , O(000000,CF,_,_,1,_,_,_  ), 0                         , 20 , 0  , 1319 , 84 , 1  ), // #291
  INST(Ja               , X86Jcc             , O(000F00,87,_,_,_,_,_,_  ), O(000000,77,_,_,_,_,_,_  ), 4  , 18 , 1325 , 85 , 59 ), // #292
  INST(Jae              , X86Jcc             , O(000F00,83,_,_,_,_,_,_  ), O(000000,73,_,_,_,_,_,_  ), 4  , 19 , 1328 , 85 , 60 ), // #293
  INST(Jb               , X86Jcc             , O(000F00,82,_,_,_,_,_,_  ), O(000000,72,_,_,_,_,_,_  ), 4  , 20 , 1332 , 85 , 60 ), // #294
  INST(Jbe              , X86Jcc             , O(000F00,86,_,_,_,_,_,_  ), O(000000,76,_,_,_,_,_,_  ), 4  , 21 , 1335 , 85 , 59 ), // #295
  INST(Jc               , X86Jcc             , O(000F00,82,_,_,_,_,_,_  ), O(000000,72,_,_,_,_,_,_  ), 4  , 20 , 1339 , 85 , 60 ), // #296
  INST(Je               , X86Jcc             , O(000F00,84,_,_,_,_,_,_  ), O(000000,74,_,_,_,_,_,_  ), 4  , 22 , 1342 , 85 , 61 ), // #297
  INST(Jecxz            , X86JecxzLoop       , 0                         , O(000000,E3,_,_,_,_,_,_  ), 0  , 23 , 1345 , 86 , 0  ), // #298
  INST(Jg               , X86Jcc             , O(000F00,8F,_,_,_,_,_,_  ), O(000000,7F,_,_,_,_,_,_  ), 4  , 24 , 1351 , 85 , 62 ), // #299
  INST(Jge              , X86Jcc             , O(000F00,8D,_,_,_,_,_,_  ), O(000000,7D,_,_,_,_,_,_  ), 4  , 25 , 1354 , 85 , 63 ), // #300
  INST(Jl               , X86Jcc             , O(000F00,8C,_,_,_,_,_,_  ), O(000000,7C,_,_,_,_,_,_  ), 4  , 26 , 1358 , 85 , 63 ), // #301
  INST(Jle              , X86Jcc             , O(000F00,8E,_,_,_,_,_,_  ), O(000000,7E,_,_,_,_,_,_  ), 4  , 27 , 1361 , 85 , 62 ), // #302
  INST(Jmp              , X86Jmp             , O(000000,FF,4,_,_,_,_,_  ), O(000000,EB,_,_,_,_,_,_  ), 9  , 28 , 1861 , 87 , 0  ), // #303
  INST(Jna              , X86Jcc             , O(000F00,86,_,_,_,_,_,_  ), O(000000,76,_,_,_,_,_,_  ), 4  , 21 , 1365 , 85 , 59 ), // #304
  INST(Jnae             , X86Jcc             , O(000F00,82,_,_,_,_,_,_  ), O(000000,72,_,_,_,_,_,_  ), 4  , 20 , 1369 , 85 , 60 ), // #305
  INST(Jnb              , X86Jcc             , O(000F00,83,_,_,_,_,_,_  ), O(000000,73,_,_,_,_,_,_  ), 4  , 19 , 1374 , 85 , 60 ), // #306
  INST(Jnbe             , X86Jcc             , O(000F00,87,_,_,_,_,_,_  ), O(000000,77,_,_,_,_,_,_  ), 4  , 18 , 1378 , 85 , 59 ), // #307
  INST(Jnc              , X86Jcc             , O(000F00,83,_,_,_,_,_,_  ), O(000000,73,_,_,_,_,_,_  ), 4  , 19 , 1383 , 85 , 60 ), // #308
  INST(Jne              , X86Jcc             , O(000F00,85,_,_,_,_,_,_  ), O(000000,75,_,_,_,_,_,_  ), 4  , 29 , 1387 , 85 , 61 ), // #309
  INST(Jng              , X86Jcc             , O(000F00,8E,_,_,_,_,_,_  ), O(000000,7E,_,_,_,_,_,_  ), 4  , 27 , 1391 , 85 , 62 ), // #310
  INST(Jnge             , X86Jcc             , O(000F00,8C,_,_,_,_,_,_  ), O(000000,7C,_,_,_,_,_,_  ), 4  , 26 , 1395 , 85 , 63 ), // #311
  INST(Jnl              , X86Jcc             , O(000F00,8D,_,_,_,_,_,_  ), O(000000,7D,_,_,_,_,_,_  ), 4  , 25 , 1400 , 85 , 63 ), // #312
  INST(Jnle             , X86Jcc             , O(000F00,8F,_,_,_,_,_,_  ), O(000000,7F,_,_,_,_,_,_  ), 4  , 24 , 1404 , 85 , 62 ), // #313
  INST(Jno              , X86Jcc             , O(000F00,81,_,_,_,_,_,_  ), O(000000,71,_,_,_,_,_,_  ), 4  , 30 , 1409 , 85 , 57 ), // #314
  INST(Jnp              , X86Jcc             , O(000F00,8B,_,_,_,_,_,_  ), O(000000,7B,_,_,_,_,_,_  ), 4  , 31 , 1413 , 85 , 64 ), // #315
  INST(Jns              , X86Jcc             , O(000F00,89,_,_,_,_,_,_  ), O(000000,79,_,_,_,_,_,_  ), 4  , 32 , 1417 , 85 , 65 ), // #316
  INST(Jnz              , X86Jcc             , O(000F00,85,_,_,_,_,_,_  ), O(000000,75,_,_,_,_,_,_  ), 4  , 29 , 1421 , 85 , 61 ), // #317
  INST(Jo               , X86Jcc             , O(000F00,80,_,_,_,_,_,_  ), O(000000,70,_,_,_,_,_,_  ), 4  , 33 , 1425 , 85 , 57 ), // #318
  INST(Jp               , X86Jcc             , O(000F00,8A,_,_,_,_,_,_  ), O(000000,7A,_,_,_,_,_,_  ), 4  , 34 , 1428 , 85 , 64 ), // #319
  INST(Jpe              , X86Jcc             , O(000F00,8A,_,_,_,_,_,_  ), O(000000,7A,_,_,_,_,_,_  ), 4  , 34 , 1431 , 85 , 64 ), // #320
  INST(Jpo              , X86Jcc             , O(000F00,8B,_,_,_,_,_,_  ), O(000000,7B,_,_,_,_,_,_  ), 4  , 31 , 1435 , 85 , 64 ), // #321
  INST(Js               , X86Jcc             , O(000F00,88,_,_,_,_,_,_  ), O(000000,78,_,_,_,_,_,_  ), 4  , 35 , 1439 , 85 , 65 ), // #322
  INST(Jz               , X86Jcc             , O(000F00,84,_,_,_,_,_,_  ), O(000000,74,_,_,_,_,_,_  ), 4  , 22 , 1442 , 85 , 61 ), // #323
  INST(Kaddb            , VexRvm             , V(660F00,4A,_,1,0,_,_,_  ), 0                         , 66 , 0  , 1445 , 88 , 66 ), // #324
  INST(Kaddd            , VexRvm             , V(660F00,4A,_,1,1,_,_,_  ), 0                         , 67 , 0  , 1451 , 88 , 67 ), // #325
  INST(Kaddq            , VexRvm             , V(000F00,4A,_,1,1,_,_,_  ), 0                         , 68 , 0  , 1457 , 88 , 67 ), // #326
  INST(Kaddw            , VexRvm             , V(000F00,4A,_,1,0,_,_,_  ), 0                         , 69 , 0  , 1463 , 88 , 66 ), // #327
  INST(Kandb            , VexRvm             , V(660F00,41,_,1,0,_,_,_  ), 0                         , 66 , 0  , 1469 , 88 , 66 ), // #328
  INST(Kandd            , VexRvm             , V(660F00,41,_,1,1,_,_,_  ), 0                         , 67 , 0  , 1475 , 88 , 67 ), // #329
  INST(Kandnb           , VexRvm             , V(660F00,42,_,1,0,_,_,_  ), 0                         , 66 , 0  , 1481 , 88 , 66 ), // #330
  INST(Kandnd           , VexRvm             , V(660F00,42,_,1,1,_,_,_  ), 0                         , 67 , 0  , 1488 , 88 , 67 ), // #331
  INST(Kandnq           , VexRvm             , V(000F00,42,_,1,1,_,_,_  ), 0                         , 68 , 0  , 1495 , 88 , 67 ), // #332
  INST(Kandnw           , VexRvm             , V(000F00,42,_,1,0,_,_,_  ), 0                         , 69 , 0  , 1502 , 88 , 68 ), // #333
  INST(Kandq            , VexRvm             , V(000F00,41,_,1,1,_,_,_  ), 0                         , 68 , 0  , 1509 , 88 , 67 ), // #334
  INST(Kandw            , VexRvm             , V(000F00,41,_,1,0,_,_,_  ), 0                         , 69 , 0  , 1515 , 88 , 68 ), // #335
  INST(Kmovb            , VexKmov            , V(660F00,90,_,0,0,_,_,_  ), V(660F00,92,_,0,0,_,_,_  ), 70 , 36 , 1521 , 89 , 66 ), // #336
  INST(Kmovd            , VexKmov            , V(660F00,90,_,0,1,_,_,_  ), V(F20F00,92,_,0,0,_,_,_  ), 71 , 37 , 8130 , 90 , 67 ), // #337
  INST(Kmovq            , VexKmov            , V(000F00,90,_,0,1,_,_,_  ), V(F20F00,92,_,0,1,_,_,_  ), 72 , 38 , 8141 , 91 , 67 ), // #338
  INST(Kmovw            , VexKmov            , V(000F00,90,_,0,0,_,_,_  ), V(000F00,92,_,0,0,_,_,_  ), 73 , 39 , 1527 , 92 , 68 ), // #339
  INST(Knotb            , VexRm              , V(660F00,44,_,0,0,_,_,_  ), 0                         , 70 , 0  , 1533 , 93 , 66 ), // #340
  INST(Knotd            , VexRm              , V(660F00,44,_,0,1,_,_,_  ), 0                         , 71 , 0  , 1539 , 93 , 67 ), // #341
  INST(Knotq            , VexRm              , V(000F00,44,_,0,1,_,_,_  ), 0                         , 72 , 0  , 1545 , 93 , 67 ), // #342
  INST(Knotw            , VexRm              , V(000F00,44,_,0,0,_,_,_  ), 0                         , 73 , 0  , 1551 , 93 , 68 ), // #343
  INST(Korb             , VexRvm             , V(660F00,45,_,1,0,_,_,_  ), 0                         , 66 , 0  , 1557 , 88 , 66 ), // #344
  INST(Kord             , VexRvm             , V(660F00,45,_,1,1,_,_,_  ), 0                         , 67 , 0  , 1562 , 88 , 67 ), // #345
  INST(Korq             , VexRvm             , V(000F00,45,_,1,1,_,_,_  ), 0                         , 68 , 0  , 1567 , 88 , 67 ), // #346
  INST(Kortestb         , VexRm              , V(660F00,98,_,0,0,_,_,_  ), 0                         , 70 , 0  , 1572 , 93 , 69 ), // #347
  INST(Kortestd         , VexRm              , V(660F00,98,_,0,1,_,_,_  ), 0                         , 71 , 0  , 1581 , 93 , 70 ), // #348
  INST(Kortestq         , VexRm              , V(000F00,98,_,0,1,_,_,_  ), 0                         , 72 , 0  , 1590 , 93 , 70 ), // #349
  INST(Kortestw         , VexRm              , V(000F00,98,_,0,0,_,_,_  ), 0                         , 73 , 0  , 1599 , 93 , 71 ), // #350
  INST(Korw             , VexRvm             , V(000F00,45,_,1,0,_,_,_  ), 0                         , 69 , 0  , 1608 , 88 , 68 ), // #351
  INST(Kshiftlb         , VexRmi             , V(660F3A,32,_,0,0,_,_,_  ), 0                         , 74 , 0  , 1613 , 94 , 66 ), // #352
  INST(Kshiftld         , VexRmi             , V(660F3A,33,_,0,0,_,_,_  ), 0                         , 74 , 0  , 1622 , 94 , 67 ), // #353
  INST(Kshiftlq         , VexRmi             , V(660F3A,33,_,0,1,_,_,_  ), 0                         , 75 , 0  , 1631 , 94 , 67 ), // #354
  INST(Kshiftlw         , VexRmi             , V(660F3A,32,_,0,1,_,_,_  ), 0                         , 75 , 0  , 1640 , 94 , 68 ), // #355
  INST(Kshiftrb         , VexRmi             , V(660F3A,30,_,0,0,_,_,_  ), 0                         , 74 , 0  , 1649 , 94 , 66 ), // #356
  INST(Kshiftrd         , VexRmi             , V(660F3A,31,_,0,0,_,_,_  ), 0                         , 74 , 0  , 1658 , 94 , 67 ), // #357
  INST(Kshiftrq         , VexRmi             , V(660F3A,31,_,0,1,_,_,_  ), 0                         , 75 , 0  , 1667 , 94 , 67 ), // #358
  INST(Kshiftrw         , VexRmi             , V(660F3A,30,_,0,1,_,_,_  ), 0                         , 75 , 0  , 1676 , 94 , 68 ), // #359
  INST(Ktestb           , VexRm              , V(660F00,99,_,0,0,_,_,_  ), 0                         , 70 , 0  , 1685 , 93 , 69 ), // #360
  INST(Ktestd           , VexRm              , V(660F00,99,_,0,1,_,_,_  ), 0                         , 71 , 0  , 1692 , 93 , 70 ), // #361
  INST(Ktestq           , VexRm              , V(000F00,99,_,0,1,_,_,_  ), 0                         , 72 , 0  , 1699 , 93 , 70 ), // #362
  INST(Ktestw           , VexRm              , V(000F00,99,_,0,0,_,_,_  ), 0                         , 73 , 0  , 1706 , 93 , 69 ), // #363
  INST(Kunpckbw         , VexRvm             , V(660F00,4B,_,1,0,_,_,_  ), 0                         , 66 , 0  , 1713 , 88 , 68 ), // #364
  INST(Kunpckdq         , VexRvm             , V(000F00,4B,_,1,1,_,_,_  ), 0                         , 68 , 0  , 1722 , 88 , 67 ), // #365
  INST(Kunpckwd         , VexRvm             , V(000F00,4B,_,1,0,_,_,_  ), 0                         , 69 , 0  , 1731 , 88 , 67 ), // #366
  INST(Kxnorb           , VexRvm             , V(660F00,46,_,1,0,_,_,_  ), 0                         , 66 , 0  , 1740 , 95 , 66 ), // #367
  INST(Kxnord           , VexRvm             , V(660F00,46,_,1,1,_,_,_  ), 0                         , 67 , 0  , 1747 , 95 , 67 ), // #368
  INST(Kxnorq           , VexRvm             , V(000F00,46,_,1,1,_,_,_  ), 0                         , 68 , 0  , 1754 , 95 , 67 ), // #369
  INST(Kxnorw           , VexRvm             , V(000F00,46,_,1,0,_,_,_  ), 0                         , 69 , 0  , 1761 , 95 , 68 ), // #370
  INST(Kxorb            , VexRvm             , V(660F00,47,_,1,0,_,_,_  ), 0                         , 66 , 0  , 1768 , 95 , 66 ), // #371
  INST(Kxord            , VexRvm             , V(660F00,47,_,1,1,_,_,_  ), 0                         , 67 , 0  , 1774 , 95 , 67 ), // #372
  INST(Kxorq            , VexRvm             , V(000F00,47,_,1,1,_,_,_  ), 0                         , 68 , 0  , 1780 , 95 , 67 ), // #373
  INST(Kxorw            , VexRvm             , V(000F00,47,_,1,0,_,_,_  ), 0                         , 69 , 0  , 1786 , 95 , 68 ), // #374
  INST(Lahf             , X86Op              , O(000000,9F,_,_,_,_,_,_  ), 0                         , 0  , 0  , 1792 , 96 , 72 ), // #375
  INST(Lar              , X86Rm              , O(000F00,02,_,_,_,_,_,_  ), 0                         , 4  , 0  , 1797 , 97 , 10 ), // #376
  INST(Lcall            , X86LcallLjmp       , O(000000,FF,3,_,_,_,_,_  ), O(000000,9A,_,_,_,_,_,_  ), 76 , 40 , 1801 , 98 , 1  ), // #377
  INST(Lddqu            , ExtRm              , O(F20F00,F0,_,_,_,_,_,_  ), 0                         , 5  , 0  , 6083 , 99 , 6  ), // #378
  INST(Ldmxcsr          , X86M_Only          , O(000F00,AE,2,_,_,_,_,_  ), 0                         , 77 , 0  , 6090 , 100, 5  ), // #379
  INST(Lds              , X86Rm              , O(000000,C5,_,_,_,_,_,_  ), 0                         , 0  , 0  , 1807 , 101, 0  ), // #380
  INST(Ldtilecfg        , AmxCfg             , V(000F38,49,_,0,0,_,_,_  ), 0                         , 10 , 0  , 1811 , 102, 73 ), // #381
  INST(Lea              , X86Lea             , O(000000,8D,_,_,x,_,_,_  ), 0                         , 0  , 0  , 1821 , 103, 0  ), // #382
  INST(Leave            , X86Op              , O(000000,C9,_,_,_,_,_,_  ), 0                         , 0  , 0  , 1825 , 30 , 0  ), // #383
  INST(Les              , X86Rm              , O(000000,C4,_,_,_,_,_,_  ), 0                         , 0  , 0  , 1831 , 101, 0  ), // #384
  INST(Lfence           , X86Fence           , O(000F00,AE,5,_,_,_,_,_  ), 0                         , 78 , 0  , 1835 , 30 , 4  ), // #385
  INST(Lfs              , X86Rm              , O(000F00,B4,_,_,_,_,_,_  ), 0                         , 4  , 0  , 1842 , 104, 0  ), // #386
  INST(Lgdt             , X86M_Only          , O(000F00,01,2,_,_,_,_,_  ), 0                         , 77 , 0  , 1846 , 31 , 0  ), // #387
  INST(Lgs              , X86Rm              , O(000F00,B5,_,_,_,_,_,_  ), 0                         , 4  , 0  , 1851 , 104, 0  ), // #388
  INST(Lidt             , X86M_Only          , O(000F00,01,3,_,_,_,_,_  ), 0                         , 79 , 0  , 1855 , 31 , 0  ), // #389
  INST(Ljmp             , X86LcallLjmp       , O(000000,FF,5,_,_,_,_,_  ), O(000000,EA,_,_,_,_,_,_  ), 63 , 41 , 1860 , 105, 0  ), // #390
  INST(Lldt             , X86M_NoSize        , O(000F00,00,2,_,_,_,_,_  ), 0                         , 77 , 0  , 1865 , 106, 0  ), // #391
  INST(Llwpcb           , VexR_Wx            , V(XOP_M9,12,0,0,x,_,_,_  ), 0                         , 80 , 0  , 1870 , 107, 74 ), // #392
  INST(Lmsw             , X86M_NoSize        , O(000F00,01,6,_,_,_,_,_  ), 0                         , 81 , 0  , 1877 , 106, 0  ), // #393
  INST(Lods             , X86StrRm           , O(000000,AC,_,_,_,_,_,_  ), 0                         , 0  , 0  , 1882 , 108, 75 ), // #394
  INST(Loop             , X86JecxzLoop       , 0                         , O(000000,E2,_,_,_,_,_,_  ), 0  , 42 , 1887 , 109, 0  ), // #395
  INST(Loope            , X86JecxzLoop       , 0                         , O(000000,E1,_,_,_,_,_,_  ), 0  , 43 , 1892 , 109, 61 ), // #396
  INST(Loopne           , X86JecxzLoop       , 0                         , O(000000,E0,_,_,_,_,_,_  ), 0  , 44 , 1898 , 109, 61 ), // #397
  INST(Lsl              , X86Rm              , O(000F00,03,_,_,_,_,_,_  ), 0                         , 4  , 0  , 1905 , 110, 10 ), // #398
  INST(Lss              , X86Rm              , O(000F00,B2,_,_,_,_,_,_  ), 0                         , 4  , 0  , 6581 , 104, 0  ), // #399
  INST(Ltr              , X86M_NoSize        , O(000F00,00,3,_,_,_,_,_  ), 0                         , 79 , 0  , 1909 , 106, 0  ), // #400
  INST(Lwpins           , VexVmi4_Wx         , V(XOP_MA,12,0,0,x,_,_,_  ), 0                         , 82 , 0  , 1913 , 111, 74 ), // #401
  INST(Lwpval           , VexVmi4_Wx         , V(XOP_MA,12,1,0,x,_,_,_  ), 0                         , 83 , 0  , 1920 , 111, 74 ), // #402
  INST(Lzcnt            , X86Rm_Raw66H       , O(F30F00,BD,_,_,x,_,_,_  ), 0                         , 6  , 0  , 1927 , 22 , 76 ), // #403
  INST(Maskmovdqu       , ExtRm_ZDI          , O(660F00,F7,_,_,_,_,_,_  ), 0                         , 3  , 0  , 6099 , 112, 4  ), // #404
  INST(Maskmovq         , ExtRm_ZDI          , O(000F00,F7,_,_,_,_,_,_  ), 0                         , 4  , 0  , 8138 , 113, 77 ), // #405
  INST(Maxpd            , ExtRm              , O(660F00,5F,_,_,_,_,_,_  ), 0                         , 3  , 0  , 6133 , 5  , 4  ), // #406
  INST(Maxps            , ExtRm              , O(000F00,5F,_,_,_,_,_,_  ), 0                         , 4  , 0  , 6140 , 5  , 5  ), // #407
  INST(Maxsd            , ExtRm              , O(F20F00,5F,_,_,_,_,_,_  ), 0                         , 5  , 0  , 8157 , 6  , 4  ), // #408
  INST(Maxss            , ExtRm              , O(F30F00,5F,_,_,_,_,_,_  ), 0                         , 6  , 0  , 6154 , 7  , 5  ), // #409
  INST(Mcommit          , X86Op              , O(F30F01,FA,_,_,_,_,_,_  ), 0                         , 25 , 0  , 1933 , 30 , 78 ), // #410
  INST(Mfence           , X86Fence           , O(000F00,AE,6,_,_,_,_,_  ), 0                         , 81 , 0  , 1941 , 30 , 4  ), // #411
  INST(Minpd            , ExtRm              , O(660F00,5D,_,_,_,_,_,_  ), 0                         , 3  , 0  , 6183 , 5  , 4  ), // #412
  INST(Minps            , ExtRm              , O(000F00,5D,_,_,_,_,_,_  ), 0                         , 4  , 0  , 6190 , 5  , 5  ), // #413
  INST(Minsd            , ExtRm              , O(F20F00,5D,_,_,_,_,_,_  ), 0                         , 5  , 0  , 8221 , 6  , 4  ), // #414
  INST(Minss            , ExtRm              , O(F30F00,5D,_,_,_,_,_,_  ), 0                         , 6  , 0  , 6204 , 7  , 5  ), // #415
  INST(Monitor          , X86Op              , O(000F01,C8,_,_,_,_,_,_  ), 0                         , 21 , 0  , 3232 , 114, 79 ), // #416
  INST(Monitorx         , X86Op              , O(000F01,FA,_,_,_,_,_,_  ), 0                         , 21 , 0  , 1948 , 114, 80 ), // #417
  INST(Mov              , X86Mov             , 0                         , 0                         , 0  , 0  , 138  , 115, 0  ), // #418
  INST(Movabs           , X86Movabs          , 0                         , 0                         , 0  , 0  , 1957 , 116, 0  ), // #419
  INST(Movapd           , ExtMov             , O(660F00,28,_,_,_,_,_,_  ), O(660F00,29,_,_,_,_,_,_  ), 3  , 45 , 6235 , 117, 4  ), // #420
  INST(Movaps           , ExtMov             , O(000F00,28,_,_,_,_,_,_  ), O(000F00,29,_,_,_,_,_,_  ), 4  , 46 , 6243 , 117, 5  ), // #421
  INST(Movbe            , ExtMovbe           , O(000F38,F0,_,_,x,_,_,_  ), O(000F38,F1,_,_,x,_,_,_  ), 84 , 47 , 656  , 118, 81 ), // #422
  INST(Movd             , ExtMovd            , O(000F00,6E,_,_,_,_,_,_  ), O(000F00,7E,_,_,_,_,_,_  ), 4  , 48 , 8131 , 119, 82 ), // #423
  INST(Movddup          , ExtMov             , O(F20F00,12,_,_,_,_,_,_  ), 0                         , 5  , 0  , 6257 , 6  , 6  ), // #424
  INST(Movdir64b        , X86EnqcmdMovdir64b , O(660F38,F8,_,_,_,_,_,_  ), 0                         , 2  , 0  , 1964 , 120, 83 ), // #425
  INST(Movdiri          , X86MovntiMovdiri   , O(000F38,F9,_,_,_,_,_,_  ), 0                         , 84 , 0  , 1974 , 121, 84 ), // #426
  INST(Movdq2q          , ExtMov             , O(F20F00,D6,_,_,_,_,_,_  ), 0                         , 5  , 0  , 1982 , 122, 4  ), // #427
  INST(Movdqa           , ExtMov             , O(660F00,6F,_,_,_,_,_,_  ), O(660F00,7F,_,_,_,_,_,_  ), 3  , 49 , 6266 , 117, 4  ), // #428
  INST(Movdqu           , ExtMov             , O(F30F00,6F,_,_,_,_,_,_  ), O(F30F00,7F,_,_,_,_,_,_  ), 6  , 50 , 6103 , 117, 4  ), // #429
  INST(Movhlps          , ExtMov             , O(000F00,12,_,_,_,_,_,_  ), 0                         , 4  , 0  , 6341 , 123, 5  ), // #430
  INST(Movhpd           , ExtMov             , O(660F00,16,_,_,_,_,_,_  ), O(660F00,17,_,_,_,_,_,_  ), 3  , 51 , 6350 , 124, 4  ), // #431
  INST(Movhps           , ExtMov             , O(000F00,16,_,_,_,_,_,_  ), O(000F00,17,_,_,_,_,_,_  ), 4  , 52 , 6358 , 124, 5  ), // #432
  INST(Movlhps          , ExtMov             , O(000F00,16,_,_,_,_,_,_  ), 0                         , 4  , 0  , 6366 , 123, 5  ), // #433
  INST(Movlpd           , ExtMov             , O(660F00,12,_,_,_,_,_,_  ), O(660F00,13,_,_,_,_,_,_  ), 3  , 53 , 6375 , 124, 4  ), // #434
  INST(Movlps           , ExtMov             , O(000F00,12,_,_,_,_,_,_  ), O(000F00,13,_,_,_,_,_,_  ), 4  , 54 , 6383 , 124, 5  ), // #435
  INST(Movmskpd         , ExtMov             , O(660F00,50,_,_,_,_,_,_  ), 0                         , 3  , 0  , 6391 , 125, 4  ), // #436
  INST(Movmskps         , ExtMov             , O(000F00,50,_,_,_,_,_,_  ), 0                         , 4  , 0  , 6401 , 125, 5  ), // #437
  INST(Movntdq          , ExtMov             , 0                         , O(660F00,E7,_,_,_,_,_,_  ), 0  , 55 , 6411 , 126, 4  ), // #438
  INST(Movntdqa         , ExtMov             , O(660F38,2A,_,_,_,_,_,_  ), 0                         , 2  , 0  , 6420 , 99 , 12 ), // #439
  INST(Movnti           , X86MovntiMovdiri   , O(000F00,C3,_,_,x,_,_,_  ), 0                         , 4  , 0  , 1990 , 121, 4  ), // #440
  INST(Movntpd          , ExtMov             , 0                         , O(660F00,2B,_,_,_,_,_,_  ), 0  , 56 , 6430 , 126, 4  ), // #441
  INST(Movntps          , ExtMov             , 0                         , O(000F00,2B,_,_,_,_,_,_  ), 0  , 57 , 6439 , 126, 5  ), // #442
  INST(Movntq           , ExtMov             , 0                         , O(000F00,E7,_,_,_,_,_,_  ), 0  , 58 , 1997 , 127, 77 ), // #443
  INST(Movntsd          , ExtMov             , 0                         , O(F20F00,2B,_,_,_,_,_,_  ), 0  , 59 , 2004 , 128, 49 ), // #444
  INST(Movntss          , ExtMov             , 0                         , O(F30F00,2B,_,_,_,_,_,_  ), 0  , 60 , 2012 , 129, 49 ), // #445
  INST(Movq             , ExtMovq            , O(000F00,6E,_,_,x,_,_,_  ), O(000F00,7E,_,_,x,_,_,_  ), 4  , 61 , 8142 , 130, 82 ), // #446
  INST(Movq2dq          , ExtRm              , O(F30F00,D6,_,_,_,_,_,_  ), 0                         , 6  , 0  , 2020 , 131, 4  ), // #447
  INST(Movs             , X86StrMm           , O(000000,A4,_,_,_,_,_,_  ), 0                         , 0  , 0  , 439  , 132, 75 ), // #448
  INST(Movsd            , ExtMov             , O(F20F00,10,_,_,_,_,_,_  ), O(F20F00,11,_,_,_,_,_,_  ), 5  , 62 , 6454 , 133, 4  ), // #449
  INST(Movshdup         , ExtRm              , O(F30F00,16,_,_,_,_,_,_  ), 0                         , 6  , 0  , 6461 , 5  , 6  ), // #450
  INST(Movsldup         , ExtRm              , O(F30F00,12,_,_,_,_,_,_  ), 0                         , 6  , 0  , 6471 , 5  , 6  ), // #451
  INST(Movss            , ExtMov             , O(F30F00,10,_,_,_,_,_,_  ), O(F30F00,11,_,_,_,_,_,_  ), 6  , 63 , 6481 , 134, 5  ), // #452
  INST(Movsx            , X86MovsxMovzx      , O(000F00,BE,_,_,x,_,_,_  ), 0                         , 4  , 0  , 2028 , 135, 0  ), // #453
  INST(Movsxd           , X86Rm              , O(000000,63,_,_,x,_,_,_  ), 0                         , 0  , 0  , 2034 , 136, 0  ), // #454
  INST(Movupd           , ExtMov             , O(660F00,10,_,_,_,_,_,_  ), O(660F00,11,_,_,_,_,_,_  ), 3  , 64 , 6488 , 117, 4  ), // #455
  INST(Movups           , ExtMov             , O(000F00,10,_,_,_,_,_,_  ), O(000F00,11,_,_,_,_,_,_  ), 4  , 65 , 6496 , 117, 5  ), // #456
  INST(Movzx            , X86MovsxMovzx      , O(000F00,B6,_,_,x,_,_,_  ), 0                         , 4  , 0  , 2041 , 135, 0  ), // #457
  INST(Mpsadbw          , ExtRmi             , O(660F3A,42,_,_,_,_,_,_  ), 0                         , 8  , 0  , 6504 , 8  , 12 ), // #458
  INST(Mul              , X86M_GPB_MulDiv    , O(000000,F6,4,_,x,_,_,_  ), 0                         , 9  , 0  , 828  , 54 , 1  ), // #459
  INST(Mulpd            , ExtRm              , O(660F00,59,_,_,_,_,_,_  ), 0                         , 3  , 0  , 6558 , 5  , 4  ), // #460
  INST(Mulps            , ExtRm              , O(000F00,59,_,_,_,_,_,_  ), 0                         , 4  , 0  , 6565 , 5  , 5  ), // #461
  INST(Mulsd            , ExtRm              , O(F20F00,59,_,_,_,_,_,_  ), 0                         , 5  , 0  , 6572 , 6  , 4  ), // #462
  INST(Mulss            , ExtRm              , O(F30F00,59,_,_,_,_,_,_  ), 0                         , 6  , 0  , 6579 , 7  , 5  ), // #463
  INST(Mulx             , VexRvm_ZDX_Wx      , V(F20F38,F6,_,0,x,_,_,_  ), 0                         , 85 , 0  , 2047 , 137, 85 ), // #464
  INST(Mwait            , X86Op              , O(000F01,C9,_,_,_,_,_,_  ), 0                         , 21 , 0  , 3241 , 138, 79 ), // #465
  INST(Mwaitx           , X86Op              , O(000F01,FB,_,_,_,_,_,_  ), 0                         , 21 , 0  , 2052 , 139, 80 ), // #466
  INST(Neg              , X86M_GPB           , O(000000,F6,3,_,x,_,_,_  ), 0                         , 76 , 0  , 2059 , 140, 1  ), // #467
  INST(Nop              , X86M_Nop           , O(000000,90,_,_,_,_,_,_  ), 0                         , 0  , 0  , 959  , 141, 0  ), // #468
  INST(Not              , X86M_GPB           , O(000000,F6,2,_,x,_,_,_  ), 0                         , 1  , 0  , 2063 , 140, 0  ), // #469
  INST(Or               , X86Arith           , O(000000,08,1,_,x,_,_,_  ), 0                         , 31 , 0  , 3237 , 142, 1  ), // #470
  INST(Orpd             , ExtRm              , O(660F00,56,_,_,_,_,_,_  ), 0                         , 3  , 0  , 10348, 11 , 4  ), // #471
  INST(Orps             , ExtRm              , O(000F00,56,_,_,_,_,_,_  ), 0                         , 4  , 0  , 10355, 11 , 5  ), // #472
  INST(Out              , X86Out             , O(000000,EE,_,_,_,_,_,_  ), O(000000,E6,_,_,_,_,_,_  ), 0  , 66 , 2067 , 143, 0  ), // #473
  INST(Outs             , X86Outs            , O(000000,6E,_,_,_,_,_,_  ), 0                         , 0  , 0  , 2071 , 144, 0  ), // #474
  INST(Pabsb            , ExtRm_P            , O(000F38,1C,_,_,_,_,_,_  ), 0                         , 84 , 0  , 6661 , 145, 86 ), // #475
  INST(Pabsd            , ExtRm_P            , O(000F38,1E,_,_,_,_,_,_  ), 0                         , 84 , 0  , 6668 , 145, 86 ), // #476
  INST(Pabsw            , ExtRm_P            , O(000F38,1D,_,_,_,_,_,_  ), 0                         , 84 , 0  , 6682 , 145, 86 ), // #477
  INST(Packssdw         , ExtRm_P            , O(000F00,6B,_,_,_,_,_,_  ), 0                         , 4  , 0  , 6689 , 145, 82 ), // #478
  INST(Packsswb         , ExtRm_P            , O(000F00,63,_,_,_,_,_,_  ), 0                         , 4  , 0  , 6699 , 145, 82 ), // #479
  INST(Packusdw         , ExtRm              , O(660F38,2B,_,_,_,_,_,_  ), 0                         , 2  , 0  , 6709 , 5  , 12 ), // #480
  INST(Packuswb         , ExtRm_P            , O(000F00,67,_,_,_,_,_,_  ), 0                         , 4  , 0  , 6719 , 145, 82 ), // #481
  INST(Paddb            , ExtRm_P            , O(000F00,FC,_,_,_,_,_,_  ), 0                         , 4  , 0  , 6729 , 145, 82 ), // #482
  INST(Paddd            , ExtRm_P            , O(000F00,FE,_,_,_,_,_,_  ), 0                         , 4  , 0  , 6736 , 145, 82 ), // #483
  INST(Paddq            , ExtRm_P            , O(000F00,D4,_,_,_,_,_,_  ), 0                         , 4  , 0  , 6743 , 145, 4  ), // #484
  INST(Paddsb           , ExtRm_P            , O(000F00,EC,_,_,_,_,_,_  ), 0                         , 4  , 0  , 6750 , 145, 82 ), // #485
  INST(Paddsw           , ExtRm_P            , O(000F00,ED,_,_,_,_,_,_  ), 0                         , 4  , 0  , 6758 , 145, 82 ), // #486
  INST(Paddusb          , ExtRm_P            , O(000F00,DC,_,_,_,_,_,_  ), 0                         , 4  , 0  , 6766 , 145, 82 ), // #487
  INST(Paddusw          , ExtRm_P            , O(000F00,DD,_,_,_,_,_,_  ), 0                         , 4  , 0  , 6775 , 145, 82 ), // #488
  INST(Paddw            , ExtRm_P            , O(000F00,FD,_,_,_,_,_,_  ), 0                         , 4  , 0  , 6784 , 145, 82 ), // #489
  INST(Palignr          , ExtRmi_P           , O(000F3A,0F,_,_,_,_,_,_  ), 0                         , 86 , 0  , 6791 , 146, 6  ), // #490
  INST(Pand             , ExtRm_P            , O(000F00,DB,_,_,_,_,_,_  ), 0                         , 4  , 0  , 6800 , 147, 82 ), // #491
  INST(Pandn            , ExtRm_P            , O(000F00,DF,_,_,_,_,_,_  ), 0                         , 4  , 0  , 6813 , 148, 82 ), // #492
  INST(Pause            , X86Op              , O(F30000,90,_,_,_,_,_,_  ), 0                         , 87 , 0  , 3195 , 30 , 0  ), // #493
  INST(Pavgb            , ExtRm_P            , O(000F00,E0,_,_,_,_,_,_  ), 0                         , 4  , 0  , 6843 , 145, 87 ), // #494
  INST(Pavgusb          , Ext3dNow           , O(000F0F,BF,_,_,_,_,_,_  ), 0                         , 88 , 0  , 2076 , 149, 51 ), // #495
  INST(Pavgw            , ExtRm_P            , O(000F00,E3,_,_,_,_,_,_  ), 0                         , 4  , 0  , 6850 , 145, 87 ), // #496
  INST(Pblendvb         , ExtRm_XMM0         , O(660F38,10,_,_,_,_,_,_  ), 0                         , 2  , 0  , 6906 , 15 , 12 ), // #497
  INST(Pblendw          , ExtRmi             , O(660F3A,0E,_,_,_,_,_,_  ), 0                         , 8  , 0  , 6916 , 8  , 12 ), // #498
  INST(Pclmulqdq        , ExtRmi             , O(660F3A,44,_,_,_,_,_,_  ), 0                         , 8  , 0  , 7009 , 8  , 88 ), // #499
  INST(Pcmpeqb          , ExtRm_P            , O(000F00,74,_,_,_,_,_,_  ), 0                         , 4  , 0  , 7041 , 148, 82 ), // #500
  INST(Pcmpeqd          , ExtRm_P            , O(000F00,76,_,_,_,_,_,_  ), 0                         , 4  , 0  , 7050 , 148, 82 ), // #501
  INST(Pcmpeqq          , ExtRm              , O(660F38,29,_,_,_,_,_,_  ), 0                         , 2  , 0  , 7059 , 150, 12 ), // #502
  INST(Pcmpeqw          , ExtRm_P            , O(000F00,75,_,_,_,_,_,_  ), 0                         , 4  , 0  , 7068 , 148, 82 ), // #503
  INST(Pcmpestri        , ExtRmi             , O(660F3A,61,_,_,_,_,_,_  ), 0                         , 8  , 0  , 7077 , 151, 89 ), // #504
  INST(Pcmpestrm        , ExtRmi             , O(660F3A,60,_,_,_,_,_,_  ), 0                         , 8  , 0  , 7088 , 152, 89 ), // #505
  INST(Pcmpgtb          , ExtRm_P            , O(000F00,64,_,_,_,_,_,_  ), 0                         , 4  , 0  , 7099 , 148, 82 ), // #506
  INST(Pcmpgtd          , ExtRm_P            , O(000F00,66,_,_,_,_,_,_  ), 0                         , 4  , 0  , 7108 , 148, 82 ), // #507
  INST(Pcmpgtq          , ExtRm              , O(660F38,37,_,_,_,_,_,_  ), 0                         , 2  , 0  , 7117 , 150, 44 ), // #508
  INST(Pcmpgtw          , ExtRm_P            , O(000F00,65,_,_,_,_,_,_  ), 0                         , 4  , 0  , 7126 , 148, 82 ), // #509
  INST(Pcmpistri        , ExtRmi             , O(660F3A,63,_,_,_,_,_,_  ), 0                         , 8  , 0  , 7135 , 153, 89 ), // #510
  INST(Pcmpistrm        , ExtRmi             , O(660F3A,62,_,_,_,_,_,_  ), 0                         , 8  , 0  , 7146 , 154, 89 ), // #511
  INST(Pconfig          , X86Op              , O(000F01,C5,_,_,_,_,_,_  ), 0                         , 21 , 0  , 2084 , 30 , 90 ), // #512
  INST(Pdep             , VexRvm_Wx          , V(F20F38,F5,_,0,x,_,_,_  ), 0                         , 85 , 0  , 2092 , 10 , 85 ), // #513
  INST(Pext             , VexRvm_Wx          , V(F30F38,F5,_,0,x,_,_,_  ), 0                         , 89 , 0  , 2097 , 10 , 85 ), // #514
  INST(Pextrb           , ExtExtract         , O(000F3A,14,_,_,_,_,_,_  ), 0                         , 86 , 0  , 7633 , 155, 12 ), // #515
  INST(Pextrd           , ExtExtract         , O(000F3A,16,_,_,_,_,_,_  ), 0                         , 86 , 0  , 7641 , 58 , 12 ), // #516
  INST(Pextrq           , ExtExtract         , O(000F3A,16,_,_,1,_,_,_  ), 0                         , 90 , 0  , 7649 , 156, 12 ), // #517
  INST(Pextrw           , ExtPextrw          , O(000F00,C5,_,_,_,_,_,_  ), O(000F3A,15,_,_,_,_,_,_  ), 4  , 67 , 7657 , 157, 91 ), // #518
  INST(Pf2id            , Ext3dNow           , O(000F0F,1D,_,_,_,_,_,_  ), 0                         , 88 , 0  , 2102 , 149, 51 ), // #519
  INST(Pf2iw            , Ext3dNow           , O(000F0F,1C,_,_,_,_,_,_  ), 0                         , 88 , 0  , 2108 , 149, 92 ), // #520
  INST(Pfacc            , Ext3dNow           , O(000F0F,AE,_,_,_,_,_,_  ), 0                         , 88 , 0  , 2114 , 149, 51 ), // #521
  INST(Pfadd            , Ext3dNow           , O(000F0F,9E,_,_,_,_,_,_  ), 0                         , 88 , 0  , 2120 , 149, 51 ), // #522
  INST(Pfcmpeq          , Ext3dNow           , O(000F0F,B0,_,_,_,_,_,_  ), 0                         , 88 , 0  , 2126 , 149, 51 ), // #523
  INST(Pfcmpge          , Ext3dNow           , O(000F0F,90,_,_,_,_,_,_  ), 0                         , 88 , 0  , 2134 , 149, 51 ), // #524
  INST(Pfcmpgt          , Ext3dNow           , O(000F0F,A0,_,_,_,_,_,_  ), 0                         , 88 , 0  , 2142 , 149, 51 ), // #525
  INST(Pfmax            , Ext3dNow           , O(000F0F,A4,_,_,_,_,_,_  ), 0                         , 88 , 0  , 2150 , 149, 51 ), // #526
  INST(Pfmin            , Ext3dNow           , O(000F0F,94,_,_,_,_,_,_  ), 0                         , 88 , 0  , 2156 , 149, 51 ), // #527
  INST(Pfmul            , Ext3dNow           , O(000F0F,B4,_,_,_,_,_,_  ), 0                         , 88 , 0  , 2162 , 149, 51 ), // #528
  INST(Pfnacc           , Ext3dNow           , O(000F0F,8A,_,_,_,_,_,_  ), 0                         , 88 , 0  , 2168 , 149, 92 ), // #529
  INST(Pfpnacc          , Ext3dNow           , O(000F0F,8E,_,_,_,_,_,_  ), 0                         , 88 , 0  , 2175 , 149, 92 ), // #530
  INST(Pfrcp            , Ext3dNow           , O(000F0F,96,_,_,_,_,_,_  ), 0                         , 88 , 0  , 2183 , 149, 51 ), // #531
  INST(Pfrcpit1         , Ext3dNow           , O(000F0F,A6,_,_,_,_,_,_  ), 0                         , 88 , 0  , 2189 , 149, 51 ), // #532
  INST(Pfrcpit2         , Ext3dNow           , O(000F0F,B6,_,_,_,_,_,_  ), 0                         , 88 , 0  , 2198 , 149, 51 ), // #533
  INST(Pfrcpv           , Ext3dNow           , O(000F0F,86,_,_,_,_,_,_  ), 0                         , 88 , 0  , 2207 , 149, 93 ), // #534
  INST(Pfrsqit1         , Ext3dNow           , O(000F0F,A7,_,_,_,_,_,_  ), 0                         , 88 , 0  , 2214 , 149, 51 ), // #535
  INST(Pfrsqrt          , Ext3dNow           , O(000F0F,97,_,_,_,_,_,_  ), 0                         , 88 , 0  , 2223 , 149, 51 ), // #536
  INST(Pfrsqrtv         , Ext3dNow           , O(000F0F,87,_,_,_,_,_,_  ), 0                         , 88 , 0  , 2231 , 149, 93 ), // #537
  INST(Pfsub            , Ext3dNow           , O(000F0F,9A,_,_,_,_,_,_  ), 0                         , 88 , 0  , 2240 , 149, 51 ), // #538
  INST(Pfsubr           , Ext3dNow           , O(000F0F,AA,_,_,_,_,_,_  ), 0                         , 88 , 0  , 2246 , 149, 51 ), // #539
  INST(Phaddd           , ExtRm_P            , O(000F38,02,_,_,_,_,_,_  ), 0                         , 84 , 0  , 7736 , 145, 86 ), // #540
  INST(Phaddsw          , ExtRm_P            , O(000F38,03,_,_,_,_,_,_  ), 0                         , 84 , 0  , 7753 , 145, 86 ), // #541
  INST(Phaddw           , ExtRm_P            , O(000F38,01,_,_,_,_,_,_  ), 0                         , 84 , 0  , 7822 , 145, 86 ), // #542
  INST(Phminposuw       , ExtRm              , O(660F38,41,_,_,_,_,_,_  ), 0                         , 2  , 0  , 7848 , 5  , 12 ), // #543
  INST(Phsubd           , ExtRm_P            , O(000F38,06,_,_,_,_,_,_  ), 0                         , 84 , 0  , 7869 , 145, 86 ), // #544
  INST(Phsubsw          , ExtRm_P            , O(000F38,07,_,_,_,_,_,_  ), 0                         , 84 , 0  , 7886 , 145, 86 ), // #545
  INST(Phsubw           , ExtRm_P            , O(000F38,05,_,_,_,_,_,_  ), 0                         , 84 , 0  , 7895 , 145, 86 ), // #546
  INST(Pi2fd            , Ext3dNow           , O(000F0F,0D,_,_,_,_,_,_  ), 0                         , 88 , 0  , 2253 , 149, 51 ), // #547
  INST(Pi2fw            , Ext3dNow           , O(000F0F,0C,_,_,_,_,_,_  ), 0                         , 88 , 0  , 2259 , 149, 92 ), // #548
  INST(Pinsrb           , ExtRmi             , O(660F3A,20,_,_,_,_,_,_  ), 0                         , 8  , 0  , 7912 , 158, 12 ), // #549
  INST(Pinsrd           , ExtRmi             , O(660F3A,22,_,_,_,_,_,_  ), 0                         , 8  , 0  , 7920 , 159, 12 ), // #550
  INST(Pinsrq           , ExtRmi             , O(660F3A,22,_,_,1,_,_,_  ), 0                         , 91 , 0  , 7928 , 160, 12 ), // #551
  INST(Pinsrw           , ExtRmi_P           , O(000F00,C4,_,_,_,_,_,_  ), 0                         , 4  , 0  , 7936 , 161, 87 ), // #552
  INST(Pmaddubsw        , ExtRm_P            , O(000F38,04,_,_,_,_,_,_  ), 0                         , 84 , 0  , 8106 , 145, 86 ), // #553
  INST(Pmaddwd          , ExtRm_P            , O(000F00,F5,_,_,_,_,_,_  ), 0                         , 4  , 0  , 8117 , 145, 82 ), // #554
  INST(Pmaxsb           , ExtRm              , O(660F38,3C,_,_,_,_,_,_  ), 0                         , 2  , 0  , 8148 , 11 , 12 ), // #555
  INST(Pmaxsd           , ExtRm              , O(660F38,3D,_,_,_,_,_,_  ), 0                         , 2  , 0  , 8156 , 11 , 12 ), // #556
  INST(Pmaxsw           , ExtRm_P            , O(000F00,EE,_,_,_,_,_,_  ), 0                         , 4  , 0  , 8172 , 147, 87 ), // #557
  INST(Pmaxub           , ExtRm_P            , O(000F00,DE,_,_,_,_,_,_  ), 0                         , 4  , 0  , 8180 , 147, 87 ), // #558
  INST(Pmaxud           , ExtRm              , O(660F38,3F,_,_,_,_,_,_  ), 0                         , 2  , 0  , 8188 , 11 , 12 ), // #559
  INST(Pmaxuw           , ExtRm              , O(660F38,3E,_,_,_,_,_,_  ), 0                         , 2  , 0  , 8204 , 11 , 12 ), // #560
  INST(Pminsb           , ExtRm              , O(660F38,38,_,_,_,_,_,_  ), 0                         , 2  , 0  , 8212 , 11 , 12 ), // #561
  INST(Pminsd           , ExtRm              , O(660F38,39,_,_,_,_,_,_  ), 0                         , 2  , 0  , 8220 , 11 , 12 ), // #562
  INST(Pminsw           , ExtRm_P            , O(000F00,EA,_,_,_,_,_,_  ), 0                         , 4  , 0  , 8236 , 147, 87 ), // #563
  INST(Pminub           , ExtRm_P            , O(000F00,DA,_,_,_,_,_,_  ), 0                         , 4  , 0  , 8244 , 147, 87 ), // #564
  INST(Pminud           , ExtRm              , O(660F38,3B,_,_,_,_,_,_  ), 0                         , 2  , 0  , 8252 , 11 , 12 ), // #565
  INST(Pminuw           , ExtRm              , O(660F38,3A,_,_,_,_,_,_  ), 0                         , 2  , 0  , 8268 , 11 , 12 ), // #566
  INST(Pmovmskb         , ExtRm_P            , O(000F00,D7,_,_,_,_,_,_  ), 0                         , 4  , 0  , 8346 , 162, 87 ), // #567
  INST(Pmovsxbd         , ExtRm              , O(660F38,21,_,_,_,_,_,_  ), 0                         , 2  , 0  , 8443 , 7  , 12 ), // #568
  INST(Pmovsxbq         , ExtRm              , O(660F38,22,_,_,_,_,_,_  ), 0                         , 2  , 0  , 8453 , 163, 12 ), // #569
  INST(Pmovsxbw         , ExtRm              , O(660F38,20,_,_,_,_,_,_  ), 0                         , 2  , 0  , 8463 , 6  , 12 ), // #570
  INST(Pmovsxdq         , ExtRm              , O(660F38,25,_,_,_,_,_,_  ), 0                         , 2  , 0  , 8473 , 6  , 12 ), // #571
  INST(Pmovsxwd         , ExtRm              , O(660F38,23,_,_,_,_,_,_  ), 0                         , 2  , 0  , 8483 , 6  , 12 ), // #572
  INST(Pmovsxwq         , ExtRm              , O(660F38,24,_,_,_,_,_,_  ), 0                         , 2  , 0  , 8493 , 7  , 12 ), // #573
  INST(Pmovzxbd         , ExtRm              , O(660F38,31,_,_,_,_,_,_  ), 0                         , 2  , 0  , 8580 , 7  , 12 ), // #574
  INST(Pmovzxbq         , ExtRm              , O(660F38,32,_,_,_,_,_,_  ), 0                         , 2  , 0  , 8590 , 163, 12 ), // #575
  INST(Pmovzxbw         , ExtRm              , O(660F38,30,_,_,_,_,_,_  ), 0                         , 2  , 0  , 8600 , 6  , 12 ), // #576
  INST(Pmovzxdq         , ExtRm              , O(660F38,35,_,_,_,_,_,_  ), 0                         , 2  , 0  , 8610 , 6  , 12 ), // #577
  INST(Pmovzxwd         , ExtRm              , O(660F38,33,_,_,_,_,_,_  ), 0                         , 2  , 0  , 8620 , 6  , 12 ), // #578
  INST(Pmovzxwq         , ExtRm              , O(660F38,34,_,_,_,_,_,_  ), 0                         , 2  , 0  , 8630 , 7  , 12 ), // #579
  INST(Pmuldq           , ExtRm              , O(660F38,28,_,_,_,_,_,_  ), 0                         , 2  , 0  , 8640 , 5  , 12 ), // #580
  INST(Pmulhrsw         , ExtRm_P            , O(000F38,0B,_,_,_,_,_,_  ), 0                         , 84 , 0  , 8648 , 145, 86 ), // #581
  INST(Pmulhrw          , Ext3dNow           , O(000F0F,B7,_,_,_,_,_,_  ), 0                         , 88 , 0  , 2265 , 149, 51 ), // #582
  INST(Pmulhuw          , ExtRm_P            , O(000F00,E4,_,_,_,_,_,_  ), 0                         , 4  , 0  , 8658 , 145, 87 ), // #583
  INST(Pmulhw           , ExtRm_P            , O(000F00,E5,_,_,_,_,_,_  ), 0                         , 4  , 0  , 8667 , 145, 82 ), // #584
  INST(Pmulld           , ExtRm              , O(660F38,40,_,_,_,_,_,_  ), 0                         , 2  , 0  , 8675 , 5  , 12 ), // #585
  INST(Pmullw           , ExtRm_P            , O(000F00,D5,_,_,_,_,_,_  ), 0                         , 4  , 0  , 8691 , 145, 82 ), // #586
  INST(Pmuludq          , ExtRm_P            , O(000F00,F4,_,_,_,_,_,_  ), 0                         , 4  , 0  , 8714 , 145, 4  ), // #587
  INST(Pop              , X86Pop             , O(000000,8F,0,_,_,_,_,_  ), O(000000,58,_,_,_,_,_,_  ), 0  , 68 , 2273 , 164, 0  ), // #588
  INST(Popa             , X86Op              , O(660000,61,_,_,_,_,_,_  ), 0                         , 19 , 0  , 2277 , 80 , 0  ), // #589
  INST(Popad            , X86Op              , O(000000,61,_,_,_,_,_,_  ), 0                         , 0  , 0  , 2282 , 80 , 0  ), // #590
=======
  INST(Into             , X86Op              , O(000000,CE,_,_,_,_,_,_  ), 0                         , 0  , 0  , 1270 , 81 , 57 ), // #282
  INST(Invd             , X86Op              , O(000F00,08,_,_,_,_,_,_  ), 0                         , 4  , 0  , 11501, 30 , 43 ), // #283
  INST(Invept           , X86Rm_NoSize       , O(660F38,80,_,_,_,_,_,_  ), 0                         , 2  , 0  , 1275 , 82 , 58 ), // #284
  INST(Invlpg           , X86M_Only          , O(000F00,01,7,_,_,_,_,_  ), 0                         , 22 , 0  , 1282 , 69 , 43 ), // #285
  INST(Invlpga          , X86Op_xAddr        , O(000F01,DF,_,_,_,_,_,_  ), 0                         , 21 , 0  , 1289 , 83 , 22 ), // #286
  INST(Invpcid          , X86Rm_NoSize       , O(660F38,82,_,_,_,_,_,_  ), 0                         , 2  , 0  , 1297 , 82 , 43 ), // #287
  INST(Invvpid          , X86Rm_NoSize       , O(660F38,81,_,_,_,_,_,_  ), 0                         , 2  , 0  , 1305 , 82 , 58 ), // #288
  INST(Iret             , X86Op              , O(660000,CF,_,_,_,_,_,_  ), 0                         , 19 , 0  , 3226 , 84 , 1  ), // #289
  INST(Iretd            , X86Op              , O(000000,CF,_,_,_,_,_,_  ), 0                         , 0  , 0  , 1313 , 84 , 1  ), // #290
  INST(Iretq            , X86Op              , O(000000,CF,_,_,1,_,_,_  ), 0                         , 20 , 0  , 1319 , 85 , 1  ), // #291
  INST(Ja               , X86Jcc             , O(000F00,87,_,_,_,_,_,_  ), O(000000,77,_,_,_,_,_,_  ), 4  , 18 , 1325 , 86 , 59 ), // #292
  INST(Jae              , X86Jcc             , O(000F00,83,_,_,_,_,_,_  ), O(000000,73,_,_,_,_,_,_  ), 4  , 19 , 1328 , 86 , 60 ), // #293
  INST(Jb               , X86Jcc             , O(000F00,82,_,_,_,_,_,_  ), O(000000,72,_,_,_,_,_,_  ), 4  , 20 , 1332 , 86 , 60 ), // #294
  INST(Jbe              , X86Jcc             , O(000F00,86,_,_,_,_,_,_  ), O(000000,76,_,_,_,_,_,_  ), 4  , 21 , 1335 , 86 , 59 ), // #295
  INST(Jc               , X86Jcc             , O(000F00,82,_,_,_,_,_,_  ), O(000000,72,_,_,_,_,_,_  ), 4  , 20 , 1339 , 86 , 60 ), // #296
  INST(Je               , X86Jcc             , O(000F00,84,_,_,_,_,_,_  ), O(000000,74,_,_,_,_,_,_  ), 4  , 22 , 1342 , 86 , 61 ), // #297
  INST(Jecxz            , X86JecxzLoop       , 0                         , O(000000,E3,_,_,_,_,_,_  ), 0  , 23 , 1345 , 87 , 0  ), // #298
  INST(Jg               , X86Jcc             , O(000F00,8F,_,_,_,_,_,_  ), O(000000,7F,_,_,_,_,_,_  ), 4  , 24 , 1351 , 86 , 62 ), // #299
  INST(Jge              , X86Jcc             , O(000F00,8D,_,_,_,_,_,_  ), O(000000,7D,_,_,_,_,_,_  ), 4  , 25 , 1354 , 86 , 63 ), // #300
  INST(Jl               , X86Jcc             , O(000F00,8C,_,_,_,_,_,_  ), O(000000,7C,_,_,_,_,_,_  ), 4  , 26 , 1358 , 86 , 63 ), // #301
  INST(Jle              , X86Jcc             , O(000F00,8E,_,_,_,_,_,_  ), O(000000,7E,_,_,_,_,_,_  ), 4  , 27 , 1361 , 86 , 62 ), // #302
  INST(Jmp              , X86Jmp             , O(000000,FF,4,_,_,_,_,_  ), O(000000,EB,_,_,_,_,_,_  ), 9  , 28 , 1861 , 88 , 0  ), // #303
  INST(Jna              , X86Jcc             , O(000F00,86,_,_,_,_,_,_  ), O(000000,76,_,_,_,_,_,_  ), 4  , 21 , 1365 , 86 , 59 ), // #304
  INST(Jnae             , X86Jcc             , O(000F00,82,_,_,_,_,_,_  ), O(000000,72,_,_,_,_,_,_  ), 4  , 20 , 1369 , 86 , 60 ), // #305
  INST(Jnb              , X86Jcc             , O(000F00,83,_,_,_,_,_,_  ), O(000000,73,_,_,_,_,_,_  ), 4  , 19 , 1374 , 86 , 60 ), // #306
  INST(Jnbe             , X86Jcc             , O(000F00,87,_,_,_,_,_,_  ), O(000000,77,_,_,_,_,_,_  ), 4  , 18 , 1378 , 86 , 59 ), // #307
  INST(Jnc              , X86Jcc             , O(000F00,83,_,_,_,_,_,_  ), O(000000,73,_,_,_,_,_,_  ), 4  , 19 , 1383 , 86 , 60 ), // #308
  INST(Jne              , X86Jcc             , O(000F00,85,_,_,_,_,_,_  ), O(000000,75,_,_,_,_,_,_  ), 4  , 29 , 1387 , 86 , 61 ), // #309
  INST(Jng              , X86Jcc             , O(000F00,8E,_,_,_,_,_,_  ), O(000000,7E,_,_,_,_,_,_  ), 4  , 27 , 1391 , 86 , 62 ), // #310
  INST(Jnge             , X86Jcc             , O(000F00,8C,_,_,_,_,_,_  ), O(000000,7C,_,_,_,_,_,_  ), 4  , 26 , 1395 , 86 , 63 ), // #311
  INST(Jnl              , X86Jcc             , O(000F00,8D,_,_,_,_,_,_  ), O(000000,7D,_,_,_,_,_,_  ), 4  , 25 , 1400 , 86 , 63 ), // #312
  INST(Jnle             , X86Jcc             , O(000F00,8F,_,_,_,_,_,_  ), O(000000,7F,_,_,_,_,_,_  ), 4  , 24 , 1404 , 86 , 62 ), // #313
  INST(Jno              , X86Jcc             , O(000F00,81,_,_,_,_,_,_  ), O(000000,71,_,_,_,_,_,_  ), 4  , 30 , 1409 , 86 , 57 ), // #314
  INST(Jnp              , X86Jcc             , O(000F00,8B,_,_,_,_,_,_  ), O(000000,7B,_,_,_,_,_,_  ), 4  , 31 , 1413 , 86 , 64 ), // #315
  INST(Jns              , X86Jcc             , O(000F00,89,_,_,_,_,_,_  ), O(000000,79,_,_,_,_,_,_  ), 4  , 32 , 1417 , 86 , 65 ), // #316
  INST(Jnz              , X86Jcc             , O(000F00,85,_,_,_,_,_,_  ), O(000000,75,_,_,_,_,_,_  ), 4  , 29 , 1421 , 86 , 61 ), // #317
  INST(Jo               , X86Jcc             , O(000F00,80,_,_,_,_,_,_  ), O(000000,70,_,_,_,_,_,_  ), 4  , 33 , 1425 , 86 , 57 ), // #318
  INST(Jp               , X86Jcc             , O(000F00,8A,_,_,_,_,_,_  ), O(000000,7A,_,_,_,_,_,_  ), 4  , 34 , 1428 , 86 , 64 ), // #319
  INST(Jpe              , X86Jcc             , O(000F00,8A,_,_,_,_,_,_  ), O(000000,7A,_,_,_,_,_,_  ), 4  , 34 , 1431 , 86 , 64 ), // #320
  INST(Jpo              , X86Jcc             , O(000F00,8B,_,_,_,_,_,_  ), O(000000,7B,_,_,_,_,_,_  ), 4  , 31 , 1435 , 86 , 64 ), // #321
  INST(Js               , X86Jcc             , O(000F00,88,_,_,_,_,_,_  ), O(000000,78,_,_,_,_,_,_  ), 4  , 35 , 1439 , 86 , 65 ), // #322
  INST(Jz               , X86Jcc             , O(000F00,84,_,_,_,_,_,_  ), O(000000,74,_,_,_,_,_,_  ), 4  , 22 , 1442 , 86 , 61 ), // #323
  INST(Kaddb            , VexRvm             , V(660F00,4A,_,1,0,_,_,_  ), 0                         , 65 , 0  , 1445 , 89 , 66 ), // #324
  INST(Kaddd            , VexRvm             , V(660F00,4A,_,1,1,_,_,_  ), 0                         , 66 , 0  , 1451 , 89 , 67 ), // #325
  INST(Kaddq            , VexRvm             , V(000F00,4A,_,1,1,_,_,_  ), 0                         , 67 , 0  , 1457 , 89 , 67 ), // #326
  INST(Kaddw            , VexRvm             , V(000F00,4A,_,1,0,_,_,_  ), 0                         , 68 , 0  , 1463 , 89 , 66 ), // #327
  INST(Kandb            , VexRvm             , V(660F00,41,_,1,0,_,_,_  ), 0                         , 65 , 0  , 1469 , 89 , 66 ), // #328
  INST(Kandd            , VexRvm             , V(660F00,41,_,1,1,_,_,_  ), 0                         , 66 , 0  , 1475 , 89 , 67 ), // #329
  INST(Kandnb           , VexRvm             , V(660F00,42,_,1,0,_,_,_  ), 0                         , 65 , 0  , 1481 , 89 , 66 ), // #330
  INST(Kandnd           , VexRvm             , V(660F00,42,_,1,1,_,_,_  ), 0                         , 66 , 0  , 1488 , 89 , 67 ), // #331
  INST(Kandnq           , VexRvm             , V(000F00,42,_,1,1,_,_,_  ), 0                         , 67 , 0  , 1495 , 89 , 67 ), // #332
  INST(Kandnw           , VexRvm             , V(000F00,42,_,1,0,_,_,_  ), 0                         , 68 , 0  , 1502 , 89 , 68 ), // #333
  INST(Kandq            , VexRvm             , V(000F00,41,_,1,1,_,_,_  ), 0                         , 67 , 0  , 1509 , 89 , 67 ), // #334
  INST(Kandw            , VexRvm             , V(000F00,41,_,1,0,_,_,_  ), 0                         , 68 , 0  , 1515 , 89 , 68 ), // #335
  INST(Kmovb            , VexKmov            , V(660F00,90,_,0,0,_,_,_  ), V(660F00,92,_,0,0,_,_,_  ), 69 , 36 , 1521 , 90 , 66 ), // #336
  INST(Kmovd            , VexKmov            , V(660F00,90,_,0,1,_,_,_  ), V(F20F00,92,_,0,0,_,_,_  ), 70 , 37 , 9105 , 91 , 67 ), // #337
  INST(Kmovq            , VexKmov            , V(000F00,90,_,0,1,_,_,_  ), V(F20F00,92,_,0,1,_,_,_  ), 71 , 38 , 9116 , 92 , 67 ), // #338
  INST(Kmovw            , VexKmov            , V(000F00,90,_,0,0,_,_,_  ), V(000F00,92,_,0,0,_,_,_  ), 72 , 39 , 1527 , 93 , 68 ), // #339
  INST(Knotb            , VexRm              , V(660F00,44,_,0,0,_,_,_  ), 0                         , 69 , 0  , 1533 , 94 , 66 ), // #340
  INST(Knotd            , VexRm              , V(660F00,44,_,0,1,_,_,_  ), 0                         , 70 , 0  , 1539 , 94 , 67 ), // #341
  INST(Knotq            , VexRm              , V(000F00,44,_,0,1,_,_,_  ), 0                         , 71 , 0  , 1545 , 94 , 67 ), // #342
  INST(Knotw            , VexRm              , V(000F00,44,_,0,0,_,_,_  ), 0                         , 72 , 0  , 1551 , 94 , 68 ), // #343
  INST(Korb             , VexRvm             , V(660F00,45,_,1,0,_,_,_  ), 0                         , 65 , 0  , 1557 , 89 , 66 ), // #344
  INST(Kord             , VexRvm             , V(660F00,45,_,1,1,_,_,_  ), 0                         , 66 , 0  , 1562 , 89 , 67 ), // #345
  INST(Korq             , VexRvm             , V(000F00,45,_,1,1,_,_,_  ), 0                         , 67 , 0  , 1567 , 89 , 67 ), // #346
  INST(Kortestb         , VexRm              , V(660F00,98,_,0,0,_,_,_  ), 0                         , 69 , 0  , 1572 , 94 , 69 ), // #347
  INST(Kortestd         , VexRm              , V(660F00,98,_,0,1,_,_,_  ), 0                         , 70 , 0  , 1581 , 94 , 70 ), // #348
  INST(Kortestq         , VexRm              , V(000F00,98,_,0,1,_,_,_  ), 0                         , 71 , 0  , 1590 , 94 , 70 ), // #349
  INST(Kortestw         , VexRm              , V(000F00,98,_,0,0,_,_,_  ), 0                         , 72 , 0  , 1599 , 94 , 71 ), // #350
  INST(Korw             , VexRvm             , V(000F00,45,_,1,0,_,_,_  ), 0                         , 68 , 0  , 1608 , 89 , 68 ), // #351
  INST(Kshiftlb         , VexRmi             , V(660F3A,32,_,0,0,_,_,_  ), 0                         , 73 , 0  , 1613 , 95 , 66 ), // #352
  INST(Kshiftld         , VexRmi             , V(660F3A,33,_,0,0,_,_,_  ), 0                         , 73 , 0  , 1622 , 95 , 67 ), // #353
  INST(Kshiftlq         , VexRmi             , V(660F3A,33,_,0,1,_,_,_  ), 0                         , 74 , 0  , 1631 , 95 , 67 ), // #354
  INST(Kshiftlw         , VexRmi             , V(660F3A,32,_,0,1,_,_,_  ), 0                         , 74 , 0  , 1640 , 95 , 68 ), // #355
  INST(Kshiftrb         , VexRmi             , V(660F3A,30,_,0,0,_,_,_  ), 0                         , 73 , 0  , 1649 , 95 , 66 ), // #356
  INST(Kshiftrd         , VexRmi             , V(660F3A,31,_,0,0,_,_,_  ), 0                         , 73 , 0  , 1658 , 95 , 67 ), // #357
  INST(Kshiftrq         , VexRmi             , V(660F3A,31,_,0,1,_,_,_  ), 0                         , 74 , 0  , 1667 , 95 , 67 ), // #358
  INST(Kshiftrw         , VexRmi             , V(660F3A,30,_,0,1,_,_,_  ), 0                         , 74 , 0  , 1676 , 95 , 68 ), // #359
  INST(Ktestb           , VexRm              , V(660F00,99,_,0,0,_,_,_  ), 0                         , 69 , 0  , 1685 , 94 , 69 ), // #360
  INST(Ktestd           , VexRm              , V(660F00,99,_,0,1,_,_,_  ), 0                         , 70 , 0  , 1692 , 94 , 70 ), // #361
  INST(Ktestq           , VexRm              , V(000F00,99,_,0,1,_,_,_  ), 0                         , 71 , 0  , 1699 , 94 , 70 ), // #362
  INST(Ktestw           , VexRm              , V(000F00,99,_,0,0,_,_,_  ), 0                         , 72 , 0  , 1706 , 94 , 69 ), // #363
  INST(Kunpckbw         , VexRvm             , V(660F00,4B,_,1,0,_,_,_  ), 0                         , 65 , 0  , 1713 , 89 , 68 ), // #364
  INST(Kunpckdq         , VexRvm             , V(000F00,4B,_,1,1,_,_,_  ), 0                         , 67 , 0  , 1722 , 89 , 67 ), // #365
  INST(Kunpckwd         , VexRvm             , V(000F00,4B,_,1,0,_,_,_  ), 0                         , 68 , 0  , 1731 , 89 , 67 ), // #366
  INST(Kxnorb           , VexRvm             , V(660F00,46,_,1,0,_,_,_  ), 0                         , 65 , 0  , 1740 , 96 , 66 ), // #367
  INST(Kxnord           , VexRvm             , V(660F00,46,_,1,1,_,_,_  ), 0                         , 66 , 0  , 1747 , 96 , 67 ), // #368
  INST(Kxnorq           , VexRvm             , V(000F00,46,_,1,1,_,_,_  ), 0                         , 67 , 0  , 1754 , 96 , 67 ), // #369
  INST(Kxnorw           , VexRvm             , V(000F00,46,_,1,0,_,_,_  ), 0                         , 68 , 0  , 1761 , 96 , 68 ), // #370
  INST(Kxorb            , VexRvm             , V(660F00,47,_,1,0,_,_,_  ), 0                         , 65 , 0  , 1768 , 96 , 66 ), // #371
  INST(Kxord            , VexRvm             , V(660F00,47,_,1,1,_,_,_  ), 0                         , 66 , 0  , 1774 , 96 , 67 ), // #372
  INST(Kxorq            , VexRvm             , V(000F00,47,_,1,1,_,_,_  ), 0                         , 67 , 0  , 1780 , 96 , 67 ), // #373
  INST(Kxorw            , VexRvm             , V(000F00,47,_,1,0,_,_,_  ), 0                         , 68 , 0  , 1786 , 96 , 68 ), // #374
  INST(Lahf             , X86Op              , O(000000,9F,_,_,_,_,_,_  ), 0                         , 0  , 0  , 1792 , 97 , 72 ), // #375
  INST(Lar              , X86Rm              , O(000F00,02,_,_,_,_,_,_  ), 0                         , 4  , 0  , 1797 , 98 , 10 ), // #376
  INST(Lcall            , X86LcallLjmp       , O(000000,FF,3,_,_,_,_,_  ), O(000000,9A,_,_,_,_,_,_  ), 75 , 40 , 1801 , 99 , 1  ), // #377
  INST(Lddqu            , ExtRm              , O(F20F00,F0,_,_,_,_,_,_  ), 0                         , 5  , 0  , 7003 , 100, 6  ), // #378
  INST(Ldmxcsr          , X86M_Only          , O(000F00,AE,2,_,_,_,_,_  ), 0                         , 76 , 0  , 7010 , 101, 5  ), // #379
  INST(Lds              , X86Rm              , O(000000,C5,_,_,_,_,_,_  ), 0                         , 0  , 0  , 1807 , 102, 0  ), // #380
  INST(Ldtilecfg        , AmxCfg             , V(000F38,49,_,0,0,_,_,_  ), 0                         , 10 , 0  , 1811 , 103, 73 ), // #381
  INST(Lea              , X86Lea             , O(000000,8D,_,_,x,_,_,_  ), 0                         , 0  , 0  , 1821 , 104, 0  ), // #382
  INST(Leave            , X86Op              , O(000000,C9,_,_,_,_,_,_  ), 0                         , 0  , 0  , 1825 , 30 , 0  ), // #383
  INST(Les              , X86Rm              , O(000000,C4,_,_,_,_,_,_  ), 0                         , 0  , 0  , 1831 , 102, 0  ), // #384
  INST(Lfence           , X86Fence           , O(000F00,AE,5,_,_,_,_,_  ), 0                         , 77 , 0  , 1835 , 30 , 4  ), // #385
  INST(Lfs              , X86Rm              , O(000F00,B4,_,_,_,_,_,_  ), 0                         , 4  , 0  , 1842 , 105, 0  ), // #386
  INST(Lgdt             , X86M_Only          , O(000F00,01,2,_,_,_,_,_  ), 0                         , 76 , 0  , 1846 , 69 , 0  ), // #387
  INST(Lgs              , X86Rm              , O(000F00,B5,_,_,_,_,_,_  ), 0                         , 4  , 0  , 1851 , 105, 0  ), // #388
  INST(Lidt             , X86M_Only          , O(000F00,01,3,_,_,_,_,_  ), 0                         , 78 , 0  , 1855 , 69 , 0  ), // #389
  INST(Ljmp             , X86LcallLjmp       , O(000000,FF,5,_,_,_,_,_  ), O(000000,EA,_,_,_,_,_,_  ), 62 , 41 , 1860 , 106, 0  ), // #390
  INST(Lldt             , X86M_NoSize        , O(000F00,00,2,_,_,_,_,_  ), 0                         , 76 , 0  , 1865 , 107, 0  ), // #391
  INST(Llwpcb           , VexR_Wx            , V(XOP_M9,12,0,0,x,_,_,_  ), 0                         , 79 , 0  , 1870 , 108, 74 ), // #392
  INST(Lmsw             , X86M_NoSize        , O(000F00,01,6,_,_,_,_,_  ), 0                         , 80 , 0  , 1877 , 107, 0  ), // #393
  INST(Lods             , X86StrRm           , O(000000,AC,_,_,_,_,_,_  ), 0                         , 0  , 0  , 1882 , 109, 75 ), // #394
  INST(Loop             , X86JecxzLoop       , 0                         , O(000000,E2,_,_,_,_,_,_  ), 0  , 42 , 1887 , 110, 0  ), // #395
  INST(Loope            , X86JecxzLoop       , 0                         , O(000000,E1,_,_,_,_,_,_  ), 0  , 43 , 1892 , 110, 61 ), // #396
  INST(Loopne           , X86JecxzLoop       , 0                         , O(000000,E0,_,_,_,_,_,_  ), 0  , 44 , 1898 , 110, 61 ), // #397
  INST(Lsl              , X86Rm              , O(000F00,03,_,_,_,_,_,_  ), 0                         , 4  , 0  , 1905 , 111, 10 ), // #398
  INST(Lss              , X86Rm              , O(000F00,B2,_,_,_,_,_,_  ), 0                         , 4  , 0  , 7556 , 105, 0  ), // #399
  INST(Ltr              , X86M_NoSize        , O(000F00,00,3,_,_,_,_,_  ), 0                         , 78 , 0  , 1909 , 107, 0  ), // #400
  INST(Lwpins           , VexVmi4_Wx         , V(XOP_MA,12,0,0,x,_,_,_  ), 0                         , 81 , 0  , 1913 , 112, 74 ), // #401
  INST(Lwpval           , VexVmi4_Wx         , V(XOP_MA,12,1,0,x,_,_,_  ), 0                         , 82 , 0  , 1920 , 112, 74 ), // #402
  INST(Lzcnt            , X86Rm_Raw66H       , O(F30F00,BD,_,_,x,_,_,_  ), 0                         , 6  , 0  , 1927 , 22 , 76 ), // #403
  INST(Maskmovdqu       , ExtRm_ZDI          , O(660F00,F7,_,_,_,_,_,_  ), 0                         , 3  , 0  , 7019 , 113, 4  ), // #404
  INST(Maskmovq         , ExtRm_ZDI          , O(000F00,F7,_,_,_,_,_,_  ), 0                         , 4  , 0  , 9113 , 114, 77 ), // #405
  INST(Maxpd            , ExtRm              , O(660F00,5F,_,_,_,_,_,_  ), 0                         , 3  , 0  , 7053 , 5  , 4  ), // #406
  INST(Maxps            , ExtRm              , O(000F00,5F,_,_,_,_,_,_  ), 0                         , 4  , 0  , 7067 , 5  , 5  ), // #407
  INST(Maxsd            , ExtRm              , O(F20F00,5F,_,_,_,_,_,_  ), 0                         , 5  , 0  , 9132 , 6  , 4  ), // #408
  INST(Maxss            , ExtRm              , O(F30F00,5F,_,_,_,_,_,_  ), 0                         , 6  , 0  , 7088 , 7  , 5  ), // #409
  INST(Mcommit          , X86Op              , O(F30F01,FA,_,_,_,_,_,_  ), 0                         , 25 , 0  , 1933 , 30 , 78 ), // #410
  INST(Mfence           , X86Fence           , O(000F00,AE,6,_,_,_,_,_  ), 0                         , 80 , 0  , 1941 , 30 , 4  ), // #411
  INST(Minpd            , ExtRm              , O(660F00,5D,_,_,_,_,_,_  ), 0                         , 3  , 0  , 7117 , 5  , 4  ), // #412
  INST(Minps            , ExtRm              , O(000F00,5D,_,_,_,_,_,_  ), 0                         , 4  , 0  , 7131 , 5  , 5  ), // #413
  INST(Minsd            , ExtRm              , O(F20F00,5D,_,_,_,_,_,_  ), 0                         , 5  , 0  , 9196 , 6  , 4  ), // #414
  INST(Minss            , ExtRm              , O(F30F00,5D,_,_,_,_,_,_  ), 0                         , 6  , 0  , 7152 , 7  , 5  ), // #415
  INST(Monitor          , X86Op              , O(000F01,C8,_,_,_,_,_,_  ), 0                         , 21 , 0  , 3232 , 115, 79 ), // #416
  INST(Monitorx         , X86Op              , O(000F01,FA,_,_,_,_,_,_  ), 0                         , 21 , 0  , 1948 , 115, 80 ), // #417
  INST(Mov              , X86Mov             , 0                         , 0                         , 0  , 0  , 138  , 116, 0  ), // #418
  INST(Movabs           , X86Movabs          , 0                         , 0                         , 0  , 0  , 1957 , 117, 0  ), // #419
  INST(Movapd           , ExtMov             , O(660F00,28,_,_,_,_,_,_  ), O(660F00,29,_,_,_,_,_,_  ), 3  , 45 , 7183 , 118, 4  ), // #420
  INST(Movaps           , ExtMov             , O(000F00,28,_,_,_,_,_,_  ), O(000F00,29,_,_,_,_,_,_  ), 4  , 46 , 7191 , 118, 5  ), // #421
  INST(Movbe            , ExtMovbe           , O(000F38,F0,_,_,x,_,_,_  ), O(000F38,F1,_,_,x,_,_,_  ), 83 , 47 , 656  , 119, 81 ), // #422
  INST(Movd             , ExtMovd            , O(000F00,6E,_,_,_,_,_,_  ), O(000F00,7E,_,_,_,_,_,_  ), 4  , 48 , 9106 , 120, 82 ), // #423
  INST(Movddup          , ExtMov             , O(F20F00,12,_,_,_,_,_,_  ), 0                         , 5  , 0  , 7205 , 6  , 6  ), // #424
  INST(Movdir64b        , X86EnqcmdMovdir64b , O(660F38,F8,_,_,_,_,_,_  ), 0                         , 2  , 0  , 1964 , 121, 83 ), // #425
  INST(Movdiri          , X86MovntiMovdiri   , O(000F38,F9,_,_,_,_,_,_  ), 0                         , 83 , 0  , 1974 , 122, 84 ), // #426
  INST(Movdq2q          , ExtMov             , O(F20F00,D6,_,_,_,_,_,_  ), 0                         , 5  , 0  , 1982 , 123, 4  ), // #427
  INST(Movdqa           , ExtMov             , O(660F00,6F,_,_,_,_,_,_  ), O(660F00,7F,_,_,_,_,_,_  ), 3  , 49 , 7214 , 118, 4  ), // #428
  INST(Movdqu           , ExtMov             , O(F30F00,6F,_,_,_,_,_,_  ), O(F30F00,7F,_,_,_,_,_,_  ), 6  , 50 , 7023 , 118, 4  ), // #429
  INST(Movhlps          , ExtMov             , O(000F00,12,_,_,_,_,_,_  ), 0                         , 4  , 0  , 7289 , 124, 5  ), // #430
  INST(Movhpd           , ExtMov             , O(660F00,16,_,_,_,_,_,_  ), O(660F00,17,_,_,_,_,_,_  ), 3  , 51 , 7298 , 125, 4  ), // #431
  INST(Movhps           , ExtMov             , O(000F00,16,_,_,_,_,_,_  ), O(000F00,17,_,_,_,_,_,_  ), 4  , 52 , 7306 , 125, 5  ), // #432
  INST(Movlhps          , ExtMov             , O(000F00,16,_,_,_,_,_,_  ), 0                         , 4  , 0  , 7314 , 124, 5  ), // #433
  INST(Movlpd           , ExtMov             , O(660F00,12,_,_,_,_,_,_  ), O(660F00,13,_,_,_,_,_,_  ), 3  , 53 , 7323 , 125, 4  ), // #434
  INST(Movlps           , ExtMov             , O(000F00,12,_,_,_,_,_,_  ), O(000F00,13,_,_,_,_,_,_  ), 4  , 54 , 7331 , 125, 5  ), // #435
  INST(Movmskpd         , ExtMov             , O(660F00,50,_,_,_,_,_,_  ), 0                         , 3  , 0  , 7339 , 126, 4  ), // #436
  INST(Movmskps         , ExtMov             , O(000F00,50,_,_,_,_,_,_  ), 0                         , 4  , 0  , 7349 , 126, 5  ), // #437
  INST(Movntdq          , ExtMov             , 0                         , O(660F00,E7,_,_,_,_,_,_  ), 0  , 55 , 7359 , 127, 4  ), // #438
  INST(Movntdqa         , ExtMov             , O(660F38,2A,_,_,_,_,_,_  ), 0                         , 2  , 0  , 7368 , 100, 12 ), // #439
  INST(Movnti           , X86MovntiMovdiri   , O(000F00,C3,_,_,x,_,_,_  ), 0                         , 4  , 0  , 1990 , 122, 4  ), // #440
  INST(Movntpd          , ExtMov             , 0                         , O(660F00,2B,_,_,_,_,_,_  ), 0  , 56 , 7378 , 127, 4  ), // #441
  INST(Movntps          , ExtMov             , 0                         , O(000F00,2B,_,_,_,_,_,_  ), 0  , 57 , 7387 , 127, 5  ), // #442
  INST(Movntq           , ExtMov             , 0                         , O(000F00,E7,_,_,_,_,_,_  ), 0  , 58 , 1997 , 128, 77 ), // #443
  INST(Movntsd          , ExtMov             , 0                         , O(F20F00,2B,_,_,_,_,_,_  ), 0  , 59 , 2004 , 129, 49 ), // #444
  INST(Movntss          , ExtMov             , 0                         , O(F30F00,2B,_,_,_,_,_,_  ), 0  , 60 , 2012 , 130, 49 ), // #445
  INST(Movq             , ExtMovq            , O(000F00,6E,_,_,x,_,_,_  ), O(000F00,7E,_,_,x,_,_,_  ), 4  , 48 , 9117 , 131, 82 ), // #446
  INST(Movq2dq          , ExtRm              , O(F30F00,D6,_,_,_,_,_,_  ), 0                         , 6  , 0  , 2020 , 132, 4  ), // #447
  INST(Movs             , X86StrMm           , O(000000,A4,_,_,_,_,_,_  ), 0                         , 0  , 0  , 439  , 133, 75 ), // #448
  INST(Movsd            , ExtMov             , O(F20F00,10,_,_,_,_,_,_  ), O(F20F00,11,_,_,_,_,_,_  ), 5  , 61 , 7402 , 134, 4  ), // #449
  INST(Movshdup         , ExtRm              , O(F30F00,16,_,_,_,_,_,_  ), 0                         , 6  , 0  , 7416 , 5  , 6  ), // #450
  INST(Movsldup         , ExtRm              , O(F30F00,12,_,_,_,_,_,_  ), 0                         , 6  , 0  , 7426 , 5  , 6  ), // #451
  INST(Movss            , ExtMov             , O(F30F00,10,_,_,_,_,_,_  ), O(F30F00,11,_,_,_,_,_,_  ), 6  , 62 , 7436 , 135, 5  ), // #452
  INST(Movsx            , X86MovsxMovzx      , O(000F00,BE,_,_,x,_,_,_  ), 0                         , 4  , 0  , 2028 , 136, 0  ), // #453
  INST(Movsxd           , X86Rm              , O(000000,63,_,_,x,_,_,_  ), 0                         , 0  , 0  , 2034 , 137, 0  ), // #454
  INST(Movupd           , ExtMov             , O(660F00,10,_,_,_,_,_,_  ), O(660F00,11,_,_,_,_,_,_  ), 3  , 63 , 7443 , 118, 4  ), // #455
  INST(Movups           , ExtMov             , O(000F00,10,_,_,_,_,_,_  ), O(000F00,11,_,_,_,_,_,_  ), 4  , 64 , 7451 , 118, 5  ), // #456
  INST(Movzx            , X86MovsxMovzx      , O(000F00,B6,_,_,x,_,_,_  ), 0                         , 4  , 0  , 2041 , 136, 0  ), // #457
  INST(Mpsadbw          , ExtRmi             , O(660F3A,42,_,_,_,_,_,_  ), 0                         , 8  , 0  , 7465 , 8  , 12 ), // #458
  INST(Mul              , X86M_GPB_MulDiv    , O(000000,F6,4,_,x,_,_,_  ), 0                         , 9  , 0  , 828  , 54 , 1  ), // #459
  INST(Mulpd            , ExtRm              , O(660F00,59,_,_,_,_,_,_  ), 0                         , 3  , 0  , 7519 , 5  , 4  ), // #460
  INST(Mulps            , ExtRm              , O(000F00,59,_,_,_,_,_,_  ), 0                         , 4  , 0  , 7533 , 5  , 5  ), // #461
  INST(Mulsd            , ExtRm              , O(F20F00,59,_,_,_,_,_,_  ), 0                         , 5  , 0  , 7540 , 6  , 4  ), // #462
  INST(Mulss            , ExtRm              , O(F30F00,59,_,_,_,_,_,_  ), 0                         , 6  , 0  , 7554 , 7  , 5  ), // #463
  INST(Mulx             , VexRvm_ZDX_Wx      , V(F20F38,F6,_,0,x,_,_,_  ), 0                         , 84 , 0  , 2047 , 138, 85 ), // #464
  INST(Mwait            , X86Op              , O(000F01,C9,_,_,_,_,_,_  ), 0                         , 21 , 0  , 3241 , 139, 79 ), // #465
  INST(Mwaitx           , X86Op              , O(000F01,FB,_,_,_,_,_,_  ), 0                         , 21 , 0  , 2052 , 140, 80 ), // #466
  INST(Neg              , X86M_GPB           , O(000000,F6,3,_,x,_,_,_  ), 0                         , 75 , 0  , 2059 , 141, 1  ), // #467
  INST(Nop              , X86M_Nop           , O(000000,90,_,_,_,_,_,_  ), 0                         , 0  , 0  , 959  , 142, 0  ), // #468
  INST(Not              , X86M_GPB           , O(000000,F6,2,_,x,_,_,_  ), 0                         , 1  , 0  , 2063 , 141, 0  ), // #469
  INST(Or               , X86Arith           , O(000000,08,1,_,x,_,_,_  ), 0                         , 31 , 0  , 3237 , 143, 1  ), // #470
  INST(Orpd             , ExtRm              , O(660F00,56,_,_,_,_,_,_  ), 0                         , 3  , 0  , 11458, 11 , 4  ), // #471
  INST(Orps             , ExtRm              , O(000F00,56,_,_,_,_,_,_  ), 0                         , 4  , 0  , 11465, 11 , 5  ), // #472
  INST(Out              , X86Out             , O(000000,EE,_,_,_,_,_,_  ), O(000000,E6,_,_,_,_,_,_  ), 0  , 65 , 2067 , 144, 0  ), // #473
  INST(Outs             , X86Outs            , O(000000,6E,_,_,_,_,_,_  ), 0                         , 0  , 0  , 2071 , 145, 0  ), // #474
  INST(Pabsb            , ExtRm_P            , O(000F38,1C,_,_,_,_,_,_  ), 0                         , 83 , 0  , 7636 , 146, 86 ), // #475
  INST(Pabsd            , ExtRm_P            , O(000F38,1E,_,_,_,_,_,_  ), 0                         , 83 , 0  , 7643 , 146, 86 ), // #476
  INST(Pabsw            , ExtRm_P            , O(000F38,1D,_,_,_,_,_,_  ), 0                         , 83 , 0  , 7657 , 146, 86 ), // #477
  INST(Packssdw         , ExtRm_P            , O(000F00,6B,_,_,_,_,_,_  ), 0                         , 4  , 0  , 7664 , 146, 82 ), // #478
  INST(Packsswb         , ExtRm_P            , O(000F00,63,_,_,_,_,_,_  ), 0                         , 4  , 0  , 7674 , 146, 82 ), // #479
  INST(Packusdw         , ExtRm              , O(660F38,2B,_,_,_,_,_,_  ), 0                         , 2  , 0  , 7684 , 5  , 12 ), // #480
  INST(Packuswb         , ExtRm_P            , O(000F00,67,_,_,_,_,_,_  ), 0                         , 4  , 0  , 7694 , 146, 82 ), // #481
  INST(Paddb            , ExtRm_P            , O(000F00,FC,_,_,_,_,_,_  ), 0                         , 4  , 0  , 7704 , 146, 82 ), // #482
  INST(Paddd            , ExtRm_P            , O(000F00,FE,_,_,_,_,_,_  ), 0                         , 4  , 0  , 7711 , 146, 82 ), // #483
  INST(Paddq            , ExtRm_P            , O(000F00,D4,_,_,_,_,_,_  ), 0                         , 4  , 0  , 7718 , 146, 4  ), // #484
  INST(Paddsb           , ExtRm_P            , O(000F00,EC,_,_,_,_,_,_  ), 0                         , 4  , 0  , 7725 , 146, 82 ), // #485
  INST(Paddsw           , ExtRm_P            , O(000F00,ED,_,_,_,_,_,_  ), 0                         , 4  , 0  , 7733 , 146, 82 ), // #486
  INST(Paddusb          , ExtRm_P            , O(000F00,DC,_,_,_,_,_,_  ), 0                         , 4  , 0  , 7741 , 146, 82 ), // #487
  INST(Paddusw          , ExtRm_P            , O(000F00,DD,_,_,_,_,_,_  ), 0                         , 4  , 0  , 7750 , 146, 82 ), // #488
  INST(Paddw            , ExtRm_P            , O(000F00,FD,_,_,_,_,_,_  ), 0                         , 4  , 0  , 7759 , 146, 82 ), // #489
  INST(Palignr          , ExtRmi_P           , O(000F3A,0F,_,_,_,_,_,_  ), 0                         , 85 , 0  , 7766 , 147, 6  ), // #490
  INST(Pand             , ExtRm_P            , O(000F00,DB,_,_,_,_,_,_  ), 0                         , 4  , 0  , 7775 , 148, 82 ), // #491
  INST(Pandn            , ExtRm_P            , O(000F00,DF,_,_,_,_,_,_  ), 0                         , 4  , 0  , 7788 , 149, 82 ), // #492
  INST(Pause            , X86Op              , O(F30000,90,_,_,_,_,_,_  ), 0                         , 86 , 0  , 3195 , 30 , 0  ), // #493
  INST(Pavgb            , ExtRm_P            , O(000F00,E0,_,_,_,_,_,_  ), 0                         , 4  , 0  , 7818 , 146, 87 ), // #494
  INST(Pavgusb          , Ext3dNow           , O(000F0F,BF,_,_,_,_,_,_  ), 0                         , 87 , 0  , 2076 , 150, 51 ), // #495
  INST(Pavgw            , ExtRm_P            , O(000F00,E3,_,_,_,_,_,_  ), 0                         , 4  , 0  , 7825 , 146, 87 ), // #496
  INST(Pblendvb         , ExtRm_XMM0         , O(660F38,10,_,_,_,_,_,_  ), 0                         , 2  , 0  , 7881 , 15 , 12 ), // #497
  INST(Pblendw          , ExtRmi             , O(660F3A,0E,_,_,_,_,_,_  ), 0                         , 8  , 0  , 7891 , 8  , 12 ), // #498
  INST(Pclmulqdq        , ExtRmi             , O(660F3A,44,_,_,_,_,_,_  ), 0                         , 8  , 0  , 7984 , 8  , 88 ), // #499
  INST(Pcmpeqb          , ExtRm_P            , O(000F00,74,_,_,_,_,_,_  ), 0                         , 4  , 0  , 8016 , 149, 82 ), // #500
  INST(Pcmpeqd          , ExtRm_P            , O(000F00,76,_,_,_,_,_,_  ), 0                         , 4  , 0  , 8025 , 149, 82 ), // #501
  INST(Pcmpeqq          , ExtRm              , O(660F38,29,_,_,_,_,_,_  ), 0                         , 2  , 0  , 8034 , 151, 12 ), // #502
  INST(Pcmpeqw          , ExtRm_P            , O(000F00,75,_,_,_,_,_,_  ), 0                         , 4  , 0  , 8043 , 149, 82 ), // #503
  INST(Pcmpestri        , ExtRmi             , O(660F3A,61,_,_,_,_,_,_  ), 0                         , 8  , 0  , 8052 , 152, 89 ), // #504
  INST(Pcmpestrm        , ExtRmi             , O(660F3A,60,_,_,_,_,_,_  ), 0                         , 8  , 0  , 8063 , 153, 89 ), // #505
  INST(Pcmpgtb          , ExtRm_P            , O(000F00,64,_,_,_,_,_,_  ), 0                         , 4  , 0  , 8074 , 149, 82 ), // #506
  INST(Pcmpgtd          , ExtRm_P            , O(000F00,66,_,_,_,_,_,_  ), 0                         , 4  , 0  , 8083 , 149, 82 ), // #507
  INST(Pcmpgtq          , ExtRm              , O(660F38,37,_,_,_,_,_,_  ), 0                         , 2  , 0  , 8092 , 151, 44 ), // #508
  INST(Pcmpgtw          , ExtRm_P            , O(000F00,65,_,_,_,_,_,_  ), 0                         , 4  , 0  , 8101 , 149, 82 ), // #509
  INST(Pcmpistri        , ExtRmi             , O(660F3A,63,_,_,_,_,_,_  ), 0                         , 8  , 0  , 8110 , 154, 89 ), // #510
  INST(Pcmpistrm        , ExtRmi             , O(660F3A,62,_,_,_,_,_,_  ), 0                         , 8  , 0  , 8121 , 155, 89 ), // #511
  INST(Pconfig          , X86Op              , O(000F01,C5,_,_,_,_,_,_  ), 0                         , 21 , 0  , 2084 , 30 , 90 ), // #512
  INST(Pdep             , VexRvm_Wx          , V(F20F38,F5,_,0,x,_,_,_  ), 0                         , 84 , 0  , 2092 , 10 , 85 ), // #513
  INST(Pext             , VexRvm_Wx          , V(F30F38,F5,_,0,x,_,_,_  ), 0                         , 88 , 0  , 2097 , 10 , 85 ), // #514
  INST(Pextrb           , ExtExtract         , O(000F3A,14,_,_,_,_,_,_  ), 0                         , 85 , 0  , 8608 , 156, 12 ), // #515
  INST(Pextrd           , ExtExtract         , O(000F3A,16,_,_,_,_,_,_  ), 0                         , 85 , 0  , 8616 , 58 , 12 ), // #516
  INST(Pextrq           , ExtExtract         , O(000F3A,16,_,_,1,_,_,_  ), 0                         , 89 , 0  , 8624 , 157, 12 ), // #517
  INST(Pextrw           , ExtPextrw          , O(000F00,C5,_,_,_,_,_,_  ), O(000F3A,15,_,_,_,_,_,_  ), 4  , 66 , 8632 , 158, 91 ), // #518
  INST(Pf2id            , Ext3dNow           , O(000F0F,1D,_,_,_,_,_,_  ), 0                         , 87 , 0  , 2102 , 150, 51 ), // #519
  INST(Pf2iw            , Ext3dNow           , O(000F0F,1C,_,_,_,_,_,_  ), 0                         , 87 , 0  , 2108 , 150, 92 ), // #520
  INST(Pfacc            , Ext3dNow           , O(000F0F,AE,_,_,_,_,_,_  ), 0                         , 87 , 0  , 2114 , 150, 51 ), // #521
  INST(Pfadd            , Ext3dNow           , O(000F0F,9E,_,_,_,_,_,_  ), 0                         , 87 , 0  , 2120 , 150, 51 ), // #522
  INST(Pfcmpeq          , Ext3dNow           , O(000F0F,B0,_,_,_,_,_,_  ), 0                         , 87 , 0  , 2126 , 150, 51 ), // #523
  INST(Pfcmpge          , Ext3dNow           , O(000F0F,90,_,_,_,_,_,_  ), 0                         , 87 , 0  , 2134 , 150, 51 ), // #524
  INST(Pfcmpgt          , Ext3dNow           , O(000F0F,A0,_,_,_,_,_,_  ), 0                         , 87 , 0  , 2142 , 150, 51 ), // #525
  INST(Pfmax            , Ext3dNow           , O(000F0F,A4,_,_,_,_,_,_  ), 0                         , 87 , 0  , 2150 , 150, 51 ), // #526
  INST(Pfmin            , Ext3dNow           , O(000F0F,94,_,_,_,_,_,_  ), 0                         , 87 , 0  , 2156 , 150, 51 ), // #527
  INST(Pfmul            , Ext3dNow           , O(000F0F,B4,_,_,_,_,_,_  ), 0                         , 87 , 0  , 2162 , 150, 51 ), // #528
  INST(Pfnacc           , Ext3dNow           , O(000F0F,8A,_,_,_,_,_,_  ), 0                         , 87 , 0  , 2168 , 150, 92 ), // #529
  INST(Pfpnacc          , Ext3dNow           , O(000F0F,8E,_,_,_,_,_,_  ), 0                         , 87 , 0  , 2175 , 150, 92 ), // #530
  INST(Pfrcp            , Ext3dNow           , O(000F0F,96,_,_,_,_,_,_  ), 0                         , 87 , 0  , 2183 , 150, 51 ), // #531
  INST(Pfrcpit1         , Ext3dNow           , O(000F0F,A6,_,_,_,_,_,_  ), 0                         , 87 , 0  , 2189 , 150, 51 ), // #532
  INST(Pfrcpit2         , Ext3dNow           , O(000F0F,B6,_,_,_,_,_,_  ), 0                         , 87 , 0  , 2198 , 150, 51 ), // #533
  INST(Pfrcpv           , Ext3dNow           , O(000F0F,86,_,_,_,_,_,_  ), 0                         , 87 , 0  , 2207 , 150, 93 ), // #534
  INST(Pfrsqit1         , Ext3dNow           , O(000F0F,A7,_,_,_,_,_,_  ), 0                         , 87 , 0  , 2214 , 150, 51 ), // #535
  INST(Pfrsqrt          , Ext3dNow           , O(000F0F,97,_,_,_,_,_,_  ), 0                         , 87 , 0  , 2223 , 150, 51 ), // #536
  INST(Pfrsqrtv         , Ext3dNow           , O(000F0F,87,_,_,_,_,_,_  ), 0                         , 87 , 0  , 2231 , 150, 93 ), // #537
  INST(Pfsub            , Ext3dNow           , O(000F0F,9A,_,_,_,_,_,_  ), 0                         , 87 , 0  , 2240 , 150, 51 ), // #538
  INST(Pfsubr           , Ext3dNow           , O(000F0F,AA,_,_,_,_,_,_  ), 0                         , 87 , 0  , 2246 , 150, 51 ), // #539
  INST(Phaddd           , ExtRm_P            , O(000F38,02,_,_,_,_,_,_  ), 0                         , 83 , 0  , 8711 , 146, 86 ), // #540
  INST(Phaddsw          , ExtRm_P            , O(000F38,03,_,_,_,_,_,_  ), 0                         , 83 , 0  , 8728 , 146, 86 ), // #541
  INST(Phaddw           , ExtRm_P            , O(000F38,01,_,_,_,_,_,_  ), 0                         , 83 , 0  , 8797 , 146, 86 ), // #542
  INST(Phminposuw       , ExtRm              , O(660F38,41,_,_,_,_,_,_  ), 0                         , 2  , 0  , 8823 , 5  , 12 ), // #543
  INST(Phsubd           , ExtRm_P            , O(000F38,06,_,_,_,_,_,_  ), 0                         , 83 , 0  , 8844 , 146, 86 ), // #544
  INST(Phsubsw          , ExtRm_P            , O(000F38,07,_,_,_,_,_,_  ), 0                         , 83 , 0  , 8861 , 146, 86 ), // #545
  INST(Phsubw           , ExtRm_P            , O(000F38,05,_,_,_,_,_,_  ), 0                         , 83 , 0  , 8870 , 146, 86 ), // #546
  INST(Pi2fd            , Ext3dNow           , O(000F0F,0D,_,_,_,_,_,_  ), 0                         , 87 , 0  , 2253 , 150, 51 ), // #547
  INST(Pi2fw            , Ext3dNow           , O(000F0F,0C,_,_,_,_,_,_  ), 0                         , 87 , 0  , 2259 , 150, 92 ), // #548
  INST(Pinsrb           , ExtRmi             , O(660F3A,20,_,_,_,_,_,_  ), 0                         , 8  , 0  , 8887 , 159, 12 ), // #549
  INST(Pinsrd           , ExtRmi             , O(660F3A,22,_,_,_,_,_,_  ), 0                         , 8  , 0  , 8895 , 160, 12 ), // #550
  INST(Pinsrq           , ExtRmi             , O(660F3A,22,_,_,1,_,_,_  ), 0                         , 90 , 0  , 8903 , 161, 12 ), // #551
  INST(Pinsrw           , ExtRmi_P           , O(000F00,C4,_,_,_,_,_,_  ), 0                         , 4  , 0  , 8911 , 162, 87 ), // #552
  INST(Pmaddubsw        , ExtRm_P            , O(000F38,04,_,_,_,_,_,_  ), 0                         , 83 , 0  , 9081 , 146, 86 ), // #553
  INST(Pmaddwd          , ExtRm_P            , O(000F00,F5,_,_,_,_,_,_  ), 0                         , 4  , 0  , 9092 , 146, 82 ), // #554
  INST(Pmaxsb           , ExtRm              , O(660F38,3C,_,_,_,_,_,_  ), 0                         , 2  , 0  , 9123 , 11 , 12 ), // #555
  INST(Pmaxsd           , ExtRm              , O(660F38,3D,_,_,_,_,_,_  ), 0                         , 2  , 0  , 9131 , 11 , 12 ), // #556
  INST(Pmaxsw           , ExtRm_P            , O(000F00,EE,_,_,_,_,_,_  ), 0                         , 4  , 0  , 9147 , 148, 87 ), // #557
  INST(Pmaxub           , ExtRm_P            , O(000F00,DE,_,_,_,_,_,_  ), 0                         , 4  , 0  , 9155 , 148, 87 ), // #558
  INST(Pmaxud           , ExtRm              , O(660F38,3F,_,_,_,_,_,_  ), 0                         , 2  , 0  , 9163 , 11 , 12 ), // #559
  INST(Pmaxuw           , ExtRm              , O(660F38,3E,_,_,_,_,_,_  ), 0                         , 2  , 0  , 9179 , 11 , 12 ), // #560
  INST(Pminsb           , ExtRm              , O(660F38,38,_,_,_,_,_,_  ), 0                         , 2  , 0  , 9187 , 11 , 12 ), // #561
  INST(Pminsd           , ExtRm              , O(660F38,39,_,_,_,_,_,_  ), 0                         , 2  , 0  , 9195 , 11 , 12 ), // #562
  INST(Pminsw           , ExtRm_P            , O(000F00,EA,_,_,_,_,_,_  ), 0                         , 4  , 0  , 9211 , 148, 87 ), // #563
  INST(Pminub           , ExtRm_P            , O(000F00,DA,_,_,_,_,_,_  ), 0                         , 4  , 0  , 9219 , 148, 87 ), // #564
  INST(Pminud           , ExtRm              , O(660F38,3B,_,_,_,_,_,_  ), 0                         , 2  , 0  , 9227 , 11 , 12 ), // #565
  INST(Pminuw           , ExtRm              , O(660F38,3A,_,_,_,_,_,_  ), 0                         , 2  , 0  , 9243 , 11 , 12 ), // #566
  INST(Pmovmskb         , ExtRm_P            , O(000F00,D7,_,_,_,_,_,_  ), 0                         , 4  , 0  , 9321 , 163, 87 ), // #567
  INST(Pmovsxbd         , ExtRm              , O(660F38,21,_,_,_,_,_,_  ), 0                         , 2  , 0  , 9418 , 7  , 12 ), // #568
  INST(Pmovsxbq         , ExtRm              , O(660F38,22,_,_,_,_,_,_  ), 0                         , 2  , 0  , 9428 , 164, 12 ), // #569
  INST(Pmovsxbw         , ExtRm              , O(660F38,20,_,_,_,_,_,_  ), 0                         , 2  , 0  , 9438 , 6  , 12 ), // #570
  INST(Pmovsxdq         , ExtRm              , O(660F38,25,_,_,_,_,_,_  ), 0                         , 2  , 0  , 9448 , 6  , 12 ), // #571
  INST(Pmovsxwd         , ExtRm              , O(660F38,23,_,_,_,_,_,_  ), 0                         , 2  , 0  , 9458 , 6  , 12 ), // #572
  INST(Pmovsxwq         , ExtRm              , O(660F38,24,_,_,_,_,_,_  ), 0                         , 2  , 0  , 9468 , 7  , 12 ), // #573
  INST(Pmovzxbd         , ExtRm              , O(660F38,31,_,_,_,_,_,_  ), 0                         , 2  , 0  , 9555 , 7  , 12 ), // #574
  INST(Pmovzxbq         , ExtRm              , O(660F38,32,_,_,_,_,_,_  ), 0                         , 2  , 0  , 9565 , 164, 12 ), // #575
  INST(Pmovzxbw         , ExtRm              , O(660F38,30,_,_,_,_,_,_  ), 0                         , 2  , 0  , 9575 , 6  , 12 ), // #576
  INST(Pmovzxdq         , ExtRm              , O(660F38,35,_,_,_,_,_,_  ), 0                         , 2  , 0  , 9585 , 6  , 12 ), // #577
  INST(Pmovzxwd         , ExtRm              , O(660F38,33,_,_,_,_,_,_  ), 0                         , 2  , 0  , 9595 , 6  , 12 ), // #578
  INST(Pmovzxwq         , ExtRm              , O(660F38,34,_,_,_,_,_,_  ), 0                         , 2  , 0  , 9605 , 7  , 12 ), // #579
  INST(Pmuldq           , ExtRm              , O(660F38,28,_,_,_,_,_,_  ), 0                         , 2  , 0  , 9615 , 5  , 12 ), // #580
  INST(Pmulhrsw         , ExtRm_P            , O(000F38,0B,_,_,_,_,_,_  ), 0                         , 83 , 0  , 9623 , 146, 86 ), // #581
  INST(Pmulhrw          , Ext3dNow           , O(000F0F,B7,_,_,_,_,_,_  ), 0                         , 87 , 0  , 2265 , 150, 51 ), // #582
  INST(Pmulhuw          , ExtRm_P            , O(000F00,E4,_,_,_,_,_,_  ), 0                         , 4  , 0  , 9633 , 146, 87 ), // #583
  INST(Pmulhw           , ExtRm_P            , O(000F00,E5,_,_,_,_,_,_  ), 0                         , 4  , 0  , 9642 , 146, 82 ), // #584
  INST(Pmulld           , ExtRm              , O(660F38,40,_,_,_,_,_,_  ), 0                         , 2  , 0  , 9650 , 5  , 12 ), // #585
  INST(Pmullw           , ExtRm_P            , O(000F00,D5,_,_,_,_,_,_  ), 0                         , 4  , 0  , 9666 , 146, 82 ), // #586
  INST(Pmuludq          , ExtRm_P            , O(000F00,F4,_,_,_,_,_,_  ), 0                         , 4  , 0  , 9689 , 146, 4  ), // #587
  INST(Pop              , X86Pop             , O(000000,8F,0,_,_,_,_,_  ), O(000000,58,_,_,_,_,_,_  ), 0  , 67 , 2273 , 165, 0  ), // #588
  INST(Popa             , X86Op              , O(660000,61,_,_,_,_,_,_  ), 0                         , 19 , 0  , 2277 , 81 , 0  ), // #589
  INST(Popad            , X86Op              , O(000000,61,_,_,_,_,_,_  ), 0                         , 0  , 0  , 2282 , 81 , 0  ), // #590
>>>>>>> 055e2185
  INST(Popcnt           , X86Rm_Raw66H       , O(F30F00,B8,_,_,x,_,_,_  ), 0                         , 6  , 0  , 2288 , 22 , 94 ), // #591
  INST(Popf             , X86Op              , O(660000,9D,_,_,_,_,_,_  ), 0                         , 19 , 0  , 2295 , 30 , 95 ), // #592
  INST(Popfd            , X86Op              , O(000000,9D,_,_,_,_,_,_  ), 0                         , 0  , 0  , 2300 , 81 , 95 ), // #593
  INST(Popfq            , X86Op              , O(000000,9D,_,_,_,_,_,_  ), 0                         , 0  , 0  , 2306 , 33 , 95 ), // #594
<<<<<<< HEAD
  INST(Por              , ExtRm_P            , O(000F00,EB,_,_,_,_,_,_  ), 0                         , 4  , 0  , 8759 , 147, 82 ), // #595
=======
  INST(Por              , ExtRm_P            , O(000F00,EB,_,_,_,_,_,_  ), 0                         , 4  , 0  , 9734 , 148, 82 ), // #595
>>>>>>> 055e2185
  INST(Prefetch         , X86M_Only          , O(000F00,0D,0,_,_,_,_,_  ), 0                         , 4  , 0  , 2312 , 31 , 51 ), // #596
  INST(Prefetchnta      , X86M_Only          , O(000F00,18,0,_,_,_,_,_  ), 0                         , 4  , 0  , 2321 , 31 , 77 ), // #597
  INST(Prefetcht0       , X86M_Only          , O(000F00,18,1,_,_,_,_,_  ), 0                         , 29 , 0  , 2333 , 31 , 77 ), // #598
  INST(Prefetcht1       , X86M_Only          , O(000F00,18,2,_,_,_,_,_  ), 0                         , 76 , 0  , 2344 , 31 , 77 ), // #599
  INST(Prefetcht2       , X86M_Only          , O(000F00,18,3,_,_,_,_,_  ), 0                         , 78 , 0  , 2355 , 31 , 77 ), // #600
  INST(Prefetchw        , X86M_Only          , O(000F00,0D,1,_,_,_,_,_  ), 0                         , 29 , 0  , 2366 , 31 , 96 ), // #601
<<<<<<< HEAD
  INST(Prefetchwt1      , X86M_Only          , O(000F00,0D,2,_,_,_,_,_  ), 0                         , 77 , 0  , 2376 , 31 , 97 ), // #602
  INST(Psadbw           , ExtRm_P            , O(000F00,F6,_,_,_,_,_,_  ), 0                         , 4  , 0  , 4272 , 145, 87 ), // #603
  INST(Pshufb           , ExtRm_P            , O(000F38,00,_,_,_,_,_,_  ), 0                         , 84 , 0  , 9085 , 145, 86 ), // #604
  INST(Pshufd           , ExtRmi             , O(660F00,70,_,_,_,_,_,_  ), 0                         , 3  , 0  , 9106 , 8  , 4  ), // #605
  INST(Pshufhw          , ExtRmi             , O(F30F00,70,_,_,_,_,_,_  ), 0                         , 6  , 0  , 9114 , 8  , 4  ), // #606
  INST(Pshuflw          , ExtRmi             , O(F20F00,70,_,_,_,_,_,_  ), 0                         , 5  , 0  , 9123 , 8  , 4  ), // #607
  INST(Pshufw           , ExtRmi_P           , O(000F00,70,_,_,_,_,_,_  ), 0                         , 4  , 0  , 2388 , 165, 77 ), // #608
  INST(Psignb           , ExtRm_P            , O(000F38,08,_,_,_,_,_,_  ), 0                         , 84 , 0  , 9132 , 145, 86 ), // #609
  INST(Psignd           , ExtRm_P            , O(000F38,0A,_,_,_,_,_,_  ), 0                         , 84 , 0  , 9140 , 145, 86 ), // #610
  INST(Psignw           , ExtRm_P            , O(000F38,09,_,_,_,_,_,_  ), 0                         , 84 , 0  , 9148 , 145, 86 ), // #611
  INST(Pslld            , ExtRmRi_P          , O(000F00,F2,_,_,_,_,_,_  ), O(000F00,72,6,_,_,_,_,_  ), 4  , 69 , 9156 , 166, 82 ), // #612
  INST(Pslldq           , ExtRmRi            , 0                         , O(660F00,73,7,_,_,_,_,_  ), 0  , 70 , 9163 , 167, 4  ), // #613
  INST(Psllq            , ExtRmRi_P          , O(000F00,F3,_,_,_,_,_,_  ), O(000F00,73,6,_,_,_,_,_  ), 4  , 71 , 9171 , 166, 82 ), // #614
  INST(Psllw            , ExtRmRi_P          , O(000F00,F1,_,_,_,_,_,_  ), O(000F00,71,6,_,_,_,_,_  ), 4  , 72 , 9202 , 166, 82 ), // #615
  INST(Psmash           , X86Op              , O(F30F01,FF,_,_,_,_,_,_  ), 0                         , 25 , 0  , 2395 , 33 , 98 ), // #616
  INST(Psrad            , ExtRmRi_P          , O(000F00,E2,_,_,_,_,_,_  ), O(000F00,72,4,_,_,_,_,_  ), 4  , 73 , 9209 , 166, 82 ), // #617
  INST(Psraw            , ExtRmRi_P          , O(000F00,E1,_,_,_,_,_,_  ), O(000F00,71,4,_,_,_,_,_  ), 4  , 74 , 9247 , 166, 82 ), // #618
  INST(Psrld            , ExtRmRi_P          , O(000F00,D2,_,_,_,_,_,_  ), O(000F00,72,2,_,_,_,_,_  ), 4  , 75 , 9254 , 166, 82 ), // #619
  INST(Psrldq           , ExtRmRi            , 0                         , O(660F00,73,3,_,_,_,_,_  ), 0  , 76 , 9261 , 167, 4  ), // #620
  INST(Psrlq            , ExtRmRi_P          , O(000F00,D3,_,_,_,_,_,_  ), O(000F00,73,2,_,_,_,_,_  ), 4  , 77 , 9269 , 166, 82 ), // #621
  INST(Psrlw            , ExtRmRi_P          , O(000F00,D1,_,_,_,_,_,_  ), O(000F00,71,2,_,_,_,_,_  ), 4  , 78 , 9300 , 166, 82 ), // #622
  INST(Psubb            , ExtRm_P            , O(000F00,F8,_,_,_,_,_,_  ), 0                         , 4  , 0  , 9307 , 148, 82 ), // #623
  INST(Psubd            , ExtRm_P            , O(000F00,FA,_,_,_,_,_,_  ), 0                         , 4  , 0  , 9314 , 148, 82 ), // #624
  INST(Psubq            , ExtRm_P            , O(000F00,FB,_,_,_,_,_,_  ), 0                         , 4  , 0  , 9321 , 148, 4  ), // #625
  INST(Psubsb           , ExtRm_P            , O(000F00,E8,_,_,_,_,_,_  ), 0                         , 4  , 0  , 9328 , 148, 82 ), // #626
  INST(Psubsw           , ExtRm_P            , O(000F00,E9,_,_,_,_,_,_  ), 0                         , 4  , 0  , 9336 , 148, 82 ), // #627
  INST(Psubusb          , ExtRm_P            , O(000F00,D8,_,_,_,_,_,_  ), 0                         , 4  , 0  , 9344 , 148, 82 ), // #628
  INST(Psubusw          , ExtRm_P            , O(000F00,D9,_,_,_,_,_,_  ), 0                         , 4  , 0  , 9353 , 148, 82 ), // #629
  INST(Psubw            , ExtRm_P            , O(000F00,F9,_,_,_,_,_,_  ), 0                         , 4  , 0  , 9362 , 148, 82 ), // #630
  INST(Pswapd           , Ext3dNow           , O(000F0F,BB,_,_,_,_,_,_  ), 0                         , 88 , 0  , 2402 , 149, 92 ), // #631
  INST(Ptest            , ExtRm              , O(660F38,17,_,_,_,_,_,_  ), 0                         , 2  , 0  , 9391 , 5  , 99 ), // #632
  INST(Ptwrite          , X86M               , O(F30F00,AE,4,_,_,_,_,_  ), 0                         , 92 , 0  , 2409 , 168, 100), // #633
  INST(Punpckhbw        , ExtRm_P            , O(000F00,68,_,_,_,_,_,_  ), 0                         , 4  , 0  , 9474 , 145, 82 ), // #634
  INST(Punpckhdq        , ExtRm_P            , O(000F00,6A,_,_,_,_,_,_  ), 0                         , 4  , 0  , 9485 , 145, 82 ), // #635
  INST(Punpckhqdq       , ExtRm              , O(660F00,6D,_,_,_,_,_,_  ), 0                         , 3  , 0  , 9496 , 5  , 4  ), // #636
  INST(Punpckhwd        , ExtRm_P            , O(000F00,69,_,_,_,_,_,_  ), 0                         , 4  , 0  , 9508 , 145, 82 ), // #637
  INST(Punpcklbw        , ExtRm_P            , O(000F00,60,_,_,_,_,_,_  ), 0                         , 4  , 0  , 9519 , 169, 82 ), // #638
  INST(Punpckldq        , ExtRm_P            , O(000F00,62,_,_,_,_,_,_  ), 0                         , 4  , 0  , 9530 , 169, 82 ), // #639
  INST(Punpcklqdq       , ExtRm              , O(660F00,6C,_,_,_,_,_,_  ), 0                         , 3  , 0  , 9541 , 5  , 4  ), // #640
  INST(Punpcklwd        , ExtRm_P            , O(000F00,61,_,_,_,_,_,_  ), 0                         , 4  , 0  , 9553 , 169, 82 ), // #641
  INST(Push             , X86Push            , O(000000,FF,6,_,_,_,_,_  ), O(000000,50,_,_,_,_,_,_  ), 32 , 79 , 2417 , 170, 0  ), // #642
  INST(Pusha            , X86Op              , O(660000,60,_,_,_,_,_,_  ), 0                         , 19 , 0  , 2422 , 80 , 0  ), // #643
  INST(Pushad           , X86Op              , O(000000,60,_,_,_,_,_,_  ), 0                         , 0  , 0  , 2428 , 80 , 0  ), // #644
=======
  INST(Prefetchwt1      , X86M_Only          , O(000F00,0D,2,_,_,_,_,_  ), 0                         , 76 , 0  , 2376 , 31 , 97 ), // #602
  INST(Psadbw           , ExtRm_P            , O(000F00,F6,_,_,_,_,_,_  ), 0                         , 4  , 0  , 4644 , 146, 87 ), // #603
  INST(Pshufb           , ExtRm_P            , O(000F38,00,_,_,_,_,_,_  ), 0                         , 83 , 0  , 10060, 146, 86 ), // #604
  INST(Pshufd           , ExtRmi             , O(660F00,70,_,_,_,_,_,_  ), 0                         , 3  , 0  , 10081, 8  , 4  ), // #605
  INST(Pshufhw          , ExtRmi             , O(F30F00,70,_,_,_,_,_,_  ), 0                         , 6  , 0  , 10089, 8  , 4  ), // #606
  INST(Pshuflw          , ExtRmi             , O(F20F00,70,_,_,_,_,_,_  ), 0                         , 5  , 0  , 10098, 8  , 4  ), // #607
  INST(Pshufw           , ExtRmi_P           , O(000F00,70,_,_,_,_,_,_  ), 0                         , 4  , 0  , 2388 , 166, 77 ), // #608
  INST(Psignb           , ExtRm_P            , O(000F38,08,_,_,_,_,_,_  ), 0                         , 83 , 0  , 10107, 146, 86 ), // #609
  INST(Psignd           , ExtRm_P            , O(000F38,0A,_,_,_,_,_,_  ), 0                         , 83 , 0  , 10115, 146, 86 ), // #610
  INST(Psignw           , ExtRm_P            , O(000F38,09,_,_,_,_,_,_  ), 0                         , 83 , 0  , 10123, 146, 86 ), // #611
  INST(Pslld            , ExtRmRi_P          , O(000F00,F2,_,_,_,_,_,_  ), O(000F00,72,6,_,_,_,_,_  ), 4  , 68 , 10131, 167, 82 ), // #612
  INST(Pslldq           , ExtRmRi            , 0                         , O(660F00,73,7,_,_,_,_,_  ), 0  , 69 , 10138, 168, 4  ), // #613
  INST(Psllq            , ExtRmRi_P          , O(000F00,F3,_,_,_,_,_,_  ), O(000F00,73,6,_,_,_,_,_  ), 4  , 70 , 10146, 167, 82 ), // #614
  INST(Psllw            , ExtRmRi_P          , O(000F00,F1,_,_,_,_,_,_  ), O(000F00,71,6,_,_,_,_,_  ), 4  , 71 , 10177, 167, 82 ), // #615
  INST(Psmash           , X86Op              , O(F30F01,FF,_,_,_,_,_,_  ), 0                         , 25 , 0  , 2395 , 33 , 98 ), // #616
  INST(Psrad            , ExtRmRi_P          , O(000F00,E2,_,_,_,_,_,_  ), O(000F00,72,4,_,_,_,_,_  ), 4  , 72 , 10184, 167, 82 ), // #617
  INST(Psraw            , ExtRmRi_P          , O(000F00,E1,_,_,_,_,_,_  ), O(000F00,71,4,_,_,_,_,_  ), 4  , 73 , 10222, 167, 82 ), // #618
  INST(Psrld            , ExtRmRi_P          , O(000F00,D2,_,_,_,_,_,_  ), O(000F00,72,2,_,_,_,_,_  ), 4  , 74 , 10229, 167, 82 ), // #619
  INST(Psrldq           , ExtRmRi            , 0                         , O(660F00,73,3,_,_,_,_,_  ), 0  , 75 , 10236, 168, 4  ), // #620
  INST(Psrlq            , ExtRmRi_P          , O(000F00,D3,_,_,_,_,_,_  ), O(000F00,73,2,_,_,_,_,_  ), 4  , 76 , 10244, 167, 82 ), // #621
  INST(Psrlw            , ExtRmRi_P          , O(000F00,D1,_,_,_,_,_,_  ), O(000F00,71,2,_,_,_,_,_  ), 4  , 77 , 10275, 167, 82 ), // #622
  INST(Psubb            , ExtRm_P            , O(000F00,F8,_,_,_,_,_,_  ), 0                         , 4  , 0  , 10282, 149, 82 ), // #623
  INST(Psubd            , ExtRm_P            , O(000F00,FA,_,_,_,_,_,_  ), 0                         , 4  , 0  , 10289, 149, 82 ), // #624
  INST(Psubq            , ExtRm_P            , O(000F00,FB,_,_,_,_,_,_  ), 0                         , 4  , 0  , 10296, 149, 4  ), // #625
  INST(Psubsb           , ExtRm_P            , O(000F00,E8,_,_,_,_,_,_  ), 0                         , 4  , 0  , 10303, 149, 82 ), // #626
  INST(Psubsw           , ExtRm_P            , O(000F00,E9,_,_,_,_,_,_  ), 0                         , 4  , 0  , 10311, 149, 82 ), // #627
  INST(Psubusb          , ExtRm_P            , O(000F00,D8,_,_,_,_,_,_  ), 0                         , 4  , 0  , 10319, 149, 82 ), // #628
  INST(Psubusw          , ExtRm_P            , O(000F00,D9,_,_,_,_,_,_  ), 0                         , 4  , 0  , 10328, 149, 82 ), // #629
  INST(Psubw            , ExtRm_P            , O(000F00,F9,_,_,_,_,_,_  ), 0                         , 4  , 0  , 10337, 149, 82 ), // #630
  INST(Pswapd           , Ext3dNow           , O(000F0F,BB,_,_,_,_,_,_  ), 0                         , 87 , 0  , 2402 , 150, 92 ), // #631
  INST(Ptest            , ExtRm              , O(660F38,17,_,_,_,_,_,_  ), 0                         , 2  , 0  , 10366, 5  , 99 ), // #632
  INST(Ptwrite          , X86M               , O(F30F00,AE,4,_,_,_,_,_  ), 0                         , 91 , 0  , 2409 , 169, 100), // #633
  INST(Punpckhbw        , ExtRm_P            , O(000F00,68,_,_,_,_,_,_  ), 0                         , 4  , 0  , 10449, 146, 82 ), // #634
  INST(Punpckhdq        , ExtRm_P            , O(000F00,6A,_,_,_,_,_,_  ), 0                         , 4  , 0  , 10460, 146, 82 ), // #635
  INST(Punpckhqdq       , ExtRm              , O(660F00,6D,_,_,_,_,_,_  ), 0                         , 3  , 0  , 10471, 5  , 4  ), // #636
  INST(Punpckhwd        , ExtRm_P            , O(000F00,69,_,_,_,_,_,_  ), 0                         , 4  , 0  , 10483, 146, 82 ), // #637
  INST(Punpcklbw        , ExtRm_P            , O(000F00,60,_,_,_,_,_,_  ), 0                         , 4  , 0  , 10494, 170, 82 ), // #638
  INST(Punpckldq        , ExtRm_P            , O(000F00,62,_,_,_,_,_,_  ), 0                         , 4  , 0  , 10505, 170, 82 ), // #639
  INST(Punpcklqdq       , ExtRm              , O(660F00,6C,_,_,_,_,_,_  ), 0                         , 3  , 0  , 10516, 5  , 4  ), // #640
  INST(Punpcklwd        , ExtRm_P            , O(000F00,61,_,_,_,_,_,_  ), 0                         , 4  , 0  , 10528, 170, 82 ), // #641
  INST(Push             , X86Push            , O(000000,FF,6,_,_,_,_,_  ), O(000000,50,_,_,_,_,_,_  ), 32 , 78 , 2417 , 171, 0  ), // #642
  INST(Pusha            , X86Op              , O(660000,60,_,_,_,_,_,_  ), 0                         , 19 , 0  , 2422 , 81 , 0  ), // #643
  INST(Pushad           , X86Op              , O(000000,60,_,_,_,_,_,_  ), 0                         , 0  , 0  , 2428 , 81 , 0  ), // #644
>>>>>>> 055e2185
  INST(Pushf            , X86Op              , O(660000,9C,_,_,_,_,_,_  ), 0                         , 19 , 0  , 2435 , 30 , 101), // #645
  INST(Pushfd           , X86Op              , O(000000,9C,_,_,_,_,_,_  ), 0                         , 0  , 0  , 2441 , 81 , 101), // #646
  INST(Pushfq           , X86Op              , O(000000,9C,_,_,_,_,_,_  ), 0                         , 0  , 0  , 2448 , 33 , 101), // #647
<<<<<<< HEAD
  INST(Pvalidate        , X86Op              , O(F20F01,FF,_,_,_,_,_,_  ), 0                         , 93 , 0  , 2455 , 30 , 102), // #648
  INST(Pxor             , ExtRm_P            , O(000F00,EF,_,_,_,_,_,_  ), 0                         , 4  , 0  , 9564 , 148, 82 ), // #649
  INST(Rcl              , X86Rot             , O(000000,D0,2,_,x,_,_,_  ), 0                         , 1  , 0  , 2465 , 171, 103), // #650
  INST(Rcpps            , ExtRm              , O(000F00,53,_,_,_,_,_,_  ), 0                         , 4  , 0  , 9692 , 5  , 5  ), // #651
  INST(Rcpss            , ExtRm              , O(F30F00,53,_,_,_,_,_,_  ), 0                         , 6  , 0  , 9699 , 7  , 5  ), // #652
  INST(Rcr              , X86Rot             , O(000000,D0,3,_,x,_,_,_  ), 0                         , 76 , 0  , 2469 , 171, 103), // #653
  INST(Rdfsbase         , X86M               , O(F30F00,AE,0,_,x,_,_,_  ), 0                         , 6  , 0  , 2473 , 172, 104), // #654
  INST(Rdgsbase         , X86M               , O(F30F00,AE,1,_,x,_,_,_  ), 0                         , 94 , 0  , 2482 , 172, 104), // #655
  INST(Rdmsr            , X86Op              , O(000F00,32,_,_,_,_,_,_  ), 0                         , 4  , 0  , 2491 , 173, 105), // #656
  INST(Rdpid            , X86R_Native        , O(F30F00,C7,7,_,_,_,_,_  ), 0                         , 95 , 0  , 2497 , 174, 106), // #657
  INST(Rdpkru           , X86Op              , O(000F01,EE,_,_,_,_,_,_  ), 0                         , 21 , 0  , 2503 , 173, 107), // #658
  INST(Rdpmc            , X86Op              , O(000F00,33,_,_,_,_,_,_  ), 0                         , 4  , 0  , 2510 , 173, 0  ), // #659
  INST(Rdpru            , X86Op              , O(000F01,FD,_,_,_,_,_,_  ), 0                         , 21 , 0  , 2516 , 173, 108), // #660
  INST(Rdrand           , X86M               , O(000F00,C7,6,_,x,_,_,_  ), 0                         , 81 , 0  , 2522 , 23 , 109), // #661
=======
  INST(Pvalidate        , X86Op              , O(F20F01,FF,_,_,_,_,_,_  ), 0                         , 92 , 0  , 2455 , 30 , 102), // #648
  INST(Pxor             , ExtRm_P            , O(000F00,EF,_,_,_,_,_,_  ), 0                         , 4  , 0  , 10539, 149, 82 ), // #649
  INST(Rcl              , X86Rot             , O(000000,D0,2,_,x,_,_,_  ), 0                         , 1  , 0  , 2465 , 172, 103), // #650
  INST(Rcpps            , ExtRm              , O(000F00,53,_,_,_,_,_,_  ), 0                         , 4  , 0  , 10674, 5  , 5  ), // #651
  INST(Rcpss            , ExtRm              , O(F30F00,53,_,_,_,_,_,_  ), 0                         , 6  , 0  , 10688, 7  , 5  ), // #652
  INST(Rcr              , X86Rot             , O(000000,D0,3,_,x,_,_,_  ), 0                         , 75 , 0  , 2469 , 172, 103), // #653
  INST(Rdfsbase         , X86M               , O(F30F00,AE,0,_,x,_,_,_  ), 0                         , 6  , 0  , 2473 , 173, 104), // #654
  INST(Rdgsbase         , X86M               , O(F30F00,AE,1,_,x,_,_,_  ), 0                         , 93 , 0  , 2482 , 173, 104), // #655
  INST(Rdmsr            , X86Op              , O(000F00,32,_,_,_,_,_,_  ), 0                         , 4  , 0  , 2491 , 174, 105), // #656
  INST(Rdpid            , X86R_Native        , O(F30F00,C7,7,_,_,_,_,_  ), 0                         , 94 , 0  , 2497 , 175, 106), // #657
  INST(Rdpkru           , X86Op              , O(000F01,EE,_,_,_,_,_,_  ), 0                         , 21 , 0  , 2503 , 174, 107), // #658
  INST(Rdpmc            , X86Op              , O(000F00,33,_,_,_,_,_,_  ), 0                         , 4  , 0  , 2510 , 174, 0  ), // #659
  INST(Rdpru            , X86Op              , O(000F01,FD,_,_,_,_,_,_  ), 0                         , 21 , 0  , 2516 , 174, 108), // #660
  INST(Rdrand           , X86M               , O(000F00,C7,6,_,x,_,_,_  ), 0                         , 80 , 0  , 2522 , 23 , 109), // #661
>>>>>>> 055e2185
  INST(Rdseed           , X86M               , O(000F00,C7,7,_,x,_,_,_  ), 0                         , 22 , 0  , 2529 , 23 , 110), // #662
  INST(Rdsspd           , X86M               , O(F30F00,1E,1,_,_,_,_,_  ), 0                         , 93 , 0  , 2536 , 76 , 56 ), // #663
  INST(Rdsspq           , X86M               , O(F30F00,1E,1,_,_,_,_,_  ), 0                         , 93 , 0  , 2543 , 77 , 56 ), // #664
  INST(Rdtsc            , X86Op              , O(000F00,31,_,_,_,_,_,_  ), 0                         , 4  , 0  , 2550 , 28 , 111), // #665
<<<<<<< HEAD
  INST(Rdtscp           , X86Op              , O(000F01,F9,_,_,_,_,_,_  ), 0                         , 21 , 0  , 2556 , 173, 112), // #666
  INST(Ret              , X86Ret             , O(000000,C2,_,_,_,_,_,_  ), 0                         , 0  , 0  , 3072 , 175, 0  ), // #667
  INST(Retf             , X86Ret             , O(000000,CA,_,_,x,_,_,_  ), 0                         , 0  , 0  , 2563 , 176, 0  ), // #668
  INST(Rmpadjust        , X86Op              , O(F30F01,FE,_,_,_,_,_,_  ), 0                         , 25 , 0  , 2568 , 33 , 98 ), // #669
  INST(Rmpupdate        , X86Op              , O(F20F01,FE,_,_,_,_,_,_  ), 0                         , 93 , 0  , 2578 , 33 , 98 ), // #670
  INST(Rol              , X86Rot             , O(000000,D0,0,_,x,_,_,_  ), 0                         , 0  , 0  , 2588 , 171, 113), // #671
  INST(Ror              , X86Rot             , O(000000,D0,1,_,x,_,_,_  ), 0                         , 31 , 0  , 2592 , 171, 113), // #672
  INST(Rorx             , VexRmi_Wx          , V(F20F3A,F0,_,0,x,_,_,_  ), 0                         , 96 , 0  , 2596 , 177, 85 ), // #673
  INST(Roundpd          , ExtRmi             , O(660F3A,09,_,_,_,_,_,_  ), 0                         , 8  , 0  , 9794 , 8  , 12 ), // #674
  INST(Roundps          , ExtRmi             , O(660F3A,08,_,_,_,_,_,_  ), 0                         , 8  , 0  , 9803 , 8  , 12 ), // #675
  INST(Roundsd          , ExtRmi             , O(660F3A,0B,_,_,_,_,_,_  ), 0                         , 8  , 0  , 9812 , 37 , 12 ), // #676
  INST(Roundss          , ExtRmi             , O(660F3A,0A,_,_,_,_,_,_  ), 0                         , 8  , 0  , 9821 , 38 , 12 ), // #677
  INST(Rsm              , X86Op              , O(000F00,AA,_,_,_,_,_,_  ), 0                         , 4  , 0  , 2601 , 80 , 1  ), // #678
  INST(Rsqrtps          , ExtRm              , O(000F00,52,_,_,_,_,_,_  ), 0                         , 4  , 0  , 9918 , 5  , 5  ), // #679
  INST(Rsqrtss          , ExtRm              , O(F30F00,52,_,_,_,_,_,_  ), 0                         , 6  , 0  , 9927 , 7  , 5  ), // #680
  INST(Rstorssp         , X86M_Only          , O(F30F00,01,5,_,_,_,_,_  ), 0                         , 64 , 0  , 2605 , 32 , 24 ), // #681
  INST(Sahf             , X86Op              , O(000000,9E,_,_,_,_,_,_  ), 0                         , 0  , 0  , 2614 , 96 , 114), // #682
  INST(Sal              , X86Rot             , O(000000,D0,4,_,x,_,_,_  ), 0                         , 9  , 0  , 2619 , 171, 1  ), // #683
  INST(Sar              , X86Rot             , O(000000,D0,7,_,x,_,_,_  ), 0                         , 27 , 0  , 2623 , 171, 1  ), // #684
  INST(Sarx             , VexRmv_Wx          , V(F30F38,F7,_,0,x,_,_,_  ), 0                         , 89 , 0  , 2627 , 13 , 85 ), // #685
  INST(Saveprevssp      , X86Op              , O(F30F01,EA,_,_,_,_,_,_  ), 0                         , 25 , 0  , 2632 , 30 , 24 ), // #686
  INST(Sbb              , X86Arith           , O(000000,18,3,_,x,_,_,_  ), 0                         , 76 , 0  , 2644 , 178, 2  ), // #687
  INST(Scas             , X86StrRm           , O(000000,AE,_,_,_,_,_,_  ), 0                         , 0  , 0  , 2648 , 179, 37 ), // #688
  INST(Senduipi         , X86M_NoSize        , O(F30F00,C7,6,_,_,_,_,_  ), 0                         , 24 , 0  , 2653 , 76 , 25 ), // #689
  INST(Serialize        , X86Op              , O(000F01,E8,_,_,_,_,_,_  ), 0                         , 21 , 0  , 2662 , 30 , 115), // #690
  INST(Seta             , X86Set             , O(000F00,97,_,_,_,_,_,_  ), 0                         , 4  , 0  , 2672 , 180, 59 ), // #691
  INST(Setae            , X86Set             , O(000F00,93,_,_,_,_,_,_  ), 0                         , 4  , 0  , 2677 , 180, 60 ), // #692
  INST(Setb             , X86Set             , O(000F00,92,_,_,_,_,_,_  ), 0                         , 4  , 0  , 2683 , 180, 60 ), // #693
  INST(Setbe            , X86Set             , O(000F00,96,_,_,_,_,_,_  ), 0                         , 4  , 0  , 2688 , 180, 59 ), // #694
  INST(Setc             , X86Set             , O(000F00,92,_,_,_,_,_,_  ), 0                         , 4  , 0  , 2694 , 180, 60 ), // #695
  INST(Sete             , X86Set             , O(000F00,94,_,_,_,_,_,_  ), 0                         , 4  , 0  , 2699 , 180, 61 ), // #696
  INST(Setg             , X86Set             , O(000F00,9F,_,_,_,_,_,_  ), 0                         , 4  , 0  , 2704 , 180, 62 ), // #697
  INST(Setge            , X86Set             , O(000F00,9D,_,_,_,_,_,_  ), 0                         , 4  , 0  , 2709 , 180, 63 ), // #698
  INST(Setl             , X86Set             , O(000F00,9C,_,_,_,_,_,_  ), 0                         , 4  , 0  , 2715 , 180, 63 ), // #699
  INST(Setle            , X86Set             , O(000F00,9E,_,_,_,_,_,_  ), 0                         , 4  , 0  , 2720 , 180, 62 ), // #700
  INST(Setna            , X86Set             , O(000F00,96,_,_,_,_,_,_  ), 0                         , 4  , 0  , 2726 , 180, 59 ), // #701
  INST(Setnae           , X86Set             , O(000F00,92,_,_,_,_,_,_  ), 0                         , 4  , 0  , 2732 , 180, 60 ), // #702
  INST(Setnb            , X86Set             , O(000F00,93,_,_,_,_,_,_  ), 0                         , 4  , 0  , 2739 , 180, 60 ), // #703
  INST(Setnbe           , X86Set             , O(000F00,97,_,_,_,_,_,_  ), 0                         , 4  , 0  , 2745 , 180, 59 ), // #704
  INST(Setnc            , X86Set             , O(000F00,93,_,_,_,_,_,_  ), 0                         , 4  , 0  , 2752 , 180, 60 ), // #705
  INST(Setne            , X86Set             , O(000F00,95,_,_,_,_,_,_  ), 0                         , 4  , 0  , 2758 , 180, 61 ), // #706
  INST(Setng            , X86Set             , O(000F00,9E,_,_,_,_,_,_  ), 0                         , 4  , 0  , 2764 , 180, 62 ), // #707
  INST(Setnge           , X86Set             , O(000F00,9C,_,_,_,_,_,_  ), 0                         , 4  , 0  , 2770 , 180, 63 ), // #708
  INST(Setnl            , X86Set             , O(000F00,9D,_,_,_,_,_,_  ), 0                         , 4  , 0  , 2777 , 180, 63 ), // #709
  INST(Setnle           , X86Set             , O(000F00,9F,_,_,_,_,_,_  ), 0                         , 4  , 0  , 2783 , 180, 62 ), // #710
  INST(Setno            , X86Set             , O(000F00,91,_,_,_,_,_,_  ), 0                         , 4  , 0  , 2790 , 180, 57 ), // #711
  INST(Setnp            , X86Set             , O(000F00,9B,_,_,_,_,_,_  ), 0                         , 4  , 0  , 2796 , 180, 64 ), // #712
  INST(Setns            , X86Set             , O(000F00,99,_,_,_,_,_,_  ), 0                         , 4  , 0  , 2802 , 180, 65 ), // #713
  INST(Setnz            , X86Set             , O(000F00,95,_,_,_,_,_,_  ), 0                         , 4  , 0  , 2808 , 180, 61 ), // #714
  INST(Seto             , X86Set             , O(000F00,90,_,_,_,_,_,_  ), 0                         , 4  , 0  , 2814 , 180, 57 ), // #715
  INST(Setp             , X86Set             , O(000F00,9A,_,_,_,_,_,_  ), 0                         , 4  , 0  , 2819 , 180, 64 ), // #716
  INST(Setpe            , X86Set             , O(000F00,9A,_,_,_,_,_,_  ), 0                         , 4  , 0  , 2824 , 180, 64 ), // #717
  INST(Setpo            , X86Set             , O(000F00,9B,_,_,_,_,_,_  ), 0                         , 4  , 0  , 2830 , 180, 64 ), // #718
  INST(Sets             , X86Set             , O(000F00,98,_,_,_,_,_,_  ), 0                         , 4  , 0  , 2836 , 180, 65 ), // #719
  INST(Setssbsy         , X86Op              , O(F30F01,E8,_,_,_,_,_,_  ), 0                         , 25 , 0  , 2841 , 30 , 56 ), // #720
  INST(Setz             , X86Set             , O(000F00,94,_,_,_,_,_,_  ), 0                         , 4  , 0  , 2850 , 180, 61 ), // #721
  INST(Sfence           , X86Fence           , O(000F00,AE,7,_,_,_,_,_  ), 0                         , 22 , 0  , 2855 , 30 , 77 ), // #722
  INST(Sgdt             , X86M_Only          , O(000F00,01,0,_,_,_,_,_  ), 0                         , 4  , 0  , 2862 , 31 , 0  ), // #723
  INST(Sha1msg1         , ExtRm              , O(000F38,C9,_,_,_,_,_,_  ), 0                         , 84 , 0  , 2867 , 5  , 116), // #724
  INST(Sha1msg2         , ExtRm              , O(000F38,CA,_,_,_,_,_,_  ), 0                         , 84 , 0  , 2876 , 5  , 116), // #725
  INST(Sha1nexte        , ExtRm              , O(000F38,C8,_,_,_,_,_,_  ), 0                         , 84 , 0  , 2885 , 5  , 116), // #726
  INST(Sha1rnds4        , ExtRmi             , O(000F3A,CC,_,_,_,_,_,_  ), 0                         , 86 , 0  , 2895 , 8  , 116), // #727
  INST(Sha256msg1       , ExtRm              , O(000F38,CC,_,_,_,_,_,_  ), 0                         , 84 , 0  , 2905 , 5  , 116), // #728
  INST(Sha256msg2       , ExtRm              , O(000F38,CD,_,_,_,_,_,_  ), 0                         , 84 , 0  , 2916 , 5  , 116), // #729
  INST(Sha256rnds2      , ExtRm_XMM0         , O(000F38,CB,_,_,_,_,_,_  ), 0                         , 84 , 0  , 2927 , 15 , 116), // #730
  INST(Shl              , X86Rot             , O(000000,D0,4,_,x,_,_,_  ), 0                         , 9  , 0  , 2939 , 171, 1  ), // #731
  INST(Shld             , X86ShldShrd        , O(000F00,A4,_,_,x,_,_,_  ), 0                         , 4  , 0  , 8963 , 181, 1  ), // #732
  INST(Shlx             , VexRmv_Wx          , V(660F38,F7,_,0,x,_,_,_  ), 0                         , 97 , 0  , 2943 , 13 , 85 ), // #733
  INST(Shr              , X86Rot             , O(000000,D0,5,_,x,_,_,_  ), 0                         , 63 , 0  , 2948 , 171, 1  ), // #734
  INST(Shrd             , X86ShldShrd        , O(000F00,AC,_,_,x,_,_,_  ), 0                         , 4  , 0  , 2952 , 181, 1  ), // #735
  INST(Shrx             , VexRmv_Wx          , V(F20F38,F7,_,0,x,_,_,_  ), 0                         , 85 , 0  , 2957 , 13 , 85 ), // #736
  INST(Shufpd           , ExtRmi             , O(660F00,C6,_,_,_,_,_,_  ), 0                         , 3  , 0  , 10188, 8  , 4  ), // #737
  INST(Shufps           , ExtRmi             , O(000F00,C6,_,_,_,_,_,_  ), 0                         , 4  , 0  , 10196, 8  , 5  ), // #738
  INST(Sidt             , X86M_Only          , O(000F00,01,1,_,_,_,_,_  ), 0                         , 29 , 0  , 2962 , 31 , 0  ), // #739
  INST(Skinit           , X86Op_xAX          , O(000F01,DE,_,_,_,_,_,_  ), 0                         , 21 , 0  , 2967 , 52 , 117), // #740
  INST(Sldt             , X86M_NoMemSize     , O(000F00,00,0,_,_,_,_,_  ), 0                         , 4  , 0  , 2974 , 182, 0  ), // #741
  INST(Slwpcb           , VexR_Wx            , V(XOP_M9,12,1,0,x,_,_,_  ), 0                         , 11 , 0  , 2979 , 107, 74 ), // #742
  INST(Smsw             , X86M_NoMemSize     , O(000F00,01,4,_,_,_,_,_  ), 0                         , 98 , 0  , 2986 , 182, 0  ), // #743
  INST(Sqrtpd           , ExtRm              , O(660F00,51,_,_,_,_,_,_  ), 0                         , 3  , 0  , 10204, 5  , 4  ), // #744
  INST(Sqrtps           , ExtRm              , O(000F00,51,_,_,_,_,_,_  ), 0                         , 4  , 0  , 9919 , 5  , 5  ), // #745
  INST(Sqrtsd           , ExtRm              , O(F20F00,51,_,_,_,_,_,_  ), 0                         , 5  , 0  , 10220, 6  , 4  ), // #746
  INST(Sqrtss           , ExtRm              , O(F30F00,51,_,_,_,_,_,_  ), 0                         , 6  , 0  , 9928 , 7  , 5  ), // #747
=======
  INST(Rdtscp           , X86Op              , O(000F01,F9,_,_,_,_,_,_  ), 0                         , 21 , 0  , 2556 , 174, 112), // #666
  INST(Ret              , X86Ret             , O(000000,C2,_,_,_,_,_,_  ), 0                         , 0  , 0  , 3072 , 176, 0  ), // #667
  INST(Retf             , X86Ret             , O(000000,CA,_,_,x,_,_,_  ), 0                         , 0  , 0  , 2563 , 177, 0  ), // #668
  INST(Rmpadjust        , X86Op              , O(F30F01,FE,_,_,_,_,_,_  ), 0                         , 25 , 0  , 2568 , 33 , 98 ), // #669
  INST(Rmpupdate        , X86Op              , O(F20F01,FE,_,_,_,_,_,_  ), 0                         , 92 , 0  , 2578 , 33 , 98 ), // #670
  INST(Rol              , X86Rot             , O(000000,D0,0,_,x,_,_,_  ), 0                         , 0  , 0  , 2588 , 172, 113), // #671
  INST(Ror              , X86Rot             , O(000000,D0,1,_,x,_,_,_  ), 0                         , 31 , 0  , 2592 , 172, 113), // #672
  INST(Rorx             , VexRmi_Wx          , V(F20F3A,F0,_,0,x,_,_,_  ), 0                         , 95 , 0  , 2596 , 178, 85 ), // #673
  INST(Roundpd          , ExtRmi             , O(660F3A,09,_,_,_,_,_,_  ), 0                         , 8  , 0  , 10827, 8  , 12 ), // #674
  INST(Roundps          , ExtRmi             , O(660F3A,08,_,_,_,_,_,_  ), 0                         , 8  , 0  , 10836, 8  , 12 ), // #675
  INST(Roundsd          , ExtRmi             , O(660F3A,0B,_,_,_,_,_,_  ), 0                         , 8  , 0  , 10845, 37 , 12 ), // #676
  INST(Roundss          , ExtRmi             , O(660F3A,0A,_,_,_,_,_,_  ), 0                         , 8  , 0  , 10854, 38 , 12 ), // #677
  INST(Rsm              , X86Op              , O(000F00,AA,_,_,_,_,_,_  ), 0                         , 4  , 0  , 2601 , 81 , 1  ), // #678
  INST(Rsqrtps          , ExtRm              , O(000F00,52,_,_,_,_,_,_  ), 0                         , 4  , 0  , 10960, 5  , 5  ), // #679
  INST(Rsqrtss          , ExtRm              , O(F30F00,52,_,_,_,_,_,_  ), 0                         , 6  , 0  , 10978, 7  , 5  ), // #680
  INST(Rstorssp         , X86M_Only          , O(F30F00,01,5,_,_,_,_,_  ), 0                         , 63 , 0  , 2605 , 32 , 24 ), // #681
  INST(Sahf             , X86Op              , O(000000,9E,_,_,_,_,_,_  ), 0                         , 0  , 0  , 2614 , 97 , 114), // #682
  INST(Sal              , X86Rot             , O(000000,D0,4,_,x,_,_,_  ), 0                         , 9  , 0  , 2619 , 172, 1  ), // #683
  INST(Sar              , X86Rot             , O(000000,D0,7,_,x,_,_,_  ), 0                         , 27 , 0  , 2623 , 172, 1  ), // #684
  INST(Sarx             , VexRmv_Wx          , V(F30F38,F7,_,0,x,_,_,_  ), 0                         , 88 , 0  , 2627 , 13 , 85 ), // #685
  INST(Saveprevssp      , X86Op              , O(F30F01,EA,_,_,_,_,_,_  ), 0                         , 25 , 0  , 2632 , 30 , 24 ), // #686
  INST(Sbb              , X86Arith           , O(000000,18,3,_,x,_,_,_  ), 0                         , 75 , 0  , 2644 , 179, 2  ), // #687
  INST(Scas             , X86StrRm           , O(000000,AE,_,_,_,_,_,_  ), 0                         , 0  , 0  , 2648 , 180, 37 ), // #688
  INST(Senduipi         , X86M_NoSize        , O(F30F00,C7,6,_,_,_,_,_  ), 0                         , 24 , 0  , 2653 , 77 , 25 ), // #689
  INST(Serialize        , X86Op              , O(000F01,E8,_,_,_,_,_,_  ), 0                         , 21 , 0  , 2662 , 30 , 115), // #690
  INST(Seta             , X86Set             , O(000F00,97,_,_,_,_,_,_  ), 0                         , 4  , 0  , 2672 , 181, 59 ), // #691
  INST(Setae            , X86Set             , O(000F00,93,_,_,_,_,_,_  ), 0                         , 4  , 0  , 2677 , 181, 60 ), // #692
  INST(Setb             , X86Set             , O(000F00,92,_,_,_,_,_,_  ), 0                         , 4  , 0  , 2683 , 181, 60 ), // #693
  INST(Setbe            , X86Set             , O(000F00,96,_,_,_,_,_,_  ), 0                         , 4  , 0  , 2688 , 181, 59 ), // #694
  INST(Setc             , X86Set             , O(000F00,92,_,_,_,_,_,_  ), 0                         , 4  , 0  , 2694 , 181, 60 ), // #695
  INST(Sete             , X86Set             , O(000F00,94,_,_,_,_,_,_  ), 0                         , 4  , 0  , 2699 , 181, 61 ), // #696
  INST(Setg             , X86Set             , O(000F00,9F,_,_,_,_,_,_  ), 0                         , 4  , 0  , 2704 , 181, 62 ), // #697
  INST(Setge            , X86Set             , O(000F00,9D,_,_,_,_,_,_  ), 0                         , 4  , 0  , 2709 , 181, 63 ), // #698
  INST(Setl             , X86Set             , O(000F00,9C,_,_,_,_,_,_  ), 0                         , 4  , 0  , 2715 , 181, 63 ), // #699
  INST(Setle            , X86Set             , O(000F00,9E,_,_,_,_,_,_  ), 0                         , 4  , 0  , 2720 , 181, 62 ), // #700
  INST(Setna            , X86Set             , O(000F00,96,_,_,_,_,_,_  ), 0                         , 4  , 0  , 2726 , 181, 59 ), // #701
  INST(Setnae           , X86Set             , O(000F00,92,_,_,_,_,_,_  ), 0                         , 4  , 0  , 2732 , 181, 60 ), // #702
  INST(Setnb            , X86Set             , O(000F00,93,_,_,_,_,_,_  ), 0                         , 4  , 0  , 2739 , 181, 60 ), // #703
  INST(Setnbe           , X86Set             , O(000F00,97,_,_,_,_,_,_  ), 0                         , 4  , 0  , 2745 , 181, 59 ), // #704
  INST(Setnc            , X86Set             , O(000F00,93,_,_,_,_,_,_  ), 0                         , 4  , 0  , 2752 , 181, 60 ), // #705
  INST(Setne            , X86Set             , O(000F00,95,_,_,_,_,_,_  ), 0                         , 4  , 0  , 2758 , 181, 61 ), // #706
  INST(Setng            , X86Set             , O(000F00,9E,_,_,_,_,_,_  ), 0                         , 4  , 0  , 2764 , 181, 62 ), // #707
  INST(Setnge           , X86Set             , O(000F00,9C,_,_,_,_,_,_  ), 0                         , 4  , 0  , 2770 , 181, 63 ), // #708
  INST(Setnl            , X86Set             , O(000F00,9D,_,_,_,_,_,_  ), 0                         , 4  , 0  , 2777 , 181, 63 ), // #709
  INST(Setnle           , X86Set             , O(000F00,9F,_,_,_,_,_,_  ), 0                         , 4  , 0  , 2783 , 181, 62 ), // #710
  INST(Setno            , X86Set             , O(000F00,91,_,_,_,_,_,_  ), 0                         , 4  , 0  , 2790 , 181, 57 ), // #711
  INST(Setnp            , X86Set             , O(000F00,9B,_,_,_,_,_,_  ), 0                         , 4  , 0  , 2796 , 181, 64 ), // #712
  INST(Setns            , X86Set             , O(000F00,99,_,_,_,_,_,_  ), 0                         , 4  , 0  , 2802 , 181, 65 ), // #713
  INST(Setnz            , X86Set             , O(000F00,95,_,_,_,_,_,_  ), 0                         , 4  , 0  , 2808 , 181, 61 ), // #714
  INST(Seto             , X86Set             , O(000F00,90,_,_,_,_,_,_  ), 0                         , 4  , 0  , 2814 , 181, 57 ), // #715
  INST(Setp             , X86Set             , O(000F00,9A,_,_,_,_,_,_  ), 0                         , 4  , 0  , 2819 , 181, 64 ), // #716
  INST(Setpe            , X86Set             , O(000F00,9A,_,_,_,_,_,_  ), 0                         , 4  , 0  , 2824 , 181, 64 ), // #717
  INST(Setpo            , X86Set             , O(000F00,9B,_,_,_,_,_,_  ), 0                         , 4  , 0  , 2830 , 181, 64 ), // #718
  INST(Sets             , X86Set             , O(000F00,98,_,_,_,_,_,_  ), 0                         , 4  , 0  , 2836 , 181, 65 ), // #719
  INST(Setssbsy         , X86Op              , O(F30F01,E8,_,_,_,_,_,_  ), 0                         , 25 , 0  , 2841 , 30 , 56 ), // #720
  INST(Setz             , X86Set             , O(000F00,94,_,_,_,_,_,_  ), 0                         , 4  , 0  , 2850 , 181, 61 ), // #721
  INST(Sfence           , X86Fence           , O(000F00,AE,7,_,_,_,_,_  ), 0                         , 22 , 0  , 2855 , 30 , 77 ), // #722
  INST(Sgdt             , X86M_Only          , O(000F00,01,0,_,_,_,_,_  ), 0                         , 4  , 0  , 2862 , 69 , 0  ), // #723
  INST(Sha1msg1         , ExtRm              , O(000F38,C9,_,_,_,_,_,_  ), 0                         , 83 , 0  , 2867 , 5  , 116), // #724
  INST(Sha1msg2         , ExtRm              , O(000F38,CA,_,_,_,_,_,_  ), 0                         , 83 , 0  , 2876 , 5  , 116), // #725
  INST(Sha1nexte        , ExtRm              , O(000F38,C8,_,_,_,_,_,_  ), 0                         , 83 , 0  , 2885 , 5  , 116), // #726
  INST(Sha1rnds4        , ExtRmi             , O(000F3A,CC,_,_,_,_,_,_  ), 0                         , 85 , 0  , 2895 , 8  , 116), // #727
  INST(Sha256msg1       , ExtRm              , O(000F38,CC,_,_,_,_,_,_  ), 0                         , 83 , 0  , 2905 , 5  , 116), // #728
  INST(Sha256msg2       , ExtRm              , O(000F38,CD,_,_,_,_,_,_  ), 0                         , 83 , 0  , 2916 , 5  , 116), // #729
  INST(Sha256rnds2      , ExtRm_XMM0         , O(000F38,CB,_,_,_,_,_,_  ), 0                         , 83 , 0  , 2927 , 15 , 116), // #730
  INST(Shl              , X86Rot             , O(000000,D0,4,_,x,_,_,_  ), 0                         , 9  , 0  , 2939 , 172, 1  ), // #731
  INST(Shld             , X86ShldShrd        , O(000F00,A4,_,_,x,_,_,_  ), 0                         , 4  , 0  , 9938 , 182, 1  ), // #732
  INST(Shlx             , VexRmv_Wx          , V(660F38,F7,_,0,x,_,_,_  ), 0                         , 96 , 0  , 2943 , 13 , 85 ), // #733
  INST(Shr              , X86Rot             , O(000000,D0,5,_,x,_,_,_  ), 0                         , 62 , 0  , 2948 , 172, 1  ), // #734
  INST(Shrd             , X86ShldShrd        , O(000F00,AC,_,_,x,_,_,_  ), 0                         , 4  , 0  , 2952 , 182, 1  ), // #735
  INST(Shrx             , VexRmv_Wx          , V(F20F38,F7,_,0,x,_,_,_  ), 0                         , 84 , 0  , 2957 , 13 , 85 ), // #736
  INST(Shufpd           , ExtRmi             , O(660F00,C6,_,_,_,_,_,_  ), 0                         , 3  , 0  , 11259, 8  , 4  ), // #737
  INST(Shufps           , ExtRmi             , O(000F00,C6,_,_,_,_,_,_  ), 0                         , 4  , 0  , 11267, 8  , 5  ), // #738
  INST(Sidt             , X86M_Only          , O(000F00,01,1,_,_,_,_,_  ), 0                         , 29 , 0  , 2962 , 69 , 0  ), // #739
  INST(Skinit           , X86Op_xAX          , O(000F01,DE,_,_,_,_,_,_  ), 0                         , 21 , 0  , 2967 , 52 , 117), // #740
  INST(Sldt             , X86M_NoMemSize     , O(000F00,00,0,_,_,_,_,_  ), 0                         , 4  , 0  , 2974 , 183, 0  ), // #741
  INST(Slwpcb           , VexR_Wx            , V(XOP_M9,12,1,0,x,_,_,_  ), 0                         , 11 , 0  , 2979 , 108, 74 ), // #742
  INST(Smsw             , X86M_NoMemSize     , O(000F00,01,4,_,_,_,_,_  ), 0                         , 97 , 0  , 2986 , 183, 0  ), // #743
  INST(Sqrtpd           , ExtRm              , O(660F00,51,_,_,_,_,_,_  ), 0                         , 3  , 0  , 11275, 5  , 4  ), // #744
  INST(Sqrtps           , ExtRm              , O(000F00,51,_,_,_,_,_,_  ), 0                         , 4  , 0  , 10961, 5  , 5  ), // #745
  INST(Sqrtsd           , ExtRm              , O(F20F00,51,_,_,_,_,_,_  ), 0                         , 5  , 0  , 11299, 6  , 4  ), // #746
  INST(Sqrtss           , ExtRm              , O(F30F00,51,_,_,_,_,_,_  ), 0                         , 6  , 0  , 10979, 7  , 5  ), // #747
>>>>>>> 055e2185
  INST(Stac             , X86Op              , O(000F01,CB,_,_,_,_,_,_  ), 0                         , 21 , 0  , 2991 , 30 , 16 ), // #748
  INST(Stc              , X86Op              , O(000000,F9,_,_,_,_,_,_  ), 0                         , 0  , 0  , 2996 , 30 , 17 ), // #749
  INST(Std              , X86Op              , O(000000,FD,_,_,_,_,_,_  ), 0                         , 0  , 0  , 7921 , 30 , 18 ), // #750
  INST(Stgi             , X86Op              , O(000F01,DC,_,_,_,_,_,_  ), 0                         , 21 , 0  , 3000 , 30 , 117), // #751
  INST(Sti              , X86Op              , O(000000,FB,_,_,_,_,_,_  ), 0                         , 0  , 0  , 3005 , 30 , 23 ), // #752
<<<<<<< HEAD
  INST(Stmxcsr          , X86M_Only          , O(000F00,AE,3,_,_,_,_,_  ), 0                         , 79 , 0  , 10236, 100, 5  ), // #753
  INST(Stos             , X86StrMr           , O(000000,AA,_,_,_,_,_,_  ), 0                         , 0  , 0  , 3009 , 183, 75 ), // #754
  INST(Str              , X86M_NoMemSize     , O(000F00,00,1,_,_,_,_,_  ), 0                         , 29 , 0  , 3014 , 182, 0  ), // #755
  INST(Sttilecfg        , AmxCfg             , V(660F38,49,_,0,0,_,_,_  ), 0                         , 97 , 0  , 3018 , 102, 73 ), // #756
  INST(Stui             , X86Op              , O(F30F01,EF,_,_,_,_,_,_  ), 0                         , 25 , 0  , 3135 , 33 , 25 ), // #757
  INST(Sub              , X86Arith           , O(000000,28,5,_,x,_,_,_  ), 0                         , 63 , 0  , 866  , 178, 1  ), // #758
  INST(Subpd            , ExtRm              , O(660F00,5C,_,_,_,_,_,_  ), 0                         , 3  , 0  , 4848 , 5  , 4  ), // #759
  INST(Subps            , ExtRm              , O(000F00,5C,_,_,_,_,_,_  ), 0                         , 4  , 0  , 4860 , 5  , 5  ), // #760
  INST(Subsd            , ExtRm              , O(F20F00,5C,_,_,_,_,_,_  ), 0                         , 5  , 0  , 5536 , 6  , 4  ), // #761
  INST(Subss            , ExtRm              , O(F30F00,5C,_,_,_,_,_,_  ), 0                         , 6  , 0  , 5546 , 7  , 5  ), // #762
=======
  INST(Stmxcsr          , X86M_Only          , O(000F00,AE,3,_,_,_,_,_  ), 0                         , 78 , 0  , 11323, 101, 5  ), // #753
  INST(Stos             , X86StrMr           , O(000000,AA,_,_,_,_,_,_  ), 0                         , 0  , 0  , 3009 , 184, 75 ), // #754
  INST(Str              , X86M_NoMemSize     , O(000F00,00,1,_,_,_,_,_  ), 0                         , 29 , 0  , 3014 , 183, 0  ), // #755
  INST(Sttilecfg        , AmxCfg             , V(660F38,49,_,0,0,_,_,_  ), 0                         , 96 , 0  , 3018 , 103, 73 ), // #756
  INST(Stui             , X86Op              , O(F30F01,EF,_,_,_,_,_,_  ), 0                         , 25 , 0  , 3135 , 33 , 25 ), // #757
  INST(Sub              , X86Arith           , O(000000,28,5,_,x,_,_,_  ), 0                         , 62 , 0  , 866  , 179, 1  ), // #758
  INST(Subpd            , ExtRm              , O(660F00,5C,_,_,_,_,_,_  ), 0                         , 3  , 0  , 5413 , 5  , 4  ), // #759
  INST(Subps            , ExtRm              , O(000F00,5C,_,_,_,_,_,_  ), 0                         , 4  , 0  , 5425 , 5  , 5  ), // #760
  INST(Subsd            , ExtRm              , O(F20F00,5C,_,_,_,_,_,_  ), 0                         , 5  , 0  , 6392 , 6  , 4  ), // #761
  INST(Subss            , ExtRm              , O(F30F00,5C,_,_,_,_,_,_  ), 0                         , 6  , 0  , 6402 , 7  , 5  ), // #762
>>>>>>> 055e2185
  INST(Swapgs           , X86Op              , O(000F01,F8,_,_,_,_,_,_  ), 0                         , 21 , 0  , 3028 , 33 , 0  ), // #763
  INST(Syscall          , X86Op              , O(000F00,05,_,_,_,_,_,_  ), 0                         , 4  , 0  , 3035 , 33 , 0  ), // #764
  INST(Sysenter         , X86Op              , O(000F00,34,_,_,_,_,_,_  ), 0                         , 4  , 0  , 3043 , 30 , 0  ), // #765
  INST(Sysexit          , X86Op              , O(000F00,35,_,_,_,_,_,_  ), 0                         , 4  , 0  , 3052 , 30 , 0  ), // #766
  INST(Sysexitq         , X86Op              , O(000F00,35,_,_,1,_,_,_  ), 0                         , 60 , 0  , 3060 , 30 , 0  ), // #767
  INST(Sysret           , X86Op              , O(000F00,07,_,_,_,_,_,_  ), 0                         , 4  , 0  , 3069 , 33 , 0  ), // #768
<<<<<<< HEAD
  INST(Sysretq          , X86Op              , O(000F00,07,_,_,1,_,_,_  ), 0                         , 61 , 0  , 3076 , 33 , 0  ), // #769
  INST(T1mskc           , VexVm_Wx           , V(XOP_M9,01,7,0,x,_,_,_  ), 0                         , 99 , 0  , 3084 , 14 , 11 ), // #770
  INST(Tdpbf16ps        , AmxRmv             , V(F30F38,5C,_,0,0,_,_,_  ), 0                         , 89 , 0  , 3091 , 184, 118), // #771
  INST(Tdpbssd          , AmxRmv             , V(F20F38,5E,_,0,0,_,_,_  ), 0                         , 85 , 0  , 3101 , 184, 119), // #772
  INST(Tdpbsud          , AmxRmv             , V(F30F38,5E,_,0,0,_,_,_  ), 0                         , 89 , 0  , 3109 , 184, 119), // #773
  INST(Tdpbusd          , AmxRmv             , V(660F38,5E,_,0,0,_,_,_  ), 0                         , 97 , 0  , 3117 , 184, 119), // #774
  INST(Tdpbuud          , AmxRmv             , V(000F38,5E,_,0,0,_,_,_  ), 0                         , 10 , 0  , 3125 , 184, 119), // #775
  INST(Test             , X86Test            , O(000000,84,_,_,x,_,_,_  ), O(000000,F6,_,_,x,_,_,_  ), 0  , 80 , 9392 , 185, 1  ), // #776
  INST(Testui           , X86Op              , O(F30F01,ED,_,_,_,_,_,_  ), 0                         , 25 , 0  , 3133 , 33 , 120), // #777
  INST(Tileloadd        , AmxRm              , V(F20F38,4B,_,0,0,_,_,_  ), 0                         , 85 , 0  , 3140 , 186, 73 ), // #778
  INST(Tileloaddt1      , AmxRm              , V(660F38,4B,_,0,0,_,_,_  ), 0                         , 97 , 0  , 3150 , 186, 73 ), // #779
  INST(Tilerelease      , VexOpMod           , V(000F38,49,0,0,0,_,_,_  ), 0                         , 10 , 0  , 3162 , 187, 73 ), // #780
  INST(Tilestored       , AmxMr              , V(F30F38,4B,_,0,0,_,_,_  ), 0                         , 89 , 0  , 3174 , 188, 73 ), // #781
  INST(Tilezero         , AmxR               , V(F20F38,49,_,0,0,_,_,_  ), 0                         , 85 , 0  , 3185 , 189, 73 ), // #782
  INST(Tpause           , X86R32_EDX_EAX     , O(660F00,AE,6,_,_,_,_,_  ), 0                         , 26 , 0  , 3194 , 190, 121), // #783
  INST(Tzcnt            , X86Rm_Raw66H       , O(F30F00,BC,_,_,x,_,_,_  ), 0                         , 6  , 0  , 3201 , 22 , 9  ), // #784
  INST(Tzmsk            , VexVm_Wx           , V(XOP_M9,01,4,0,x,_,_,_  ), 0                         , 100, 0  , 3207 , 14 , 11 ), // #785
  INST(Ucomisd          , ExtRm              , O(660F00,2E,_,_,_,_,_,_  ), 0                         , 3  , 0  , 10289, 6  , 41 ), // #786
  INST(Ucomiss          , ExtRm              , O(000F00,2E,_,_,_,_,_,_  ), 0                         , 4  , 0  , 10298, 7  , 42 ), // #787
  INST(Ud0              , X86Rm              , O(000F00,FF,_,_,_,_,_,_  ), 0                         , 4  , 0  , 3213 , 191, 0  ), // #788
  INST(Ud1              , X86Rm              , O(000F00,B9,_,_,_,_,_,_  ), 0                         , 4  , 0  , 3217 , 191, 0  ), // #789
  INST(Ud2              , X86Op              , O(000F00,0B,_,_,_,_,_,_  ), 0                         , 4  , 0  , 3221 , 30 , 0  ), // #790
  INST(Uiret            , X86Op              , O(F30F01,EC,_,_,_,_,_,_  ), 0                         , 25 , 0  , 3225 , 33 , 25 ), // #791
  INST(Umonitor         , X86R_FromM         , O(F30F00,AE,6,_,_,_,_,_  ), 0                         , 24 , 0  , 3231 , 192, 122), // #792
  INST(Umwait           , X86R32_EDX_EAX     , O(F20F00,AE,6,_,_,_,_,_  ), 0                         , 101, 0  , 3240 , 190, 121), // #793
  INST(Unpckhpd         , ExtRm              , O(660F00,15,_,_,_,_,_,_  ), 0                         , 3  , 0  , 10307, 5  , 4  ), // #794
  INST(Unpckhps         , ExtRm              , O(000F00,15,_,_,_,_,_,_  ), 0                         , 4  , 0  , 10317, 5  , 5  ), // #795
  INST(Unpcklpd         , ExtRm              , O(660F00,14,_,_,_,_,_,_  ), 0                         , 3  , 0  , 10327, 5  , 4  ), // #796
  INST(Unpcklps         , ExtRm              , O(000F00,14,_,_,_,_,_,_  ), 0                         , 4  , 0  , 10337, 5  , 5  ), // #797
  INST(V4fmaddps        , VexRm_T1_4X        , E(F20F38,9A,_,2,_,0,4,T4X), 0                         , 102, 0  , 3247 , 193, 123), // #798
  INST(V4fmaddss        , VexRm_T1_4X        , E(F20F38,9B,_,0,_,0,4,T4X), 0                         , 103, 0  , 3257 , 194, 123), // #799
  INST(V4fnmaddps       , VexRm_T1_4X        , E(F20F38,AA,_,2,_,0,4,T4X), 0                         , 102, 0  , 3267 , 193, 123), // #800
  INST(V4fnmaddss       , VexRm_T1_4X        , E(F20F38,AB,_,0,_,0,4,T4X), 0                         , 103, 0  , 3278 , 194, 123), // #801
  INST(Vaddpd           , VexRvm_Lx          , V(660F00,58,_,x,I,1,4,FV ), 0                         , 104, 0  , 3289 , 195, 124), // #802
  INST(Vaddps           , VexRvm_Lx          , V(000F00,58,_,x,I,0,4,FV ), 0                         , 105, 0  , 3296 , 196, 124), // #803
  INST(Vaddsd           , VexRvm             , V(F20F00,58,_,I,I,1,3,T1S), 0                         , 106, 0  , 3303 , 197, 125), // #804
  INST(Vaddss           , VexRvm             , V(F30F00,58,_,I,I,0,2,T1S), 0                         , 107, 0  , 3310 , 198, 125), // #805
  INST(Vaddsubpd        , VexRvm_Lx          , V(660F00,D0,_,x,I,_,_,_  ), 0                         , 70 , 0  , 3317 , 199, 126), // #806
  INST(Vaddsubps        , VexRvm_Lx          , V(F20F00,D0,_,x,I,_,_,_  ), 0                         , 108, 0  , 3327 , 199, 126), // #807
  INST(Vaesdec          , VexRvm_Lx          , V(660F38,DE,_,x,I,_,4,FVM), 0                         , 109, 0  , 3337 , 200, 127), // #808
  INST(Vaesdeclast      , VexRvm_Lx          , V(660F38,DF,_,x,I,_,4,FVM), 0                         , 109, 0  , 3345 , 200, 127), // #809
  INST(Vaesenc          , VexRvm_Lx          , V(660F38,DC,_,x,I,_,4,FVM), 0                         , 109, 0  , 3357 , 200, 127), // #810
  INST(Vaesenclast      , VexRvm_Lx          , V(660F38,DD,_,x,I,_,4,FVM), 0                         , 109, 0  , 3365 , 200, 127), // #811
  INST(Vaesimc          , VexRm              , V(660F38,DB,_,0,I,_,_,_  ), 0                         , 97 , 0  , 3377 , 201, 128), // #812
  INST(Vaeskeygenassist , VexRmi             , V(660F3A,DF,_,0,I,_,_,_  ), 0                         , 74 , 0  , 3385 , 202, 128), // #813
  INST(Valignd          , VexRvmi_Lx         , E(660F3A,03,_,x,_,0,4,FV ), 0                         , 110, 0  , 3402 , 203, 129), // #814
  INST(Valignq          , VexRvmi_Lx         , E(660F3A,03,_,x,_,1,4,FV ), 0                         , 111, 0  , 3410 , 204, 129), // #815
  INST(Vandnpd          , VexRvm_Lx          , V(660F00,55,_,x,I,1,4,FV ), 0                         , 104, 0  , 3418 , 205, 130), // #816
  INST(Vandnps          , VexRvm_Lx          , V(000F00,55,_,x,I,0,4,FV ), 0                         , 105, 0  , 3426 , 206, 130), // #817
  INST(Vandpd           , VexRvm_Lx          , V(660F00,54,_,x,I,1,4,FV ), 0                         , 104, 0  , 3434 , 207, 130), // #818
  INST(Vandps           , VexRvm_Lx          , V(000F00,54,_,x,I,0,4,FV ), 0                         , 105, 0  , 3441 , 208, 130), // #819
  INST(Vblendmpd        , VexRvm_Lx          , E(660F38,65,_,x,_,1,4,FV ), 0                         , 112, 0  , 3448 , 209, 129), // #820
  INST(Vblendmps        , VexRvm_Lx          , E(660F38,65,_,x,_,0,4,FV ), 0                         , 113, 0  , 3458 , 210, 129), // #821
  INST(Vblendpd         , VexRvmi_Lx         , V(660F3A,0D,_,x,I,_,_,_  ), 0                         , 74 , 0  , 3468 , 211, 126), // #822
  INST(Vblendps         , VexRvmi_Lx         , V(660F3A,0C,_,x,I,_,_,_  ), 0                         , 74 , 0  , 3477 , 211, 126), // #823
  INST(Vblendvpd        , VexRvmr_Lx         , V(660F3A,4B,_,x,0,_,_,_  ), 0                         , 74 , 0  , 3486 , 212, 126), // #824
  INST(Vblendvps        , VexRvmr_Lx         , V(660F3A,4A,_,x,0,_,_,_  ), 0                         , 74 , 0  , 3496 , 212, 126), // #825
  INST(Vbroadcastf128   , VexRm              , V(660F38,1A,_,1,0,_,_,_  ), 0                         , 114, 0  , 3506 , 213, 126), // #826
  INST(Vbroadcastf32x2  , VexRm_Lx           , E(660F38,19,_,x,_,0,3,T2 ), 0                         , 115, 0  , 3521 , 214, 131), // #827
  INST(Vbroadcastf32x4  , VexRm_Lx           , E(660F38,1A,_,x,_,0,4,T4 ), 0                         , 116, 0  , 3537 , 215, 68 ), // #828
  INST(Vbroadcastf32x8  , VexRm              , E(660F38,1B,_,2,_,0,5,T8 ), 0                         , 117, 0  , 3553 , 216, 66 ), // #829
  INST(Vbroadcastf64x2  , VexRm_Lx           , E(660F38,1A,_,x,_,1,4,T2 ), 0                         , 118, 0  , 3569 , 215, 131), // #830
  INST(Vbroadcastf64x4  , VexRm              , E(660F38,1B,_,2,_,1,5,T4 ), 0                         , 119, 0  , 3585 , 216, 68 ), // #831
  INST(Vbroadcasti128   , VexRm              , V(660F38,5A,_,1,0,_,_,_  ), 0                         , 114, 0  , 3601 , 213, 132), // #832
  INST(Vbroadcasti32x2  , VexRm_Lx           , E(660F38,59,_,x,_,0,3,T2 ), 0                         , 115, 0  , 3616 , 217, 131), // #833
  INST(Vbroadcasti32x4  , VexRm_Lx           , E(660F38,5A,_,x,_,0,4,T4 ), 0                         , 116, 0  , 3632 , 215, 129), // #834
  INST(Vbroadcasti32x8  , VexRm              , E(660F38,5B,_,2,_,0,5,T8 ), 0                         , 117, 0  , 3648 , 216, 66 ), // #835
  INST(Vbroadcasti64x2  , VexRm_Lx           , E(660F38,5A,_,x,_,1,4,T2 ), 0                         , 118, 0  , 3664 , 215, 131), // #836
  INST(Vbroadcasti64x4  , VexRm              , E(660F38,5B,_,2,_,1,5,T4 ), 0                         , 119, 0  , 3680 , 216, 68 ), // #837
  INST(Vbroadcastsd     , VexRm_Lx           , V(660F38,19,_,x,0,1,3,T1S), 0                         , 120, 0  , 3696 , 218, 133), // #838
  INST(Vbroadcastss     , VexRm_Lx           , V(660F38,18,_,x,0,0,2,T1S), 0                         , 121, 0  , 3709 , 219, 133), // #839
  INST(Vcmppd           , VexRvmi_Lx_KEvex   , V(660F00,C2,_,x,I,1,4,FV ), 0                         , 104, 0  , 3722 , 220, 124), // #840
  INST(Vcmpps           , VexRvmi_Lx_KEvex   , V(000F00,C2,_,x,I,0,4,FV ), 0                         , 105, 0  , 3729 , 221, 124), // #841
  INST(Vcmpsd           , VexRvmi_KEvex      , V(F20F00,C2,_,I,I,1,3,T1S), 0                         , 106, 0  , 3736 , 222, 125), // #842
  INST(Vcmpss           , VexRvmi_KEvex      , V(F30F00,C2,_,I,I,0,2,T1S), 0                         , 107, 0  , 3743 , 223, 125), // #843
  INST(Vcomisd          , VexRm              , V(660F00,2F,_,I,I,1,3,T1S), 0                         , 122, 0  , 3750 , 224, 134), // #844
  INST(Vcomiss          , VexRm              , V(000F00,2F,_,I,I,0,2,T1S), 0                         , 123, 0  , 3758 , 225, 134), // #845
  INST(Vcompresspd      , VexMr_Lx           , E(660F38,8A,_,x,_,1,3,T1S), 0                         , 124, 0  , 3766 , 226, 129), // #846
  INST(Vcompressps      , VexMr_Lx           , E(660F38,8A,_,x,_,0,2,T1S), 0                         , 125, 0  , 3778 , 226, 129), // #847
  INST(Vcvtdq2pd        , VexRm_Lx           , V(F30F00,E6,_,x,I,0,3,HV ), 0                         , 126, 0  , 3790 , 227, 124), // #848
  INST(Vcvtdq2ps        , VexRm_Lx           , V(000F00,5B,_,x,I,0,4,FV ), 0                         , 105, 0  , 3800 , 228, 124), // #849
  INST(Vcvtne2ps2bf16   , VexRvm_Lx          , E(F20F38,72,_,_,_,0,4,FV ), 0                         , 127, 0  , 3810 , 210, 135), // #850
  INST(Vcvtneps2bf16    , VexRm_Lx_Narrow    , E(F30F38,72,_,_,_,0,4,FV ), 0                         , 128, 0  , 3825 , 229, 135), // #851
  INST(Vcvtpd2dq        , VexRm_Lx_Narrow    , V(F20F00,E6,_,x,I,1,4,FV ), 0                         , 129, 0  , 3839 , 230, 124), // #852
  INST(Vcvtpd2ps        , VexRm_Lx_Narrow    , V(660F00,5A,_,x,I,1,4,FV ), 0                         , 104, 0  , 3849 , 230, 124), // #853
  INST(Vcvtpd2qq        , VexRm_Lx           , E(660F00,7B,_,x,_,1,4,FV ), 0                         , 130, 0  , 3859 , 231, 131), // #854
  INST(Vcvtpd2udq       , VexRm_Lx_Narrow    , E(000F00,79,_,x,_,1,4,FV ), 0                         , 131, 0  , 3869 , 232, 129), // #855
  INST(Vcvtpd2uqq       , VexRm_Lx           , E(660F00,79,_,x,_,1,4,FV ), 0                         , 130, 0  , 3880 , 231, 131), // #856
  INST(Vcvtph2ps        , VexRm_Lx           , V(660F38,13,_,x,0,0,3,HVM), 0                         , 132, 0  , 3891 , 233, 136), // #857
  INST(Vcvtps2dq        , VexRm_Lx           , V(660F00,5B,_,x,I,0,4,FV ), 0                         , 133, 0  , 3901 , 228, 124), // #858
  INST(Vcvtps2pd        , VexRm_Lx           , V(000F00,5A,_,x,I,0,3,HV ), 0                         , 134, 0  , 3911 , 234, 124), // #859
  INST(Vcvtps2ph        , VexMri_Lx          , V(660F3A,1D,_,x,0,0,3,HVM), 0                         , 135, 0  , 3921 , 235, 136), // #860
  INST(Vcvtps2qq        , VexRm_Lx           , E(660F00,7B,_,x,_,0,3,HV ), 0                         , 136, 0  , 3931 , 236, 131), // #861
  INST(Vcvtps2udq       , VexRm_Lx           , E(000F00,79,_,x,_,0,4,FV ), 0                         , 137, 0  , 3941 , 237, 129), // #862
  INST(Vcvtps2uqq       , VexRm_Lx           , E(660F00,79,_,x,_,0,3,HV ), 0                         , 136, 0  , 3952 , 236, 131), // #863
  INST(Vcvtqq2pd        , VexRm_Lx           , E(F30F00,E6,_,x,_,1,4,FV ), 0                         , 138, 0  , 3963 , 231, 131), // #864
  INST(Vcvtqq2ps        , VexRm_Lx_Narrow    , E(000F00,5B,_,x,_,1,4,FV ), 0                         , 131, 0  , 3973 , 232, 131), // #865
  INST(Vcvtsd2si        , VexRm_Wx           , V(F20F00,2D,_,I,x,x,3,T1F), 0                         , 139, 0  , 3983 , 238, 125), // #866
  INST(Vcvtsd2ss        , VexRvm             , V(F20F00,5A,_,I,I,1,3,T1S), 0                         , 106, 0  , 3993 , 197, 125), // #867
  INST(Vcvtsd2usi       , VexRm_Wx           , E(F20F00,79,_,I,_,x,3,T1F), 0                         , 140, 0  , 4003 , 239, 68 ), // #868
  INST(Vcvtsi2sd        , VexRvm_Wx          , V(F20F00,2A,_,I,x,x,2,T1W), 0                         , 141, 0  , 4014 , 240, 125), // #869
  INST(Vcvtsi2ss        , VexRvm_Wx          , V(F30F00,2A,_,I,x,x,2,T1W), 0                         , 142, 0  , 4024 , 240, 125), // #870
  INST(Vcvtss2sd        , VexRvm             , V(F30F00,5A,_,I,I,0,2,T1S), 0                         , 107, 0  , 4034 , 241, 125), // #871
  INST(Vcvtss2si        , VexRm_Wx           , V(F30F00,2D,_,I,x,x,2,T1F), 0                         , 143, 0  , 4044 , 242, 125), // #872
  INST(Vcvtss2usi       , VexRm_Wx           , E(F30F00,79,_,I,_,x,2,T1F), 0                         , 144, 0  , 4054 , 243, 68 ), // #873
  INST(Vcvttpd2dq       , VexRm_Lx_Narrow    , V(660F00,E6,_,x,I,1,4,FV ), 0                         , 104, 0  , 4065 , 244, 124), // #874
  INST(Vcvttpd2qq       , VexRm_Lx           , E(660F00,7A,_,x,_,1,4,FV ), 0                         , 130, 0  , 4076 , 245, 129), // #875
  INST(Vcvttpd2udq      , VexRm_Lx_Narrow    , E(000F00,78,_,x,_,1,4,FV ), 0                         , 131, 0  , 4087 , 246, 129), // #876
  INST(Vcvttpd2uqq      , VexRm_Lx           , E(660F00,78,_,x,_,1,4,FV ), 0                         , 130, 0  , 4099 , 245, 131), // #877
  INST(Vcvttps2dq       , VexRm_Lx           , V(F30F00,5B,_,x,I,0,4,FV ), 0                         , 145, 0  , 4111 , 247, 124), // #878
  INST(Vcvttps2qq       , VexRm_Lx           , E(660F00,7A,_,x,_,0,3,HV ), 0                         , 136, 0  , 4122 , 248, 131), // #879
  INST(Vcvttps2udq      , VexRm_Lx           , E(000F00,78,_,x,_,0,4,FV ), 0                         , 137, 0  , 4133 , 249, 129), // #880
  INST(Vcvttps2uqq      , VexRm_Lx           , E(660F00,78,_,x,_,0,3,HV ), 0                         , 136, 0  , 4145 , 248, 131), // #881
  INST(Vcvttsd2si       , VexRm_Wx           , V(F20F00,2C,_,I,x,x,3,T1F), 0                         , 139, 0  , 4157 , 250, 125), // #882
  INST(Vcvttsd2usi      , VexRm_Wx           , E(F20F00,78,_,I,_,x,3,T1F), 0                         , 140, 0  , 4168 , 251, 68 ), // #883
  INST(Vcvttss2si       , VexRm_Wx           , V(F30F00,2C,_,I,x,x,2,T1F), 0                         , 143, 0  , 4180 , 252, 125), // #884
  INST(Vcvttss2usi      , VexRm_Wx           , E(F30F00,78,_,I,_,x,2,T1F), 0                         , 144, 0  , 4191 , 253, 68 ), // #885
  INST(Vcvtudq2pd       , VexRm_Lx           , E(F30F00,7A,_,x,_,0,3,HV ), 0                         , 146, 0  , 4203 , 254, 129), // #886
  INST(Vcvtudq2ps       , VexRm_Lx           , E(F20F00,7A,_,x,_,0,4,FV ), 0                         , 147, 0  , 4214 , 237, 129), // #887
  INST(Vcvtuqq2pd       , VexRm_Lx           , E(F30F00,7A,_,x,_,1,4,FV ), 0                         , 138, 0  , 4225 , 231, 131), // #888
  INST(Vcvtuqq2ps       , VexRm_Lx_Narrow    , E(F20F00,7A,_,x,_,1,4,FV ), 0                         , 148, 0  , 4236 , 232, 131), // #889
  INST(Vcvtusi2sd       , VexRvm_Wx          , E(F20F00,7B,_,I,_,x,2,T1W), 0                         , 149, 0  , 4247 , 255, 68 ), // #890
  INST(Vcvtusi2ss       , VexRvm_Wx          , E(F30F00,7B,_,I,_,x,2,T1W), 0                         , 150, 0  , 4258 , 255, 68 ), // #891
  INST(Vdbpsadbw        , VexRvmi_Lx         , E(660F3A,42,_,x,_,0,4,FVM), 0                         , 151, 0  , 4269 , 256, 137), // #892
  INST(Vdivpd           , VexRvm_Lx          , V(660F00,5E,_,x,I,1,4,FV ), 0                         , 104, 0  , 4279 , 195, 124), // #893
  INST(Vdivps           , VexRvm_Lx          , V(000F00,5E,_,x,I,0,4,FV ), 0                         , 105, 0  , 4286 , 196, 124), // #894
  INST(Vdivsd           , VexRvm             , V(F20F00,5E,_,I,I,1,3,T1S), 0                         , 106, 0  , 4293 , 197, 125), // #895
  INST(Vdivss           , VexRvm             , V(F30F00,5E,_,I,I,0,2,T1S), 0                         , 107, 0  , 4300 , 198, 125), // #896
  INST(Vdpbf16ps        , VexRvm_Lx          , E(F30F38,52,_,_,_,0,4,FV ), 0                         , 128, 0  , 4307 , 210, 135), // #897
  INST(Vdppd            , VexRvmi_Lx         , V(660F3A,41,_,x,I,_,_,_  ), 0                         , 74 , 0  , 4317 , 257, 126), // #898
  INST(Vdpps            , VexRvmi_Lx         , V(660F3A,40,_,x,I,_,_,_  ), 0                         , 74 , 0  , 4323 , 211, 126), // #899
  INST(Verr             , X86M_NoSize        , O(000F00,00,4,_,_,_,_,_  ), 0                         , 98 , 0  , 4329 , 106, 10 ), // #900
  INST(Verw             , X86M_NoSize        , O(000F00,00,5,_,_,_,_,_  ), 0                         , 78 , 0  , 4334 , 106, 10 ), // #901
  INST(Vexp2pd          , VexRm              , E(660F38,C8,_,2,_,1,4,FV ), 0                         , 152, 0  , 4339 , 258, 138), // #902
  INST(Vexp2ps          , VexRm              , E(660F38,C8,_,2,_,0,4,FV ), 0                         , 153, 0  , 4347 , 259, 138), // #903
  INST(Vexpandpd        , VexRm_Lx           , E(660F38,88,_,x,_,1,3,T1S), 0                         , 124, 0  , 4355 , 260, 129), // #904
  INST(Vexpandps        , VexRm_Lx           , E(660F38,88,_,x,_,0,2,T1S), 0                         , 125, 0  , 4365 , 260, 129), // #905
  INST(Vextractf128     , VexMri             , V(660F3A,19,_,1,0,_,_,_  ), 0                         , 154, 0  , 4375 , 261, 126), // #906
  INST(Vextractf32x4    , VexMri_Lx          , E(660F3A,19,_,x,_,0,4,T4 ), 0                         , 155, 0  , 4388 , 262, 129), // #907
  INST(Vextractf32x8    , VexMri             , E(660F3A,1B,_,2,_,0,5,T8 ), 0                         , 156, 0  , 4402 , 263, 66 ), // #908
  INST(Vextractf64x2    , VexMri_Lx          , E(660F3A,19,_,x,_,1,4,T2 ), 0                         , 157, 0  , 4416 , 262, 131), // #909
  INST(Vextractf64x4    , VexMri             , E(660F3A,1B,_,2,_,1,5,T4 ), 0                         , 158, 0  , 4430 , 263, 68 ), // #910
  INST(Vextracti128     , VexMri             , V(660F3A,39,_,1,0,_,_,_  ), 0                         , 154, 0  , 4444 , 261, 132), // #911
  INST(Vextracti32x4    , VexMri_Lx          , E(660F3A,39,_,x,_,0,4,T4 ), 0                         , 155, 0  , 4457 , 262, 129), // #912
  INST(Vextracti32x8    , VexMri             , E(660F3A,3B,_,2,_,0,5,T8 ), 0                         , 156, 0  , 4471 , 263, 66 ), // #913
  INST(Vextracti64x2    , VexMri_Lx          , E(660F3A,39,_,x,_,1,4,T2 ), 0                         , 157, 0  , 4485 , 262, 131), // #914
  INST(Vextracti64x4    , VexMri             , E(660F3A,3B,_,2,_,1,5,T4 ), 0                         , 158, 0  , 4499 , 263, 68 ), // #915
  INST(Vextractps       , VexMri             , V(660F3A,17,_,0,I,I,2,T1S), 0                         , 159, 0  , 4513 , 264, 125), // #916
  INST(Vfixupimmpd      , VexRvmi_Lx         , E(660F3A,54,_,x,_,1,4,FV ), 0                         , 111, 0  , 4524 , 265, 129), // #917
  INST(Vfixupimmps      , VexRvmi_Lx         , E(660F3A,54,_,x,_,0,4,FV ), 0                         , 110, 0  , 4536 , 266, 129), // #918
  INST(Vfixupimmsd      , VexRvmi            , E(660F3A,55,_,I,_,1,3,T1S), 0                         , 160, 0  , 4548 , 267, 68 ), // #919
  INST(Vfixupimmss      , VexRvmi            , E(660F3A,55,_,I,_,0,2,T1S), 0                         , 161, 0  , 4560 , 268, 68 ), // #920
  INST(Vfmadd132pd      , VexRvm_Lx          , V(660F38,98,_,x,1,1,4,FV ), 0                         , 162, 0  , 4572 , 195, 139), // #921
  INST(Vfmadd132ps      , VexRvm_Lx          , V(660F38,98,_,x,0,0,4,FV ), 0                         , 163, 0  , 4584 , 196, 139), // #922
  INST(Vfmadd132sd      , VexRvm             , V(660F38,99,_,I,1,1,3,T1S), 0                         , 164, 0  , 4596 , 197, 140), // #923
  INST(Vfmadd132ss      , VexRvm             , V(660F38,99,_,I,0,0,2,T1S), 0                         , 121, 0  , 4608 , 198, 140), // #924
  INST(Vfmadd213pd      , VexRvm_Lx          , V(660F38,A8,_,x,1,1,4,FV ), 0                         , 162, 0  , 4620 , 195, 139), // #925
  INST(Vfmadd213ps      , VexRvm_Lx          , V(660F38,A8,_,x,0,0,4,FV ), 0                         , 163, 0  , 4632 , 196, 139), // #926
  INST(Vfmadd213sd      , VexRvm             , V(660F38,A9,_,I,1,1,3,T1S), 0                         , 164, 0  , 4644 , 197, 140), // #927
  INST(Vfmadd213ss      , VexRvm             , V(660F38,A9,_,I,0,0,2,T1S), 0                         , 121, 0  , 4656 , 198, 140), // #928
  INST(Vfmadd231pd      , VexRvm_Lx          , V(660F38,B8,_,x,1,1,4,FV ), 0                         , 162, 0  , 4668 , 195, 139), // #929
  INST(Vfmadd231ps      , VexRvm_Lx          , V(660F38,B8,_,x,0,0,4,FV ), 0                         , 163, 0  , 4680 , 196, 139), // #930
  INST(Vfmadd231sd      , VexRvm             , V(660F38,B9,_,I,1,1,3,T1S), 0                         , 164, 0  , 4692 , 197, 140), // #931
  INST(Vfmadd231ss      , VexRvm             , V(660F38,B9,_,I,0,0,2,T1S), 0                         , 121, 0  , 4704 , 198, 140), // #932
  INST(Vfmaddpd         , Fma4_Lx            , V(660F3A,69,_,x,x,_,_,_  ), 0                         , 74 , 0  , 4716 , 269, 141), // #933
  INST(Vfmaddps         , Fma4_Lx            , V(660F3A,68,_,x,x,_,_,_  ), 0                         , 74 , 0  , 4725 , 269, 141), // #934
  INST(Vfmaddsd         , Fma4               , V(660F3A,6B,_,0,x,_,_,_  ), 0                         , 74 , 0  , 4734 , 270, 141), // #935
  INST(Vfmaddss         , Fma4               , V(660F3A,6A,_,0,x,_,_,_  ), 0                         , 74 , 0  , 4743 , 271, 141), // #936
  INST(Vfmaddsub132pd   , VexRvm_Lx          , V(660F38,96,_,x,1,1,4,FV ), 0                         , 162, 0  , 4752 , 195, 139), // #937
  INST(Vfmaddsub132ps   , VexRvm_Lx          , V(660F38,96,_,x,0,0,4,FV ), 0                         , 163, 0  , 4767 , 196, 139), // #938
  INST(Vfmaddsub213pd   , VexRvm_Lx          , V(660F38,A6,_,x,1,1,4,FV ), 0                         , 162, 0  , 4782 , 195, 139), // #939
  INST(Vfmaddsub213ps   , VexRvm_Lx          , V(660F38,A6,_,x,0,0,4,FV ), 0                         , 163, 0  , 4797 , 196, 139), // #940
  INST(Vfmaddsub231pd   , VexRvm_Lx          , V(660F38,B6,_,x,1,1,4,FV ), 0                         , 162, 0  , 4812 , 195, 139), // #941
  INST(Vfmaddsub231ps   , VexRvm_Lx          , V(660F38,B6,_,x,0,0,4,FV ), 0                         , 163, 0  , 4827 , 196, 139), // #942
  INST(Vfmaddsubpd      , Fma4_Lx            , V(660F3A,5D,_,x,x,_,_,_  ), 0                         , 74 , 0  , 4842 , 269, 141), // #943
  INST(Vfmaddsubps      , Fma4_Lx            , V(660F3A,5C,_,x,x,_,_,_  ), 0                         , 74 , 0  , 4854 , 269, 141), // #944
  INST(Vfmsub132pd      , VexRvm_Lx          , V(660F38,9A,_,x,1,1,4,FV ), 0                         , 162, 0  , 4866 , 195, 139), // #945
  INST(Vfmsub132ps      , VexRvm_Lx          , V(660F38,9A,_,x,0,0,4,FV ), 0                         , 163, 0  , 4878 , 196, 139), // #946
  INST(Vfmsub132sd      , VexRvm             , V(660F38,9B,_,I,1,1,3,T1S), 0                         , 164, 0  , 4890 , 197, 140), // #947
  INST(Vfmsub132ss      , VexRvm             , V(660F38,9B,_,I,0,0,2,T1S), 0                         , 121, 0  , 4902 , 198, 140), // #948
  INST(Vfmsub213pd      , VexRvm_Lx          , V(660F38,AA,_,x,1,1,4,FV ), 0                         , 162, 0  , 4914 , 195, 139), // #949
  INST(Vfmsub213ps      , VexRvm_Lx          , V(660F38,AA,_,x,0,0,4,FV ), 0                         , 163, 0  , 4926 , 196, 139), // #950
  INST(Vfmsub213sd      , VexRvm             , V(660F38,AB,_,I,1,1,3,T1S), 0                         , 164, 0  , 4938 , 197, 140), // #951
  INST(Vfmsub213ss      , VexRvm             , V(660F38,AB,_,I,0,0,2,T1S), 0                         , 121, 0  , 4950 , 198, 140), // #952
  INST(Vfmsub231pd      , VexRvm_Lx          , V(660F38,BA,_,x,1,1,4,FV ), 0                         , 162, 0  , 4962 , 195, 139), // #953
  INST(Vfmsub231ps      , VexRvm_Lx          , V(660F38,BA,_,x,0,0,4,FV ), 0                         , 163, 0  , 4974 , 196, 139), // #954
  INST(Vfmsub231sd      , VexRvm             , V(660F38,BB,_,I,1,1,3,T1S), 0                         , 164, 0  , 4986 , 197, 140), // #955
  INST(Vfmsub231ss      , VexRvm             , V(660F38,BB,_,I,0,0,2,T1S), 0                         , 121, 0  , 4998 , 198, 140), // #956
  INST(Vfmsubadd132pd   , VexRvm_Lx          , V(660F38,97,_,x,1,1,4,FV ), 0                         , 162, 0  , 5010 , 195, 139), // #957
  INST(Vfmsubadd132ps   , VexRvm_Lx          , V(660F38,97,_,x,0,0,4,FV ), 0                         , 163, 0  , 5025 , 196, 139), // #958
  INST(Vfmsubadd213pd   , VexRvm_Lx          , V(660F38,A7,_,x,1,1,4,FV ), 0                         , 162, 0  , 5040 , 195, 139), // #959
  INST(Vfmsubadd213ps   , VexRvm_Lx          , V(660F38,A7,_,x,0,0,4,FV ), 0                         , 163, 0  , 5055 , 196, 139), // #960
  INST(Vfmsubadd231pd   , VexRvm_Lx          , V(660F38,B7,_,x,1,1,4,FV ), 0                         , 162, 0  , 5070 , 195, 139), // #961
  INST(Vfmsubadd231ps   , VexRvm_Lx          , V(660F38,B7,_,x,0,0,4,FV ), 0                         , 163, 0  , 5085 , 196, 139), // #962
  INST(Vfmsubaddpd      , Fma4_Lx            , V(660F3A,5F,_,x,x,_,_,_  ), 0                         , 74 , 0  , 5100 , 269, 141), // #963
  INST(Vfmsubaddps      , Fma4_Lx            , V(660F3A,5E,_,x,x,_,_,_  ), 0                         , 74 , 0  , 5112 , 269, 141), // #964
  INST(Vfmsubpd         , Fma4_Lx            , V(660F3A,6D,_,x,x,_,_,_  ), 0                         , 74 , 0  , 5124 , 269, 141), // #965
  INST(Vfmsubps         , Fma4_Lx            , V(660F3A,6C,_,x,x,_,_,_  ), 0                         , 74 , 0  , 5133 , 269, 141), // #966
  INST(Vfmsubsd         , Fma4               , V(660F3A,6F,_,0,x,_,_,_  ), 0                         , 74 , 0  , 5142 , 270, 141), // #967
  INST(Vfmsubss         , Fma4               , V(660F3A,6E,_,0,x,_,_,_  ), 0                         , 74 , 0  , 5151 , 271, 141), // #968
  INST(Vfnmadd132pd     , VexRvm_Lx          , V(660F38,9C,_,x,1,1,4,FV ), 0                         , 162, 0  , 5160 , 195, 139), // #969
  INST(Vfnmadd132ps     , VexRvm_Lx          , V(660F38,9C,_,x,0,0,4,FV ), 0                         , 163, 0  , 5173 , 196, 139), // #970
  INST(Vfnmadd132sd     , VexRvm             , V(660F38,9D,_,I,1,1,3,T1S), 0                         , 164, 0  , 5186 , 197, 140), // #971
  INST(Vfnmadd132ss     , VexRvm             , V(660F38,9D,_,I,0,0,2,T1S), 0                         , 121, 0  , 5199 , 198, 140), // #972
  INST(Vfnmadd213pd     , VexRvm_Lx          , V(660F38,AC,_,x,1,1,4,FV ), 0                         , 162, 0  , 5212 , 195, 139), // #973
  INST(Vfnmadd213ps     , VexRvm_Lx          , V(660F38,AC,_,x,0,0,4,FV ), 0                         , 163, 0  , 5225 , 196, 139), // #974
  INST(Vfnmadd213sd     , VexRvm             , V(660F38,AD,_,I,1,1,3,T1S), 0                         , 164, 0  , 5238 , 197, 140), // #975
  INST(Vfnmadd213ss     , VexRvm             , V(660F38,AD,_,I,0,0,2,T1S), 0                         , 121, 0  , 5251 , 198, 140), // #976
  INST(Vfnmadd231pd     , VexRvm_Lx          , V(660F38,BC,_,x,1,1,4,FV ), 0                         , 162, 0  , 5264 , 195, 139), // #977
  INST(Vfnmadd231ps     , VexRvm_Lx          , V(660F38,BC,_,x,0,0,4,FV ), 0                         , 163, 0  , 5277 , 196, 139), // #978
  INST(Vfnmadd231sd     , VexRvm             , V(660F38,BD,_,I,1,1,3,T1S), 0                         , 164, 0  , 5290 , 197, 140), // #979
  INST(Vfnmadd231ss     , VexRvm             , V(660F38,BD,_,I,0,0,2,T1S), 0                         , 121, 0  , 5303 , 198, 140), // #980
  INST(Vfnmaddpd        , Fma4_Lx            , V(660F3A,79,_,x,x,_,_,_  ), 0                         , 74 , 0  , 5316 , 269, 141), // #981
  INST(Vfnmaddps        , Fma4_Lx            , V(660F3A,78,_,x,x,_,_,_  ), 0                         , 74 , 0  , 5326 , 269, 141), // #982
  INST(Vfnmaddsd        , Fma4               , V(660F3A,7B,_,0,x,_,_,_  ), 0                         , 74 , 0  , 5336 , 270, 141), // #983
  INST(Vfnmaddss        , Fma4               , V(660F3A,7A,_,0,x,_,_,_  ), 0                         , 74 , 0  , 5346 , 271, 141), // #984
  INST(Vfnmsub132pd     , VexRvm_Lx          , V(660F38,9E,_,x,1,1,4,FV ), 0                         , 162, 0  , 5356 , 195, 139), // #985
  INST(Vfnmsub132ps     , VexRvm_Lx          , V(660F38,9E,_,x,0,0,4,FV ), 0                         , 163, 0  , 5369 , 196, 139), // #986
  INST(Vfnmsub132sd     , VexRvm             , V(660F38,9F,_,I,1,1,3,T1S), 0                         , 164, 0  , 5382 , 197, 140), // #987
  INST(Vfnmsub132ss     , VexRvm             , V(660F38,9F,_,I,0,0,2,T1S), 0                         , 121, 0  , 5395 , 198, 140), // #988
  INST(Vfnmsub213pd     , VexRvm_Lx          , V(660F38,AE,_,x,1,1,4,FV ), 0                         , 162, 0  , 5408 , 195, 139), // #989
  INST(Vfnmsub213ps     , VexRvm_Lx          , V(660F38,AE,_,x,0,0,4,FV ), 0                         , 163, 0  , 5421 , 196, 139), // #990
  INST(Vfnmsub213sd     , VexRvm             , V(660F38,AF,_,I,1,1,3,T1S), 0                         , 164, 0  , 5434 , 197, 140), // #991
  INST(Vfnmsub213ss     , VexRvm             , V(660F38,AF,_,I,0,0,2,T1S), 0                         , 121, 0  , 5447 , 198, 140), // #992
  INST(Vfnmsub231pd     , VexRvm_Lx          , V(660F38,BE,_,x,1,1,4,FV ), 0                         , 162, 0  , 5460 , 195, 139), // #993
  INST(Vfnmsub231ps     , VexRvm_Lx          , V(660F38,BE,_,x,0,0,4,FV ), 0                         , 163, 0  , 5473 , 196, 139), // #994
  INST(Vfnmsub231sd     , VexRvm             , V(660F38,BF,_,I,1,1,3,T1S), 0                         , 164, 0  , 5486 , 197, 140), // #995
  INST(Vfnmsub231ss     , VexRvm             , V(660F38,BF,_,I,0,0,2,T1S), 0                         , 121, 0  , 5499 , 198, 140), // #996
  INST(Vfnmsubpd        , Fma4_Lx            , V(660F3A,7D,_,x,x,_,_,_  ), 0                         , 74 , 0  , 5512 , 269, 141), // #997
  INST(Vfnmsubps        , Fma4_Lx            , V(660F3A,7C,_,x,x,_,_,_  ), 0                         , 74 , 0  , 5522 , 269, 141), // #998
  INST(Vfnmsubsd        , Fma4               , V(660F3A,7F,_,0,x,_,_,_  ), 0                         , 74 , 0  , 5532 , 270, 141), // #999
  INST(Vfnmsubss        , Fma4               , V(660F3A,7E,_,0,x,_,_,_  ), 0                         , 74 , 0  , 5542 , 271, 141), // #1000
  INST(Vfpclasspd       , VexRmi_Lx          , E(660F3A,66,_,x,_,1,4,FV ), 0                         , 111, 0  , 5552 , 272, 131), // #1001
  INST(Vfpclassps       , VexRmi_Lx          , E(660F3A,66,_,x,_,0,4,FV ), 0                         , 110, 0  , 5563 , 273, 131), // #1002
  INST(Vfpclasssd       , VexRmi_Lx          , E(660F3A,67,_,I,_,1,3,T1S), 0                         , 160, 0  , 5574 , 274, 66 ), // #1003
  INST(Vfpclassss       , VexRmi_Lx          , E(660F3A,67,_,I,_,0,2,T1S), 0                         , 161, 0  , 5585 , 275, 66 ), // #1004
  INST(Vfrczpd          , VexRm_Lx           , V(XOP_M9,81,_,x,0,_,_,_  ), 0                         , 80 , 0  , 5596 , 276, 142), // #1005
  INST(Vfrczps          , VexRm_Lx           , V(XOP_M9,80,_,x,0,_,_,_  ), 0                         , 80 , 0  , 5604 , 276, 142), // #1006
  INST(Vfrczsd          , VexRm              , V(XOP_M9,83,_,0,0,_,_,_  ), 0                         , 80 , 0  , 5612 , 277, 142), // #1007
  INST(Vfrczss          , VexRm              , V(XOP_M9,82,_,0,0,_,_,_  ), 0                         , 80 , 0  , 5620 , 278, 142), // #1008
  INST(Vgatherdpd       , VexRmvRm_VM        , V(660F38,92,_,x,1,_,_,_  ), E(660F38,92,_,x,_,1,3,T1S), 165, 81 , 5628 , 279, 143), // #1009
  INST(Vgatherdps       , VexRmvRm_VM        , V(660F38,92,_,x,0,_,_,_  ), E(660F38,92,_,x,_,0,2,T1S), 97 , 82 , 5639 , 280, 143), // #1010
  INST(Vgatherpf0dpd    , VexM_VM            , E(660F38,C6,1,2,_,1,3,T1S), 0                         , 166, 0  , 5650 , 281, 144), // #1011
  INST(Vgatherpf0dps    , VexM_VM            , E(660F38,C6,1,2,_,0,2,T1S), 0                         , 167, 0  , 5664 , 282, 144), // #1012
  INST(Vgatherpf0qpd    , VexM_VM            , E(660F38,C7,1,2,_,1,3,T1S), 0                         , 166, 0  , 5678 , 283, 144), // #1013
  INST(Vgatherpf0qps    , VexM_VM            , E(660F38,C7,1,2,_,0,2,T1S), 0                         , 167, 0  , 5692 , 283, 144), // #1014
  INST(Vgatherpf1dpd    , VexM_VM            , E(660F38,C6,2,2,_,1,3,T1S), 0                         , 168, 0  , 5706 , 281, 144), // #1015
  INST(Vgatherpf1dps    , VexM_VM            , E(660F38,C6,2,2,_,0,2,T1S), 0                         , 169, 0  , 5720 , 282, 144), // #1016
  INST(Vgatherpf1qpd    , VexM_VM            , E(660F38,C7,2,2,_,1,3,T1S), 0                         , 168, 0  , 5734 , 283, 144), // #1017
  INST(Vgatherpf1qps    , VexM_VM            , E(660F38,C7,2,2,_,0,2,T1S), 0                         , 169, 0  , 5748 , 283, 144), // #1018
  INST(Vgatherqpd       , VexRmvRm_VM        , V(660F38,93,_,x,1,_,_,_  ), E(660F38,93,_,x,_,1,3,T1S), 165, 83 , 5762 , 284, 143), // #1019
  INST(Vgatherqps       , VexRmvRm_VM        , V(660F38,93,_,x,0,_,_,_  ), E(660F38,93,_,x,_,0,2,T1S), 97 , 84 , 5773 , 285, 143), // #1020
  INST(Vgetexppd        , VexRm_Lx           , E(660F38,42,_,x,_,1,4,FV ), 0                         , 112, 0  , 5784 , 245, 129), // #1021
  INST(Vgetexpps        , VexRm_Lx           , E(660F38,42,_,x,_,0,4,FV ), 0                         , 113, 0  , 5794 , 249, 129), // #1022
  INST(Vgetexpsd        , VexRvm             , E(660F38,43,_,I,_,1,3,T1S), 0                         , 124, 0  , 5804 , 286, 68 ), // #1023
  INST(Vgetexpss        , VexRvm             , E(660F38,43,_,I,_,0,2,T1S), 0                         , 125, 0  , 5814 , 287, 68 ), // #1024
  INST(Vgetmantpd       , VexRmi_Lx          , E(660F3A,26,_,x,_,1,4,FV ), 0                         , 111, 0  , 5824 , 288, 129), // #1025
  INST(Vgetmantps       , VexRmi_Lx          , E(660F3A,26,_,x,_,0,4,FV ), 0                         , 110, 0  , 5835 , 289, 129), // #1026
  INST(Vgetmantsd       , VexRvmi            , E(660F3A,27,_,I,_,1,3,T1S), 0                         , 160, 0  , 5846 , 267, 68 ), // #1027
  INST(Vgetmantss       , VexRvmi            , E(660F3A,27,_,I,_,0,2,T1S), 0                         , 161, 0  , 5857 , 268, 68 ), // #1028
  INST(Vgf2p8affineinvqb, VexRvmi_Lx         , V(660F3A,CF,_,x,1,1,4,FV ), 0                         , 170, 0  , 5868 , 290, 145), // #1029
  INST(Vgf2p8affineqb   , VexRvmi_Lx         , V(660F3A,CE,_,x,1,1,4,FV ), 0                         , 170, 0  , 5886 , 290, 145), // #1030
  INST(Vgf2p8mulb       , VexRvm_Lx          , V(660F38,CF,_,x,0,0,4,FV ), 0                         , 163, 0  , 5901 , 291, 145), // #1031
  INST(Vhaddpd          , VexRvm_Lx          , V(660F00,7C,_,x,I,_,_,_  ), 0                         , 70 , 0  , 5912 , 199, 126), // #1032
  INST(Vhaddps          , VexRvm_Lx          , V(F20F00,7C,_,x,I,_,_,_  ), 0                         , 108, 0  , 5920 , 199, 126), // #1033
  INST(Vhsubpd          , VexRvm_Lx          , V(660F00,7D,_,x,I,_,_,_  ), 0                         , 70 , 0  , 5928 , 199, 126), // #1034
  INST(Vhsubps          , VexRvm_Lx          , V(F20F00,7D,_,x,I,_,_,_  ), 0                         , 108, 0  , 5936 , 199, 126), // #1035
  INST(Vinsertf128      , VexRvmi            , V(660F3A,18,_,1,0,_,_,_  ), 0                         , 154, 0  , 5944 , 292, 126), // #1036
  INST(Vinsertf32x4     , VexRvmi_Lx         , E(660F3A,18,_,x,_,0,4,T4 ), 0                         , 155, 0  , 5956 , 293, 129), // #1037
  INST(Vinsertf32x8     , VexRvmi            , E(660F3A,1A,_,2,_,0,5,T8 ), 0                         , 156, 0  , 5969 , 294, 66 ), // #1038
  INST(Vinsertf64x2     , VexRvmi_Lx         , E(660F3A,18,_,x,_,1,4,T2 ), 0                         , 157, 0  , 5982 , 293, 131), // #1039
  INST(Vinsertf64x4     , VexRvmi            , E(660F3A,1A,_,2,_,1,5,T4 ), 0                         , 158, 0  , 5995 , 294, 68 ), // #1040
  INST(Vinserti128      , VexRvmi            , V(660F3A,38,_,1,0,_,_,_  ), 0                         , 154, 0  , 6008 , 292, 132), // #1041
  INST(Vinserti32x4     , VexRvmi_Lx         , E(660F3A,38,_,x,_,0,4,T4 ), 0                         , 155, 0  , 6020 , 293, 129), // #1042
  INST(Vinserti32x8     , VexRvmi            , E(660F3A,3A,_,2,_,0,5,T8 ), 0                         , 156, 0  , 6033 , 294, 66 ), // #1043
  INST(Vinserti64x2     , VexRvmi_Lx         , E(660F3A,38,_,x,_,1,4,T2 ), 0                         , 157, 0  , 6046 , 293, 131), // #1044
  INST(Vinserti64x4     , VexRvmi            , E(660F3A,3A,_,2,_,1,5,T4 ), 0                         , 158, 0  , 6059 , 294, 68 ), // #1045
  INST(Vinsertps        , VexRvmi            , V(660F3A,21,_,0,I,0,2,T1S), 0                         , 159, 0  , 6072 , 295, 125), // #1046
  INST(Vlddqu           , VexRm_Lx           , V(F20F00,F0,_,x,I,_,_,_  ), 0                         , 108, 0  , 6082 , 296, 126), // #1047
  INST(Vldmxcsr         , VexM               , V(000F00,AE,2,0,I,_,_,_  ), 0                         , 171, 0  , 6089 , 297, 126), // #1048
  INST(Vmaskmovdqu      , VexRm_ZDI          , V(660F00,F7,_,0,I,_,_,_  ), 0                         , 70 , 0  , 6098 , 298, 126), // #1049
  INST(Vmaskmovpd       , VexRvmMvr_Lx       , V(660F38,2D,_,x,0,_,_,_  ), V(660F38,2F,_,x,0,_,_,_  ), 97 , 85 , 6110 , 299, 126), // #1050
  INST(Vmaskmovps       , VexRvmMvr_Lx       , V(660F38,2C,_,x,0,_,_,_  ), V(660F38,2E,_,x,0,_,_,_  ), 97 , 86 , 6121 , 299, 126), // #1051
  INST(Vmaxpd           , VexRvm_Lx          , V(660F00,5F,_,x,I,1,4,FV ), 0                         , 104, 0  , 6132 , 300, 124), // #1052
  INST(Vmaxps           , VexRvm_Lx          , V(000F00,5F,_,x,I,0,4,FV ), 0                         , 105, 0  , 6139 , 301, 124), // #1053
  INST(Vmaxsd           , VexRvm             , V(F20F00,5F,_,I,I,1,3,T1S), 0                         , 106, 0  , 6146 , 302, 124), // #1054
  INST(Vmaxss           , VexRvm             , V(F30F00,5F,_,I,I,0,2,T1S), 0                         , 107, 0  , 6153 , 241, 124), // #1055
  INST(Vmcall           , X86Op              , O(000F01,C1,_,_,_,_,_,_  ), 0                         , 21 , 0  , 6160 , 30 , 58 ), // #1056
  INST(Vmclear          , X86M_Only          , O(660F00,C7,6,_,_,_,_,_  ), 0                         , 26 , 0  , 6167 , 32 , 58 ), // #1057
  INST(Vmfunc           , X86Op              , O(000F01,D4,_,_,_,_,_,_  ), 0                         , 21 , 0  , 6175 , 30 , 58 ), // #1058
  INST(Vminpd           , VexRvm_Lx          , V(660F00,5D,_,x,I,1,4,FV ), 0                         , 104, 0  , 6182 , 300, 124), // #1059
  INST(Vminps           , VexRvm_Lx          , V(000F00,5D,_,x,I,0,4,FV ), 0                         , 105, 0  , 6189 , 301, 124), // #1060
  INST(Vminsd           , VexRvm             , V(F20F00,5D,_,I,I,1,3,T1S), 0                         , 106, 0  , 6196 , 302, 124), // #1061
  INST(Vminss           , VexRvm             , V(F30F00,5D,_,I,I,0,2,T1S), 0                         , 107, 0  , 6203 , 241, 124), // #1062
  INST(Vmlaunch         , X86Op              , O(000F01,C2,_,_,_,_,_,_  ), 0                         , 21 , 0  , 6210 , 30 , 58 ), // #1063
  INST(Vmload           , X86Op_xAX          , O(000F01,DA,_,_,_,_,_,_  ), 0                         , 21 , 0  , 6219 , 303, 22 ), // #1064
  INST(Vmmcall          , X86Op              , O(000F01,D9,_,_,_,_,_,_  ), 0                         , 21 , 0  , 6226 , 30 , 22 ), // #1065
  INST(Vmovapd          , VexRmMr_Lx         , V(660F00,28,_,x,I,1,4,FVM), V(660F00,29,_,x,I,1,4,FVM), 172, 87 , 6234 , 304, 124), // #1066
  INST(Vmovaps          , VexRmMr_Lx         , V(000F00,28,_,x,I,0,4,FVM), V(000F00,29,_,x,I,0,4,FVM), 173, 88 , 6242 , 304, 124), // #1067
  INST(Vmovd            , VexMovdMovq        , V(660F00,6E,_,0,0,0,2,T1S), V(660F00,7E,_,0,0,0,2,T1S), 174, 89 , 6250 , 305, 125), // #1068
  INST(Vmovddup         , VexRm_Lx           , V(F20F00,12,_,x,I,1,3,DUP), 0                         , 175, 0  , 6256 , 306, 124), // #1069
  INST(Vmovdqa          , VexRmMr_Lx         , V(660F00,6F,_,x,I,_,_,_  ), V(660F00,7F,_,x,I,_,_,_  ), 70 , 90 , 6265 , 307, 126), // #1070
  INST(Vmovdqa32        , VexRmMr_Lx         , E(660F00,6F,_,x,_,0,4,FVM), E(660F00,7F,_,x,_,0,4,FVM), 176, 91 , 6273 , 308, 129), // #1071
  INST(Vmovdqa64        , VexRmMr_Lx         , E(660F00,6F,_,x,_,1,4,FVM), E(660F00,7F,_,x,_,1,4,FVM), 177, 92 , 6283 , 308, 129), // #1072
  INST(Vmovdqu          , VexRmMr_Lx         , V(F30F00,6F,_,x,I,_,_,_  ), V(F30F00,7F,_,x,I,_,_,_  ), 178, 93 , 6293 , 307, 126), // #1073
  INST(Vmovdqu16        , VexRmMr_Lx         , E(F20F00,6F,_,x,_,1,4,FVM), E(F20F00,7F,_,x,_,1,4,FVM), 179, 94 , 6301 , 308, 137), // #1074
  INST(Vmovdqu32        , VexRmMr_Lx         , E(F30F00,6F,_,x,_,0,4,FVM), E(F30F00,7F,_,x,_,0,4,FVM), 180, 95 , 6311 , 308, 129), // #1075
  INST(Vmovdqu64        , VexRmMr_Lx         , E(F30F00,6F,_,x,_,1,4,FVM), E(F30F00,7F,_,x,_,1,4,FVM), 181, 96 , 6321 , 308, 129), // #1076
  INST(Vmovdqu8         , VexRmMr_Lx         , E(F20F00,6F,_,x,_,0,4,FVM), E(F20F00,7F,_,x,_,0,4,FVM), 182, 97 , 6331 , 308, 137), // #1077
  INST(Vmovhlps         , VexRvm             , V(000F00,12,_,0,I,0,_,_  ), 0                         , 73 , 0  , 6340 , 309, 125), // #1078
  INST(Vmovhpd          , VexRvmMr           , V(660F00,16,_,0,I,1,3,T1S), V(660F00,17,_,0,I,1,3,T1S), 122, 98 , 6349 , 310, 125), // #1079
  INST(Vmovhps          , VexRvmMr           , V(000F00,16,_,0,I,0,3,T2 ), V(000F00,17,_,0,I,0,3,T2 ), 183, 99 , 6357 , 310, 125), // #1080
  INST(Vmovlhps         , VexRvm             , V(000F00,16,_,0,I,0,_,_  ), 0                         , 73 , 0  , 6365 , 309, 125), // #1081
  INST(Vmovlpd          , VexRvmMr           , V(660F00,12,_,0,I,1,3,T1S), V(660F00,13,_,0,I,1,3,T1S), 122, 100, 6374 , 310, 125), // #1082
  INST(Vmovlps          , VexRvmMr           , V(000F00,12,_,0,I,0,3,T2 ), V(000F00,13,_,0,I,0,3,T2 ), 183, 101, 6382 , 310, 125), // #1083
  INST(Vmovmskpd        , VexRm_Lx           , V(660F00,50,_,x,I,_,_,_  ), 0                         , 70 , 0  , 6390 , 311, 126), // #1084
  INST(Vmovmskps        , VexRm_Lx           , V(000F00,50,_,x,I,_,_,_  ), 0                         , 73 , 0  , 6400 , 311, 126), // #1085
  INST(Vmovntdq         , VexMr_Lx           , V(660F00,E7,_,x,I,0,4,FVM), 0                         , 184, 0  , 6410 , 312, 124), // #1086
  INST(Vmovntdqa        , VexRm_Lx           , V(660F38,2A,_,x,I,0,4,FVM), 0                         , 109, 0  , 6419 , 313, 133), // #1087
  INST(Vmovntpd         , VexMr_Lx           , V(660F00,2B,_,x,I,1,4,FVM), 0                         , 172, 0  , 6429 , 312, 124), // #1088
  INST(Vmovntps         , VexMr_Lx           , V(000F00,2B,_,x,I,0,4,FVM), 0                         , 173, 0  , 6438 , 312, 124), // #1089
  INST(Vmovq            , VexMovdMovq        , V(660F00,6E,_,0,I,1,3,T1S), V(660F00,7E,_,0,I,1,3,T1S), 122, 102, 6447 , 314, 125), // #1090
  INST(Vmovsd           , VexMovssMovsd      , V(F20F00,10,_,I,I,1,3,T1S), V(F20F00,11,_,I,I,1,3,T1S), 106, 103, 6453 , 315, 125), // #1091
  INST(Vmovshdup        , VexRm_Lx           , V(F30F00,16,_,x,I,0,4,FVM), 0                         , 185, 0  , 6460 , 316, 124), // #1092
  INST(Vmovsldup        , VexRm_Lx           , V(F30F00,12,_,x,I,0,4,FVM), 0                         , 185, 0  , 6470 , 316, 124), // #1093
  INST(Vmovss           , VexMovssMovsd      , V(F30F00,10,_,I,I,0,2,T1S), V(F30F00,11,_,I,I,0,2,T1S), 107, 104, 6480 , 317, 125), // #1094
  INST(Vmovupd          , VexRmMr_Lx         , V(660F00,10,_,x,I,1,4,FVM), V(660F00,11,_,x,I,1,4,FVM), 172, 105, 6487 , 304, 124), // #1095
  INST(Vmovups          , VexRmMr_Lx         , V(000F00,10,_,x,I,0,4,FVM), V(000F00,11,_,x,I,0,4,FVM), 173, 106, 6495 , 304, 124), // #1096
  INST(Vmpsadbw         , VexRvmi_Lx         , V(660F3A,42,_,x,I,_,_,_  ), 0                         , 74 , 0  , 6503 , 211, 146), // #1097
  INST(Vmptrld          , X86M_Only          , O(000F00,C7,6,_,_,_,_,_  ), 0                         , 81 , 0  , 6512 , 32 , 58 ), // #1098
  INST(Vmptrst          , X86M_Only          , O(000F00,C7,7,_,_,_,_,_  ), 0                         , 22 , 0  , 6520 , 32 , 58 ), // #1099
  INST(Vmread           , X86Mr_NoSize       , O(000F00,78,_,_,_,_,_,_  ), 0                         , 4  , 0  , 6528 , 318, 58 ), // #1100
  INST(Vmresume         , X86Op              , O(000F01,C3,_,_,_,_,_,_  ), 0                         , 21 , 0  , 6535 , 30 , 58 ), // #1101
  INST(Vmrun            , X86Op_xAX          , O(000F01,D8,_,_,_,_,_,_  ), 0                         , 21 , 0  , 6544 , 303, 22 ), // #1102
  INST(Vmsave           , X86Op_xAX          , O(000F01,DB,_,_,_,_,_,_  ), 0                         , 21 , 0  , 6550 , 303, 22 ), // #1103
  INST(Vmulpd           , VexRvm_Lx          , V(660F00,59,_,x,I,1,4,FV ), 0                         , 104, 0  , 6557 , 195, 124), // #1104
  INST(Vmulps           , VexRvm_Lx          , V(000F00,59,_,x,I,0,4,FV ), 0                         , 105, 0  , 6564 , 196, 124), // #1105
  INST(Vmulsd           , VexRvm_Lx          , V(F20F00,59,_,I,I,1,3,T1S), 0                         , 106, 0  , 6571 , 197, 125), // #1106
  INST(Vmulss           , VexRvm_Lx          , V(F30F00,59,_,I,I,0,2,T1S), 0                         , 107, 0  , 6578 , 198, 125), // #1107
  INST(Vmwrite          , X86Rm_NoSize       , O(000F00,79,_,_,_,_,_,_  ), 0                         , 4  , 0  , 6585 , 319, 58 ), // #1108
  INST(Vmxon            , X86M_Only          , O(F30F00,C7,6,_,_,_,_,_  ), 0                         , 24 , 0  , 6593 , 32 , 58 ), // #1109
  INST(Vorpd            , VexRvm_Lx          , V(660F00,56,_,x,I,1,4,FV ), 0                         , 104, 0  , 6599 , 207, 130), // #1110
  INST(Vorps            , VexRvm_Lx          , V(000F00,56,_,x,I,0,4,FV ), 0                         , 105, 0  , 6605 , 208, 130), // #1111
  INST(Vp2intersectd    , VexRvm_Lx_2xK      , E(F20F38,68,_,_,_,0,4,FV ), 0                         , 127, 0  , 6611 , 320, 147), // #1112
  INST(Vp2intersectq    , VexRvm_Lx_2xK      , E(F20F38,68,_,_,_,1,4,FV ), 0                         , 186, 0  , 6625 , 321, 147), // #1113
  INST(Vp4dpwssd        , VexRm_T1_4X        , E(F20F38,52,_,2,_,0,4,T4X), 0                         , 102, 0  , 6639 , 193, 148), // #1114
  INST(Vp4dpwssds       , VexRm_T1_4X        , E(F20F38,53,_,2,_,0,4,T4X), 0                         , 102, 0  , 6649 , 193, 148), // #1115
  INST(Vpabsb           , VexRm_Lx           , V(660F38,1C,_,x,I,_,4,FVM), 0                         , 109, 0  , 6660 , 316, 149), // #1116
  INST(Vpabsd           , VexRm_Lx           , V(660F38,1E,_,x,I,0,4,FV ), 0                         , 163, 0  , 6667 , 316, 133), // #1117
  INST(Vpabsq           , VexRm_Lx           , E(660F38,1F,_,x,_,1,4,FV ), 0                         , 112, 0  , 6674 , 260, 129), // #1118
  INST(Vpabsw           , VexRm_Lx           , V(660F38,1D,_,x,I,_,4,FVM), 0                         , 109, 0  , 6681 , 316, 149), // #1119
  INST(Vpackssdw        , VexRvm_Lx          , V(660F00,6B,_,x,I,0,4,FV ), 0                         , 133, 0  , 6688 , 206, 149), // #1120
  INST(Vpacksswb        , VexRvm_Lx          , V(660F00,63,_,x,I,I,4,FVM), 0                         , 184, 0  , 6698 , 291, 149), // #1121
  INST(Vpackusdw        , VexRvm_Lx          , V(660F38,2B,_,x,I,0,4,FV ), 0                         , 163, 0  , 6708 , 206, 149), // #1122
  INST(Vpackuswb        , VexRvm_Lx          , V(660F00,67,_,x,I,I,4,FVM), 0                         , 184, 0  , 6718 , 291, 149), // #1123
  INST(Vpaddb           , VexRvm_Lx          , V(660F00,FC,_,x,I,I,4,FVM), 0                         , 184, 0  , 6728 , 291, 149), // #1124
  INST(Vpaddd           , VexRvm_Lx          , V(660F00,FE,_,x,I,0,4,FV ), 0                         , 133, 0  , 6735 , 206, 133), // #1125
  INST(Vpaddq           , VexRvm_Lx          , V(660F00,D4,_,x,I,1,4,FV ), 0                         , 104, 0  , 6742 , 205, 133), // #1126
  INST(Vpaddsb          , VexRvm_Lx          , V(660F00,EC,_,x,I,I,4,FVM), 0                         , 184, 0  , 6749 , 291, 149), // #1127
  INST(Vpaddsw          , VexRvm_Lx          , V(660F00,ED,_,x,I,I,4,FVM), 0                         , 184, 0  , 6757 , 291, 149), // #1128
  INST(Vpaddusb         , VexRvm_Lx          , V(660F00,DC,_,x,I,I,4,FVM), 0                         , 184, 0  , 6765 , 291, 149), // #1129
  INST(Vpaddusw         , VexRvm_Lx          , V(660F00,DD,_,x,I,I,4,FVM), 0                         , 184, 0  , 6774 , 291, 149), // #1130
  INST(Vpaddw           , VexRvm_Lx          , V(660F00,FD,_,x,I,I,4,FVM), 0                         , 184, 0  , 6783 , 291, 149), // #1131
  INST(Vpalignr         , VexRvmi_Lx         , V(660F3A,0F,_,x,I,I,4,FVM), 0                         , 187, 0  , 6790 , 290, 149), // #1132
  INST(Vpand            , VexRvm_Lx          , V(660F00,DB,_,x,I,_,_,_  ), 0                         , 70 , 0  , 6799 , 322, 146), // #1133
  INST(Vpandd           , VexRvm_Lx          , E(660F00,DB,_,x,_,0,4,FV ), 0                         , 188, 0  , 6805 , 323, 129), // #1134
  INST(Vpandn           , VexRvm_Lx          , V(660F00,DF,_,x,I,_,_,_  ), 0                         , 70 , 0  , 6812 , 324, 146), // #1135
  INST(Vpandnd          , VexRvm_Lx          , E(660F00,DF,_,x,_,0,4,FV ), 0                         , 188, 0  , 6819 , 325, 129), // #1136
  INST(Vpandnq          , VexRvm_Lx          , E(660F00,DF,_,x,_,1,4,FV ), 0                         , 130, 0  , 6827 , 326, 129), // #1137
  INST(Vpandq           , VexRvm_Lx          , E(660F00,DB,_,x,_,1,4,FV ), 0                         , 130, 0  , 6835 , 327, 129), // #1138
  INST(Vpavgb           , VexRvm_Lx          , V(660F00,E0,_,x,I,I,4,FVM), 0                         , 184, 0  , 6842 , 291, 149), // #1139
  INST(Vpavgw           , VexRvm_Lx          , V(660F00,E3,_,x,I,I,4,FVM), 0                         , 184, 0  , 6849 , 291, 149), // #1140
  INST(Vpblendd         , VexRvmi_Lx         , V(660F3A,02,_,x,0,_,_,_  ), 0                         , 74 , 0  , 6856 , 211, 132), // #1141
  INST(Vpblendmb        , VexRvm_Lx          , E(660F38,66,_,x,_,0,4,FVM), 0                         , 189, 0  , 6865 , 328, 137), // #1142
  INST(Vpblendmd        , VexRvm_Lx          , E(660F38,64,_,x,_,0,4,FV ), 0                         , 113, 0  , 6875 , 210, 129), // #1143
  INST(Vpblendmq        , VexRvm_Lx          , E(660F38,64,_,x,_,1,4,FV ), 0                         , 112, 0  , 6885 , 209, 129), // #1144
  INST(Vpblendmw        , VexRvm_Lx          , E(660F38,66,_,x,_,1,4,FVM), 0                         , 190, 0  , 6895 , 328, 137), // #1145
  INST(Vpblendvb        , VexRvmr_Lx         , V(660F3A,4C,_,x,0,_,_,_  ), 0                         , 74 , 0  , 6905 , 212, 146), // #1146
  INST(Vpblendw         , VexRvmi_Lx         , V(660F3A,0E,_,x,I,_,_,_  ), 0                         , 74 , 0  , 6915 , 211, 146), // #1147
  INST(Vpbroadcastb     , VexRm_Lx_Bcst      , V(660F38,78,_,x,0,0,0,T1S), E(660F38,7A,_,x,0,0,0,T1S), 191, 107, 6924 , 329, 150), // #1148
  INST(Vpbroadcastd     , VexRm_Lx_Bcst      , V(660F38,58,_,x,0,0,2,T1S), E(660F38,7C,_,x,0,0,0,T1S), 121, 108, 6937 , 330, 143), // #1149
  INST(Vpbroadcastmb2q  , VexRm_Lx           , E(F30F38,2A,_,x,_,1,_,_  ), 0                         , 192, 0  , 6950 , 331, 151), // #1150
  INST(Vpbroadcastmw2d  , VexRm_Lx           , E(F30F38,3A,_,x,_,0,_,_  ), 0                         , 193, 0  , 6966 , 331, 151), // #1151
  INST(Vpbroadcastq     , VexRm_Lx_Bcst      , V(660F38,59,_,x,0,1,3,T1S), E(660F38,7C,_,x,0,1,0,T1S), 120, 109, 6982 , 332, 143), // #1152
  INST(Vpbroadcastw     , VexRm_Lx_Bcst      , V(660F38,79,_,x,0,0,1,T1S), E(660F38,7B,_,x,0,0,0,T1S), 194, 110, 6995 , 333, 150), // #1153
  INST(Vpclmulqdq       , VexRvmi_Lx         , V(660F3A,44,_,x,I,_,4,FVM), 0                         , 187, 0  , 7008 , 334, 152), // #1154
  INST(Vpcmov           , VexRvrmRvmr_Lx     , V(XOP_M8,A2,_,x,x,_,_,_  ), 0                         , 195, 0  , 7019 , 269, 142), // #1155
  INST(Vpcmpb           , VexRvmi_Lx         , E(660F3A,3F,_,x,_,0,4,FVM), 0                         , 151, 0  , 7026 , 335, 137), // #1156
  INST(Vpcmpd           , VexRvmi_Lx         , E(660F3A,1F,_,x,_,0,4,FV ), 0                         , 110, 0  , 7033 , 336, 129), // #1157
  INST(Vpcmpeqb         , VexRvm_Lx_KEvex    , V(660F00,74,_,x,I,I,4,FV ), 0                         , 133, 0  , 7040 , 337, 149), // #1158
  INST(Vpcmpeqd         , VexRvm_Lx_KEvex    , V(660F00,76,_,x,I,0,4,FVM), 0                         , 184, 0  , 7049 , 338, 133), // #1159
  INST(Vpcmpeqq         , VexRvm_Lx_KEvex    , V(660F38,29,_,x,I,1,4,FVM), 0                         , 196, 0  , 7058 , 339, 133), // #1160
  INST(Vpcmpeqw         , VexRvm_Lx_KEvex    , V(660F00,75,_,x,I,I,4,FV ), 0                         , 133, 0  , 7067 , 337, 149), // #1161
  INST(Vpcmpestri       , VexRmi             , V(660F3A,61,_,0,I,_,_,_  ), 0                         , 74 , 0  , 7076 , 340, 153), // #1162
  INST(Vpcmpestrm       , VexRmi             , V(660F3A,60,_,0,I,_,_,_  ), 0                         , 74 , 0  , 7087 , 341, 153), // #1163
  INST(Vpcmpgtb         , VexRvm_Lx_KEvex    , V(660F00,64,_,x,I,I,4,FV ), 0                         , 133, 0  , 7098 , 337, 149), // #1164
  INST(Vpcmpgtd         , VexRvm_Lx_KEvex    , V(660F00,66,_,x,I,0,4,FVM), 0                         , 184, 0  , 7107 , 338, 133), // #1165
  INST(Vpcmpgtq         , VexRvm_Lx_KEvex    , V(660F38,37,_,x,I,1,4,FVM), 0                         , 196, 0  , 7116 , 339, 133), // #1166
  INST(Vpcmpgtw         , VexRvm_Lx_KEvex    , V(660F00,65,_,x,I,I,4,FV ), 0                         , 133, 0  , 7125 , 337, 149), // #1167
  INST(Vpcmpistri       , VexRmi             , V(660F3A,63,_,0,I,_,_,_  ), 0                         , 74 , 0  , 7134 , 342, 153), // #1168
  INST(Vpcmpistrm       , VexRmi             , V(660F3A,62,_,0,I,_,_,_  ), 0                         , 74 , 0  , 7145 , 343, 153), // #1169
  INST(Vpcmpq           , VexRvmi_Lx         , E(660F3A,1F,_,x,_,1,4,FV ), 0                         , 111, 0  , 7156 , 344, 129), // #1170
  INST(Vpcmpub          , VexRvmi_Lx         , E(660F3A,3E,_,x,_,0,4,FVM), 0                         , 151, 0  , 7163 , 335, 137), // #1171
  INST(Vpcmpud          , VexRvmi_Lx         , E(660F3A,1E,_,x,_,0,4,FV ), 0                         , 110, 0  , 7171 , 336, 129), // #1172
  INST(Vpcmpuq          , VexRvmi_Lx         , E(660F3A,1E,_,x,_,1,4,FV ), 0                         , 111, 0  , 7179 , 344, 129), // #1173
  INST(Vpcmpuw          , VexRvmi_Lx         , E(660F3A,3E,_,x,_,1,4,FVM), 0                         , 197, 0  , 7187 , 344, 137), // #1174
  INST(Vpcmpw           , VexRvmi_Lx         , E(660F3A,3F,_,x,_,1,4,FVM), 0                         , 197, 0  , 7195 , 344, 137), // #1175
  INST(Vpcomb           , VexRvmi            , V(XOP_M8,CC,_,0,0,_,_,_  ), 0                         , 195, 0  , 7202 , 257, 142), // #1176
  INST(Vpcomd           , VexRvmi            , V(XOP_M8,CE,_,0,0,_,_,_  ), 0                         , 195, 0  , 7209 , 257, 142), // #1177
  INST(Vpcompressb      , VexMr_Lx           , E(660F38,63,_,x,_,0,0,T1S), 0                         , 198, 0  , 7216 , 226, 154), // #1178
  INST(Vpcompressd      , VexMr_Lx           , E(660F38,8B,_,x,_,0,2,T1S), 0                         , 125, 0  , 7228 , 226, 129), // #1179
  INST(Vpcompressq      , VexMr_Lx           , E(660F38,8B,_,x,_,1,3,T1S), 0                         , 124, 0  , 7240 , 226, 129), // #1180
  INST(Vpcompressw      , VexMr_Lx           , E(660F38,63,_,x,_,1,1,T1S), 0                         , 199, 0  , 7252 , 226, 154), // #1181
  INST(Vpcomq           , VexRvmi            , V(XOP_M8,CF,_,0,0,_,_,_  ), 0                         , 195, 0  , 7264 , 257, 142), // #1182
  INST(Vpcomub          , VexRvmi            , V(XOP_M8,EC,_,0,0,_,_,_  ), 0                         , 195, 0  , 7271 , 257, 142), // #1183
  INST(Vpcomud          , VexRvmi            , V(XOP_M8,EE,_,0,0,_,_,_  ), 0                         , 195, 0  , 7279 , 257, 142), // #1184
  INST(Vpcomuq          , VexRvmi            , V(XOP_M8,EF,_,0,0,_,_,_  ), 0                         , 195, 0  , 7287 , 257, 142), // #1185
  INST(Vpcomuw          , VexRvmi            , V(XOP_M8,ED,_,0,0,_,_,_  ), 0                         , 195, 0  , 7295 , 257, 142), // #1186
  INST(Vpcomw           , VexRvmi            , V(XOP_M8,CD,_,0,0,_,_,_  ), 0                         , 195, 0  , 7303 , 257, 142), // #1187
  INST(Vpconflictd      , VexRm_Lx           , E(660F38,C4,_,x,_,0,4,FV ), 0                         , 113, 0  , 7310 , 345, 151), // #1188
  INST(Vpconflictq      , VexRm_Lx           , E(660F38,C4,_,x,_,1,4,FV ), 0                         , 112, 0  , 7322 , 345, 151), // #1189
  INST(Vpdpbusd         , VexRvm_Lx          , V(660F38,50,_,x,_,0,4,FV ), 0                         , 163, 0  , 7334 , 346, 155), // #1190
  INST(Vpdpbusds        , VexRvm_Lx          , V(660F38,51,_,x,_,0,4,FV ), 0                         , 163, 0  , 7343 , 346, 155), // #1191
  INST(Vpdpwssd         , VexRvm_Lx          , V(660F38,52,_,x,_,0,4,FV ), 0                         , 163, 0  , 7353 , 346, 155), // #1192
  INST(Vpdpwssds        , VexRvm_Lx          , V(660F38,53,_,x,_,0,4,FV ), 0                         , 163, 0  , 7362 , 346, 155), // #1193
  INST(Vperm2f128       , VexRvmi            , V(660F3A,06,_,1,0,_,_,_  ), 0                         , 154, 0  , 7372 , 347, 126), // #1194
  INST(Vperm2i128       , VexRvmi            , V(660F3A,46,_,1,0,_,_,_  ), 0                         , 154, 0  , 7383 , 347, 132), // #1195
  INST(Vpermb           , VexRvm_Lx          , E(660F38,8D,_,x,_,0,4,FVM), 0                         , 189, 0  , 7394 , 328, 156), // #1196
  INST(Vpermd           , VexRvm_Lx          , V(660F38,36,_,x,0,0,4,FV ), 0                         , 163, 0  , 7401 , 348, 143), // #1197
  INST(Vpermi2b         , VexRvm_Lx          , E(660F38,75,_,x,_,0,4,FVM), 0                         , 189, 0  , 7408 , 328, 156), // #1198
  INST(Vpermi2d         , VexRvm_Lx          , E(660F38,76,_,x,_,0,4,FV ), 0                         , 113, 0  , 7417 , 210, 129), // #1199
  INST(Vpermi2pd        , VexRvm_Lx          , E(660F38,77,_,x,_,1,4,FV ), 0                         , 112, 0  , 7426 , 209, 129), // #1200
  INST(Vpermi2ps        , VexRvm_Lx          , E(660F38,77,_,x,_,0,4,FV ), 0                         , 113, 0  , 7436 , 210, 129), // #1201
  INST(Vpermi2q         , VexRvm_Lx          , E(660F38,76,_,x,_,1,4,FV ), 0                         , 112, 0  , 7446 , 209, 129), // #1202
  INST(Vpermi2w         , VexRvm_Lx          , E(660F38,75,_,x,_,1,4,FVM), 0                         , 190, 0  , 7455 , 328, 137), // #1203
  INST(Vpermil2pd       , VexRvrmiRvmri_Lx   , V(660F3A,49,_,x,x,_,_,_  ), 0                         , 74 , 0  , 7464 , 349, 142), // #1204
  INST(Vpermil2ps       , VexRvrmiRvmri_Lx   , V(660F3A,48,_,x,x,_,_,_  ), 0                         , 74 , 0  , 7475 , 349, 142), // #1205
  INST(Vpermilpd        , VexRvmRmi_Lx       , V(660F38,0D,_,x,0,1,4,FV ), V(660F3A,05,_,x,0,1,4,FV ), 200, 111, 7486 , 350, 124), // #1206
  INST(Vpermilps        , VexRvmRmi_Lx       , V(660F38,0C,_,x,0,0,4,FV ), V(660F3A,04,_,x,0,0,4,FV ), 163, 112, 7496 , 350, 124), // #1207
  INST(Vpermpd          , VexRvmRmi_Lx       , E(660F38,16,_,x,1,1,4,FV ), V(660F3A,01,_,x,1,1,4,FV ), 201, 113, 7506 , 351, 143), // #1208
  INST(Vpermps          , VexRvm_Lx          , V(660F38,16,_,x,0,0,4,FV ), 0                         , 163, 0  , 7514 , 348, 143), // #1209
  INST(Vpermq           , VexRvmRmi_Lx       , E(660F38,36,_,x,_,1,4,FV ), V(660F3A,00,_,x,1,1,4,FV ), 112, 114, 7522 , 351, 143), // #1210
  INST(Vpermt2b         , VexRvm_Lx          , E(660F38,7D,_,x,_,0,4,FVM), 0                         , 189, 0  , 7529 , 328, 156), // #1211
  INST(Vpermt2d         , VexRvm_Lx          , E(660F38,7E,_,x,_,0,4,FV ), 0                         , 113, 0  , 7538 , 210, 129), // #1212
  INST(Vpermt2pd        , VexRvm_Lx          , E(660F38,7F,_,x,_,1,4,FV ), 0                         , 112, 0  , 7547 , 209, 129), // #1213
  INST(Vpermt2ps        , VexRvm_Lx          , E(660F38,7F,_,x,_,0,4,FV ), 0                         , 113, 0  , 7557 , 210, 129), // #1214
  INST(Vpermt2q         , VexRvm_Lx          , E(660F38,7E,_,x,_,1,4,FV ), 0                         , 112, 0  , 7567 , 209, 129), // #1215
  INST(Vpermt2w         , VexRvm_Lx          , E(660F38,7D,_,x,_,1,4,FVM), 0                         , 190, 0  , 7576 , 328, 137), // #1216
  INST(Vpermw           , VexRvm_Lx          , E(660F38,8D,_,x,_,1,4,FVM), 0                         , 190, 0  , 7585 , 328, 137), // #1217
  INST(Vpexpandb        , VexRm_Lx           , E(660F38,62,_,x,_,0,0,T1S), 0                         , 198, 0  , 7592 , 260, 154), // #1218
  INST(Vpexpandd        , VexRm_Lx           , E(660F38,89,_,x,_,0,2,T1S), 0                         , 125, 0  , 7602 , 260, 129), // #1219
  INST(Vpexpandq        , VexRm_Lx           , E(660F38,89,_,x,_,1,3,T1S), 0                         , 124, 0  , 7612 , 260, 129), // #1220
  INST(Vpexpandw        , VexRm_Lx           , E(660F38,62,_,x,_,1,1,T1S), 0                         , 199, 0  , 7622 , 260, 154), // #1221
  INST(Vpextrb          , VexMri             , V(660F3A,14,_,0,0,I,0,T1S), 0                         , 202, 0  , 7632 , 352, 157), // #1222
  INST(Vpextrd          , VexMri             , V(660F3A,16,_,0,0,0,2,T1S), 0                         , 159, 0  , 7640 , 264, 158), // #1223
  INST(Vpextrq          , VexMri             , V(660F3A,16,_,0,1,1,3,T1S), 0                         , 203, 0  , 7648 , 353, 158), // #1224
  INST(Vpextrw          , VexMri_Vpextrw     , V(660F3A,15,_,0,0,I,1,T1S), 0                         , 204, 0  , 7656 , 354, 157), // #1225
  INST(Vpgatherdd       , VexRmvRm_VM        , V(660F38,90,_,x,0,_,_,_  ), E(660F38,90,_,x,_,0,2,T1S), 97 , 115, 7664 , 280, 143), // #1226
  INST(Vpgatherdq       , VexRmvRm_VM        , V(660F38,90,_,x,1,_,_,_  ), E(660F38,90,_,x,_,1,3,T1S), 165, 116, 7675 , 279, 143), // #1227
  INST(Vpgatherqd       , VexRmvRm_VM        , V(660F38,91,_,x,0,_,_,_  ), E(660F38,91,_,x,_,0,2,T1S), 97 , 117, 7686 , 285, 143), // #1228
  INST(Vpgatherqq       , VexRmvRm_VM        , V(660F38,91,_,x,1,_,_,_  ), E(660F38,91,_,x,_,1,3,T1S), 165, 118, 7697 , 284, 143), // #1229
  INST(Vphaddbd         , VexRm              , V(XOP_M9,C2,_,0,0,_,_,_  ), 0                         , 80 , 0  , 7708 , 201, 142), // #1230
  INST(Vphaddbq         , VexRm              , V(XOP_M9,C3,_,0,0,_,_,_  ), 0                         , 80 , 0  , 7717 , 201, 142), // #1231
  INST(Vphaddbw         , VexRm              , V(XOP_M9,C1,_,0,0,_,_,_  ), 0                         , 80 , 0  , 7726 , 201, 142), // #1232
  INST(Vphaddd          , VexRvm_Lx          , V(660F38,02,_,x,I,_,_,_  ), 0                         , 97 , 0  , 7735 , 199, 146), // #1233
  INST(Vphadddq         , VexRm              , V(XOP_M9,CB,_,0,0,_,_,_  ), 0                         , 80 , 0  , 7743 , 201, 142), // #1234
  INST(Vphaddsw         , VexRvm_Lx          , V(660F38,03,_,x,I,_,_,_  ), 0                         , 97 , 0  , 7752 , 199, 146), // #1235
  INST(Vphaddubd        , VexRm              , V(XOP_M9,D2,_,0,0,_,_,_  ), 0                         , 80 , 0  , 7761 , 201, 142), // #1236
  INST(Vphaddubq        , VexRm              , V(XOP_M9,D3,_,0,0,_,_,_  ), 0                         , 80 , 0  , 7771 , 201, 142), // #1237
  INST(Vphaddubw        , VexRm              , V(XOP_M9,D1,_,0,0,_,_,_  ), 0                         , 80 , 0  , 7781 , 201, 142), // #1238
  INST(Vphaddudq        , VexRm              , V(XOP_M9,DB,_,0,0,_,_,_  ), 0                         , 80 , 0  , 7791 , 201, 142), // #1239
  INST(Vphadduwd        , VexRm              , V(XOP_M9,D6,_,0,0,_,_,_  ), 0                         , 80 , 0  , 7801 , 201, 142), // #1240
  INST(Vphadduwq        , VexRm              , V(XOP_M9,D7,_,0,0,_,_,_  ), 0                         , 80 , 0  , 7811 , 201, 142), // #1241
  INST(Vphaddw          , VexRvm_Lx          , V(660F38,01,_,x,I,_,_,_  ), 0                         , 97 , 0  , 7821 , 199, 146), // #1242
  INST(Vphaddwd         , VexRm              , V(XOP_M9,C6,_,0,0,_,_,_  ), 0                         , 80 , 0  , 7829 , 201, 142), // #1243
  INST(Vphaddwq         , VexRm              , V(XOP_M9,C7,_,0,0,_,_,_  ), 0                         , 80 , 0  , 7838 , 201, 142), // #1244
  INST(Vphminposuw      , VexRm              , V(660F38,41,_,0,I,_,_,_  ), 0                         , 97 , 0  , 7847 , 201, 126), // #1245
  INST(Vphsubbw         , VexRm              , V(XOP_M9,E1,_,0,0,_,_,_  ), 0                         , 80 , 0  , 7859 , 201, 142), // #1246
  INST(Vphsubd          , VexRvm_Lx          , V(660F38,06,_,x,I,_,_,_  ), 0                         , 97 , 0  , 7868 , 199, 146), // #1247
  INST(Vphsubdq         , VexRm              , V(XOP_M9,E3,_,0,0,_,_,_  ), 0                         , 80 , 0  , 7876 , 201, 142), // #1248
  INST(Vphsubsw         , VexRvm_Lx          , V(660F38,07,_,x,I,_,_,_  ), 0                         , 97 , 0  , 7885 , 199, 146), // #1249
  INST(Vphsubw          , VexRvm_Lx          , V(660F38,05,_,x,I,_,_,_  ), 0                         , 97 , 0  , 7894 , 199, 146), // #1250
  INST(Vphsubwd         , VexRm              , V(XOP_M9,E2,_,0,0,_,_,_  ), 0                         , 80 , 0  , 7902 , 201, 142), // #1251
  INST(Vpinsrb          , VexRvmi            , V(660F3A,20,_,0,0,I,0,T1S), 0                         , 202, 0  , 7911 , 355, 157), // #1252
  INST(Vpinsrd          , VexRvmi            , V(660F3A,22,_,0,0,0,2,T1S), 0                         , 159, 0  , 7919 , 356, 158), // #1253
  INST(Vpinsrq          , VexRvmi            , V(660F3A,22,_,0,1,1,3,T1S), 0                         , 203, 0  , 7927 , 357, 158), // #1254
  INST(Vpinsrw          , VexRvmi            , V(660F00,C4,_,0,0,I,1,T1S), 0                         , 205, 0  , 7935 , 358, 157), // #1255
  INST(Vplzcntd         , VexRm_Lx           , E(660F38,44,_,x,_,0,4,FV ), 0                         , 113, 0  , 7943 , 345, 151), // #1256
  INST(Vplzcntq         , VexRm_Lx           , E(660F38,44,_,x,_,1,4,FV ), 0                         , 112, 0  , 7952 , 359, 151), // #1257
  INST(Vpmacsdd         , VexRvmr            , V(XOP_M8,9E,_,0,0,_,_,_  ), 0                         , 195, 0  , 7961 , 360, 142), // #1258
  INST(Vpmacsdqh        , VexRvmr            , V(XOP_M8,9F,_,0,0,_,_,_  ), 0                         , 195, 0  , 7970 , 360, 142), // #1259
  INST(Vpmacsdql        , VexRvmr            , V(XOP_M8,97,_,0,0,_,_,_  ), 0                         , 195, 0  , 7980 , 360, 142), // #1260
  INST(Vpmacssdd        , VexRvmr            , V(XOP_M8,8E,_,0,0,_,_,_  ), 0                         , 195, 0  , 7990 , 360, 142), // #1261
  INST(Vpmacssdqh       , VexRvmr            , V(XOP_M8,8F,_,0,0,_,_,_  ), 0                         , 195, 0  , 8000 , 360, 142), // #1262
  INST(Vpmacssdql       , VexRvmr            , V(XOP_M8,87,_,0,0,_,_,_  ), 0                         , 195, 0  , 8011 , 360, 142), // #1263
  INST(Vpmacsswd        , VexRvmr            , V(XOP_M8,86,_,0,0,_,_,_  ), 0                         , 195, 0  , 8022 , 360, 142), // #1264
  INST(Vpmacssww        , VexRvmr            , V(XOP_M8,85,_,0,0,_,_,_  ), 0                         , 195, 0  , 8032 , 360, 142), // #1265
  INST(Vpmacswd         , VexRvmr            , V(XOP_M8,96,_,0,0,_,_,_  ), 0                         , 195, 0  , 8042 , 360, 142), // #1266
  INST(Vpmacsww         , VexRvmr            , V(XOP_M8,95,_,0,0,_,_,_  ), 0                         , 195, 0  , 8051 , 360, 142), // #1267
  INST(Vpmadcsswd       , VexRvmr            , V(XOP_M8,A6,_,0,0,_,_,_  ), 0                         , 195, 0  , 8060 , 360, 142), // #1268
  INST(Vpmadcswd        , VexRvmr            , V(XOP_M8,B6,_,0,0,_,_,_  ), 0                         , 195, 0  , 8071 , 360, 142), // #1269
  INST(Vpmadd52huq      , VexRvm_Lx          , E(660F38,B5,_,x,_,1,4,FV ), 0                         , 112, 0  , 8081 , 209, 159), // #1270
  INST(Vpmadd52luq      , VexRvm_Lx          , E(660F38,B4,_,x,_,1,4,FV ), 0                         , 112, 0  , 8093 , 209, 159), // #1271
  INST(Vpmaddubsw       , VexRvm_Lx          , V(660F38,04,_,x,I,I,4,FVM), 0                         , 109, 0  , 8105 , 291, 149), // #1272
  INST(Vpmaddwd         , VexRvm_Lx          , V(660F00,F5,_,x,I,I,4,FVM), 0                         , 184, 0  , 8116 , 291, 149), // #1273
  INST(Vpmaskmovd       , VexRvmMvr_Lx       , V(660F38,8C,_,x,0,_,_,_  ), V(660F38,8E,_,x,0,_,_,_  ), 97 , 119, 8125 , 299, 132), // #1274
  INST(Vpmaskmovq       , VexRvmMvr_Lx       , V(660F38,8C,_,x,1,_,_,_  ), V(660F38,8E,_,x,1,_,_,_  ), 165, 120, 8136 , 299, 132), // #1275
  INST(Vpmaxsb          , VexRvm_Lx          , V(660F38,3C,_,x,I,I,4,FVM), 0                         , 109, 0  , 8147 , 361, 149), // #1276
  INST(Vpmaxsd          , VexRvm_Lx          , V(660F38,3D,_,x,I,0,4,FV ), 0                         , 163, 0  , 8155 , 208, 133), // #1277
  INST(Vpmaxsq          , VexRvm_Lx          , E(660F38,3D,_,x,_,1,4,FV ), 0                         , 112, 0  , 8163 , 209, 129), // #1278
  INST(Vpmaxsw          , VexRvm_Lx          , V(660F00,EE,_,x,I,I,4,FVM), 0                         , 184, 0  , 8171 , 361, 149), // #1279
  INST(Vpmaxub          , VexRvm_Lx          , V(660F00,DE,_,x,I,I,4,FVM), 0                         , 184, 0  , 8179 , 361, 149), // #1280
  INST(Vpmaxud          , VexRvm_Lx          , V(660F38,3F,_,x,I,0,4,FV ), 0                         , 163, 0  , 8187 , 208, 133), // #1281
  INST(Vpmaxuq          , VexRvm_Lx          , E(660F38,3F,_,x,_,1,4,FV ), 0                         , 112, 0  , 8195 , 209, 129), // #1282
  INST(Vpmaxuw          , VexRvm_Lx          , V(660F38,3E,_,x,I,I,4,FVM), 0                         , 109, 0  , 8203 , 361, 149), // #1283
  INST(Vpminsb          , VexRvm_Lx          , V(660F38,38,_,x,I,I,4,FVM), 0                         , 109, 0  , 8211 , 361, 149), // #1284
  INST(Vpminsd          , VexRvm_Lx          , V(660F38,39,_,x,I,0,4,FV ), 0                         , 163, 0  , 8219 , 208, 133), // #1285
  INST(Vpminsq          , VexRvm_Lx          , E(660F38,39,_,x,_,1,4,FV ), 0                         , 112, 0  , 8227 , 209, 129), // #1286
  INST(Vpminsw          , VexRvm_Lx          , V(660F00,EA,_,x,I,I,4,FVM), 0                         , 184, 0  , 8235 , 361, 149), // #1287
  INST(Vpminub          , VexRvm_Lx          , V(660F00,DA,_,x,I,_,4,FVM), 0                         , 184, 0  , 8243 , 361, 149), // #1288
  INST(Vpminud          , VexRvm_Lx          , V(660F38,3B,_,x,I,0,4,FV ), 0                         , 163, 0  , 8251 , 208, 133), // #1289
  INST(Vpminuq          , VexRvm_Lx          , E(660F38,3B,_,x,_,1,4,FV ), 0                         , 112, 0  , 8259 , 209, 129), // #1290
  INST(Vpminuw          , VexRvm_Lx          , V(660F38,3A,_,x,I,_,4,FVM), 0                         , 109, 0  , 8267 , 361, 149), // #1291
  INST(Vpmovb2m         , VexRm_Lx           , E(F30F38,29,_,x,_,0,_,_  ), 0                         , 193, 0  , 8275 , 362, 137), // #1292
  INST(Vpmovd2m         , VexRm_Lx           , E(F30F38,39,_,x,_,0,_,_  ), 0                         , 193, 0  , 8284 , 362, 131), // #1293
  INST(Vpmovdb          , VexMr_Lx           , E(F30F38,31,_,x,_,0,2,QVM), 0                         , 206, 0  , 8293 , 363, 129), // #1294
  INST(Vpmovdw          , VexMr_Lx           , E(F30F38,33,_,x,_,0,3,HVM), 0                         , 207, 0  , 8301 , 364, 129), // #1295
  INST(Vpmovm2b         , VexRm_Lx           , E(F30F38,28,_,x,_,0,_,_  ), 0                         , 193, 0  , 8309 , 331, 137), // #1296
  INST(Vpmovm2d         , VexRm_Lx           , E(F30F38,38,_,x,_,0,_,_  ), 0                         , 193, 0  , 8318 , 331, 131), // #1297
  INST(Vpmovm2q         , VexRm_Lx           , E(F30F38,38,_,x,_,1,_,_  ), 0                         , 192, 0  , 8327 , 331, 131), // #1298
  INST(Vpmovm2w         , VexRm_Lx           , E(F30F38,28,_,x,_,1,_,_  ), 0                         , 192, 0  , 8336 , 331, 137), // #1299
  INST(Vpmovmskb        , VexRm_Lx           , V(660F00,D7,_,x,I,_,_,_  ), 0                         , 70 , 0  , 8345 , 311, 146), // #1300
  INST(Vpmovq2m         , VexRm_Lx           , E(F30F38,39,_,x,_,1,_,_  ), 0                         , 192, 0  , 8355 , 362, 131), // #1301
  INST(Vpmovqb          , VexMr_Lx           , E(F30F38,32,_,x,_,0,1,OVM), 0                         , 208, 0  , 8364 , 365, 129), // #1302
  INST(Vpmovqd          , VexMr_Lx           , E(F30F38,35,_,x,_,0,3,HVM), 0                         , 207, 0  , 8372 , 364, 129), // #1303
  INST(Vpmovqw          , VexMr_Lx           , E(F30F38,34,_,x,_,0,2,QVM), 0                         , 206, 0  , 8380 , 363, 129), // #1304
  INST(Vpmovsdb         , VexMr_Lx           , E(F30F38,21,_,x,_,0,2,QVM), 0                         , 206, 0  , 8388 , 363, 129), // #1305
  INST(Vpmovsdw         , VexMr_Lx           , E(F30F38,23,_,x,_,0,3,HVM), 0                         , 207, 0  , 8397 , 364, 129), // #1306
  INST(Vpmovsqb         , VexMr_Lx           , E(F30F38,22,_,x,_,0,1,OVM), 0                         , 208, 0  , 8406 , 365, 129), // #1307
  INST(Vpmovsqd         , VexMr_Lx           , E(F30F38,25,_,x,_,0,3,HVM), 0                         , 207, 0  , 8415 , 364, 129), // #1308
  INST(Vpmovsqw         , VexMr_Lx           , E(F30F38,24,_,x,_,0,2,QVM), 0                         , 206, 0  , 8424 , 363, 129), // #1309
  INST(Vpmovswb         , VexMr_Lx           , E(F30F38,20,_,x,_,0,3,HVM), 0                         , 207, 0  , 8433 , 364, 137), // #1310
  INST(Vpmovsxbd        , VexRm_Lx           , V(660F38,21,_,x,I,I,2,QVM), 0                         , 209, 0  , 8442 , 366, 133), // #1311
  INST(Vpmovsxbq        , VexRm_Lx           , V(660F38,22,_,x,I,I,1,OVM), 0                         , 210, 0  , 8452 , 367, 133), // #1312
  INST(Vpmovsxbw        , VexRm_Lx           , V(660F38,20,_,x,I,I,3,HVM), 0                         , 132, 0  , 8462 , 368, 149), // #1313
  INST(Vpmovsxdq        , VexRm_Lx           , V(660F38,25,_,x,I,0,3,HVM), 0                         , 132, 0  , 8472 , 368, 133), // #1314
  INST(Vpmovsxwd        , VexRm_Lx           , V(660F38,23,_,x,I,I,3,HVM), 0                         , 132, 0  , 8482 , 368, 133), // #1315
  INST(Vpmovsxwq        , VexRm_Lx           , V(660F38,24,_,x,I,I,2,QVM), 0                         , 209, 0  , 8492 , 366, 133), // #1316
  INST(Vpmovusdb        , VexMr_Lx           , E(F30F38,11,_,x,_,0,2,QVM), 0                         , 206, 0  , 8502 , 363, 129), // #1317
  INST(Vpmovusdw        , VexMr_Lx           , E(F30F38,13,_,x,_,0,3,HVM), 0                         , 207, 0  , 8512 , 364, 129), // #1318
  INST(Vpmovusqb        , VexMr_Lx           , E(F30F38,12,_,x,_,0,1,OVM), 0                         , 208, 0  , 8522 , 365, 129), // #1319
  INST(Vpmovusqd        , VexMr_Lx           , E(F30F38,15,_,x,_,0,3,HVM), 0                         , 207, 0  , 8532 , 364, 129), // #1320
  INST(Vpmovusqw        , VexMr_Lx           , E(F30F38,14,_,x,_,0,2,QVM), 0                         , 206, 0  , 8542 , 363, 129), // #1321
  INST(Vpmovuswb        , VexMr_Lx           , E(F30F38,10,_,x,_,0,3,HVM), 0                         , 207, 0  , 8552 , 364, 137), // #1322
  INST(Vpmovw2m         , VexRm_Lx           , E(F30F38,29,_,x,_,1,_,_  ), 0                         , 192, 0  , 8562 , 362, 137), // #1323
  INST(Vpmovwb          , VexMr_Lx           , E(F30F38,30,_,x,_,0,3,HVM), 0                         , 207, 0  , 8571 , 364, 137), // #1324
  INST(Vpmovzxbd        , VexRm_Lx           , V(660F38,31,_,x,I,I,2,QVM), 0                         , 209, 0  , 8579 , 366, 133), // #1325
  INST(Vpmovzxbq        , VexRm_Lx           , V(660F38,32,_,x,I,I,1,OVM), 0                         , 210, 0  , 8589 , 367, 133), // #1326
  INST(Vpmovzxbw        , VexRm_Lx           , V(660F38,30,_,x,I,I,3,HVM), 0                         , 132, 0  , 8599 , 368, 149), // #1327
  INST(Vpmovzxdq        , VexRm_Lx           , V(660F38,35,_,x,I,0,3,HVM), 0                         , 132, 0  , 8609 , 368, 133), // #1328
  INST(Vpmovzxwd        , VexRm_Lx           , V(660F38,33,_,x,I,I,3,HVM), 0                         , 132, 0  , 8619 , 368, 133), // #1329
  INST(Vpmovzxwq        , VexRm_Lx           , V(660F38,34,_,x,I,I,2,QVM), 0                         , 209, 0  , 8629 , 366, 133), // #1330
  INST(Vpmuldq          , VexRvm_Lx          , V(660F38,28,_,x,I,1,4,FV ), 0                         , 200, 0  , 8639 , 205, 133), // #1331
  INST(Vpmulhrsw        , VexRvm_Lx          , V(660F38,0B,_,x,I,I,4,FVM), 0                         , 109, 0  , 8647 , 291, 149), // #1332
  INST(Vpmulhuw         , VexRvm_Lx          , V(660F00,E4,_,x,I,I,4,FVM), 0                         , 184, 0  , 8657 , 291, 149), // #1333
  INST(Vpmulhw          , VexRvm_Lx          , V(660F00,E5,_,x,I,I,4,FVM), 0                         , 184, 0  , 8666 , 291, 149), // #1334
  INST(Vpmulld          , VexRvm_Lx          , V(660F38,40,_,x,I,0,4,FV ), 0                         , 163, 0  , 8674 , 206, 133), // #1335
  INST(Vpmullq          , VexRvm_Lx          , E(660F38,40,_,x,_,1,4,FV ), 0                         , 112, 0  , 8682 , 209, 131), // #1336
  INST(Vpmullw          , VexRvm_Lx          , V(660F00,D5,_,x,I,I,4,FVM), 0                         , 184, 0  , 8690 , 291, 149), // #1337
  INST(Vpmultishiftqb   , VexRvm_Lx          , E(660F38,83,_,x,_,1,4,FV ), 0                         , 112, 0  , 8698 , 209, 156), // #1338
  INST(Vpmuludq         , VexRvm_Lx          , V(660F00,F4,_,x,I,1,4,FV ), 0                         , 104, 0  , 8713 , 205, 133), // #1339
  INST(Vpopcntb         , VexRm_Lx           , E(660F38,54,_,x,_,0,4,FV ), 0                         , 113, 0  , 8722 , 260, 160), // #1340
  INST(Vpopcntd         , VexRm_Lx           , E(660F38,55,_,x,_,0,4,FVM), 0                         , 189, 0  , 8731 , 345, 161), // #1341
  INST(Vpopcntq         , VexRm_Lx           , E(660F38,55,_,x,_,1,4,FVM), 0                         , 190, 0  , 8740 , 359, 161), // #1342
  INST(Vpopcntw         , VexRm_Lx           , E(660F38,54,_,x,_,1,4,FV ), 0                         , 112, 0  , 8749 , 260, 160), // #1343
  INST(Vpor             , VexRvm_Lx          , V(660F00,EB,_,x,I,_,_,_  ), 0                         , 70 , 0  , 8758 , 322, 146), // #1344
  INST(Vpord            , VexRvm_Lx          , E(660F00,EB,_,x,_,0,4,FV ), 0                         , 188, 0  , 8763 , 323, 129), // #1345
  INST(Vporq            , VexRvm_Lx          , E(660F00,EB,_,x,_,1,4,FV ), 0                         , 130, 0  , 8769 , 327, 129), // #1346
  INST(Vpperm           , VexRvrmRvmr        , V(XOP_M8,A3,_,0,x,_,_,_  ), 0                         , 195, 0  , 8775 , 369, 142), // #1347
  INST(Vprold           , VexVmi_Lx          , E(660F00,72,1,x,_,0,4,FV ), 0                         , 211, 0  , 8782 , 370, 129), // #1348
  INST(Vprolq           , VexVmi_Lx          , E(660F00,72,1,x,_,1,4,FV ), 0                         , 212, 0  , 8789 , 371, 129), // #1349
  INST(Vprolvd          , VexRvm_Lx          , E(660F38,15,_,x,_,0,4,FV ), 0                         , 113, 0  , 8796 , 210, 129), // #1350
  INST(Vprolvq          , VexRvm_Lx          , E(660F38,15,_,x,_,1,4,FV ), 0                         , 112, 0  , 8804 , 209, 129), // #1351
  INST(Vprord           , VexVmi_Lx          , E(660F00,72,0,x,_,0,4,FV ), 0                         , 188, 0  , 8812 , 370, 129), // #1352
  INST(Vprorq           , VexVmi_Lx          , E(660F00,72,0,x,_,1,4,FV ), 0                         , 130, 0  , 8819 , 371, 129), // #1353
  INST(Vprorvd          , VexRvm_Lx          , E(660F38,14,_,x,_,0,4,FV ), 0                         , 113, 0  , 8826 , 210, 129), // #1354
  INST(Vprorvq          , VexRvm_Lx          , E(660F38,14,_,x,_,1,4,FV ), 0                         , 112, 0  , 8834 , 209, 129), // #1355
  INST(Vprotb           , VexRvmRmvRmi       , V(XOP_M9,90,_,0,x,_,_,_  ), V(XOP_M8,C0,_,0,x,_,_,_  ), 80 , 121, 8842 , 372, 142), // #1356
  INST(Vprotd           , VexRvmRmvRmi       , V(XOP_M9,92,_,0,x,_,_,_  ), V(XOP_M8,C2,_,0,x,_,_,_  ), 80 , 122, 8849 , 372, 142), // #1357
  INST(Vprotq           , VexRvmRmvRmi       , V(XOP_M9,93,_,0,x,_,_,_  ), V(XOP_M8,C3,_,0,x,_,_,_  ), 80 , 123, 8856 , 372, 142), // #1358
  INST(Vprotw           , VexRvmRmvRmi       , V(XOP_M9,91,_,0,x,_,_,_  ), V(XOP_M8,C1,_,0,x,_,_,_  ), 80 , 124, 8863 , 372, 142), // #1359
  INST(Vpsadbw          , VexRvm_Lx          , V(660F00,F6,_,x,I,I,4,FVM), 0                         , 184, 0  , 8870 , 200, 149), // #1360
  INST(Vpscatterdd      , VexMr_VM           , E(660F38,A0,_,x,_,0,2,T1S), 0                         , 125, 0  , 8878 , 373, 129), // #1361
  INST(Vpscatterdq      , VexMr_VM           , E(660F38,A0,_,x,_,1,3,T1S), 0                         , 124, 0  , 8890 , 374, 129), // #1362
  INST(Vpscatterqd      , VexMr_VM           , E(660F38,A1,_,x,_,0,2,T1S), 0                         , 125, 0  , 8902 , 375, 129), // #1363
  INST(Vpscatterqq      , VexMr_VM           , E(660F38,A1,_,x,_,1,3,T1S), 0                         , 124, 0  , 8914 , 376, 129), // #1364
  INST(Vpshab           , VexRvmRmv          , V(XOP_M9,98,_,0,x,_,_,_  ), 0                         , 80 , 0  , 8926 , 377, 142), // #1365
  INST(Vpshad           , VexRvmRmv          , V(XOP_M9,9A,_,0,x,_,_,_  ), 0                         , 80 , 0  , 8933 , 377, 142), // #1366
  INST(Vpshaq           , VexRvmRmv          , V(XOP_M9,9B,_,0,x,_,_,_  ), 0                         , 80 , 0  , 8940 , 377, 142), // #1367
  INST(Vpshaw           , VexRvmRmv          , V(XOP_M9,99,_,0,x,_,_,_  ), 0                         , 80 , 0  , 8947 , 377, 142), // #1368
  INST(Vpshlb           , VexRvmRmv          , V(XOP_M9,94,_,0,x,_,_,_  ), 0                         , 80 , 0  , 8954 , 377, 142), // #1369
  INST(Vpshld           , VexRvmRmv          , V(XOP_M9,96,_,0,x,_,_,_  ), 0                         , 80 , 0  , 8961 , 377, 142), // #1370
  INST(Vpshldd          , VexRvmi_Lx         , E(660F3A,71,_,x,_,0,4,FV ), 0                         , 110, 0  , 8968 , 203, 154), // #1371
  INST(Vpshldq          , VexRvmi_Lx         , E(660F3A,71,_,x,_,1,4,FV ), 0                         , 111, 0  , 8976 , 204, 154), // #1372
  INST(Vpshldvd         , VexRvm_Lx          , E(660F38,71,_,x,_,0,4,FV ), 0                         , 113, 0  , 8984 , 210, 154), // #1373
  INST(Vpshldvq         , VexRvm_Lx          , E(660F38,71,_,x,_,1,4,FV ), 0                         , 112, 0  , 8993 , 209, 154), // #1374
  INST(Vpshldvw         , VexRvm_Lx          , E(660F38,70,_,x,_,1,4,FVM), 0                         , 190, 0  , 9002 , 328, 154), // #1375
  INST(Vpshldw          , VexRvmi_Lx         , E(660F3A,70,_,x,_,1,4,FVM), 0                         , 197, 0  , 9011 , 256, 154), // #1376
  INST(Vpshlq           , VexRvmRmv          , V(XOP_M9,97,_,0,x,_,_,_  ), 0                         , 80 , 0  , 9019 , 377, 142), // #1377
  INST(Vpshlw           , VexRvmRmv          , V(XOP_M9,95,_,0,x,_,_,_  ), 0                         , 80 , 0  , 9026 , 377, 142), // #1378
  INST(Vpshrdd          , VexRvmi_Lx         , E(660F3A,73,_,x,_,0,4,FV ), 0                         , 110, 0  , 9033 , 203, 154), // #1379
  INST(Vpshrdq          , VexRvmi_Lx         , E(660F3A,73,_,x,_,1,4,FV ), 0                         , 111, 0  , 9041 , 204, 154), // #1380
  INST(Vpshrdvd         , VexRvm_Lx          , E(660F38,73,_,x,_,0,4,FV ), 0                         , 113, 0  , 9049 , 210, 154), // #1381
  INST(Vpshrdvq         , VexRvm_Lx          , E(660F38,73,_,x,_,1,4,FV ), 0                         , 112, 0  , 9058 , 209, 154), // #1382
  INST(Vpshrdvw         , VexRvm_Lx          , E(660F38,72,_,x,_,1,4,FVM), 0                         , 190, 0  , 9067 , 328, 154), // #1383
  INST(Vpshrdw          , VexRvmi_Lx         , E(660F3A,72,_,x,_,1,4,FVM), 0                         , 197, 0  , 9076 , 256, 154), // #1384
  INST(Vpshufb          , VexRvm_Lx          , V(660F38,00,_,x,I,I,4,FVM), 0                         , 109, 0  , 9084 , 291, 149), // #1385
  INST(Vpshufbitqmb     , VexRvm_Lx          , E(660F38,8F,_,x,0,0,4,FVM), 0                         , 189, 0  , 9092 , 378, 160), // #1386
  INST(Vpshufd          , VexRmi_Lx          , V(660F00,70,_,x,I,0,4,FV ), 0                         , 133, 0  , 9105 , 379, 133), // #1387
  INST(Vpshufhw         , VexRmi_Lx          , V(F30F00,70,_,x,I,I,4,FVM), 0                         , 185, 0  , 9113 , 380, 149), // #1388
  INST(Vpshuflw         , VexRmi_Lx          , V(F20F00,70,_,x,I,I,4,FVM), 0                         , 213, 0  , 9122 , 380, 149), // #1389
  INST(Vpsignb          , VexRvm_Lx          , V(660F38,08,_,x,I,_,_,_  ), 0                         , 97 , 0  , 9131 , 199, 146), // #1390
  INST(Vpsignd          , VexRvm_Lx          , V(660F38,0A,_,x,I,_,_,_  ), 0                         , 97 , 0  , 9139 , 199, 146), // #1391
  INST(Vpsignw          , VexRvm_Lx          , V(660F38,09,_,x,I,_,_,_  ), 0                         , 97 , 0  , 9147 , 199, 146), // #1392
  INST(Vpslld           , VexRvmVmi_Lx_MEvex , V(660F00,F2,_,x,I,0,4,128), V(660F00,72,6,x,I,0,4,FV ), 214, 125, 9155 , 381, 133), // #1393
  INST(Vpslldq          , VexVmi_Lx_MEvex    , V(660F00,73,7,x,I,I,4,FVM), 0                         , 215, 0  , 9162 , 382, 149), // #1394
  INST(Vpsllq           , VexRvmVmi_Lx_MEvex , V(660F00,F3,_,x,I,1,4,128), V(660F00,73,6,x,I,1,4,FV ), 216, 126, 9170 , 383, 133), // #1395
  INST(Vpsllvd          , VexRvm_Lx          , V(660F38,47,_,x,0,0,4,FV ), 0                         , 163, 0  , 9177 , 206, 143), // #1396
  INST(Vpsllvq          , VexRvm_Lx          , V(660F38,47,_,x,1,1,4,FV ), 0                         , 162, 0  , 9185 , 205, 143), // #1397
  INST(Vpsllvw          , VexRvm_Lx          , E(660F38,12,_,x,_,1,4,FVM), 0                         , 190, 0  , 9193 , 328, 137), // #1398
  INST(Vpsllw           , VexRvmVmi_Lx_MEvex , V(660F00,F1,_,x,I,I,4,128), V(660F00,71,6,x,I,I,4,FVM), 214, 127, 9201 , 384, 149), // #1399
  INST(Vpsrad           , VexRvmVmi_Lx_MEvex , V(660F00,E2,_,x,I,0,4,128), V(660F00,72,4,x,I,0,4,FV ), 214, 128, 9208 , 381, 133), // #1400
  INST(Vpsraq           , VexRvmVmi_Lx_MEvex , E(660F00,E2,_,x,_,1,4,128), E(660F00,72,4,x,_,1,4,FV ), 217, 129, 9215 , 385, 129), // #1401
  INST(Vpsravd          , VexRvm_Lx          , V(660F38,46,_,x,0,0,4,FV ), 0                         , 163, 0  , 9222 , 206, 143), // #1402
  INST(Vpsravq          , VexRvm_Lx          , E(660F38,46,_,x,_,1,4,FV ), 0                         , 112, 0  , 9230 , 209, 129), // #1403
  INST(Vpsravw          , VexRvm_Lx          , E(660F38,11,_,x,_,1,4,FVM), 0                         , 190, 0  , 9238 , 328, 137), // #1404
  INST(Vpsraw           , VexRvmVmi_Lx_MEvex , V(660F00,E1,_,x,I,I,4,128), V(660F00,71,4,x,I,I,4,FVM), 214, 130, 9246 , 384, 149), // #1405
  INST(Vpsrld           , VexRvmVmi_Lx_MEvex , V(660F00,D2,_,x,I,0,4,128), V(660F00,72,2,x,I,0,4,FV ), 214, 131, 9253 , 381, 133), // #1406
  INST(Vpsrldq          , VexVmi_Lx_MEvex    , V(660F00,73,3,x,I,I,4,FVM), 0                         , 218, 0  , 9260 , 382, 149), // #1407
  INST(Vpsrlq           , VexRvmVmi_Lx_MEvex , V(660F00,D3,_,x,I,1,4,128), V(660F00,73,2,x,I,1,4,FV ), 216, 132, 9268 , 383, 133), // #1408
  INST(Vpsrlvd          , VexRvm_Lx          , V(660F38,45,_,x,0,0,4,FV ), 0                         , 163, 0  , 9275 , 206, 143), // #1409
  INST(Vpsrlvq          , VexRvm_Lx          , V(660F38,45,_,x,1,1,4,FV ), 0                         , 162, 0  , 9283 , 205, 143), // #1410
  INST(Vpsrlvw          , VexRvm_Lx          , E(660F38,10,_,x,_,1,4,FVM), 0                         , 190, 0  , 9291 , 328, 137), // #1411
  INST(Vpsrlw           , VexRvmVmi_Lx_MEvex , V(660F00,D1,_,x,I,I,4,128), V(660F00,71,2,x,I,I,4,FVM), 214, 133, 9299 , 384, 149), // #1412
  INST(Vpsubb           , VexRvm_Lx          , V(660F00,F8,_,x,I,I,4,FVM), 0                         , 184, 0  , 9306 , 386, 149), // #1413
  INST(Vpsubd           , VexRvm_Lx          , V(660F00,FA,_,x,I,0,4,FV ), 0                         , 133, 0  , 9313 , 387, 133), // #1414
  INST(Vpsubq           , VexRvm_Lx          , V(660F00,FB,_,x,I,1,4,FV ), 0                         , 104, 0  , 9320 , 388, 133), // #1415
  INST(Vpsubsb          , VexRvm_Lx          , V(660F00,E8,_,x,I,I,4,FVM), 0                         , 184, 0  , 9327 , 386, 149), // #1416
  INST(Vpsubsw          , VexRvm_Lx          , V(660F00,E9,_,x,I,I,4,FVM), 0                         , 184, 0  , 9335 , 386, 149), // #1417
  INST(Vpsubusb         , VexRvm_Lx          , V(660F00,D8,_,x,I,I,4,FVM), 0                         , 184, 0  , 9343 , 386, 149), // #1418
  INST(Vpsubusw         , VexRvm_Lx          , V(660F00,D9,_,x,I,I,4,FVM), 0                         , 184, 0  , 9352 , 386, 149), // #1419
  INST(Vpsubw           , VexRvm_Lx          , V(660F00,F9,_,x,I,I,4,FVM), 0                         , 184, 0  , 9361 , 386, 149), // #1420
  INST(Vpternlogd       , VexRvmi_Lx         , E(660F3A,25,_,x,_,0,4,FV ), 0                         , 110, 0  , 9368 , 203, 129), // #1421
  INST(Vpternlogq       , VexRvmi_Lx         , E(660F3A,25,_,x,_,1,4,FV ), 0                         , 111, 0  , 9379 , 204, 129), // #1422
  INST(Vptest           , VexRm_Lx           , V(660F38,17,_,x,I,_,_,_  ), 0                         , 97 , 0  , 9390 , 276, 153), // #1423
  INST(Vptestmb         , VexRvm_Lx          , E(660F38,26,_,x,_,0,4,FVM), 0                         , 189, 0  , 9397 , 378, 137), // #1424
  INST(Vptestmd         , VexRvm_Lx          , E(660F38,27,_,x,_,0,4,FV ), 0                         , 113, 0  , 9406 , 389, 129), // #1425
  INST(Vptestmq         , VexRvm_Lx          , E(660F38,27,_,x,_,1,4,FV ), 0                         , 112, 0  , 9415 , 390, 129), // #1426
  INST(Vptestmw         , VexRvm_Lx          , E(660F38,26,_,x,_,1,4,FVM), 0                         , 190, 0  , 9424 , 378, 137), // #1427
  INST(Vptestnmb        , VexRvm_Lx          , E(F30F38,26,_,x,_,0,4,FVM), 0                         , 219, 0  , 9433 , 378, 137), // #1428
  INST(Vptestnmd        , VexRvm_Lx          , E(F30F38,27,_,x,_,0,4,FV ), 0                         , 128, 0  , 9443 , 389, 129), // #1429
  INST(Vptestnmq        , VexRvm_Lx          , E(F30F38,27,_,x,_,1,4,FV ), 0                         , 220, 0  , 9453 , 390, 129), // #1430
  INST(Vptestnmw        , VexRvm_Lx          , E(F30F38,26,_,x,_,1,4,FVM), 0                         , 221, 0  , 9463 , 378, 137), // #1431
  INST(Vpunpckhbw       , VexRvm_Lx          , V(660F00,68,_,x,I,I,4,FVM), 0                         , 184, 0  , 9473 , 291, 149), // #1432
  INST(Vpunpckhdq       , VexRvm_Lx          , V(660F00,6A,_,x,I,0,4,FV ), 0                         , 133, 0  , 9484 , 206, 133), // #1433
  INST(Vpunpckhqdq      , VexRvm_Lx          , V(660F00,6D,_,x,I,1,4,FV ), 0                         , 104, 0  , 9495 , 205, 133), // #1434
  INST(Vpunpckhwd       , VexRvm_Lx          , V(660F00,69,_,x,I,I,4,FVM), 0                         , 184, 0  , 9507 , 291, 149), // #1435
  INST(Vpunpcklbw       , VexRvm_Lx          , V(660F00,60,_,x,I,I,4,FVM), 0                         , 184, 0  , 9518 , 291, 149), // #1436
  INST(Vpunpckldq       , VexRvm_Lx          , V(660F00,62,_,x,I,0,4,FV ), 0                         , 133, 0  , 9529 , 206, 133), // #1437
  INST(Vpunpcklqdq      , VexRvm_Lx          , V(660F00,6C,_,x,I,1,4,FV ), 0                         , 104, 0  , 9540 , 205, 133), // #1438
  INST(Vpunpcklwd       , VexRvm_Lx          , V(660F00,61,_,x,I,I,4,FVM), 0                         , 184, 0  , 9552 , 291, 149), // #1439
  INST(Vpxor            , VexRvm_Lx          , V(660F00,EF,_,x,I,_,_,_  ), 0                         , 70 , 0  , 9563 , 324, 146), // #1440
  INST(Vpxord           , VexRvm_Lx          , E(660F00,EF,_,x,_,0,4,FV ), 0                         , 188, 0  , 9569 , 325, 129), // #1441
  INST(Vpxorq           , VexRvm_Lx          , E(660F00,EF,_,x,_,1,4,FV ), 0                         , 130, 0  , 9576 , 326, 129), // #1442
  INST(Vrangepd         , VexRvmi_Lx         , E(660F3A,50,_,x,_,1,4,FV ), 0                         , 111, 0  , 9583 , 265, 131), // #1443
  INST(Vrangeps         , VexRvmi_Lx         , E(660F3A,50,_,x,_,0,4,FV ), 0                         , 110, 0  , 9592 , 266, 131), // #1444
  INST(Vrangesd         , VexRvmi            , E(660F3A,51,_,I,_,1,3,T1S), 0                         , 160, 0  , 9601 , 267, 66 ), // #1445
  INST(Vrangess         , VexRvmi            , E(660F3A,51,_,I,_,0,2,T1S), 0                         , 161, 0  , 9610 , 268, 66 ), // #1446
  INST(Vrcp14pd         , VexRm_Lx           , E(660F38,4C,_,x,_,1,4,FV ), 0                         , 112, 0  , 9619 , 359, 129), // #1447
  INST(Vrcp14ps         , VexRm_Lx           , E(660F38,4C,_,x,_,0,4,FV ), 0                         , 113, 0  , 9628 , 345, 129), // #1448
  INST(Vrcp14sd         , VexRvm             , E(660F38,4D,_,I,_,1,3,T1S), 0                         , 124, 0  , 9637 , 391, 68 ), // #1449
  INST(Vrcp14ss         , VexRvm             , E(660F38,4D,_,I,_,0,2,T1S), 0                         , 125, 0  , 9646 , 392, 68 ), // #1450
  INST(Vrcp28pd         , VexRm              , E(660F38,CA,_,2,_,1,4,FV ), 0                         , 152, 0  , 9655 , 258, 138), // #1451
  INST(Vrcp28ps         , VexRm              , E(660F38,CA,_,2,_,0,4,FV ), 0                         , 153, 0  , 9664 , 259, 138), // #1452
  INST(Vrcp28sd         , VexRvm             , E(660F38,CB,_,I,_,1,3,T1S), 0                         , 124, 0  , 9673 , 286, 138), // #1453
  INST(Vrcp28ss         , VexRvm             , E(660F38,CB,_,I,_,0,2,T1S), 0                         , 125, 0  , 9682 , 287, 138), // #1454
  INST(Vrcpps           , VexRm_Lx           , V(000F00,53,_,x,I,_,_,_  ), 0                         , 73 , 0  , 9691 , 276, 126), // #1455
  INST(Vrcpss           , VexRvm             , V(F30F00,53,_,I,I,_,_,_  ), 0                         , 178, 0  , 9698 , 393, 126), // #1456
  INST(Vreducepd        , VexRmi_Lx          , E(660F3A,56,_,x,_,1,4,FV ), 0                         , 111, 0  , 9705 , 371, 131), // #1457
  INST(Vreduceps        , VexRmi_Lx          , E(660F3A,56,_,x,_,0,4,FV ), 0                         , 110, 0  , 9715 , 370, 131), // #1458
  INST(Vreducesd        , VexRvmi            , E(660F3A,57,_,I,_,1,3,T1S), 0                         , 160, 0  , 9725 , 394, 66 ), // #1459
  INST(Vreducess        , VexRvmi            , E(660F3A,57,_,I,_,0,2,T1S), 0                         , 161, 0  , 9735 , 395, 66 ), // #1460
  INST(Vrndscalepd      , VexRmi_Lx          , E(660F3A,09,_,x,_,1,4,FV ), 0                         , 111, 0  , 9745 , 288, 129), // #1461
  INST(Vrndscaleps      , VexRmi_Lx          , E(660F3A,08,_,x,_,0,4,FV ), 0                         , 110, 0  , 9757 , 289, 129), // #1462
  INST(Vrndscalesd      , VexRvmi            , E(660F3A,0B,_,I,_,1,3,T1S), 0                         , 160, 0  , 9769 , 267, 68 ), // #1463
  INST(Vrndscaless      , VexRvmi            , E(660F3A,0A,_,I,_,0,2,T1S), 0                         , 161, 0  , 9781 , 268, 68 ), // #1464
  INST(Vroundpd         , VexRmi_Lx          , V(660F3A,09,_,x,I,_,_,_  ), 0                         , 74 , 0  , 9793 , 396, 126), // #1465
  INST(Vroundps         , VexRmi_Lx          , V(660F3A,08,_,x,I,_,_,_  ), 0                         , 74 , 0  , 9802 , 396, 126), // #1466
  INST(Vroundsd         , VexRvmi            , V(660F3A,0B,_,I,I,_,_,_  ), 0                         , 74 , 0  , 9811 , 397, 126), // #1467
  INST(Vroundss         , VexRvmi            , V(660F3A,0A,_,I,I,_,_,_  ), 0                         , 74 , 0  , 9820 , 398, 126), // #1468
  INST(Vrsqrt14pd       , VexRm_Lx           , E(660F38,4E,_,x,_,1,4,FV ), 0                         , 112, 0  , 9829 , 359, 129), // #1469
  INST(Vrsqrt14ps       , VexRm_Lx           , E(660F38,4E,_,x,_,0,4,FV ), 0                         , 113, 0  , 9840 , 345, 129), // #1470
  INST(Vrsqrt14sd       , VexRvm             , E(660F38,4F,_,I,_,1,3,T1S), 0                         , 124, 0  , 9851 , 391, 68 ), // #1471
  INST(Vrsqrt14ss       , VexRvm             , E(660F38,4F,_,I,_,0,2,T1S), 0                         , 125, 0  , 9862 , 392, 68 ), // #1472
  INST(Vrsqrt28pd       , VexRm              , E(660F38,CC,_,2,_,1,4,FV ), 0                         , 152, 0  , 9873 , 258, 138), // #1473
  INST(Vrsqrt28ps       , VexRm              , E(660F38,CC,_,2,_,0,4,FV ), 0                         , 153, 0  , 9884 , 259, 138), // #1474
  INST(Vrsqrt28sd       , VexRvm             , E(660F38,CD,_,I,_,1,3,T1S), 0                         , 124, 0  , 9895 , 286, 138), // #1475
  INST(Vrsqrt28ss       , VexRvm             , E(660F38,CD,_,I,_,0,2,T1S), 0                         , 125, 0  , 9906 , 287, 138), // #1476
  INST(Vrsqrtps         , VexRm_Lx           , V(000F00,52,_,x,I,_,_,_  ), 0                         , 73 , 0  , 9917 , 276, 126), // #1477
  INST(Vrsqrtss         , VexRvm             , V(F30F00,52,_,I,I,_,_,_  ), 0                         , 178, 0  , 9926 , 393, 126), // #1478
  INST(Vscalefpd        , VexRvm_Lx          , E(660F38,2C,_,x,_,1,4,FV ), 0                         , 112, 0  , 9935 , 399, 129), // #1479
  INST(Vscalefps        , VexRvm_Lx          , E(660F38,2C,_,x,_,0,4,FV ), 0                         , 113, 0  , 9945 , 400, 129), // #1480
  INST(Vscalefsd        , VexRvm             , E(660F38,2D,_,I,_,1,3,T1S), 0                         , 124, 0  , 9955 , 401, 68 ), // #1481
  INST(Vscalefss        , VexRvm             , E(660F38,2D,_,I,_,0,2,T1S), 0                         , 125, 0  , 9965 , 402, 68 ), // #1482
  INST(Vscatterdpd      , VexMr_VM           , E(660F38,A2,_,x,_,1,3,T1S), 0                         , 124, 0  , 9975 , 374, 129), // #1483
  INST(Vscatterdps      , VexMr_VM           , E(660F38,A2,_,x,_,0,2,T1S), 0                         , 125, 0  , 9987 , 373, 129), // #1484
  INST(Vscatterpf0dpd   , VexM_VM            , E(660F38,C6,5,2,_,1,3,T1S), 0                         , 222, 0  , 9999 , 281, 144), // #1485
  INST(Vscatterpf0dps   , VexM_VM            , E(660F38,C6,5,2,_,0,2,T1S), 0                         , 223, 0  , 10014, 282, 144), // #1486
  INST(Vscatterpf0qpd   , VexM_VM            , E(660F38,C7,5,2,_,1,3,T1S), 0                         , 222, 0  , 10029, 283, 144), // #1487
  INST(Vscatterpf0qps   , VexM_VM            , E(660F38,C7,5,2,_,0,2,T1S), 0                         , 223, 0  , 10044, 283, 144), // #1488
  INST(Vscatterpf1dpd   , VexM_VM            , E(660F38,C6,6,2,_,1,3,T1S), 0                         , 224, 0  , 10059, 281, 144), // #1489
  INST(Vscatterpf1dps   , VexM_VM            , E(660F38,C6,6,2,_,0,2,T1S), 0                         , 225, 0  , 10074, 282, 144), // #1490
  INST(Vscatterpf1qpd   , VexM_VM            , E(660F38,C7,6,2,_,1,3,T1S), 0                         , 224, 0  , 10089, 283, 144), // #1491
  INST(Vscatterpf1qps   , VexM_VM            , E(660F38,C7,6,2,_,0,2,T1S), 0                         , 225, 0  , 10104, 283, 144), // #1492
  INST(Vscatterqpd      , VexMr_VM           , E(660F38,A3,_,x,_,1,3,T1S), 0                         , 124, 0  , 10119, 376, 129), // #1493
  INST(Vscatterqps      , VexMr_VM           , E(660F38,A3,_,x,_,0,2,T1S), 0                         , 125, 0  , 10131, 375, 129), // #1494
  INST(Vshuff32x4       , VexRvmi_Lx         , E(660F3A,23,_,x,_,0,4,FV ), 0                         , 110, 0  , 10143, 403, 129), // #1495
  INST(Vshuff64x2       , VexRvmi_Lx         , E(660F3A,23,_,x,_,1,4,FV ), 0                         , 111, 0  , 10154, 404, 129), // #1496
  INST(Vshufi32x4       , VexRvmi_Lx         , E(660F3A,43,_,x,_,0,4,FV ), 0                         , 110, 0  , 10165, 403, 129), // #1497
  INST(Vshufi64x2       , VexRvmi_Lx         , E(660F3A,43,_,x,_,1,4,FV ), 0                         , 111, 0  , 10176, 404, 129), // #1498
  INST(Vshufpd          , VexRvmi_Lx         , V(660F00,C6,_,x,I,1,4,FV ), 0                         , 104, 0  , 10187, 405, 124), // #1499
  INST(Vshufps          , VexRvmi_Lx         , V(000F00,C6,_,x,I,0,4,FV ), 0                         , 105, 0  , 10195, 406, 124), // #1500
  INST(Vsqrtpd          , VexRm_Lx           , V(660F00,51,_,x,I,1,4,FV ), 0                         , 104, 0  , 10203, 407, 124), // #1501
  INST(Vsqrtps          , VexRm_Lx           , V(000F00,51,_,x,I,0,4,FV ), 0                         , 105, 0  , 10211, 228, 124), // #1502
  INST(Vsqrtsd          , VexRvm             , V(F20F00,51,_,I,I,1,3,T1S), 0                         , 106, 0  , 10219, 197, 125), // #1503
  INST(Vsqrtss          , VexRvm             , V(F30F00,51,_,I,I,0,2,T1S), 0                         , 107, 0  , 10227, 198, 125), // #1504
  INST(Vstmxcsr         , VexM               , V(000F00,AE,3,0,I,_,_,_  ), 0                         , 226, 0  , 10235, 297, 126), // #1505
  INST(Vsubpd           , VexRvm_Lx          , V(660F00,5C,_,x,I,1,4,FV ), 0                         , 104, 0  , 10244, 195, 124), // #1506
  INST(Vsubps           , VexRvm_Lx          , V(000F00,5C,_,x,I,0,4,FV ), 0                         , 105, 0  , 10251, 196, 124), // #1507
  INST(Vsubsd           , VexRvm             , V(F20F00,5C,_,I,I,1,3,T1S), 0                         , 106, 0  , 10258, 197, 125), // #1508
  INST(Vsubss           , VexRvm             , V(F30F00,5C,_,I,I,0,2,T1S), 0                         , 107, 0  , 10265, 198, 125), // #1509
  INST(Vtestpd          , VexRm_Lx           , V(660F38,0F,_,x,0,_,_,_  ), 0                         , 97 , 0  , 10272, 276, 153), // #1510
  INST(Vtestps          , VexRm_Lx           , V(660F38,0E,_,x,0,_,_,_  ), 0                         , 97 , 0  , 10280, 276, 153), // #1511
  INST(Vucomisd         , VexRm              , V(660F00,2E,_,I,I,1,3,T1S), 0                         , 122, 0  , 10288, 224, 134), // #1512
  INST(Vucomiss         , VexRm              , V(000F00,2E,_,I,I,0,2,T1S), 0                         , 123, 0  , 10297, 225, 134), // #1513
  INST(Vunpckhpd        , VexRvm_Lx          , V(660F00,15,_,x,I,1,4,FV ), 0                         , 104, 0  , 10306, 205, 124), // #1514
  INST(Vunpckhps        , VexRvm_Lx          , V(000F00,15,_,x,I,0,4,FV ), 0                         , 105, 0  , 10316, 206, 124), // #1515
  INST(Vunpcklpd        , VexRvm_Lx          , V(660F00,14,_,x,I,1,4,FV ), 0                         , 104, 0  , 10326, 205, 124), // #1516
  INST(Vunpcklps        , VexRvm_Lx          , V(000F00,14,_,x,I,0,4,FV ), 0                         , 105, 0  , 10336, 206, 124), // #1517
  INST(Vxorpd           , VexRvm_Lx          , V(660F00,57,_,x,I,1,4,FV ), 0                         , 104, 0  , 10346, 388, 130), // #1518
  INST(Vxorps           , VexRvm_Lx          , V(000F00,57,_,x,I,0,4,FV ), 0                         , 105, 0  , 10353, 387, 130), // #1519
  INST(Vzeroall         , VexOp              , V(000F00,77,_,1,I,_,_,_  ), 0                         , 69 , 0  , 10360, 408, 126), // #1520
  INST(Vzeroupper       , VexOp              , V(000F00,77,_,0,I,_,_,_  ), 0                         , 73 , 0  , 10369, 408, 126), // #1521
  INST(Wbinvd           , X86Op              , O(000F00,09,_,_,_,_,_,_  ), 0                         , 4  , 0  , 10380, 30 , 0  ), // #1522
  INST(Wbnoinvd         , X86Op              , O(F30F00,09,_,_,_,_,_,_  ), 0                         , 6  , 0  , 10387, 30 , 162), // #1523
  INST(Wrfsbase         , X86M               , O(F30F00,AE,2,_,x,_,_,_  ), 0                         , 227, 0  , 10396, 172, 104), // #1524
  INST(Wrgsbase         , X86M               , O(F30F00,AE,3,_,x,_,_,_  ), 0                         , 228, 0  , 10405, 172, 104), // #1525
  INST(Wrmsr            , X86Op              , O(000F00,30,_,_,_,_,_,_  ), 0                         , 4  , 0  , 10414, 173, 105), // #1526
  INST(Wrssd            , X86Mr              , O(000F38,F6,_,_,_,_,_,_  ), 0                         , 84 , 0  , 10420, 409, 56 ), // #1527
  INST(Wrssq            , X86Mr              , O(000F38,F6,_,_,1,_,_,_  ), 0                         , 229, 0  , 10426, 410, 56 ), // #1528
  INST(Wrussd           , X86Mr              , O(660F38,F5,_,_,_,_,_,_  ), 0                         , 2  , 0  , 10432, 409, 56 ), // #1529
  INST(Wrussq           , X86Mr              , O(660F38,F5,_,_,1,_,_,_  ), 0                         , 230, 0  , 10439, 410, 56 ), // #1530
  INST(Xabort           , X86Op_Mod11RM_I8   , O(000000,C6,7,_,_,_,_,_  ), 0                         , 27 , 0  , 10446, 79 , 163), // #1531
  INST(Xadd             , X86Xadd            , O(000F00,C0,_,_,x,_,_,_  ), 0                         , 4  , 0  , 10453, 411, 38 ), // #1532
  INST(Xbegin           , X86JmpRel          , O(000000,C7,7,_,_,_,_,_  ), 0                         , 27 , 0  , 10458, 412, 163), // #1533
  INST(Xchg             , X86Xchg            , O(000000,86,_,_,x,_,_,_  ), 0                         , 0  , 0  , 462  , 413, 0  ), // #1534
  INST(Xend             , X86Op              , O(000F01,D5,_,_,_,_,_,_  ), 0                         , 21 , 0  , 10465, 30 , 163), // #1535
  INST(Xgetbv           , X86Op              , O(000F01,D0,_,_,_,_,_,_  ), 0                         , 21 , 0  , 10470, 173, 164), // #1536
  INST(Xlatb            , X86Op              , O(000000,D7,_,_,_,_,_,_  ), 0                         , 0  , 0  , 10477, 30 , 0  ), // #1537
  INST(Xor              , X86Arith           , O(000000,30,6,_,x,_,_,_  ), 0                         , 32 , 0  , 9565 , 178, 1  ), // #1538
  INST(Xorpd            , ExtRm              , O(660F00,57,_,_,_,_,_,_  ), 0                         , 3  , 0  , 10347, 150, 4  ), // #1539
  INST(Xorps            , ExtRm              , O(000F00,57,_,_,_,_,_,_  ), 0                         , 4  , 0  , 10354, 150, 5  ), // #1540
  INST(Xresldtrk        , X86Op              , O(F20F01,E9,_,_,_,_,_,_  ), 0                         , 93 , 0  , 10483, 30 , 165), // #1541
  INST(Xrstor           , X86M_Only_EDX_EAX  , O(000F00,AE,5,_,_,_,_,_  ), 0                         , 78 , 0  , 1164 , 414, 164), // #1542
  INST(Xrstor64         , X86M_Only_EDX_EAX  , O(000F00,AE,5,_,1,_,_,_  ), 0                         , 231, 0  , 1172 , 415, 164), // #1543
  INST(Xrstors          , X86M_Only_EDX_EAX  , O(000F00,C7,3,_,_,_,_,_  ), 0                         , 79 , 0  , 10493, 414, 166), // #1544
  INST(Xrstors64        , X86M_Only_EDX_EAX  , O(000F00,C7,3,_,1,_,_,_  ), 0                         , 232, 0  , 10501, 415, 166), // #1545
  INST(Xsave            , X86M_Only_EDX_EAX  , O(000F00,AE,4,_,_,_,_,_  ), 0                         , 98 , 0  , 1182 , 414, 164), // #1546
  INST(Xsave64          , X86M_Only_EDX_EAX  , O(000F00,AE,4,_,1,_,_,_  ), 0                         , 233, 0  , 1189 , 415, 164), // #1547
  INST(Xsavec           , X86M_Only_EDX_EAX  , O(000F00,C7,4,_,_,_,_,_  ), 0                         , 98 , 0  , 10511, 414, 167), // #1548
  INST(Xsavec64         , X86M_Only_EDX_EAX  , O(000F00,C7,4,_,1,_,_,_  ), 0                         , 233, 0  , 10518, 415, 167), // #1549
  INST(Xsaveopt         , X86M_Only_EDX_EAX  , O(000F00,AE,6,_,_,_,_,_  ), 0                         , 81 , 0  , 10527, 414, 168), // #1550
  INST(Xsaveopt64       , X86M_Only_EDX_EAX  , O(000F00,AE,6,_,1,_,_,_  ), 0                         , 234, 0  , 10536, 415, 168), // #1551
  INST(Xsaves           , X86M_Only_EDX_EAX  , O(000F00,C7,5,_,_,_,_,_  ), 0                         , 78 , 0  , 10547, 414, 166), // #1552
  INST(Xsaves64         , X86M_Only_EDX_EAX  , O(000F00,C7,5,_,1,_,_,_  ), 0                         , 231, 0  , 10554, 415, 166), // #1553
  INST(Xsetbv           , X86Op              , O(000F01,D1,_,_,_,_,_,_  ), 0                         , 21 , 0  , 10563, 173, 164), // #1554
  INST(Xsusldtrk        , X86Op              , O(F20F01,E8,_,_,_,_,_,_  ), 0                         , 93 , 0  , 10570, 30 , 165), // #1555
  INST(Xtest            , X86Op              , O(000F01,D6,_,_,_,_,_,_  ), 0                         , 21 , 0  , 10580, 30 , 169)  // #1556
=======
  INST(Sysretq          , X86Op              , O(000F00,07,_,_,1,_,_,_  ), 0                         , 60 , 0  , 3076 , 33 , 0  ), // #769
  INST(T1mskc           , VexVm_Wx           , V(XOP_M9,01,7,0,x,_,_,_  ), 0                         , 98 , 0  , 3084 , 14 , 11 ), // #770
  INST(Tdpbf16ps        , AmxRmv             , V(F30F38,5C,_,0,0,_,_,_  ), 0                         , 88 , 0  , 3091 , 185, 118), // #771
  INST(Tdpbssd          , AmxRmv             , V(F20F38,5E,_,0,0,_,_,_  ), 0                         , 84 , 0  , 3101 , 185, 119), // #772
  INST(Tdpbsud          , AmxRmv             , V(F30F38,5E,_,0,0,_,_,_  ), 0                         , 88 , 0  , 3109 , 185, 119), // #773
  INST(Tdpbusd          , AmxRmv             , V(660F38,5E,_,0,0,_,_,_  ), 0                         , 96 , 0  , 3117 , 185, 119), // #774
  INST(Tdpbuud          , AmxRmv             , V(000F38,5E,_,0,0,_,_,_  ), 0                         , 10 , 0  , 3125 , 185, 119), // #775
  INST(Test             , X86Test            , O(000000,84,_,_,x,_,_,_  ), O(000000,F6,_,_,x,_,_,_  ), 0  , 79 , 10367, 186, 1  ), // #776
  INST(Testui           , X86Op              , O(F30F01,ED,_,_,_,_,_,_  ), 0                         , 25 , 0  , 3133 , 33 , 120), // #777
  INST(Tileloadd        , AmxRm              , V(F20F38,4B,_,0,0,_,_,_  ), 0                         , 84 , 0  , 3140 , 187, 73 ), // #778
  INST(Tileloaddt1      , AmxRm              , V(660F38,4B,_,0,0,_,_,_  ), 0                         , 96 , 0  , 3150 , 187, 73 ), // #779
  INST(Tilerelease      , VexOpMod           , V(000F38,49,0,0,0,_,_,_  ), 0                         , 10 , 0  , 3162 , 188, 73 ), // #780
  INST(Tilestored       , AmxMr              , V(F30F38,4B,_,0,0,_,_,_  ), 0                         , 88 , 0  , 3174 , 189, 73 ), // #781
  INST(Tilezero         , AmxR               , V(F20F38,49,_,0,0,_,_,_  ), 0                         , 84 , 0  , 3185 , 190, 73 ), // #782
  INST(Tpause           , X86R32_EDX_EAX     , O(660F00,AE,6,_,_,_,_,_  ), 0                         , 26 , 0  , 3194 , 191, 121), // #783
  INST(Tzcnt            , X86Rm_Raw66H       , O(F30F00,BC,_,_,x,_,_,_  ), 0                         , 6  , 0  , 3201 , 22 , 9  ), // #784
  INST(Tzmsk            , VexVm_Wx           , V(XOP_M9,01,4,0,x,_,_,_  ), 0                         , 99 , 0  , 3207 , 14 , 11 ), // #785
  INST(Ucomisd          , ExtRm              , O(660F00,2E,_,_,_,_,_,_  ), 0                         , 3  , 0  , 11390, 6  , 41 ), // #786
  INST(Ucomiss          , ExtRm              , O(000F00,2E,_,_,_,_,_,_  ), 0                         , 4  , 0  , 11408, 7  , 42 ), // #787
  INST(Ud0              , X86Rm              , O(000F00,FF,_,_,_,_,_,_  ), 0                         , 4  , 0  , 3213 , 192, 0  ), // #788
  INST(Ud1              , X86Rm              , O(000F00,B9,_,_,_,_,_,_  ), 0                         , 4  , 0  , 3217 , 192, 0  ), // #789
  INST(Ud2              , X86Op              , O(000F00,0B,_,_,_,_,_,_  ), 0                         , 4  , 0  , 3221 , 30 , 0  ), // #790
  INST(Uiret            , X86Op              , O(F30F01,EC,_,_,_,_,_,_  ), 0                         , 25 , 0  , 3225 , 33 , 25 ), // #791
  INST(Umonitor         , X86R_FromM         , O(F30F00,AE,6,_,_,_,_,_  ), 0                         , 24 , 0  , 3231 , 193, 122), // #792
  INST(Umwait           , X86R32_EDX_EAX     , O(F20F00,AE,6,_,_,_,_,_  ), 0                         , 100, 0  , 3240 , 191, 121), // #793
  INST(Unpckhpd         , ExtRm              , O(660F00,15,_,_,_,_,_,_  ), 0                         , 3  , 0  , 11417, 5  , 4  ), // #794
  INST(Unpckhps         , ExtRm              , O(000F00,15,_,_,_,_,_,_  ), 0                         , 4  , 0  , 11427, 5  , 5  ), // #795
  INST(Unpcklpd         , ExtRm              , O(660F00,14,_,_,_,_,_,_  ), 0                         , 3  , 0  , 11437, 5  , 4  ), // #796
  INST(Unpcklps         , ExtRm              , O(000F00,14,_,_,_,_,_,_  ), 0                         , 4  , 0  , 11447, 5  , 5  ), // #797
  INST(V4fmaddps        , VexRm_T1_4X        , E(F20F38,9A,_,2,_,0,4,T4X), 0                         , 101, 0  , 3247 , 194, 123), // #798
  INST(V4fmaddss        , VexRm_T1_4X        , E(F20F38,9B,_,0,_,0,4,T4X), 0                         , 102, 0  , 3257 , 195, 123), // #799
  INST(V4fnmaddps       , VexRm_T1_4X        , E(F20F38,AA,_,2,_,0,4,T4X), 0                         , 101, 0  , 3267 , 194, 123), // #800
  INST(V4fnmaddss       , VexRm_T1_4X        , E(F20F38,AB,_,0,_,0,4,T4X), 0                         , 102, 0  , 3278 , 195, 123), // #801
  INST(Vaddpd           , VexRvm_Lx          , V(660F00,58,_,x,I,1,4,FV ), 0                         , 103, 0  , 3289 , 196, 124), // #802
  INST(Vaddph           , VexRvm_Lx          , E(00MAP5,58,_,_,_,0,4,FV ), 0                         , 104, 0  , 3296 , 197, 125), // #803
  INST(Vaddps           , VexRvm_Lx          , V(000F00,58,_,x,I,0,4,FV ), 0                         , 105, 0  , 3303 , 198, 124), // #804
  INST(Vaddsd           , VexRvm             , V(F20F00,58,_,I,I,1,3,T1S), 0                         , 106, 0  , 3310 , 199, 126), // #805
  INST(Vaddsh           , VexRvm             , E(F3MAP5,58,_,_,_,0,1,T1S), 0                         , 107, 0  , 3317 , 200, 127), // #806
  INST(Vaddss           , VexRvm             , V(F30F00,58,_,I,I,0,2,T1S), 0                         , 108, 0  , 3324 , 201, 126), // #807
  INST(Vaddsubpd        , VexRvm_Lx          , V(660F00,D0,_,x,I,_,_,_  ), 0                         , 69 , 0  , 3331 , 202, 128), // #808
  INST(Vaddsubps        , VexRvm_Lx          , V(F20F00,D0,_,x,I,_,_,_  ), 0                         , 109, 0  , 3341 , 202, 128), // #809
  INST(Vaesdec          , VexRvm_Lx          , V(660F38,DE,_,x,I,_,4,FVM), 0                         , 110, 0  , 3351 , 203, 129), // #810
  INST(Vaesdeclast      , VexRvm_Lx          , V(660F38,DF,_,x,I,_,4,FVM), 0                         , 110, 0  , 3359 , 203, 129), // #811
  INST(Vaesenc          , VexRvm_Lx          , V(660F38,DC,_,x,I,_,4,FVM), 0                         , 110, 0  , 3371 , 203, 129), // #812
  INST(Vaesenclast      , VexRvm_Lx          , V(660F38,DD,_,x,I,_,4,FVM), 0                         , 110, 0  , 3379 , 203, 129), // #813
  INST(Vaesimc          , VexRm              , V(660F38,DB,_,0,I,_,_,_  ), 0                         , 96 , 0  , 3391 , 204, 130), // #814
  INST(Vaeskeygenassist , VexRmi             , V(660F3A,DF,_,0,I,_,_,_  ), 0                         , 73 , 0  , 3399 , 205, 130), // #815
  INST(Valignd          , VexRvmi_Lx         , E(660F3A,03,_,x,_,0,4,FV ), 0                         , 111, 0  , 3416 , 206, 131), // #816
  INST(Valignq          , VexRvmi_Lx         , E(660F3A,03,_,x,_,1,4,FV ), 0                         , 112, 0  , 3424 , 207, 131), // #817
  INST(Vandnpd          , VexRvm_Lx          , V(660F00,55,_,x,I,1,4,FV ), 0                         , 103, 0  , 3432 , 208, 132), // #818
  INST(Vandnps          , VexRvm_Lx          , V(000F00,55,_,x,I,0,4,FV ), 0                         , 105, 0  , 3440 , 209, 132), // #819
  INST(Vandpd           , VexRvm_Lx          , V(660F00,54,_,x,I,1,4,FV ), 0                         , 103, 0  , 3448 , 210, 132), // #820
  INST(Vandps           , VexRvm_Lx          , V(000F00,54,_,x,I,0,4,FV ), 0                         , 105, 0  , 3455 , 211, 132), // #821
  INST(Vblendmpd        , VexRvm_Lx          , E(660F38,65,_,x,_,1,4,FV ), 0                         , 113, 0  , 3462 , 212, 131), // #822
  INST(Vblendmps        , VexRvm_Lx          , E(660F38,65,_,x,_,0,4,FV ), 0                         , 114, 0  , 3472 , 213, 131), // #823
  INST(Vblendpd         , VexRvmi_Lx         , V(660F3A,0D,_,x,I,_,_,_  ), 0                         , 73 , 0  , 3482 , 214, 128), // #824
  INST(Vblendps         , VexRvmi_Lx         , V(660F3A,0C,_,x,I,_,_,_  ), 0                         , 73 , 0  , 3491 , 214, 128), // #825
  INST(Vblendvpd        , VexRvmr_Lx         , V(660F3A,4B,_,x,0,_,_,_  ), 0                         , 73 , 0  , 3500 , 215, 128), // #826
  INST(Vblendvps        , VexRvmr_Lx         , V(660F3A,4A,_,x,0,_,_,_  ), 0                         , 73 , 0  , 3510 , 215, 128), // #827
  INST(Vbroadcastf128   , VexRm              , V(660F38,1A,_,1,0,_,_,_  ), 0                         , 115, 0  , 3520 , 216, 128), // #828
  INST(Vbroadcastf32x2  , VexRm_Lx           , E(660F38,19,_,x,_,0,3,T2 ), 0                         , 116, 0  , 3535 , 217, 133), // #829
  INST(Vbroadcastf32x4  , VexRm_Lx           , E(660F38,1A,_,x,_,0,4,T4 ), 0                         , 117, 0  , 3551 , 218, 68 ), // #830
  INST(Vbroadcastf32x8  , VexRm              , E(660F38,1B,_,2,_,0,5,T8 ), 0                         , 118, 0  , 3567 , 219, 66 ), // #831
  INST(Vbroadcastf64x2  , VexRm_Lx           , E(660F38,1A,_,x,_,1,4,T2 ), 0                         , 119, 0  , 3583 , 218, 133), // #832
  INST(Vbroadcastf64x4  , VexRm              , E(660F38,1B,_,2,_,1,5,T4 ), 0                         , 120, 0  , 3599 , 219, 68 ), // #833
  INST(Vbroadcasti128   , VexRm              , V(660F38,5A,_,1,0,_,_,_  ), 0                         , 115, 0  , 3615 , 216, 134), // #834
  INST(Vbroadcasti32x2  , VexRm_Lx           , E(660F38,59,_,x,_,0,3,T2 ), 0                         , 116, 0  , 3630 , 220, 133), // #835
  INST(Vbroadcasti32x4  , VexRm_Lx           , E(660F38,5A,_,x,_,0,4,T4 ), 0                         , 117, 0  , 3646 , 218, 131), // #836
  INST(Vbroadcasti32x8  , VexRm              , E(660F38,5B,_,2,_,0,5,T8 ), 0                         , 118, 0  , 3662 , 219, 66 ), // #837
  INST(Vbroadcasti64x2  , VexRm_Lx           , E(660F38,5A,_,x,_,1,4,T2 ), 0                         , 119, 0  , 3678 , 218, 133), // #838
  INST(Vbroadcasti64x4  , VexRm              , E(660F38,5B,_,2,_,1,5,T4 ), 0                         , 120, 0  , 3694 , 219, 68 ), // #839
  INST(Vbroadcastsd     , VexRm_Lx           , V(660F38,19,_,x,0,1,3,T1S), 0                         , 121, 0  , 3710 , 221, 135), // #840
  INST(Vbroadcastss     , VexRm_Lx           , V(660F38,18,_,x,0,0,2,T1S), 0                         , 122, 0  , 3723 , 222, 135), // #841
  INST(Vcmppd           , VexRvmi_Lx_KEvex   , V(660F00,C2,_,x,I,1,4,FV ), 0                         , 103, 0  , 3736 , 223, 124), // #842
  INST(Vcmpph           , VexRvmi_Lx_KEvex   , E(000F3A,C2,_,_,_,0,4,FV ), 0                         , 123, 0  , 3743 , 224, 125), // #843
  INST(Vcmpps           , VexRvmi_Lx_KEvex   , V(000F00,C2,_,x,I,0,4,FV ), 0                         , 105, 0  , 3750 , 225, 124), // #844
  INST(Vcmpsd           , VexRvmi_KEvex      , V(F20F00,C2,_,I,I,1,3,T1S), 0                         , 106, 0  , 3757 , 226, 126), // #845
  INST(Vcmpsh           , VexRvmi_KEvex      , E(F30F3A,C2,_,_,_,0,1,T1S), 0                         , 124, 0  , 3764 , 227, 127), // #846
  INST(Vcmpss           , VexRvmi_KEvex      , V(F30F00,C2,_,I,I,0,2,T1S), 0                         , 108, 0  , 3771 , 228, 126), // #847
  INST(Vcomisd          , VexRm              , V(660F00,2F,_,I,I,1,3,T1S), 0                         , 125, 0  , 3778 , 229, 136), // #848
  INST(Vcomish          , VexRm              , E(00MAP5,2F,_,_,_,0,1,T1S), 0                         , 126, 0  , 3786 , 230, 127), // #849
  INST(Vcomiss          , VexRm              , V(000F00,2F,_,I,I,0,2,T1S), 0                         , 127, 0  , 3794 , 231, 136), // #850
  INST(Vcompresspd      , VexMr_Lx           , E(660F38,8A,_,x,_,1,3,T1S), 0                         , 128, 0  , 3802 , 232, 131), // #851
  INST(Vcompressps      , VexMr_Lx           , E(660F38,8A,_,x,_,0,2,T1S), 0                         , 129, 0  , 3814 , 232, 131), // #852
  INST(Vcvtdq2pd        , VexRm_Lx           , V(F30F00,E6,_,x,I,0,3,HV ), 0                         , 130, 0  , 3826 , 233, 124), // #853
  INST(Vcvtdq2ph        , VexRm_Lx           , E(00MAP5,5B,_,_,_,0,4,FV ), 0                         , 104, 0  , 3836 , 234, 125), // #854
  INST(Vcvtdq2ps        , VexRm_Lx           , V(000F00,5B,_,x,I,0,4,FV ), 0                         , 105, 0  , 3846 , 235, 124), // #855
  INST(Vcvtne2ps2bf16   , VexRvm_Lx          , E(F20F38,72,_,_,_,0,4,FV ), 0                         , 131, 0  , 3856 , 213, 137), // #856
  INST(Vcvtneps2bf16    , VexRm_Lx_Narrow    , E(F30F38,72,_,_,_,0,4,FV ), 0                         , 132, 0  , 3871 , 236, 137), // #857
  INST(Vcvtpd2dq        , VexRm_Lx_Narrow    , V(F20F00,E6,_,x,I,1,4,FV ), 0                         , 133, 0  , 3885 , 237, 124), // #858
  INST(Vcvtpd2ph        , VexRm_Lx           , E(66MAP5,5A,_,_,_,1,4,FV ), 0                         , 134, 0  , 3895 , 238, 125), // #859
  INST(Vcvtpd2ps        , VexRm_Lx_Narrow    , V(660F00,5A,_,x,I,1,4,FV ), 0                         , 103, 0  , 3905 , 237, 124), // #860
  INST(Vcvtpd2qq        , VexRm_Lx           , E(660F00,7B,_,x,_,1,4,FV ), 0                         , 135, 0  , 3915 , 239, 133), // #861
  INST(Vcvtpd2udq       , VexRm_Lx_Narrow    , E(000F00,79,_,x,_,1,4,FV ), 0                         , 136, 0  , 3925 , 240, 131), // #862
  INST(Vcvtpd2uqq       , VexRm_Lx           , E(660F00,79,_,x,_,1,4,FV ), 0                         , 135, 0  , 3936 , 239, 133), // #863
  INST(Vcvtph2dq        , VexRm_Lx           , E(66MAP5,5B,_,_,_,0,3,HV ), 0                         , 137, 0  , 3947 , 241, 125), // #864
  INST(Vcvtph2pd        , VexRm_Lx           , E(00MAP5,5A,_,_,_,0,2,QV ), 0                         , 138, 0  , 3957 , 242, 125), // #865
  INST(Vcvtph2ps        , VexRm_Lx           , V(660F38,13,_,x,0,0,3,HVM), 0                         , 139, 0  , 3967 , 243, 138), // #866
  INST(Vcvtph2psx       , VexRm_Lx           , E(66MAP6,13,_,_,_,0,3,HV ), 0                         , 140, 0  , 3977 , 244, 125), // #867
  INST(Vcvtph2qq        , VexRm_Lx           , E(66MAP5,7B,_,_,_,0,2,QV ), 0                         , 141, 0  , 3988 , 245, 125), // #868
  INST(Vcvtph2udq       , VexRm_Lx           , E(00MAP5,79,_,_,_,0,3,HV ), 0                         , 142, 0  , 3998 , 241, 125), // #869
  INST(Vcvtph2uqq       , VexRm_Lx           , E(66MAP5,79,_,_,_,0,2,QV ), 0                         , 141, 0  , 4009 , 245, 125), // #870
  INST(Vcvtph2uw        , VexRm_Lx           , E(00MAP5,7D,_,_,_,0,4,FV ), 0                         , 104, 0  , 4020 , 246, 125), // #871
  INST(Vcvtph2w         , VexRm_Lx           , E(66MAP5,7D,_,_,_,0,4,FV ), 0                         , 143, 0  , 4030 , 246, 125), // #872
  INST(Vcvtps2dq        , VexRm_Lx           , V(660F00,5B,_,x,I,0,4,FV ), 0                         , 144, 0  , 4039 , 235, 124), // #873
  INST(Vcvtps2pd        , VexRm_Lx           , V(000F00,5A,_,x,I,0,3,HV ), 0                         , 145, 0  , 4049 , 247, 124), // #874
  INST(Vcvtps2ph        , VexMri_Lx          , V(660F3A,1D,_,x,0,0,3,HVM), 0                         , 146, 0  , 4059 , 248, 138), // #875
  INST(Vcvtps2phx       , VexRm_Lx           , E(66MAP5,1D,_,_,_,0,4,FV ), 0                         , 143, 0  , 4069 , 234, 125), // #876
  INST(Vcvtps2qq        , VexRm_Lx           , E(660F00,7B,_,x,_,0,3,HV ), 0                         , 147, 0  , 4080 , 249, 133), // #877
  INST(Vcvtps2udq       , VexRm_Lx           , E(000F00,79,_,x,_,0,4,FV ), 0                         , 148, 0  , 4090 , 250, 131), // #878
  INST(Vcvtps2uqq       , VexRm_Lx           , E(660F00,79,_,x,_,0,3,HV ), 0                         , 147, 0  , 4101 , 249, 133), // #879
  INST(Vcvtqq2pd        , VexRm_Lx           , E(F30F00,E6,_,x,_,1,4,FV ), 0                         , 149, 0  , 4112 , 239, 133), // #880
  INST(Vcvtqq2ph        , VexRm_Lx           , E(00MAP5,5B,_,_,_,1,4,FV ), 0                         , 150, 0  , 4122 , 238, 125), // #881
  INST(Vcvtqq2ps        , VexRm_Lx_Narrow    , E(000F00,5B,_,x,_,1,4,FV ), 0                         , 136, 0  , 4132 , 240, 133), // #882
  INST(Vcvtsd2sh        , VexRvm             , E(F2MAP5,5A,_,_,_,1,3,T1S), 0                         , 151, 0  , 4142 , 251, 127), // #883
  INST(Vcvtsd2si        , VexRm_Wx           , V(F20F00,2D,_,I,x,x,3,T1F), 0                         , 152, 0  , 4152 , 252, 126), // #884
  INST(Vcvtsd2ss        , VexRvm             , V(F20F00,5A,_,I,I,1,3,T1S), 0                         , 106, 0  , 4162 , 199, 126), // #885
  INST(Vcvtsd2usi       , VexRm_Wx           , E(F20F00,79,_,I,_,x,3,T1F), 0                         , 153, 0  , 4172 , 253, 68 ), // #886
  INST(Vcvtsh2sd        , VexRvm             , E(F3MAP5,5A,_,_,_,0,1,T1S), 0                         , 107, 0  , 4183 , 254, 127), // #887
  INST(Vcvtsh2si        , VexRm_Wx           , E(F3MAP5,2D,_,_,_,x,1,T1S), 0                         , 107, 0  , 4193 , 255, 127), // #888
  INST(Vcvtsh2ss        , VexRvm             , E(00MAP6,13,_,_,_,0,1,T1S), 0                         , 154, 0  , 4203 , 254, 127), // #889
  INST(Vcvtsh2usi       , VexRm_Wx           , E(F3MAP5,79,_,_,_,x,1,T1S), 0                         , 107, 0  , 4213 , 255, 127), // #890
  INST(Vcvtsi2sd        , VexRvm_Wx          , V(F20F00,2A,_,I,x,x,2,T1W), 0                         , 155, 0  , 4224 , 256, 126), // #891
  INST(Vcvtsi2sh        , VexRvm_Wx          , E(F3MAP5,2A,_,_,_,x,2,T1W), 0                         , 156, 0  , 4234 , 257, 127), // #892
  INST(Vcvtsi2ss        , VexRvm_Wx          , V(F30F00,2A,_,I,x,x,2,T1W), 0                         , 157, 0  , 4244 , 256, 126), // #893
  INST(Vcvtss2sd        , VexRvm             , V(F30F00,5A,_,I,I,0,2,T1S), 0                         , 108, 0  , 4254 , 258, 126), // #894
  INST(Vcvtss2sh        , VexRvm             , E(00MAP5,1D,_,_,_,0,2,T1S), 0                         , 158, 0  , 4264 , 259, 127), // #895
  INST(Vcvtss2si        , VexRm_Wx           , V(F30F00,2D,_,I,x,x,2,T1F), 0                         , 108, 0  , 4274 , 260, 126), // #896
  INST(Vcvtss2usi       , VexRm_Wx           , E(F30F00,79,_,I,_,x,2,T1F), 0                         , 159, 0  , 4284 , 261, 68 ), // #897
  INST(Vcvttpd2dq       , VexRm_Lx_Narrow    , V(660F00,E6,_,x,I,1,4,FV ), 0                         , 103, 0  , 4295 , 262, 124), // #898
  INST(Vcvttpd2qq       , VexRm_Lx           , E(660F00,7A,_,x,_,1,4,FV ), 0                         , 135, 0  , 4306 , 263, 131), // #899
  INST(Vcvttpd2udq      , VexRm_Lx_Narrow    , E(000F00,78,_,x,_,1,4,FV ), 0                         , 136, 0  , 4317 , 264, 131), // #900
  INST(Vcvttpd2uqq      , VexRm_Lx           , E(660F00,78,_,x,_,1,4,FV ), 0                         , 135, 0  , 4329 , 263, 133), // #901
  INST(Vcvttph2dq       , VexRm_Lx           , E(F3MAP5,5B,_,_,_,0,3,HV ), 0                         , 160, 0  , 4341 , 244, 125), // #902
  INST(Vcvttph2qq       , VexRm_Lx           , E(66MAP5,7A,_,_,_,0,2,QV ), 0                         , 141, 0  , 4352 , 242, 125), // #903
  INST(Vcvttph2udq      , VexRm_Lx           , E(00MAP5,78,_,_,_,0,3,HV ), 0                         , 142, 0  , 4363 , 244, 125), // #904
  INST(Vcvttph2uqq      , VexRm_Lx           , E(66MAP5,78,_,_,_,0,2,QV ), 0                         , 141, 0  , 4375 , 242, 125), // #905
  INST(Vcvttph2uw       , VexRm_Lx           , E(00MAP5,7C,_,_,_,0,4,FV ), 0                         , 104, 0  , 4387 , 265, 125), // #906
  INST(Vcvttph2w        , VexRm_Lx           , E(66MAP5,7C,_,_,_,0,4,FV ), 0                         , 143, 0  , 4398 , 265, 125), // #907
  INST(Vcvttps2dq       , VexRm_Lx           , V(F30F00,5B,_,x,I,0,4,FV ), 0                         , 161, 0  , 4408 , 266, 124), // #908
  INST(Vcvttps2qq       , VexRm_Lx           , E(660F00,7A,_,x,_,0,3,HV ), 0                         , 147, 0  , 4419 , 267, 133), // #909
  INST(Vcvttps2udq      , VexRm_Lx           , E(000F00,78,_,x,_,0,4,FV ), 0                         , 148, 0  , 4430 , 268, 131), // #910
  INST(Vcvttps2uqq      , VexRm_Lx           , E(660F00,78,_,x,_,0,3,HV ), 0                         , 147, 0  , 4442 , 267, 133), // #911
  INST(Vcvttsd2si       , VexRm_Wx           , V(F20F00,2C,_,I,x,x,3,T1F), 0                         , 152, 0  , 4454 , 269, 126), // #912
  INST(Vcvttsd2usi      , VexRm_Wx           , E(F20F00,78,_,I,_,x,3,T1F), 0                         , 153, 0  , 4465 , 270, 68 ), // #913
  INST(Vcvttsh2si       , VexRm_Wx           , E(F3MAP5,2C,_,_,_,x,1,T1S), 0                         , 107, 0  , 4477 , 271, 127), // #914
  INST(Vcvttsh2usi      , VexRm_Wx           , E(F3MAP5,78,_,_,_,x,1,T1S), 0                         , 107, 0  , 4488 , 271, 127), // #915
  INST(Vcvttss2si       , VexRm_Wx           , V(F30F00,2C,_,I,x,x,2,T1F), 0                         , 108, 0  , 4500 , 272, 126), // #916
  INST(Vcvttss2usi      , VexRm_Wx           , E(F30F00,78,_,I,_,x,2,T1F), 0                         , 159, 0  , 4511 , 273, 68 ), // #917
  INST(Vcvtudq2pd       , VexRm_Lx           , E(F30F00,7A,_,x,_,0,3,HV ), 0                         , 162, 0  , 4523 , 274, 131), // #918
  INST(Vcvtudq2ph       , VexRm_Lx           , E(F2MAP5,7A,_,_,_,0,4,FV ), 0                         , 163, 0  , 4534 , 234, 125), // #919
  INST(Vcvtudq2ps       , VexRm_Lx           , E(F20F00,7A,_,x,_,0,4,FV ), 0                         , 164, 0  , 4545 , 250, 131), // #920
  INST(Vcvtuqq2pd       , VexRm_Lx           , E(F30F00,7A,_,x,_,1,4,FV ), 0                         , 149, 0  , 4556 , 239, 133), // #921
  INST(Vcvtuqq2ph       , VexRm_Lx           , E(F2MAP5,7A,_,_,_,1,4,FV ), 0                         , 165, 0  , 4567 , 238, 125), // #922
  INST(Vcvtuqq2ps       , VexRm_Lx_Narrow    , E(F20F00,7A,_,x,_,1,4,FV ), 0                         , 166, 0  , 4578 , 240, 133), // #923
  INST(Vcvtusi2sd       , VexRvm_Wx          , E(F20F00,7B,_,I,_,x,2,T1W), 0                         , 167, 0  , 4589 , 257, 68 ), // #924
  INST(Vcvtusi2sh       , VexRvm_Wx          , E(F3MAP5,7B,_,_,_,x,2,T1W), 0                         , 156, 0  , 4600 , 257, 127), // #925
  INST(Vcvtusi2ss       , VexRvm_Wx          , E(F30F00,7B,_,I,_,x,2,T1W), 0                         , 168, 0  , 4611 , 257, 68 ), // #926
  INST(Vcvtuw2ph        , VexRm_Lx           , E(F2MAP5,7D,_,_,_,0,4,FV ), 0                         , 163, 0  , 4622 , 246, 125), // #927
  INST(Vcvtw2ph         , VexRm_Lx           , E(F3MAP5,7D,_,_,_,0,4,FV ), 0                         , 169, 0  , 4632 , 246, 125), // #928
  INST(Vdbpsadbw        , VexRvmi_Lx         , E(660F3A,42,_,x,_,0,4,FVM), 0                         , 111, 0  , 4641 , 275, 139), // #929
  INST(Vdivpd           , VexRvm_Lx          , V(660F00,5E,_,x,I,1,4,FV ), 0                         , 103, 0  , 4651 , 196, 124), // #930
  INST(Vdivph           , VexRvm_Lx          , E(00MAP5,5E,_,_,_,0,4,FV ), 0                         , 104, 0  , 4658 , 197, 125), // #931
  INST(Vdivps           , VexRvm_Lx          , V(000F00,5E,_,x,I,0,4,FV ), 0                         , 105, 0  , 4665 , 198, 124), // #932
  INST(Vdivsd           , VexRvm             , V(F20F00,5E,_,I,I,1,3,T1S), 0                         , 106, 0  , 4672 , 199, 126), // #933
  INST(Vdivsh           , VexRvm             , E(F3MAP5,5E,_,_,_,0,1,T1S), 0                         , 107, 0  , 4679 , 200, 127), // #934
  INST(Vdivss           , VexRvm             , V(F30F00,5E,_,I,I,0,2,T1S), 0                         , 108, 0  , 4686 , 201, 126), // #935
  INST(Vdpbf16ps        , VexRvm_Lx          , E(F30F38,52,_,_,_,0,4,FV ), 0                         , 132, 0  , 4693 , 213, 137), // #936
  INST(Vdppd            , VexRvmi_Lx         , V(660F3A,41,_,x,I,_,_,_  ), 0                         , 73 , 0  , 4703 , 276, 128), // #937
  INST(Vdpps            , VexRvmi_Lx         , V(660F3A,40,_,x,I,_,_,_  ), 0                         , 73 , 0  , 4709 , 214, 128), // #938
  INST(Verr             , X86M_NoSize        , O(000F00,00,4,_,_,_,_,_  ), 0                         , 97 , 0  , 4715 , 107, 10 ), // #939
  INST(Verw             , X86M_NoSize        , O(000F00,00,5,_,_,_,_,_  ), 0                         , 77 , 0  , 4720 , 107, 10 ), // #940
  INST(Vexp2pd          , VexRm              , E(660F38,C8,_,2,_,1,4,FV ), 0                         , 170, 0  , 4725 , 277, 140), // #941
  INST(Vexp2ps          , VexRm              , E(660F38,C8,_,2,_,0,4,FV ), 0                         , 171, 0  , 4733 , 278, 140), // #942
  INST(Vexpandpd        , VexRm_Lx           , E(660F38,88,_,x,_,1,3,T1S), 0                         , 128, 0  , 4741 , 279, 131), // #943
  INST(Vexpandps        , VexRm_Lx           , E(660F38,88,_,x,_,0,2,T1S), 0                         , 129, 0  , 4751 , 279, 131), // #944
  INST(Vextractf128     , VexMri             , V(660F3A,19,_,1,0,_,_,_  ), 0                         , 172, 0  , 4761 , 280, 128), // #945
  INST(Vextractf32x4    , VexMri_Lx          , E(660F3A,19,_,x,_,0,4,T4 ), 0                         , 173, 0  , 4774 , 281, 131), // #946
  INST(Vextractf32x8    , VexMri             , E(660F3A,1B,_,2,_,0,5,T8 ), 0                         , 174, 0  , 4788 , 282, 66 ), // #947
  INST(Vextractf64x2    , VexMri_Lx          , E(660F3A,19,_,x,_,1,4,T2 ), 0                         , 175, 0  , 4802 , 281, 133), // #948
  INST(Vextractf64x4    , VexMri             , E(660F3A,1B,_,2,_,1,5,T4 ), 0                         , 176, 0  , 4816 , 282, 68 ), // #949
  INST(Vextracti128     , VexMri             , V(660F3A,39,_,1,0,_,_,_  ), 0                         , 172, 0  , 4830 , 280, 134), // #950
  INST(Vextracti32x4    , VexMri_Lx          , E(660F3A,39,_,x,_,0,4,T4 ), 0                         , 173, 0  , 4843 , 281, 131), // #951
  INST(Vextracti32x8    , VexMri             , E(660F3A,3B,_,2,_,0,5,T8 ), 0                         , 174, 0  , 4857 , 282, 66 ), // #952
  INST(Vextracti64x2    , VexMri_Lx          , E(660F3A,39,_,x,_,1,4,T2 ), 0                         , 175, 0  , 4871 , 281, 133), // #953
  INST(Vextracti64x4    , VexMri             , E(660F3A,3B,_,2,_,1,5,T4 ), 0                         , 176, 0  , 4885 , 282, 68 ), // #954
  INST(Vextractps       , VexMri             , V(660F3A,17,_,0,I,I,2,T1S), 0                         , 177, 0  , 4899 , 283, 126), // #955
  INST(Vfcmaddcph       , VexRvm_Lx          , E(F2MAP6,56,_,_,_,0,4,FV ), 0                         , 178, 0  , 4910 , 284, 125), // #956
  INST(Vfcmaddcsh       , VexRvm             , E(F2MAP6,57,_,_,_,0,2,T1S), 0                         , 179, 0  , 4921 , 259, 125), // #957
  INST(Vfcmulcph        , VexRvm_Lx          , E(F2MAP6,D6,_,_,_,0,4,FV ), 0                         , 178, 0  , 4932 , 284, 125), // #958
  INST(Vfcmulcsh        , VexRvm             , E(F2MAP6,D7,_,_,_,0,2,T1S), 0                         , 179, 0  , 4942 , 259, 125), // #959
  INST(Vfixupimmpd      , VexRvmi_Lx         , E(660F3A,54,_,x,_,1,4,FV ), 0                         , 112, 0  , 4952 , 285, 131), // #960
  INST(Vfixupimmps      , VexRvmi_Lx         , E(660F3A,54,_,x,_,0,4,FV ), 0                         , 111, 0  , 4964 , 286, 131), // #961
  INST(Vfixupimmsd      , VexRvmi            , E(660F3A,55,_,I,_,1,3,T1S), 0                         , 180, 0  , 4976 , 287, 68 ), // #962
  INST(Vfixupimmss      , VexRvmi            , E(660F3A,55,_,I,_,0,2,T1S), 0                         , 181, 0  , 4988 , 288, 68 ), // #963
  INST(Vfmadd132pd      , VexRvm_Lx          , V(660F38,98,_,x,1,1,4,FV ), 0                         , 182, 0  , 5000 , 196, 141), // #964
  INST(Vfmadd132ph      , VexRvm_Lx          , E(66MAP6,98,_,_,_,0,4,FV ), 0                         , 183, 0  , 5012 , 197, 125), // #965
  INST(Vfmadd132ps      , VexRvm_Lx          , V(660F38,98,_,x,0,0,4,FV ), 0                         , 110, 0  , 5024 , 198, 141), // #966
  INST(Vfmadd132sd      , VexRvm             , V(660F38,99,_,I,1,1,3,T1S), 0                         , 184, 0  , 5036 , 199, 142), // #967
  INST(Vfmadd132sh      , VexRvm             , E(66MAP6,99,_,_,_,0,1,T1S), 0                         , 185, 0  , 5048 , 200, 127), // #968
  INST(Vfmadd132ss      , VexRvm             , V(660F38,99,_,I,0,0,2,T1S), 0                         , 122, 0  , 5060 , 201, 142), // #969
  INST(Vfmadd213pd      , VexRvm_Lx          , V(660F38,A8,_,x,1,1,4,FV ), 0                         , 182, 0  , 5072 , 196, 141), // #970
  INST(Vfmadd213ph      , VexRvm_Lx          , E(66MAP6,A8,_,_,_,0,4,FV ), 0                         , 183, 0  , 5084 , 197, 125), // #971
  INST(Vfmadd213ps      , VexRvm_Lx          , V(660F38,A8,_,x,0,0,4,FV ), 0                         , 110, 0  , 5096 , 198, 141), // #972
  INST(Vfmadd213sd      , VexRvm             , V(660F38,A9,_,I,1,1,3,T1S), 0                         , 184, 0  , 5108 , 199, 142), // #973
  INST(Vfmadd213sh      , VexRvm             , E(66MAP6,A9,_,_,_,0,1,T1S), 0                         , 185, 0  , 5120 , 200, 127), // #974
  INST(Vfmadd213ss      , VexRvm             , V(660F38,A9,_,I,0,0,2,T1S), 0                         , 122, 0  , 5132 , 201, 142), // #975
  INST(Vfmadd231pd      , VexRvm_Lx          , V(660F38,B8,_,x,1,1,4,FV ), 0                         , 182, 0  , 5144 , 196, 141), // #976
  INST(Vfmadd231ph      , VexRvm_Lx          , E(66MAP6,B8,_,_,_,0,4,FV ), 0                         , 183, 0  , 5156 , 197, 125), // #977
  INST(Vfmadd231ps      , VexRvm_Lx          , V(660F38,B8,_,x,0,0,4,FV ), 0                         , 110, 0  , 5168 , 198, 141), // #978
  INST(Vfmadd231sd      , VexRvm             , V(660F38,B9,_,I,1,1,3,T1S), 0                         , 184, 0  , 5180 , 199, 142), // #979
  INST(Vfmadd231sh      , VexRvm             , E(66MAP6,B9,_,_,_,0,1,T1S), 0                         , 185, 0  , 5192 , 200, 127), // #980
  INST(Vfmadd231ss      , VexRvm             , V(660F38,B9,_,I,0,0,2,T1S), 0                         , 122, 0  , 5204 , 201, 142), // #981
  INST(Vfmaddcph        , VexRvm_Lx          , E(F3MAP6,56,_,_,_,0,4,FV ), 0                         , 186, 0  , 5216 , 284, 125), // #982
  INST(Vfmaddcsh        , VexRvm             , E(F3MAP6,57,_,_,_,0,2,T1S), 0                         , 187, 0  , 5226 , 259, 125), // #983
  INST(Vfmaddpd         , Fma4_Lx            , V(660F3A,69,_,x,x,_,_,_  ), 0                         , 73 , 0  , 5236 , 289, 143), // #984
  INST(Vfmaddps         , Fma4_Lx            , V(660F3A,68,_,x,x,_,_,_  ), 0                         , 73 , 0  , 5245 , 289, 143), // #985
  INST(Vfmaddsd         , Fma4               , V(660F3A,6B,_,0,x,_,_,_  ), 0                         , 73 , 0  , 5254 , 290, 143), // #986
  INST(Vfmaddss         , Fma4               , V(660F3A,6A,_,0,x,_,_,_  ), 0                         , 73 , 0  , 5263 , 291, 143), // #987
  INST(Vfmaddsub132pd   , VexRvm_Lx          , V(660F38,96,_,x,1,1,4,FV ), 0                         , 182, 0  , 5272 , 196, 141), // #988
  INST(Vfmaddsub132ph   , VexRvm_Lx          , E(66MAP6,96,_,_,_,0,4,FV ), 0                         , 183, 0  , 5287 , 197, 125), // #989
  INST(Vfmaddsub132ps   , VexRvm_Lx          , V(660F38,96,_,x,0,0,4,FV ), 0                         , 110, 0  , 5302 , 198, 141), // #990
  INST(Vfmaddsub213pd   , VexRvm_Lx          , V(660F38,A6,_,x,1,1,4,FV ), 0                         , 182, 0  , 5317 , 196, 141), // #991
  INST(Vfmaddsub213ph   , VexRvm_Lx          , E(66MAP6,A6,_,_,_,0,4,FV ), 0                         , 183, 0  , 5332 , 197, 125), // #992
  INST(Vfmaddsub213ps   , VexRvm_Lx          , V(660F38,A6,_,x,0,0,4,FV ), 0                         , 110, 0  , 5347 , 198, 141), // #993
  INST(Vfmaddsub231pd   , VexRvm_Lx          , V(660F38,B6,_,x,1,1,4,FV ), 0                         , 182, 0  , 5362 , 196, 141), // #994
  INST(Vfmaddsub231ph   , VexRvm_Lx          , E(66MAP6,B6,_,_,_,0,4,FV ), 0                         , 183, 0  , 5377 , 197, 125), // #995
  INST(Vfmaddsub231ps   , VexRvm_Lx          , V(660F38,B6,_,x,0,0,4,FV ), 0                         , 110, 0  , 5392 , 198, 141), // #996
  INST(Vfmaddsubpd      , Fma4_Lx            , V(660F3A,5D,_,x,x,_,_,_  ), 0                         , 73 , 0  , 5407 , 289, 143), // #997
  INST(Vfmaddsubps      , Fma4_Lx            , V(660F3A,5C,_,x,x,_,_,_  ), 0                         , 73 , 0  , 5419 , 289, 143), // #998
  INST(Vfmsub132pd      , VexRvm_Lx          , V(660F38,9A,_,x,1,1,4,FV ), 0                         , 182, 0  , 5431 , 196, 141), // #999
  INST(Vfmsub132ph      , VexRvm_Lx          , E(66MAP6,9A,_,_,_,0,4,FV ), 0                         , 183, 0  , 5443 , 197, 125), // #1000
  INST(Vfmsub132ps      , VexRvm_Lx          , V(660F38,9A,_,x,0,0,4,FV ), 0                         , 110, 0  , 5455 , 198, 141), // #1001
  INST(Vfmsub132sd      , VexRvm             , V(660F38,9B,_,I,1,1,3,T1S), 0                         , 184, 0  , 5467 , 199, 142), // #1002
  INST(Vfmsub132sh      , VexRvm             , E(66MAP6,9B,_,_,_,0,1,T1S), 0                         , 185, 0  , 5479 , 200, 127), // #1003
  INST(Vfmsub132ss      , VexRvm             , V(660F38,9B,_,I,0,0,2,T1S), 0                         , 122, 0  , 5491 , 201, 142), // #1004
  INST(Vfmsub213pd      , VexRvm_Lx          , V(660F38,AA,_,x,1,1,4,FV ), 0                         , 182, 0  , 5503 , 196, 141), // #1005
  INST(Vfmsub213ph      , VexRvm_Lx          , E(66MAP6,AA,_,_,_,0,4,FV ), 0                         , 183, 0  , 5515 , 197, 125), // #1006
  INST(Vfmsub213ps      , VexRvm_Lx          , V(660F38,AA,_,x,0,0,4,FV ), 0                         , 110, 0  , 5527 , 198, 141), // #1007
  INST(Vfmsub213sd      , VexRvm             , V(660F38,AB,_,I,1,1,3,T1S), 0                         , 184, 0  , 5539 , 199, 142), // #1008
  INST(Vfmsub213sh      , VexRvm             , E(66MAP6,AB,_,_,_,0,1,T1S), 0                         , 185, 0  , 5551 , 200, 127), // #1009
  INST(Vfmsub213ss      , VexRvm             , V(660F38,AB,_,I,0,0,2,T1S), 0                         , 122, 0  , 5563 , 201, 142), // #1010
  INST(Vfmsub231pd      , VexRvm_Lx          , V(660F38,BA,_,x,1,1,4,FV ), 0                         , 182, 0  , 5575 , 196, 141), // #1011
  INST(Vfmsub231ph      , VexRvm_Lx          , E(66MAP6,BA,_,_,_,0,4,FV ), 0                         , 183, 0  , 5587 , 197, 125), // #1012
  INST(Vfmsub231ps      , VexRvm_Lx          , V(660F38,BA,_,x,0,0,4,FV ), 0                         , 110, 0  , 5599 , 198, 141), // #1013
  INST(Vfmsub231sd      , VexRvm             , V(660F38,BB,_,I,1,1,3,T1S), 0                         , 184, 0  , 5611 , 199, 142), // #1014
  INST(Vfmsub231sh      , VexRvm             , E(66MAP6,BB,_,_,_,0,1,T1S), 0                         , 185, 0  , 5623 , 200, 127), // #1015
  INST(Vfmsub231ss      , VexRvm             , V(660F38,BB,_,I,0,0,2,T1S), 0                         , 122, 0  , 5635 , 201, 142), // #1016
  INST(Vfmsubadd132pd   , VexRvm_Lx          , V(660F38,97,_,x,1,1,4,FV ), 0                         , 182, 0  , 5647 , 196, 141), // #1017
  INST(Vfmsubadd132ph   , VexRvm_Lx          , E(66MAP6,97,_,_,_,0,4,FV ), 0                         , 183, 0  , 5662 , 197, 125), // #1018
  INST(Vfmsubadd132ps   , VexRvm_Lx          , V(660F38,97,_,x,0,0,4,FV ), 0                         , 110, 0  , 5677 , 198, 141), // #1019
  INST(Vfmsubadd213pd   , VexRvm_Lx          , V(660F38,A7,_,x,1,1,4,FV ), 0                         , 182, 0  , 5692 , 196, 141), // #1020
  INST(Vfmsubadd213ph   , VexRvm_Lx          , E(66MAP6,A7,_,_,_,0,4,FV ), 0                         , 183, 0  , 5707 , 197, 125), // #1021
  INST(Vfmsubadd213ps   , VexRvm_Lx          , V(660F38,A7,_,x,0,0,4,FV ), 0                         , 110, 0  , 5722 , 198, 141), // #1022
  INST(Vfmsubadd231pd   , VexRvm_Lx          , V(660F38,B7,_,x,1,1,4,FV ), 0                         , 182, 0  , 5737 , 196, 141), // #1023
  INST(Vfmsubadd231ph   , VexRvm_Lx          , E(66MAP6,B7,_,_,_,0,4,FV ), 0                         , 183, 0  , 5752 , 197, 125), // #1024
  INST(Vfmsubadd231ps   , VexRvm_Lx          , V(660F38,B7,_,x,0,0,4,FV ), 0                         , 110, 0  , 5767 , 198, 141), // #1025
  INST(Vfmsubaddpd      , Fma4_Lx            , V(660F3A,5F,_,x,x,_,_,_  ), 0                         , 73 , 0  , 5782 , 289, 143), // #1026
  INST(Vfmsubaddps      , Fma4_Lx            , V(660F3A,5E,_,x,x,_,_,_  ), 0                         , 73 , 0  , 5794 , 289, 143), // #1027
  INST(Vfmsubpd         , Fma4_Lx            , V(660F3A,6D,_,x,x,_,_,_  ), 0                         , 73 , 0  , 5806 , 289, 143), // #1028
  INST(Vfmsubps         , Fma4_Lx            , V(660F3A,6C,_,x,x,_,_,_  ), 0                         , 73 , 0  , 5815 , 289, 143), // #1029
  INST(Vfmsubsd         , Fma4               , V(660F3A,6F,_,0,x,_,_,_  ), 0                         , 73 , 0  , 5824 , 290, 143), // #1030
  INST(Vfmsubss         , Fma4               , V(660F3A,6E,_,0,x,_,_,_  ), 0                         , 73 , 0  , 5833 , 291, 143), // #1031
  INST(Vfmulcph         , VexRvm_Lx          , E(F3MAP6,D6,_,_,_,0,4,FV ), 0                         , 186, 0  , 5842 , 284, 125), // #1032
  INST(Vfmulcsh         , VexRvm             , E(F3MAP6,D7,_,_,_,0,2,T1S), 0                         , 187, 0  , 5851 , 259, 125), // #1033
  INST(Vfnmadd132pd     , VexRvm_Lx          , V(660F38,9C,_,x,1,1,4,FV ), 0                         , 182, 0  , 5860 , 196, 141), // #1034
  INST(Vfnmadd132ph     , VexRvm_Lx          , E(66MAP6,9C,_,_,_,0,4,FV ), 0                         , 183, 0  , 5873 , 197, 125), // #1035
  INST(Vfnmadd132ps     , VexRvm_Lx          , V(660F38,9C,_,x,0,0,4,FV ), 0                         , 110, 0  , 5886 , 198, 141), // #1036
  INST(Vfnmadd132sd     , VexRvm             , V(660F38,9D,_,I,1,1,3,T1S), 0                         , 184, 0  , 5899 , 199, 142), // #1037
  INST(Vfnmadd132sh     , VexRvm             , E(66MAP6,9D,_,_,_,0,1,T1S), 0                         , 185, 0  , 5912 , 200, 127), // #1038
  INST(Vfnmadd132ss     , VexRvm             , V(660F38,9D,_,I,0,0,2,T1S), 0                         , 122, 0  , 5925 , 201, 142), // #1039
  INST(Vfnmadd213pd     , VexRvm_Lx          , V(660F38,AC,_,x,1,1,4,FV ), 0                         , 182, 0  , 5938 , 196, 141), // #1040
  INST(Vfnmadd213ph     , VexRvm_Lx          , E(66MAP6,AC,_,_,_,0,4,FV ), 0                         , 183, 0  , 5951 , 197, 125), // #1041
  INST(Vfnmadd213ps     , VexRvm_Lx          , V(660F38,AC,_,x,0,0,4,FV ), 0                         , 110, 0  , 5964 , 198, 141), // #1042
  INST(Vfnmadd213sd     , VexRvm             , V(660F38,AD,_,I,1,1,3,T1S), 0                         , 184, 0  , 5977 , 199, 142), // #1043
  INST(Vfnmadd213sh     , VexRvm             , E(66MAP6,AD,_,_,_,0,1,T1S), 0                         , 185, 0  , 5990 , 200, 127), // #1044
  INST(Vfnmadd213ss     , VexRvm             , V(660F38,AD,_,I,0,0,2,T1S), 0                         , 122, 0  , 6003 , 201, 142), // #1045
  INST(Vfnmadd231pd     , VexRvm_Lx          , V(660F38,BC,_,x,1,1,4,FV ), 0                         , 182, 0  , 6016 , 196, 141), // #1046
  INST(Vfnmadd231ph     , VexRvm_Lx          , E(66MAP6,BC,_,_,_,0,4,FV ), 0                         , 183, 0  , 6029 , 197, 125), // #1047
  INST(Vfnmadd231ps     , VexRvm_Lx          , V(660F38,BC,_,x,0,0,4,FV ), 0                         , 110, 0  , 6042 , 198, 141), // #1048
  INST(Vfnmadd231sd     , VexRvm             , V(660F38,BD,_,I,1,1,3,T1S), 0                         , 184, 0  , 6055 , 199, 142), // #1049
  INST(Vfnmadd231sh     , VexRvm             , E(66MAP6,BD,_,_,_,0,1,T1S), 0                         , 185, 0  , 6068 , 200, 127), // #1050
  INST(Vfnmadd231ss     , VexRvm             , V(660F38,BD,_,I,0,0,2,T1S), 0                         , 122, 0  , 6081 , 201, 142), // #1051
  INST(Vfnmaddpd        , Fma4_Lx            , V(660F3A,79,_,x,x,_,_,_  ), 0                         , 73 , 0  , 6094 , 289, 143), // #1052
  INST(Vfnmaddps        , Fma4_Lx            , V(660F3A,78,_,x,x,_,_,_  ), 0                         , 73 , 0  , 6104 , 289, 143), // #1053
  INST(Vfnmaddsd        , Fma4               , V(660F3A,7B,_,0,x,_,_,_  ), 0                         , 73 , 0  , 6114 , 290, 143), // #1054
  INST(Vfnmaddss        , Fma4               , V(660F3A,7A,_,0,x,_,_,_  ), 0                         , 73 , 0  , 6124 , 291, 143), // #1055
  INST(Vfnmsub132pd     , VexRvm_Lx          , V(660F38,9E,_,x,1,1,4,FV ), 0                         , 182, 0  , 6134 , 196, 141), // #1056
  INST(Vfnmsub132ph     , VexRvm_Lx          , E(66MAP6,9E,_,_,_,0,4,FV ), 0                         , 183, 0  , 6147 , 197, 125), // #1057
  INST(Vfnmsub132ps     , VexRvm_Lx          , V(660F38,9E,_,x,0,0,4,FV ), 0                         , 110, 0  , 6160 , 198, 141), // #1058
  INST(Vfnmsub132sd     , VexRvm             , V(660F38,9F,_,I,1,1,3,T1S), 0                         , 184, 0  , 6173 , 199, 142), // #1059
  INST(Vfnmsub132sh     , VexRvm             , E(66MAP6,9F,_,_,_,0,1,T1S), 0                         , 185, 0  , 6186 , 200, 127), // #1060
  INST(Vfnmsub132ss     , VexRvm             , V(660F38,9F,_,I,0,0,2,T1S), 0                         , 122, 0  , 6199 , 201, 142), // #1061
  INST(Vfnmsub213pd     , VexRvm_Lx          , V(660F38,AE,_,x,1,1,4,FV ), 0                         , 182, 0  , 6212 , 196, 141), // #1062
  INST(Vfnmsub213ph     , VexRvm_Lx          , E(66MAP6,AE,_,_,_,0,4,FV ), 0                         , 183, 0  , 6225 , 197, 125), // #1063
  INST(Vfnmsub213ps     , VexRvm_Lx          , V(660F38,AE,_,x,0,0,4,FV ), 0                         , 110, 0  , 6238 , 198, 141), // #1064
  INST(Vfnmsub213sd     , VexRvm             , V(660F38,AF,_,I,1,1,3,T1S), 0                         , 184, 0  , 6251 , 199, 142), // #1065
  INST(Vfnmsub213sh     , VexRvm             , E(66MAP6,AF,_,_,_,0,1,T1S), 0                         , 185, 0  , 6264 , 200, 127), // #1066
  INST(Vfnmsub213ss     , VexRvm             , V(660F38,AF,_,I,0,0,2,T1S), 0                         , 122, 0  , 6277 , 201, 142), // #1067
  INST(Vfnmsub231pd     , VexRvm_Lx          , V(660F38,BE,_,x,1,1,4,FV ), 0                         , 182, 0  , 6290 , 196, 141), // #1068
  INST(Vfnmsub231ph     , VexRvm_Lx          , E(66MAP6,BE,_,_,_,0,4,FV ), 0                         , 183, 0  , 6303 , 197, 125), // #1069
  INST(Vfnmsub231ps     , VexRvm_Lx          , V(660F38,BE,_,x,0,0,4,FV ), 0                         , 110, 0  , 6316 , 198, 141), // #1070
  INST(Vfnmsub231sd     , VexRvm             , V(660F38,BF,_,I,1,1,3,T1S), 0                         , 184, 0  , 6329 , 199, 142), // #1071
  INST(Vfnmsub231sh     , VexRvm             , E(66MAP6,BF,_,_,_,0,1,T1S), 0                         , 185, 0  , 6342 , 200, 127), // #1072
  INST(Vfnmsub231ss     , VexRvm             , V(660F38,BF,_,I,0,0,2,T1S), 0                         , 122, 0  , 6355 , 201, 142), // #1073
  INST(Vfnmsubpd        , Fma4_Lx            , V(660F3A,7D,_,x,x,_,_,_  ), 0                         , 73 , 0  , 6368 , 289, 143), // #1074
  INST(Vfnmsubps        , Fma4_Lx            , V(660F3A,7C,_,x,x,_,_,_  ), 0                         , 73 , 0  , 6378 , 289, 143), // #1075
  INST(Vfnmsubsd        , Fma4               , V(660F3A,7F,_,0,x,_,_,_  ), 0                         , 73 , 0  , 6388 , 290, 143), // #1076
  INST(Vfnmsubss        , Fma4               , V(660F3A,7E,_,0,x,_,_,_  ), 0                         , 73 , 0  , 6398 , 291, 143), // #1077
  INST(Vfpclasspd       , VexRmi_Lx          , E(660F3A,66,_,x,_,1,4,FV ), 0                         , 112, 0  , 6408 , 292, 133), // #1078
  INST(Vfpclassph       , VexRmi_Lx          , E(000F3A,66,_,_,_,0,4,FV ), 0                         , 123, 0  , 6419 , 293, 125), // #1079
  INST(Vfpclassps       , VexRmi_Lx          , E(660F3A,66,_,x,_,0,4,FV ), 0                         , 111, 0  , 6430 , 294, 133), // #1080
  INST(Vfpclasssd       , VexRmi             , E(660F3A,67,_,I,_,1,3,T1S), 0                         , 180, 0  , 6441 , 295, 66 ), // #1081
  INST(Vfpclasssh       , VexRmi             , E(000F3A,67,_,_,_,0,1,T1S), 0                         , 188, 0  , 6452 , 296, 127), // #1082
  INST(Vfpclassss       , VexRmi             , E(660F3A,67,_,I,_,0,2,T1S), 0                         , 181, 0  , 6463 , 297, 66 ), // #1083
  INST(Vfrczpd          , VexRm_Lx           , V(XOP_M9,81,_,x,0,_,_,_  ), 0                         , 79 , 0  , 6474 , 298, 144), // #1084
  INST(Vfrczps          , VexRm_Lx           , V(XOP_M9,80,_,x,0,_,_,_  ), 0                         , 79 , 0  , 6482 , 298, 144), // #1085
  INST(Vfrczsd          , VexRm              , V(XOP_M9,83,_,0,0,_,_,_  ), 0                         , 79 , 0  , 6490 , 299, 144), // #1086
  INST(Vfrczss          , VexRm              , V(XOP_M9,82,_,0,0,_,_,_  ), 0                         , 79 , 0  , 6498 , 300, 144), // #1087
  INST(Vgatherdpd       , VexRmvRm_VM        , V(660F38,92,_,x,1,_,_,_  ), E(660F38,92,_,x,_,1,3,T1S), 189, 80 , 6506 , 301, 145), // #1088
  INST(Vgatherdps       , VexRmvRm_VM        , V(660F38,92,_,x,0,_,_,_  ), E(660F38,92,_,x,_,0,2,T1S), 96 , 81 , 6517 , 302, 145), // #1089
  INST(Vgatherpf0dpd    , VexM_VM            , E(660F38,C6,1,2,_,1,3,T1S), 0                         , 190, 0  , 6528 , 303, 146), // #1090
  INST(Vgatherpf0dps    , VexM_VM            , E(660F38,C6,1,2,_,0,2,T1S), 0                         , 191, 0  , 6542 , 304, 146), // #1091
  INST(Vgatherpf0qpd    , VexM_VM            , E(660F38,C7,1,2,_,1,3,T1S), 0                         , 190, 0  , 6556 , 305, 146), // #1092
  INST(Vgatherpf0qps    , VexM_VM            , E(660F38,C7,1,2,_,0,2,T1S), 0                         , 191, 0  , 6570 , 305, 146), // #1093
  INST(Vgatherpf1dpd    , VexM_VM            , E(660F38,C6,2,2,_,1,3,T1S), 0                         , 192, 0  , 6584 , 303, 146), // #1094
  INST(Vgatherpf1dps    , VexM_VM            , E(660F38,C6,2,2,_,0,2,T1S), 0                         , 193, 0  , 6598 , 304, 146), // #1095
  INST(Vgatherpf1qpd    , VexM_VM            , E(660F38,C7,2,2,_,1,3,T1S), 0                         , 192, 0  , 6612 , 305, 146), // #1096
  INST(Vgatherpf1qps    , VexM_VM            , E(660F38,C7,2,2,_,0,2,T1S), 0                         , 193, 0  , 6626 , 305, 146), // #1097
  INST(Vgatherqpd       , VexRmvRm_VM        , V(660F38,93,_,x,1,_,_,_  ), E(660F38,93,_,x,_,1,3,T1S), 189, 82 , 6640 , 306, 145), // #1098
  INST(Vgatherqps       , VexRmvRm_VM        , V(660F38,93,_,x,0,_,_,_  ), E(660F38,93,_,x,_,0,2,T1S), 96 , 83 , 6651 , 307, 145), // #1099
  INST(Vgetexppd        , VexRm_Lx           , E(660F38,42,_,x,_,1,4,FV ), 0                         , 113, 0  , 6662 , 263, 131), // #1100
  INST(Vgetexpph        , VexRm_Lx           , E(66MAP6,42,_,_,_,0,4,FV ), 0                         , 183, 0  , 6672 , 265, 125), // #1101
  INST(Vgetexpps        , VexRm_Lx           , E(660F38,42,_,x,_,0,4,FV ), 0                         , 114, 0  , 6682 , 268, 131), // #1102
  INST(Vgetexpsd        , VexRvm             , E(660F38,43,_,I,_,1,3,T1S), 0                         , 128, 0  , 6692 , 308, 68 ), // #1103
  INST(Vgetexpsh        , VexRvm             , E(66MAP6,43,_,_,_,0,1,T1S), 0                         , 185, 0  , 6702 , 254, 127), // #1104
  INST(Vgetexpss        , VexRvm             , E(660F38,43,_,I,_,0,2,T1S), 0                         , 129, 0  , 6712 , 309, 68 ), // #1105
  INST(Vgetmantpd       , VexRmi_Lx          , E(660F3A,26,_,x,_,1,4,FV ), 0                         , 112, 0  , 6722 , 310, 131), // #1106
  INST(Vgetmantph       , VexRmi_Lx          , E(000F3A,26,_,_,_,0,4,FV ), 0                         , 123, 0  , 6733 , 311, 125), // #1107
  INST(Vgetmantps       , VexRmi_Lx          , E(660F3A,26,_,x,_,0,4,FV ), 0                         , 111, 0  , 6744 , 312, 131), // #1108
  INST(Vgetmantsd       , VexRvmi            , E(660F3A,27,_,I,_,1,3,T1S), 0                         , 180, 0  , 6755 , 287, 68 ), // #1109
  INST(Vgetmantsh       , VexRvmi            , E(000F3A,27,_,_,_,0,1,T1S), 0                         , 188, 0  , 6766 , 313, 127), // #1110
  INST(Vgetmantss       , VexRvmi            , E(660F3A,27,_,I,_,0,2,T1S), 0                         , 181, 0  , 6777 , 288, 68 ), // #1111
  INST(Vgf2p8affineinvqb, VexRvmi_Lx         , V(660F3A,CF,_,x,1,1,4,FV ), 0                         , 194, 0  , 6788 , 314, 147), // #1112
  INST(Vgf2p8affineqb   , VexRvmi_Lx         , V(660F3A,CE,_,x,1,1,4,FV ), 0                         , 194, 0  , 6806 , 314, 147), // #1113
  INST(Vgf2p8mulb       , VexRvm_Lx          , V(660F38,CF,_,x,0,0,4,FV ), 0                         , 110, 0  , 6821 , 315, 147), // #1114
  INST(Vhaddpd          , VexRvm_Lx          , V(660F00,7C,_,x,I,_,_,_  ), 0                         , 69 , 0  , 6832 , 202, 128), // #1115
  INST(Vhaddps          , VexRvm_Lx          , V(F20F00,7C,_,x,I,_,_,_  ), 0                         , 109, 0  , 6840 , 202, 128), // #1116
  INST(Vhsubpd          , VexRvm_Lx          , V(660F00,7D,_,x,I,_,_,_  ), 0                         , 69 , 0  , 6848 , 202, 128), // #1117
  INST(Vhsubps          , VexRvm_Lx          , V(F20F00,7D,_,x,I,_,_,_  ), 0                         , 109, 0  , 6856 , 202, 128), // #1118
  INST(Vinsertf128      , VexRvmi            , V(660F3A,18,_,1,0,_,_,_  ), 0                         , 172, 0  , 6864 , 316, 128), // #1119
  INST(Vinsertf32x4     , VexRvmi_Lx         , E(660F3A,18,_,x,_,0,4,T4 ), 0                         , 173, 0  , 6876 , 317, 131), // #1120
  INST(Vinsertf32x8     , VexRvmi            , E(660F3A,1A,_,2,_,0,5,T8 ), 0                         , 174, 0  , 6889 , 318, 66 ), // #1121
  INST(Vinsertf64x2     , VexRvmi_Lx         , E(660F3A,18,_,x,_,1,4,T2 ), 0                         , 175, 0  , 6902 , 317, 133), // #1122
  INST(Vinsertf64x4     , VexRvmi            , E(660F3A,1A,_,2,_,1,5,T4 ), 0                         , 176, 0  , 6915 , 318, 68 ), // #1123
  INST(Vinserti128      , VexRvmi            , V(660F3A,38,_,1,0,_,_,_  ), 0                         , 172, 0  , 6928 , 316, 134), // #1124
  INST(Vinserti32x4     , VexRvmi_Lx         , E(660F3A,38,_,x,_,0,4,T4 ), 0                         , 173, 0  , 6940 , 317, 131), // #1125
  INST(Vinserti32x8     , VexRvmi            , E(660F3A,3A,_,2,_,0,5,T8 ), 0                         , 174, 0  , 6953 , 318, 66 ), // #1126
  INST(Vinserti64x2     , VexRvmi_Lx         , E(660F3A,38,_,x,_,1,4,T2 ), 0                         , 175, 0  , 6966 , 317, 133), // #1127
  INST(Vinserti64x4     , VexRvmi            , E(660F3A,3A,_,2,_,1,5,T4 ), 0                         , 176, 0  , 6979 , 318, 68 ), // #1128
  INST(Vinsertps        , VexRvmi            , V(660F3A,21,_,0,I,0,2,T1S), 0                         , 177, 0  , 6992 , 319, 126), // #1129
  INST(Vlddqu           , VexRm_Lx           , V(F20F00,F0,_,x,I,_,_,_  ), 0                         , 109, 0  , 7002 , 320, 128), // #1130
  INST(Vldmxcsr         , VexM               , V(000F00,AE,2,0,I,_,_,_  ), 0                         , 195, 0  , 7009 , 321, 128), // #1131
  INST(Vmaskmovdqu      , VexRm_ZDI          , V(660F00,F7,_,0,I,_,_,_  ), 0                         , 69 , 0  , 7018 , 322, 128), // #1132
  INST(Vmaskmovpd       , VexRvmMvr_Lx       , V(660F38,2D,_,x,0,_,_,_  ), V(660F38,2F,_,x,0,_,_,_  ), 96 , 84 , 7030 , 323, 128), // #1133
  INST(Vmaskmovps       , VexRvmMvr_Lx       , V(660F38,2C,_,x,0,_,_,_  ), V(660F38,2E,_,x,0,_,_,_  ), 96 , 85 , 7041 , 323, 128), // #1134
  INST(Vmaxpd           , VexRvm_Lx          , V(660F00,5F,_,x,I,1,4,FV ), 0                         , 103, 0  , 7052 , 324, 124), // #1135
  INST(Vmaxph           , VexRvm_Lx          , E(00MAP5,5F,_,_,_,0,4,FV ), 0                         , 104, 0  , 7059 , 325, 125), // #1136
  INST(Vmaxps           , VexRvm_Lx          , V(000F00,5F,_,x,I,0,4,FV ), 0                         , 105, 0  , 7066 , 326, 124), // #1137
  INST(Vmaxsd           , VexRvm             , V(F20F00,5F,_,I,I,1,3,T1S), 0                         , 106, 0  , 7073 , 327, 124), // #1138
  INST(Vmaxsh           , VexRvm             , E(F3MAP5,5F,_,_,_,0,1,T1S), 0                         , 107, 0  , 7080 , 254, 127), // #1139
  INST(Vmaxss           , VexRvm             , V(F30F00,5F,_,I,I,0,2,T1S), 0                         , 108, 0  , 7087 , 258, 124), // #1140
  INST(Vmcall           , X86Op              , O(000F01,C1,_,_,_,_,_,_  ), 0                         , 21 , 0  , 7094 , 30 , 58 ), // #1141
  INST(Vmclear          , X86M_Only          , O(660F00,C7,6,_,_,_,_,_  ), 0                         , 26 , 0  , 7101 , 32 , 58 ), // #1142
  INST(Vmfunc           , X86Op              , O(000F01,D4,_,_,_,_,_,_  ), 0                         , 21 , 0  , 7109 , 30 , 58 ), // #1143
  INST(Vminpd           , VexRvm_Lx          , V(660F00,5D,_,x,I,1,4,FV ), 0                         , 103, 0  , 7116 , 324, 124), // #1144
  INST(Vminph           , VexRvm_Lx          , E(00MAP5,5D,_,_,_,0,4,FV ), 0                         , 104, 0  , 7123 , 325, 125), // #1145
  INST(Vminps           , VexRvm_Lx          , V(000F00,5D,_,x,I,0,4,FV ), 0                         , 105, 0  , 7130 , 326, 124), // #1146
  INST(Vminsd           , VexRvm             , V(F20F00,5D,_,I,I,1,3,T1S), 0                         , 106, 0  , 7137 , 327, 124), // #1147
  INST(Vminsh           , VexRvm             , E(F3MAP5,5D,_,_,_,0,1,T1S), 0                         , 107, 0  , 7144 , 254, 127), // #1148
  INST(Vminss           , VexRvm             , V(F30F00,5D,_,I,I,0,2,T1S), 0                         , 108, 0  , 7151 , 258, 124), // #1149
  INST(Vmlaunch         , X86Op              , O(000F01,C2,_,_,_,_,_,_  ), 0                         , 21 , 0  , 7158 , 30 , 58 ), // #1150
  INST(Vmload           , X86Op_xAX          , O(000F01,DA,_,_,_,_,_,_  ), 0                         , 21 , 0  , 7167 , 328, 22 ), // #1151
  INST(Vmmcall          , X86Op              , O(000F01,D9,_,_,_,_,_,_  ), 0                         , 21 , 0  , 7174 , 30 , 22 ), // #1152
  INST(Vmovapd          , VexRmMr_Lx         , V(660F00,28,_,x,I,1,4,FVM), V(660F00,29,_,x,I,1,4,FVM), 103, 86 , 7182 , 329, 124), // #1153
  INST(Vmovaps          , VexRmMr_Lx         , V(000F00,28,_,x,I,0,4,FVM), V(000F00,29,_,x,I,0,4,FVM), 105, 87 , 7190 , 329, 124), // #1154
  INST(Vmovd            , VexMovdMovq        , V(660F00,6E,_,0,0,0,2,T1S), V(660F00,7E,_,0,0,0,2,T1S), 196, 88 , 7198 , 330, 126), // #1155
  INST(Vmovddup         , VexRm_Lx           , V(F20F00,12,_,x,I,1,3,DUP), 0                         , 197, 0  , 7204 , 331, 124), // #1156
  INST(Vmovdqa          , VexRmMr_Lx         , V(660F00,6F,_,x,I,_,_,_  ), V(660F00,7F,_,x,I,_,_,_  ), 69 , 89 , 7213 , 332, 128), // #1157
  INST(Vmovdqa32        , VexRmMr_Lx         , E(660F00,6F,_,x,_,0,4,FVM), E(660F00,7F,_,x,_,0,4,FVM), 198, 90 , 7221 , 333, 131), // #1158
  INST(Vmovdqa64        , VexRmMr_Lx         , E(660F00,6F,_,x,_,1,4,FVM), E(660F00,7F,_,x,_,1,4,FVM), 135, 91 , 7231 , 333, 131), // #1159
  INST(Vmovdqu          , VexRmMr_Lx         , V(F30F00,6F,_,x,I,_,_,_  ), V(F30F00,7F,_,x,I,_,_,_  ), 199, 92 , 7241 , 332, 128), // #1160
  INST(Vmovdqu16        , VexRmMr_Lx         , E(F20F00,6F,_,x,_,1,4,FVM), E(F20F00,7F,_,x,_,1,4,FVM), 166, 93 , 7249 , 333, 139), // #1161
  INST(Vmovdqu32        , VexRmMr_Lx         , E(F30F00,6F,_,x,_,0,4,FVM), E(F30F00,7F,_,x,_,0,4,FVM), 200, 94 , 7259 , 333, 131), // #1162
  INST(Vmovdqu64        , VexRmMr_Lx         , E(F30F00,6F,_,x,_,1,4,FVM), E(F30F00,7F,_,x,_,1,4,FVM), 149, 95 , 7269 , 333, 131), // #1163
  INST(Vmovdqu8         , VexRmMr_Lx         , E(F20F00,6F,_,x,_,0,4,FVM), E(F20F00,7F,_,x,_,0,4,FVM), 164, 96 , 7279 , 333, 139), // #1164
  INST(Vmovhlps         , VexRvm             , V(000F00,12,_,0,I,0,_,_  ), 0                         , 72 , 0  , 7288 , 334, 126), // #1165
  INST(Vmovhpd          , VexRvmMr           , V(660F00,16,_,0,I,1,3,T1S), V(660F00,17,_,0,I,1,3,T1S), 125, 97 , 7297 , 335, 126), // #1166
  INST(Vmovhps          , VexRvmMr           , V(000F00,16,_,0,I,0,3,T2 ), V(000F00,17,_,0,I,0,3,T2 ), 201, 98 , 7305 , 335, 126), // #1167
  INST(Vmovlhps         , VexRvm             , V(000F00,16,_,0,I,0,_,_  ), 0                         , 72 , 0  , 7313 , 334, 126), // #1168
  INST(Vmovlpd          , VexRvmMr           , V(660F00,12,_,0,I,1,3,T1S), V(660F00,13,_,0,I,1,3,T1S), 125, 99 , 7322 , 335, 126), // #1169
  INST(Vmovlps          , VexRvmMr           , V(000F00,12,_,0,I,0,3,T2 ), V(000F00,13,_,0,I,0,3,T2 ), 201, 100, 7330 , 335, 126), // #1170
  INST(Vmovmskpd        , VexRm_Lx           , V(660F00,50,_,x,I,_,_,_  ), 0                         , 69 , 0  , 7338 , 336, 128), // #1171
  INST(Vmovmskps        , VexRm_Lx           , V(000F00,50,_,x,I,_,_,_  ), 0                         , 72 , 0  , 7348 , 336, 128), // #1172
  INST(Vmovntdq         , VexMr_Lx           , V(660F00,E7,_,x,I,0,4,FVM), 0                         , 144, 0  , 7358 , 337, 124), // #1173
  INST(Vmovntdqa        , VexRm_Lx           , V(660F38,2A,_,x,I,0,4,FVM), 0                         , 110, 0  , 7367 , 338, 135), // #1174
  INST(Vmovntpd         , VexMr_Lx           , V(660F00,2B,_,x,I,1,4,FVM), 0                         , 103, 0  , 7377 , 337, 124), // #1175
  INST(Vmovntps         , VexMr_Lx           , V(000F00,2B,_,x,I,0,4,FVM), 0                         , 105, 0  , 7386 , 337, 124), // #1176
  INST(Vmovq            , VexMovdMovq        , V(660F00,6E,_,0,I,1,3,T1S), V(660F00,7E,_,0,I,1,3,T1S), 125, 101, 7395 , 339, 126), // #1177
  INST(Vmovsd           , VexMovssMovsd      , V(F20F00,10,_,I,I,1,3,T1S), V(F20F00,11,_,I,I,1,3,T1S), 106, 102, 7401 , 340, 126), // #1178
  INST(Vmovsh           , VexMovssMovsd      , E(F3MAP5,10,_,I,_,0,1,T1S), E(F3MAP5,11,_,I,_,0,1,T1S), 107, 103, 7408 , 341, 127), // #1179
  INST(Vmovshdup        , VexRm_Lx           , V(F30F00,16,_,x,I,0,4,FVM), 0                         , 161, 0  , 7415 , 342, 124), // #1180
  INST(Vmovsldup        , VexRm_Lx           , V(F30F00,12,_,x,I,0,4,FVM), 0                         , 161, 0  , 7425 , 342, 124), // #1181
  INST(Vmovss           , VexMovssMovsd      , V(F30F00,10,_,I,I,0,2,T1S), V(F30F00,11,_,I,I,0,2,T1S), 108, 104, 7435 , 343, 126), // #1182
  INST(Vmovupd          , VexRmMr_Lx         , V(660F00,10,_,x,I,1,4,FVM), V(660F00,11,_,x,I,1,4,FVM), 103, 105, 7442 , 329, 124), // #1183
  INST(Vmovups          , VexRmMr_Lx         , V(000F00,10,_,x,I,0,4,FVM), V(000F00,11,_,x,I,0,4,FVM), 105, 106, 7450 , 329, 124), // #1184
  INST(Vmovw            , VexMovdMovq        , E(66MAP5,6E,_,0,_,I,1,T1S), E(66MAP5,7E,_,0,_,I,1,T1S), 202, 107, 7458 , 344, 127), // #1185
  INST(Vmpsadbw         , VexRvmi_Lx         , V(660F3A,42,_,x,I,_,_,_  ), 0                         , 73 , 0  , 7464 , 214, 148), // #1186
  INST(Vmptrld          , X86M_Only          , O(000F00,C7,6,_,_,_,_,_  ), 0                         , 80 , 0  , 7473 , 32 , 58 ), // #1187
  INST(Vmptrst          , X86M_Only          , O(000F00,C7,7,_,_,_,_,_  ), 0                         , 22 , 0  , 7481 , 32 , 58 ), // #1188
  INST(Vmread           , X86Mr_NoSize       , O(000F00,78,_,_,_,_,_,_  ), 0                         , 4  , 0  , 7489 , 345, 58 ), // #1189
  INST(Vmresume         , X86Op              , O(000F01,C3,_,_,_,_,_,_  ), 0                         , 21 , 0  , 7496 , 30 , 58 ), // #1190
  INST(Vmrun            , X86Op_xAX          , O(000F01,D8,_,_,_,_,_,_  ), 0                         , 21 , 0  , 7505 , 328, 22 ), // #1191
  INST(Vmsave           , X86Op_xAX          , O(000F01,DB,_,_,_,_,_,_  ), 0                         , 21 , 0  , 7511 , 328, 22 ), // #1192
  INST(Vmulpd           , VexRvm_Lx          , V(660F00,59,_,x,I,1,4,FV ), 0                         , 103, 0  , 7518 , 196, 124), // #1193
  INST(Vmulph           , VexRvm_Lx          , E(00MAP5,59,_,_,_,0,4,FV ), 0                         , 104, 0  , 7525 , 197, 125), // #1194
  INST(Vmulps           , VexRvm_Lx          , V(000F00,59,_,x,I,0,4,FV ), 0                         , 105, 0  , 7532 , 198, 124), // #1195
  INST(Vmulsd           , VexRvm             , V(F20F00,59,_,I,I,1,3,T1S), 0                         , 106, 0  , 7539 , 199, 126), // #1196
  INST(Vmulsh           , VexRvm             , E(F3MAP5,59,_,_,_,0,1,T1S), 0                         , 107, 0  , 7546 , 200, 127), // #1197
  INST(Vmulss           , VexRvm             , V(F30F00,59,_,I,I,0,2,T1S), 0                         , 108, 0  , 7553 , 201, 126), // #1198
  INST(Vmwrite          , X86Rm_NoSize       , O(000F00,79,_,_,_,_,_,_  ), 0                         , 4  , 0  , 7560 , 346, 58 ), // #1199
  INST(Vmxon            , X86M_Only          , O(F30F00,C7,6,_,_,_,_,_  ), 0                         , 24 , 0  , 7568 , 32 , 58 ), // #1200
  INST(Vorpd            , VexRvm_Lx          , V(660F00,56,_,x,I,1,4,FV ), 0                         , 103, 0  , 7574 , 210, 132), // #1201
  INST(Vorps            , VexRvm_Lx          , V(000F00,56,_,x,I,0,4,FV ), 0                         , 105, 0  , 7580 , 211, 132), // #1202
  INST(Vp2intersectd    , VexRvm_Lx_2xK      , E(F20F38,68,_,_,_,0,4,FV ), 0                         , 131, 0  , 7586 , 347, 149), // #1203
  INST(Vp2intersectq    , VexRvm_Lx_2xK      , E(F20F38,68,_,_,_,1,4,FV ), 0                         , 203, 0  , 7600 , 348, 149), // #1204
  INST(Vp4dpwssd        , VexRm_T1_4X        , E(F20F38,52,_,2,_,0,4,T4X), 0                         , 101, 0  , 7614 , 194, 150), // #1205
  INST(Vp4dpwssds       , VexRm_T1_4X        , E(F20F38,53,_,2,_,0,4,T4X), 0                         , 101, 0  , 7624 , 194, 150), // #1206
  INST(Vpabsb           , VexRm_Lx           , V(660F38,1C,_,x,I,_,4,FVM), 0                         , 110, 0  , 7635 , 342, 151), // #1207
  INST(Vpabsd           , VexRm_Lx           , V(660F38,1E,_,x,I,0,4,FV ), 0                         , 110, 0  , 7642 , 349, 135), // #1208
  INST(Vpabsq           , VexRm_Lx           , E(660F38,1F,_,x,_,1,4,FV ), 0                         , 113, 0  , 7649 , 350, 131), // #1209
  INST(Vpabsw           , VexRm_Lx           , V(660F38,1D,_,x,I,_,4,FVM), 0                         , 110, 0  , 7656 , 342, 151), // #1210
  INST(Vpackssdw        , VexRvm_Lx          , V(660F00,6B,_,x,I,0,4,FV ), 0                         , 144, 0  , 7663 , 209, 151), // #1211
  INST(Vpacksswb        , VexRvm_Lx          , V(660F00,63,_,x,I,I,4,FVM), 0                         , 144, 0  , 7673 , 315, 151), // #1212
  INST(Vpackusdw        , VexRvm_Lx          , V(660F38,2B,_,x,I,0,4,FV ), 0                         , 110, 0  , 7683 , 209, 151), // #1213
  INST(Vpackuswb        , VexRvm_Lx          , V(660F00,67,_,x,I,I,4,FVM), 0                         , 144, 0  , 7693 , 315, 151), // #1214
  INST(Vpaddb           , VexRvm_Lx          , V(660F00,FC,_,x,I,I,4,FVM), 0                         , 144, 0  , 7703 , 315, 151), // #1215
  INST(Vpaddd           , VexRvm_Lx          , V(660F00,FE,_,x,I,0,4,FV ), 0                         , 144, 0  , 7710 , 209, 135), // #1216
  INST(Vpaddq           , VexRvm_Lx          , V(660F00,D4,_,x,I,1,4,FV ), 0                         , 103, 0  , 7717 , 208, 135), // #1217
  INST(Vpaddsb          , VexRvm_Lx          , V(660F00,EC,_,x,I,I,4,FVM), 0                         , 144, 0  , 7724 , 315, 151), // #1218
  INST(Vpaddsw          , VexRvm_Lx          , V(660F00,ED,_,x,I,I,4,FVM), 0                         , 144, 0  , 7732 , 315, 151), // #1219
  INST(Vpaddusb         , VexRvm_Lx          , V(660F00,DC,_,x,I,I,4,FVM), 0                         , 144, 0  , 7740 , 315, 151), // #1220
  INST(Vpaddusw         , VexRvm_Lx          , V(660F00,DD,_,x,I,I,4,FVM), 0                         , 144, 0  , 7749 , 315, 151), // #1221
  INST(Vpaddw           , VexRvm_Lx          , V(660F00,FD,_,x,I,I,4,FVM), 0                         , 144, 0  , 7758 , 315, 151), // #1222
  INST(Vpalignr         , VexRvmi_Lx         , V(660F3A,0F,_,x,I,I,4,FVM), 0                         , 204, 0  , 7765 , 314, 151), // #1223
  INST(Vpand            , VexRvm_Lx          , V(660F00,DB,_,x,I,_,_,_  ), 0                         , 69 , 0  , 7774 , 351, 148), // #1224
  INST(Vpandd           , VexRvm_Lx          , E(660F00,DB,_,x,_,0,4,FV ), 0                         , 198, 0  , 7780 , 352, 131), // #1225
  INST(Vpandn           , VexRvm_Lx          , V(660F00,DF,_,x,I,_,_,_  ), 0                         , 69 , 0  , 7787 , 353, 148), // #1226
  INST(Vpandnd          , VexRvm_Lx          , E(660F00,DF,_,x,_,0,4,FV ), 0                         , 198, 0  , 7794 , 354, 131), // #1227
  INST(Vpandnq          , VexRvm_Lx          , E(660F00,DF,_,x,_,1,4,FV ), 0                         , 135, 0  , 7802 , 355, 131), // #1228
  INST(Vpandq           , VexRvm_Lx          , E(660F00,DB,_,x,_,1,4,FV ), 0                         , 135, 0  , 7810 , 356, 131), // #1229
  INST(Vpavgb           , VexRvm_Lx          , V(660F00,E0,_,x,I,I,4,FVM), 0                         , 144, 0  , 7817 , 315, 151), // #1230
  INST(Vpavgw           , VexRvm_Lx          , V(660F00,E3,_,x,I,I,4,FVM), 0                         , 144, 0  , 7824 , 315, 151), // #1231
  INST(Vpblendd         , VexRvmi_Lx         , V(660F3A,02,_,x,0,_,_,_  ), 0                         , 73 , 0  , 7831 , 214, 134), // #1232
  INST(Vpblendmb        , VexRvm_Lx          , E(660F38,66,_,x,_,0,4,FVM), 0                         , 114, 0  , 7840 , 357, 139), // #1233
  INST(Vpblendmd        , VexRvm_Lx          , E(660F38,64,_,x,_,0,4,FV ), 0                         , 114, 0  , 7850 , 213, 131), // #1234
  INST(Vpblendmq        , VexRvm_Lx          , E(660F38,64,_,x,_,1,4,FV ), 0                         , 113, 0  , 7860 , 212, 131), // #1235
  INST(Vpblendmw        , VexRvm_Lx          , E(660F38,66,_,x,_,1,4,FVM), 0                         , 113, 0  , 7870 , 357, 139), // #1236
  INST(Vpblendvb        , VexRvmr_Lx         , V(660F3A,4C,_,x,0,_,_,_  ), 0                         , 73 , 0  , 7880 , 215, 148), // #1237
  INST(Vpblendw         , VexRvmi_Lx         , V(660F3A,0E,_,x,I,_,_,_  ), 0                         , 73 , 0  , 7890 , 214, 148), // #1238
  INST(Vpbroadcastb     , VexRm_Lx_Bcst      , V(660F38,78,_,x,0,0,0,T1S), E(660F38,7A,_,x,0,0,0,T1S), 96 , 108, 7899 , 358, 152), // #1239
  INST(Vpbroadcastd     , VexRm_Lx_Bcst      , V(660F38,58,_,x,0,0,2,T1S), E(660F38,7C,_,x,0,0,0,T1S), 122, 109, 7912 , 359, 145), // #1240
  INST(Vpbroadcastmb2q  , VexRm_Lx           , E(F30F38,2A,_,x,_,1,_,_  ), 0                         , 205, 0  , 7925 , 360, 153), // #1241
  INST(Vpbroadcastmw2d  , VexRm_Lx           , E(F30F38,3A,_,x,_,0,_,_  ), 0                         , 206, 0  , 7941 , 360, 153), // #1242
  INST(Vpbroadcastq     , VexRm_Lx_Bcst      , V(660F38,59,_,x,0,1,3,T1S), E(660F38,7C,_,x,0,1,0,T1S), 121, 110, 7957 , 361, 145), // #1243
  INST(Vpbroadcastw     , VexRm_Lx_Bcst      , V(660F38,79,_,x,0,0,1,T1S), E(660F38,7B,_,x,0,0,0,T1S), 207, 111, 7970 , 362, 152), // #1244
  INST(Vpclmulqdq       , VexRvmi_Lx         , V(660F3A,44,_,x,I,_,4,FVM), 0                         , 204, 0  , 7983 , 363, 154), // #1245
  INST(Vpcmov           , VexRvrmRvmr_Lx     , V(XOP_M8,A2,_,x,x,_,_,_  ), 0                         , 208, 0  , 7994 , 289, 144), // #1246
  INST(Vpcmpb           , VexRvmi_Lx         , E(660F3A,3F,_,x,_,0,4,FVM), 0                         , 111, 0  , 8001 , 364, 139), // #1247
  INST(Vpcmpd           , VexRvmi_Lx         , E(660F3A,1F,_,x,_,0,4,FV ), 0                         , 111, 0  , 8008 , 365, 131), // #1248
  INST(Vpcmpeqb         , VexRvm_Lx_KEvex    , V(660F00,74,_,x,I,I,4,FV ), 0                         , 144, 0  , 8015 , 366, 151), // #1249
  INST(Vpcmpeqd         , VexRvm_Lx_KEvex    , V(660F00,76,_,x,I,0,4,FVM), 0                         , 144, 0  , 8024 , 367, 135), // #1250
  INST(Vpcmpeqq         , VexRvm_Lx_KEvex    , V(660F38,29,_,x,I,1,4,FVM), 0                         , 209, 0  , 8033 , 368, 135), // #1251
  INST(Vpcmpeqw         , VexRvm_Lx_KEvex    , V(660F00,75,_,x,I,I,4,FV ), 0                         , 144, 0  , 8042 , 366, 151), // #1252
  INST(Vpcmpestri       , VexRmi             , V(660F3A,61,_,0,I,_,_,_  ), 0                         , 73 , 0  , 8051 , 369, 155), // #1253
  INST(Vpcmpestrm       , VexRmi             , V(660F3A,60,_,0,I,_,_,_  ), 0                         , 73 , 0  , 8062 , 370, 155), // #1254
  INST(Vpcmpgtb         , VexRvm_Lx_KEvex    , V(660F00,64,_,x,I,I,4,FV ), 0                         , 144, 0  , 8073 , 366, 151), // #1255
  INST(Vpcmpgtd         , VexRvm_Lx_KEvex    , V(660F00,66,_,x,I,0,4,FVM), 0                         , 144, 0  , 8082 , 367, 135), // #1256
  INST(Vpcmpgtq         , VexRvm_Lx_KEvex    , V(660F38,37,_,x,I,1,4,FVM), 0                         , 209, 0  , 8091 , 368, 135), // #1257
  INST(Vpcmpgtw         , VexRvm_Lx_KEvex    , V(660F00,65,_,x,I,I,4,FV ), 0                         , 144, 0  , 8100 , 366, 151), // #1258
  INST(Vpcmpistri       , VexRmi             , V(660F3A,63,_,0,I,_,_,_  ), 0                         , 73 , 0  , 8109 , 371, 155), // #1259
  INST(Vpcmpistrm       , VexRmi             , V(660F3A,62,_,0,I,_,_,_  ), 0                         , 73 , 0  , 8120 , 372, 155), // #1260
  INST(Vpcmpq           , VexRvmi_Lx         , E(660F3A,1F,_,x,_,1,4,FV ), 0                         , 112, 0  , 8131 , 373, 131), // #1261
  INST(Vpcmpub          , VexRvmi_Lx         , E(660F3A,3E,_,x,_,0,4,FVM), 0                         , 111, 0  , 8138 , 364, 139), // #1262
  INST(Vpcmpud          , VexRvmi_Lx         , E(660F3A,1E,_,x,_,0,4,FV ), 0                         , 111, 0  , 8146 , 365, 131), // #1263
  INST(Vpcmpuq          , VexRvmi_Lx         , E(660F3A,1E,_,x,_,1,4,FV ), 0                         , 112, 0  , 8154 , 373, 131), // #1264
  INST(Vpcmpuw          , VexRvmi_Lx         , E(660F3A,3E,_,x,_,1,4,FVM), 0                         , 112, 0  , 8162 , 373, 139), // #1265
  INST(Vpcmpw           , VexRvmi_Lx         , E(660F3A,3F,_,x,_,1,4,FVM), 0                         , 112, 0  , 8170 , 373, 139), // #1266
  INST(Vpcomb           , VexRvmi            , V(XOP_M8,CC,_,0,0,_,_,_  ), 0                         , 208, 0  , 8177 , 276, 144), // #1267
  INST(Vpcomd           , VexRvmi            , V(XOP_M8,CE,_,0,0,_,_,_  ), 0                         , 208, 0  , 8184 , 276, 144), // #1268
  INST(Vpcompressb      , VexMr_Lx           , E(660F38,63,_,x,_,0,0,T1S), 0                         , 210, 0  , 8191 , 232, 156), // #1269
  INST(Vpcompressd      , VexMr_Lx           , E(660F38,8B,_,x,_,0,2,T1S), 0                         , 129, 0  , 8203 , 232, 131), // #1270
  INST(Vpcompressq      , VexMr_Lx           , E(660F38,8B,_,x,_,1,3,T1S), 0                         , 128, 0  , 8215 , 232, 131), // #1271
  INST(Vpcompressw      , VexMr_Lx           , E(660F38,63,_,x,_,1,1,T1S), 0                         , 211, 0  , 8227 , 232, 156), // #1272
  INST(Vpcomq           , VexRvmi            , V(XOP_M8,CF,_,0,0,_,_,_  ), 0                         , 208, 0  , 8239 , 276, 144), // #1273
  INST(Vpcomub          , VexRvmi            , V(XOP_M8,EC,_,0,0,_,_,_  ), 0                         , 208, 0  , 8246 , 276, 144), // #1274
  INST(Vpcomud          , VexRvmi            , V(XOP_M8,EE,_,0,0,_,_,_  ), 0                         , 208, 0  , 8254 , 276, 144), // #1275
  INST(Vpcomuq          , VexRvmi            , V(XOP_M8,EF,_,0,0,_,_,_  ), 0                         , 208, 0  , 8262 , 276, 144), // #1276
  INST(Vpcomuw          , VexRvmi            , V(XOP_M8,ED,_,0,0,_,_,_  ), 0                         , 208, 0  , 8270 , 276, 144), // #1277
  INST(Vpcomw           , VexRvmi            , V(XOP_M8,CD,_,0,0,_,_,_  ), 0                         , 208, 0  , 8278 , 276, 144), // #1278
  INST(Vpconflictd      , VexRm_Lx           , E(660F38,C4,_,x,_,0,4,FV ), 0                         , 114, 0  , 8285 , 374, 153), // #1279
  INST(Vpconflictq      , VexRm_Lx           , E(660F38,C4,_,x,_,1,4,FV ), 0                         , 113, 0  , 8297 , 374, 153), // #1280
  INST(Vpdpbusd         , VexRvm_Lx          , V(660F38,50,_,x,_,0,4,FV ), 0                         , 110, 0  , 8309 , 375, 157), // #1281
  INST(Vpdpbusds        , VexRvm_Lx          , V(660F38,51,_,x,_,0,4,FV ), 0                         , 110, 0  , 8318 , 375, 157), // #1282
  INST(Vpdpwssd         , VexRvm_Lx          , V(660F38,52,_,x,_,0,4,FV ), 0                         , 110, 0  , 8328 , 375, 157), // #1283
  INST(Vpdpwssds        , VexRvm_Lx          , V(660F38,53,_,x,_,0,4,FV ), 0                         , 110, 0  , 8337 , 375, 157), // #1284
  INST(Vperm2f128       , VexRvmi            , V(660F3A,06,_,1,0,_,_,_  ), 0                         , 172, 0  , 8347 , 376, 128), // #1285
  INST(Vperm2i128       , VexRvmi            , V(660F3A,46,_,1,0,_,_,_  ), 0                         , 172, 0  , 8358 , 376, 134), // #1286
  INST(Vpermb           , VexRvm_Lx          , E(660F38,8D,_,x,_,0,4,FVM), 0                         , 114, 0  , 8369 , 357, 158), // #1287
  INST(Vpermd           , VexRvm_Lx          , V(660F38,36,_,x,0,0,4,FV ), 0                         , 110, 0  , 8376 , 377, 145), // #1288
  INST(Vpermi2b         , VexRvm_Lx          , E(660F38,75,_,x,_,0,4,FVM), 0                         , 114, 0  , 8383 , 357, 158), // #1289
  INST(Vpermi2d         , VexRvm_Lx          , E(660F38,76,_,x,_,0,4,FV ), 0                         , 114, 0  , 8392 , 213, 131), // #1290
  INST(Vpermi2pd        , VexRvm_Lx          , E(660F38,77,_,x,_,1,4,FV ), 0                         , 113, 0  , 8401 , 212, 131), // #1291
  INST(Vpermi2ps        , VexRvm_Lx          , E(660F38,77,_,x,_,0,4,FV ), 0                         , 114, 0  , 8411 , 213, 131), // #1292
  INST(Vpermi2q         , VexRvm_Lx          , E(660F38,76,_,x,_,1,4,FV ), 0                         , 113, 0  , 8421 , 212, 131), // #1293
  INST(Vpermi2w         , VexRvm_Lx          , E(660F38,75,_,x,_,1,4,FVM), 0                         , 113, 0  , 8430 , 357, 139), // #1294
  INST(Vpermil2pd       , VexRvrmiRvmri_Lx   , V(660F3A,49,_,x,x,_,_,_  ), 0                         , 73 , 0  , 8439 , 378, 144), // #1295
  INST(Vpermil2ps       , VexRvrmiRvmri_Lx   , V(660F3A,48,_,x,x,_,_,_  ), 0                         , 73 , 0  , 8450 , 378, 144), // #1296
  INST(Vpermilpd        , VexRvmRmi_Lx       , V(660F38,0D,_,x,0,1,4,FV ), V(660F3A,05,_,x,0,1,4,FV ), 209, 112, 8461 , 379, 124), // #1297
  INST(Vpermilps        , VexRvmRmi_Lx       , V(660F38,0C,_,x,0,0,4,FV ), V(660F3A,04,_,x,0,0,4,FV ), 110, 113, 8471 , 380, 124), // #1298
  INST(Vpermpd          , VexRvmRmi_Lx       , E(660F38,16,_,x,1,1,4,FV ), V(660F3A,01,_,x,1,1,4,FV ), 212, 114, 8481 , 381, 145), // #1299
  INST(Vpermps          , VexRvm_Lx          , V(660F38,16,_,x,0,0,4,FV ), 0                         , 110, 0  , 8489 , 377, 145), // #1300
  INST(Vpermq           , VexRvmRmi_Lx       , E(660F38,36,_,x,_,1,4,FV ), V(660F3A,00,_,x,1,1,4,FV ), 113, 115, 8497 , 381, 145), // #1301
  INST(Vpermt2b         , VexRvm_Lx          , E(660F38,7D,_,x,_,0,4,FVM), 0                         , 114, 0  , 8504 , 357, 158), // #1302
  INST(Vpermt2d         , VexRvm_Lx          , E(660F38,7E,_,x,_,0,4,FV ), 0                         , 114, 0  , 8513 , 213, 131), // #1303
  INST(Vpermt2pd        , VexRvm_Lx          , E(660F38,7F,_,x,_,1,4,FV ), 0                         , 113, 0  , 8522 , 212, 131), // #1304
  INST(Vpermt2ps        , VexRvm_Lx          , E(660F38,7F,_,x,_,0,4,FV ), 0                         , 114, 0  , 8532 , 213, 131), // #1305
  INST(Vpermt2q         , VexRvm_Lx          , E(660F38,7E,_,x,_,1,4,FV ), 0                         , 113, 0  , 8542 , 212, 131), // #1306
  INST(Vpermt2w         , VexRvm_Lx          , E(660F38,7D,_,x,_,1,4,FVM), 0                         , 113, 0  , 8551 , 357, 139), // #1307
  INST(Vpermw           , VexRvm_Lx          , E(660F38,8D,_,x,_,1,4,FVM), 0                         , 113, 0  , 8560 , 357, 139), // #1308
  INST(Vpexpandb        , VexRm_Lx           , E(660F38,62,_,x,_,0,0,T1S), 0                         , 210, 0  , 8567 , 279, 156), // #1309
  INST(Vpexpandd        , VexRm_Lx           , E(660F38,89,_,x,_,0,2,T1S), 0                         , 129, 0  , 8577 , 279, 131), // #1310
  INST(Vpexpandq        , VexRm_Lx           , E(660F38,89,_,x,_,1,3,T1S), 0                         , 128, 0  , 8587 , 279, 131), // #1311
  INST(Vpexpandw        , VexRm_Lx           , E(660F38,62,_,x,_,1,1,T1S), 0                         , 211, 0  , 8597 , 279, 156), // #1312
  INST(Vpextrb          , VexMri             , V(660F3A,14,_,0,0,I,0,T1S), 0                         , 73 , 0  , 8607 , 382, 159), // #1313
  INST(Vpextrd          , VexMri             , V(660F3A,16,_,0,0,0,2,T1S), 0                         , 177, 0  , 8615 , 283, 160), // #1314
  INST(Vpextrq          , VexMri             , V(660F3A,16,_,0,1,1,3,T1S), 0                         , 213, 0  , 8623 , 383, 160), // #1315
  INST(Vpextrw          , VexMri_Vpextrw     , V(660F3A,15,_,0,0,I,1,T1S), 0                         , 214, 0  , 8631 , 384, 159), // #1316
  INST(Vpgatherdd       , VexRmvRm_VM        , V(660F38,90,_,x,0,_,_,_  ), E(660F38,90,_,x,_,0,2,T1S), 96 , 116, 8639 , 302, 145), // #1317
  INST(Vpgatherdq       , VexRmvRm_VM        , V(660F38,90,_,x,1,_,_,_  ), E(660F38,90,_,x,_,1,3,T1S), 189, 117, 8650 , 301, 145), // #1318
  INST(Vpgatherqd       , VexRmvRm_VM        , V(660F38,91,_,x,0,_,_,_  ), E(660F38,91,_,x,_,0,2,T1S), 96 , 118, 8661 , 307, 145), // #1319
  INST(Vpgatherqq       , VexRmvRm_VM        , V(660F38,91,_,x,1,_,_,_  ), E(660F38,91,_,x,_,1,3,T1S), 189, 119, 8672 , 306, 145), // #1320
  INST(Vphaddbd         , VexRm              , V(XOP_M9,C2,_,0,0,_,_,_  ), 0                         , 79 , 0  , 8683 , 204, 144), // #1321
  INST(Vphaddbq         , VexRm              , V(XOP_M9,C3,_,0,0,_,_,_  ), 0                         , 79 , 0  , 8692 , 204, 144), // #1322
  INST(Vphaddbw         , VexRm              , V(XOP_M9,C1,_,0,0,_,_,_  ), 0                         , 79 , 0  , 8701 , 204, 144), // #1323
  INST(Vphaddd          , VexRvm_Lx          , V(660F38,02,_,x,I,_,_,_  ), 0                         , 96 , 0  , 8710 , 202, 148), // #1324
  INST(Vphadddq         , VexRm              , V(XOP_M9,CB,_,0,0,_,_,_  ), 0                         , 79 , 0  , 8718 , 204, 144), // #1325
  INST(Vphaddsw         , VexRvm_Lx          , V(660F38,03,_,x,I,_,_,_  ), 0                         , 96 , 0  , 8727 , 202, 148), // #1326
  INST(Vphaddubd        , VexRm              , V(XOP_M9,D2,_,0,0,_,_,_  ), 0                         , 79 , 0  , 8736 , 204, 144), // #1327
  INST(Vphaddubq        , VexRm              , V(XOP_M9,D3,_,0,0,_,_,_  ), 0                         , 79 , 0  , 8746 , 204, 144), // #1328
  INST(Vphaddubw        , VexRm              , V(XOP_M9,D1,_,0,0,_,_,_  ), 0                         , 79 , 0  , 8756 , 204, 144), // #1329
  INST(Vphaddudq        , VexRm              , V(XOP_M9,DB,_,0,0,_,_,_  ), 0                         , 79 , 0  , 8766 , 204, 144), // #1330
  INST(Vphadduwd        , VexRm              , V(XOP_M9,D6,_,0,0,_,_,_  ), 0                         , 79 , 0  , 8776 , 204, 144), // #1331
  INST(Vphadduwq        , VexRm              , V(XOP_M9,D7,_,0,0,_,_,_  ), 0                         , 79 , 0  , 8786 , 204, 144), // #1332
  INST(Vphaddw          , VexRvm_Lx          , V(660F38,01,_,x,I,_,_,_  ), 0                         , 96 , 0  , 8796 , 202, 148), // #1333
  INST(Vphaddwd         , VexRm              , V(XOP_M9,C6,_,0,0,_,_,_  ), 0                         , 79 , 0  , 8804 , 204, 144), // #1334
  INST(Vphaddwq         , VexRm              , V(XOP_M9,C7,_,0,0,_,_,_  ), 0                         , 79 , 0  , 8813 , 204, 144), // #1335
  INST(Vphminposuw      , VexRm              , V(660F38,41,_,0,I,_,_,_  ), 0                         , 96 , 0  , 8822 , 204, 128), // #1336
  INST(Vphsubbw         , VexRm              , V(XOP_M9,E1,_,0,0,_,_,_  ), 0                         , 79 , 0  , 8834 , 204, 144), // #1337
  INST(Vphsubd          , VexRvm_Lx          , V(660F38,06,_,x,I,_,_,_  ), 0                         , 96 , 0  , 8843 , 202, 148), // #1338
  INST(Vphsubdq         , VexRm              , V(XOP_M9,E3,_,0,0,_,_,_  ), 0                         , 79 , 0  , 8851 , 204, 144), // #1339
  INST(Vphsubsw         , VexRvm_Lx          , V(660F38,07,_,x,I,_,_,_  ), 0                         , 96 , 0  , 8860 , 202, 148), // #1340
  INST(Vphsubw          , VexRvm_Lx          , V(660F38,05,_,x,I,_,_,_  ), 0                         , 96 , 0  , 8869 , 202, 148), // #1341
  INST(Vphsubwd         , VexRm              , V(XOP_M9,E2,_,0,0,_,_,_  ), 0                         , 79 , 0  , 8877 , 204, 144), // #1342
  INST(Vpinsrb          , VexRvmi            , V(660F3A,20,_,0,0,I,0,T1S), 0                         , 73 , 0  , 8886 , 385, 159), // #1343
  INST(Vpinsrd          , VexRvmi            , V(660F3A,22,_,0,0,0,2,T1S), 0                         , 177, 0  , 8894 , 386, 160), // #1344
  INST(Vpinsrq          , VexRvmi            , V(660F3A,22,_,0,1,1,3,T1S), 0                         , 213, 0  , 8902 , 387, 160), // #1345
  INST(Vpinsrw          , VexRvmi            , V(660F00,C4,_,0,0,I,1,T1S), 0                         , 215, 0  , 8910 , 388, 159), // #1346
  INST(Vplzcntd         , VexRm_Lx           , E(660F38,44,_,x,_,0,4,FV ), 0                         , 114, 0  , 8918 , 374, 153), // #1347
  INST(Vplzcntq         , VexRm_Lx           , E(660F38,44,_,x,_,1,4,FV ), 0                         , 113, 0  , 8927 , 350, 153), // #1348
  INST(Vpmacsdd         , VexRvmr            , V(XOP_M8,9E,_,0,0,_,_,_  ), 0                         , 208, 0  , 8936 , 389, 144), // #1349
  INST(Vpmacsdqh        , VexRvmr            , V(XOP_M8,9F,_,0,0,_,_,_  ), 0                         , 208, 0  , 8945 , 389, 144), // #1350
  INST(Vpmacsdql        , VexRvmr            , V(XOP_M8,97,_,0,0,_,_,_  ), 0                         , 208, 0  , 8955 , 389, 144), // #1351
  INST(Vpmacssdd        , VexRvmr            , V(XOP_M8,8E,_,0,0,_,_,_  ), 0                         , 208, 0  , 8965 , 389, 144), // #1352
  INST(Vpmacssdqh       , VexRvmr            , V(XOP_M8,8F,_,0,0,_,_,_  ), 0                         , 208, 0  , 8975 , 389, 144), // #1353
  INST(Vpmacssdql       , VexRvmr            , V(XOP_M8,87,_,0,0,_,_,_  ), 0                         , 208, 0  , 8986 , 389, 144), // #1354
  INST(Vpmacsswd        , VexRvmr            , V(XOP_M8,86,_,0,0,_,_,_  ), 0                         , 208, 0  , 8997 , 389, 144), // #1355
  INST(Vpmacssww        , VexRvmr            , V(XOP_M8,85,_,0,0,_,_,_  ), 0                         , 208, 0  , 9007 , 389, 144), // #1356
  INST(Vpmacswd         , VexRvmr            , V(XOP_M8,96,_,0,0,_,_,_  ), 0                         , 208, 0  , 9017 , 389, 144), // #1357
  INST(Vpmacsww         , VexRvmr            , V(XOP_M8,95,_,0,0,_,_,_  ), 0                         , 208, 0  , 9026 , 389, 144), // #1358
  INST(Vpmadcsswd       , VexRvmr            , V(XOP_M8,A6,_,0,0,_,_,_  ), 0                         , 208, 0  , 9035 , 389, 144), // #1359
  INST(Vpmadcswd        , VexRvmr            , V(XOP_M8,B6,_,0,0,_,_,_  ), 0                         , 208, 0  , 9046 , 389, 144), // #1360
  INST(Vpmadd52huq      , VexRvm_Lx          , E(660F38,B5,_,x,_,1,4,FV ), 0                         , 113, 0  , 9056 , 212, 161), // #1361
  INST(Vpmadd52luq      , VexRvm_Lx          , E(660F38,B4,_,x,_,1,4,FV ), 0                         , 113, 0  , 9068 , 212, 161), // #1362
  INST(Vpmaddubsw       , VexRvm_Lx          , V(660F38,04,_,x,I,I,4,FVM), 0                         , 110, 0  , 9080 , 315, 151), // #1363
  INST(Vpmaddwd         , VexRvm_Lx          , V(660F00,F5,_,x,I,I,4,FVM), 0                         , 144, 0  , 9091 , 315, 151), // #1364
  INST(Vpmaskmovd       , VexRvmMvr_Lx       , V(660F38,8C,_,x,0,_,_,_  ), V(660F38,8E,_,x,0,_,_,_  ), 96 , 120, 9100 , 323, 134), // #1365
  INST(Vpmaskmovq       , VexRvmMvr_Lx       , V(660F38,8C,_,x,1,_,_,_  ), V(660F38,8E,_,x,1,_,_,_  ), 189, 121, 9111 , 323, 134), // #1366
  INST(Vpmaxsb          , VexRvm_Lx          , V(660F38,3C,_,x,I,I,4,FVM), 0                         , 110, 0  , 9122 , 390, 151), // #1367
  INST(Vpmaxsd          , VexRvm_Lx          , V(660F38,3D,_,x,I,0,4,FV ), 0                         , 110, 0  , 9130 , 211, 135), // #1368
  INST(Vpmaxsq          , VexRvm_Lx          , E(660F38,3D,_,x,_,1,4,FV ), 0                         , 113, 0  , 9138 , 212, 131), // #1369
  INST(Vpmaxsw          , VexRvm_Lx          , V(660F00,EE,_,x,I,I,4,FVM), 0                         , 144, 0  , 9146 , 390, 151), // #1370
  INST(Vpmaxub          , VexRvm_Lx          , V(660F00,DE,_,x,I,I,4,FVM), 0                         , 144, 0  , 9154 , 390, 151), // #1371
  INST(Vpmaxud          , VexRvm_Lx          , V(660F38,3F,_,x,I,0,4,FV ), 0                         , 110, 0  , 9162 , 211, 135), // #1372
  INST(Vpmaxuq          , VexRvm_Lx          , E(660F38,3F,_,x,_,1,4,FV ), 0                         , 113, 0  , 9170 , 212, 131), // #1373
  INST(Vpmaxuw          , VexRvm_Lx          , V(660F38,3E,_,x,I,I,4,FVM), 0                         , 110, 0  , 9178 , 390, 151), // #1374
  INST(Vpminsb          , VexRvm_Lx          , V(660F38,38,_,x,I,I,4,FVM), 0                         , 110, 0  , 9186 , 390, 151), // #1375
  INST(Vpminsd          , VexRvm_Lx          , V(660F38,39,_,x,I,0,4,FV ), 0                         , 110, 0  , 9194 , 211, 135), // #1376
  INST(Vpminsq          , VexRvm_Lx          , E(660F38,39,_,x,_,1,4,FV ), 0                         , 113, 0  , 9202 , 212, 131), // #1377
  INST(Vpminsw          , VexRvm_Lx          , V(660F00,EA,_,x,I,I,4,FVM), 0                         , 144, 0  , 9210 , 390, 151), // #1378
  INST(Vpminub          , VexRvm_Lx          , V(660F00,DA,_,x,I,_,4,FVM), 0                         , 144, 0  , 9218 , 390, 151), // #1379
  INST(Vpminud          , VexRvm_Lx          , V(660F38,3B,_,x,I,0,4,FV ), 0                         , 110, 0  , 9226 , 211, 135), // #1380
  INST(Vpminuq          , VexRvm_Lx          , E(660F38,3B,_,x,_,1,4,FV ), 0                         , 113, 0  , 9234 , 212, 131), // #1381
  INST(Vpminuw          , VexRvm_Lx          , V(660F38,3A,_,x,I,_,4,FVM), 0                         , 110, 0  , 9242 , 390, 151), // #1382
  INST(Vpmovb2m         , VexRm_Lx           , E(F30F38,29,_,x,_,0,_,_  ), 0                         , 206, 0  , 9250 , 391, 139), // #1383
  INST(Vpmovd2m         , VexRm_Lx           , E(F30F38,39,_,x,_,0,_,_  ), 0                         , 206, 0  , 9259 , 391, 133), // #1384
  INST(Vpmovdb          , VexMr_Lx           , E(F30F38,31,_,x,_,0,2,QVM), 0                         , 216, 0  , 9268 , 392, 131), // #1385
  INST(Vpmovdw          , VexMr_Lx           , E(F30F38,33,_,x,_,0,3,HVM), 0                         , 217, 0  , 9276 , 393, 131), // #1386
  INST(Vpmovm2b         , VexRm_Lx           , E(F30F38,28,_,x,_,0,_,_  ), 0                         , 206, 0  , 9284 , 360, 139), // #1387
  INST(Vpmovm2d         , VexRm_Lx           , E(F30F38,38,_,x,_,0,_,_  ), 0                         , 206, 0  , 9293 , 360, 133), // #1388
  INST(Vpmovm2q         , VexRm_Lx           , E(F30F38,38,_,x,_,1,_,_  ), 0                         , 205, 0  , 9302 , 360, 133), // #1389
  INST(Vpmovm2w         , VexRm_Lx           , E(F30F38,28,_,x,_,1,_,_  ), 0                         , 205, 0  , 9311 , 360, 139), // #1390
  INST(Vpmovmskb        , VexRm_Lx           , V(660F00,D7,_,x,I,_,_,_  ), 0                         , 69 , 0  , 9320 , 336, 148), // #1391
  INST(Vpmovq2m         , VexRm_Lx           , E(F30F38,39,_,x,_,1,_,_  ), 0                         , 205, 0  , 9330 , 391, 133), // #1392
  INST(Vpmovqb          , VexMr_Lx           , E(F30F38,32,_,x,_,0,1,OVM), 0                         , 218, 0  , 9339 , 394, 131), // #1393
  INST(Vpmovqd          , VexMr_Lx           , E(F30F38,35,_,x,_,0,3,HVM), 0                         , 217, 0  , 9347 , 393, 131), // #1394
  INST(Vpmovqw          , VexMr_Lx           , E(F30F38,34,_,x,_,0,2,QVM), 0                         , 216, 0  , 9355 , 392, 131), // #1395
  INST(Vpmovsdb         , VexMr_Lx           , E(F30F38,21,_,x,_,0,2,QVM), 0                         , 216, 0  , 9363 , 392, 131), // #1396
  INST(Vpmovsdw         , VexMr_Lx           , E(F30F38,23,_,x,_,0,3,HVM), 0                         , 217, 0  , 9372 , 393, 131), // #1397
  INST(Vpmovsqb         , VexMr_Lx           , E(F30F38,22,_,x,_,0,1,OVM), 0                         , 218, 0  , 9381 , 394, 131), // #1398
  INST(Vpmovsqd         , VexMr_Lx           , E(F30F38,25,_,x,_,0,3,HVM), 0                         , 217, 0  , 9390 , 393, 131), // #1399
  INST(Vpmovsqw         , VexMr_Lx           , E(F30F38,24,_,x,_,0,2,QVM), 0                         , 216, 0  , 9399 , 392, 131), // #1400
  INST(Vpmovswb         , VexMr_Lx           , E(F30F38,20,_,x,_,0,3,HVM), 0                         , 217, 0  , 9408 , 393, 139), // #1401
  INST(Vpmovsxbd        , VexRm_Lx           , V(660F38,21,_,x,I,I,2,QVM), 0                         , 219, 0  , 9417 , 395, 135), // #1402
  INST(Vpmovsxbq        , VexRm_Lx           , V(660F38,22,_,x,I,I,1,OVM), 0                         , 220, 0  , 9427 , 396, 135), // #1403
  INST(Vpmovsxbw        , VexRm_Lx           , V(660F38,20,_,x,I,I,3,HVM), 0                         , 139, 0  , 9437 , 397, 151), // #1404
  INST(Vpmovsxdq        , VexRm_Lx           , V(660F38,25,_,x,I,0,3,HVM), 0                         , 139, 0  , 9447 , 397, 135), // #1405
  INST(Vpmovsxwd        , VexRm_Lx           , V(660F38,23,_,x,I,I,3,HVM), 0                         , 139, 0  , 9457 , 397, 135), // #1406
  INST(Vpmovsxwq        , VexRm_Lx           , V(660F38,24,_,x,I,I,2,QVM), 0                         , 219, 0  , 9467 , 395, 135), // #1407
  INST(Vpmovusdb        , VexMr_Lx           , E(F30F38,11,_,x,_,0,2,QVM), 0                         , 216, 0  , 9477 , 392, 131), // #1408
  INST(Vpmovusdw        , VexMr_Lx           , E(F30F38,13,_,x,_,0,3,HVM), 0                         , 217, 0  , 9487 , 393, 131), // #1409
  INST(Vpmovusqb        , VexMr_Lx           , E(F30F38,12,_,x,_,0,1,OVM), 0                         , 218, 0  , 9497 , 394, 131), // #1410
  INST(Vpmovusqd        , VexMr_Lx           , E(F30F38,15,_,x,_,0,3,HVM), 0                         , 217, 0  , 9507 , 393, 131), // #1411
  INST(Vpmovusqw        , VexMr_Lx           , E(F30F38,14,_,x,_,0,2,QVM), 0                         , 216, 0  , 9517 , 392, 131), // #1412
  INST(Vpmovuswb        , VexMr_Lx           , E(F30F38,10,_,x,_,0,3,HVM), 0                         , 217, 0  , 9527 , 393, 139), // #1413
  INST(Vpmovw2m         , VexRm_Lx           , E(F30F38,29,_,x,_,1,_,_  ), 0                         , 205, 0  , 9537 , 391, 139), // #1414
  INST(Vpmovwb          , VexMr_Lx           , E(F30F38,30,_,x,_,0,3,HVM), 0                         , 217, 0  , 9546 , 393, 139), // #1415
  INST(Vpmovzxbd        , VexRm_Lx           , V(660F38,31,_,x,I,I,2,QVM), 0                         , 219, 0  , 9554 , 395, 135), // #1416
  INST(Vpmovzxbq        , VexRm_Lx           , V(660F38,32,_,x,I,I,1,OVM), 0                         , 220, 0  , 9564 , 396, 135), // #1417
  INST(Vpmovzxbw        , VexRm_Lx           , V(660F38,30,_,x,I,I,3,HVM), 0                         , 139, 0  , 9574 , 397, 151), // #1418
  INST(Vpmovzxdq        , VexRm_Lx           , V(660F38,35,_,x,I,0,3,HVM), 0                         , 139, 0  , 9584 , 397, 135), // #1419
  INST(Vpmovzxwd        , VexRm_Lx           , V(660F38,33,_,x,I,I,3,HVM), 0                         , 139, 0  , 9594 , 397, 135), // #1420
  INST(Vpmovzxwq        , VexRm_Lx           , V(660F38,34,_,x,I,I,2,QVM), 0                         , 219, 0  , 9604 , 395, 135), // #1421
  INST(Vpmuldq          , VexRvm_Lx          , V(660F38,28,_,x,I,1,4,FV ), 0                         , 209, 0  , 9614 , 208, 135), // #1422
  INST(Vpmulhrsw        , VexRvm_Lx          , V(660F38,0B,_,x,I,I,4,FVM), 0                         , 110, 0  , 9622 , 315, 151), // #1423
  INST(Vpmulhuw         , VexRvm_Lx          , V(660F00,E4,_,x,I,I,4,FVM), 0                         , 144, 0  , 9632 , 315, 151), // #1424
  INST(Vpmulhw          , VexRvm_Lx          , V(660F00,E5,_,x,I,I,4,FVM), 0                         , 144, 0  , 9641 , 315, 151), // #1425
  INST(Vpmulld          , VexRvm_Lx          , V(660F38,40,_,x,I,0,4,FV ), 0                         , 110, 0  , 9649 , 209, 135), // #1426
  INST(Vpmullq          , VexRvm_Lx          , E(660F38,40,_,x,_,1,4,FV ), 0                         , 113, 0  , 9657 , 212, 133), // #1427
  INST(Vpmullw          , VexRvm_Lx          , V(660F00,D5,_,x,I,I,4,FVM), 0                         , 144, 0  , 9665 , 315, 151), // #1428
  INST(Vpmultishiftqb   , VexRvm_Lx          , E(660F38,83,_,x,_,1,4,FV ), 0                         , 113, 0  , 9673 , 212, 158), // #1429
  INST(Vpmuludq         , VexRvm_Lx          , V(660F00,F4,_,x,I,1,4,FV ), 0                         , 103, 0  , 9688 , 208, 135), // #1430
  INST(Vpopcntb         , VexRm_Lx           , E(660F38,54,_,x,_,0,4,FV ), 0                         , 114, 0  , 9697 , 279, 162), // #1431
  INST(Vpopcntd         , VexRm_Lx           , E(660F38,55,_,x,_,0,4,FVM), 0                         , 114, 0  , 9706 , 374, 163), // #1432
  INST(Vpopcntq         , VexRm_Lx           , E(660F38,55,_,x,_,1,4,FVM), 0                         , 113, 0  , 9715 , 350, 163), // #1433
  INST(Vpopcntw         , VexRm_Lx           , E(660F38,54,_,x,_,1,4,FV ), 0                         , 113, 0  , 9724 , 279, 162), // #1434
  INST(Vpor             , VexRvm_Lx          , V(660F00,EB,_,x,I,_,_,_  ), 0                         , 69 , 0  , 9733 , 351, 148), // #1435
  INST(Vpord            , VexRvm_Lx          , E(660F00,EB,_,x,_,0,4,FV ), 0                         , 198, 0  , 9738 , 352, 131), // #1436
  INST(Vporq            , VexRvm_Lx          , E(660F00,EB,_,x,_,1,4,FV ), 0                         , 135, 0  , 9744 , 356, 131), // #1437
  INST(Vpperm           , VexRvrmRvmr        , V(XOP_M8,A3,_,0,x,_,_,_  ), 0                         , 208, 0  , 9750 , 398, 144), // #1438
  INST(Vprold           , VexVmi_Lx          , E(660F00,72,1,x,_,0,4,FV ), 0                         , 221, 0  , 9757 , 399, 131), // #1439
  INST(Vprolq           , VexVmi_Lx          , E(660F00,72,1,x,_,1,4,FV ), 0                         , 222, 0  , 9764 , 400, 131), // #1440
  INST(Vprolvd          , VexRvm_Lx          , E(660F38,15,_,x,_,0,4,FV ), 0                         , 114, 0  , 9771 , 213, 131), // #1441
  INST(Vprolvq          , VexRvm_Lx          , E(660F38,15,_,x,_,1,4,FV ), 0                         , 113, 0  , 9779 , 212, 131), // #1442
  INST(Vprord           , VexVmi_Lx          , E(660F00,72,0,x,_,0,4,FV ), 0                         , 198, 0  , 9787 , 399, 131), // #1443
  INST(Vprorq           , VexVmi_Lx          , E(660F00,72,0,x,_,1,4,FV ), 0                         , 135, 0  , 9794 , 400, 131), // #1444
  INST(Vprorvd          , VexRvm_Lx          , E(660F38,14,_,x,_,0,4,FV ), 0                         , 114, 0  , 9801 , 213, 131), // #1445
  INST(Vprorvq          , VexRvm_Lx          , E(660F38,14,_,x,_,1,4,FV ), 0                         , 113, 0  , 9809 , 212, 131), // #1446
  INST(Vprotb           , VexRvmRmvRmi       , V(XOP_M9,90,_,0,x,_,_,_  ), V(XOP_M8,C0,_,0,x,_,_,_  ), 79 , 122, 9817 , 401, 144), // #1447
  INST(Vprotd           , VexRvmRmvRmi       , V(XOP_M9,92,_,0,x,_,_,_  ), V(XOP_M8,C2,_,0,x,_,_,_  ), 79 , 123, 9824 , 401, 144), // #1448
  INST(Vprotq           , VexRvmRmvRmi       , V(XOP_M9,93,_,0,x,_,_,_  ), V(XOP_M8,C3,_,0,x,_,_,_  ), 79 , 124, 9831 , 401, 144), // #1449
  INST(Vprotw           , VexRvmRmvRmi       , V(XOP_M9,91,_,0,x,_,_,_  ), V(XOP_M8,C1,_,0,x,_,_,_  ), 79 , 125, 9838 , 401, 144), // #1450
  INST(Vpsadbw          , VexRvm_Lx          , V(660F00,F6,_,x,I,I,4,FVM), 0                         , 144, 0  , 9845 , 203, 151), // #1451
  INST(Vpscatterdd      , VexMr_VM           , E(660F38,A0,_,x,_,0,2,T1S), 0                         , 129, 0  , 9853 , 402, 131), // #1452
  INST(Vpscatterdq      , VexMr_VM           , E(660F38,A0,_,x,_,1,3,T1S), 0                         , 128, 0  , 9865 , 403, 131), // #1453
  INST(Vpscatterqd      , VexMr_VM           , E(660F38,A1,_,x,_,0,2,T1S), 0                         , 129, 0  , 9877 , 404, 131), // #1454
  INST(Vpscatterqq      , VexMr_VM           , E(660F38,A1,_,x,_,1,3,T1S), 0                         , 128, 0  , 9889 , 405, 131), // #1455
  INST(Vpshab           , VexRvmRmv          , V(XOP_M9,98,_,0,x,_,_,_  ), 0                         , 79 , 0  , 9901 , 406, 144), // #1456
  INST(Vpshad           , VexRvmRmv          , V(XOP_M9,9A,_,0,x,_,_,_  ), 0                         , 79 , 0  , 9908 , 406, 144), // #1457
  INST(Vpshaq           , VexRvmRmv          , V(XOP_M9,9B,_,0,x,_,_,_  ), 0                         , 79 , 0  , 9915 , 406, 144), // #1458
  INST(Vpshaw           , VexRvmRmv          , V(XOP_M9,99,_,0,x,_,_,_  ), 0                         , 79 , 0  , 9922 , 406, 144), // #1459
  INST(Vpshlb           , VexRvmRmv          , V(XOP_M9,94,_,0,x,_,_,_  ), 0                         , 79 , 0  , 9929 , 406, 144), // #1460
  INST(Vpshld           , VexRvmRmv          , V(XOP_M9,96,_,0,x,_,_,_  ), 0                         , 79 , 0  , 9936 , 406, 144), // #1461
  INST(Vpshldd          , VexRvmi_Lx         , E(660F3A,71,_,x,_,0,4,FV ), 0                         , 111, 0  , 9943 , 206, 156), // #1462
  INST(Vpshldq          , VexRvmi_Lx         , E(660F3A,71,_,x,_,1,4,FV ), 0                         , 112, 0  , 9951 , 207, 156), // #1463
  INST(Vpshldvd         , VexRvm_Lx          , E(660F38,71,_,x,_,0,4,FV ), 0                         , 114, 0  , 9959 , 213, 156), // #1464
  INST(Vpshldvq         , VexRvm_Lx          , E(660F38,71,_,x,_,1,4,FV ), 0                         , 113, 0  , 9968 , 212, 156), // #1465
  INST(Vpshldvw         , VexRvm_Lx          , E(660F38,70,_,x,_,1,4,FVM), 0                         , 113, 0  , 9977 , 357, 156), // #1466
  INST(Vpshldw          , VexRvmi_Lx         , E(660F3A,70,_,x,_,1,4,FVM), 0                         , 112, 0  , 9986 , 275, 156), // #1467
  INST(Vpshlq           , VexRvmRmv          , V(XOP_M9,97,_,0,x,_,_,_  ), 0                         , 79 , 0  , 9994 , 406, 144), // #1468
  INST(Vpshlw           , VexRvmRmv          , V(XOP_M9,95,_,0,x,_,_,_  ), 0                         , 79 , 0  , 10001, 406, 144), // #1469
  INST(Vpshrdd          , VexRvmi_Lx         , E(660F3A,73,_,x,_,0,4,FV ), 0                         , 111, 0  , 10008, 206, 156), // #1470
  INST(Vpshrdq          , VexRvmi_Lx         , E(660F3A,73,_,x,_,1,4,FV ), 0                         , 112, 0  , 10016, 207, 156), // #1471
  INST(Vpshrdvd         , VexRvm_Lx          , E(660F38,73,_,x,_,0,4,FV ), 0                         , 114, 0  , 10024, 213, 156), // #1472
  INST(Vpshrdvq         , VexRvm_Lx          , E(660F38,73,_,x,_,1,4,FV ), 0                         , 113, 0  , 10033, 212, 156), // #1473
  INST(Vpshrdvw         , VexRvm_Lx          , E(660F38,72,_,x,_,1,4,FVM), 0                         , 113, 0  , 10042, 357, 156), // #1474
  INST(Vpshrdw          , VexRvmi_Lx         , E(660F3A,72,_,x,_,1,4,FVM), 0                         , 112, 0  , 10051, 275, 156), // #1475
  INST(Vpshufb          , VexRvm_Lx          , V(660F38,00,_,x,I,I,4,FVM), 0                         , 110, 0  , 10059, 315, 151), // #1476
  INST(Vpshufbitqmb     , VexRvm_Lx          , E(660F38,8F,_,x,0,0,4,FVM), 0                         , 114, 0  , 10067, 407, 162), // #1477
  INST(Vpshufd          , VexRmi_Lx          , V(660F00,70,_,x,I,0,4,FV ), 0                         , 144, 0  , 10080, 408, 135), // #1478
  INST(Vpshufhw         , VexRmi_Lx          , V(F30F00,70,_,x,I,I,4,FVM), 0                         , 161, 0  , 10088, 409, 151), // #1479
  INST(Vpshuflw         , VexRmi_Lx          , V(F20F00,70,_,x,I,I,4,FVM), 0                         , 223, 0  , 10097, 409, 151), // #1480
  INST(Vpsignb          , VexRvm_Lx          , V(660F38,08,_,x,I,_,_,_  ), 0                         , 96 , 0  , 10106, 202, 148), // #1481
  INST(Vpsignd          , VexRvm_Lx          , V(660F38,0A,_,x,I,_,_,_  ), 0                         , 96 , 0  , 10114, 202, 148), // #1482
  INST(Vpsignw          , VexRvm_Lx          , V(660F38,09,_,x,I,_,_,_  ), 0                         , 96 , 0  , 10122, 202, 148), // #1483
  INST(Vpslld           , VexRvmVmi_Lx_MEvex , V(660F00,F2,_,x,I,0,4,128), V(660F00,72,6,x,I,0,4,FV ), 224, 126, 10130, 410, 135), // #1484
  INST(Vpslldq          , VexVmi_Lx_MEvex    , V(660F00,73,7,x,I,I,4,FVM), 0                         , 225, 0  , 10137, 411, 151), // #1485
  INST(Vpsllq           , VexRvmVmi_Lx_MEvex , V(660F00,F3,_,x,I,1,4,128), V(660F00,73,6,x,I,1,4,FV ), 226, 127, 10145, 412, 135), // #1486
  INST(Vpsllvd          , VexRvm_Lx          , V(660F38,47,_,x,0,0,4,FV ), 0                         , 110, 0  , 10152, 209, 145), // #1487
  INST(Vpsllvq          , VexRvm_Lx          , V(660F38,47,_,x,1,1,4,FV ), 0                         , 182, 0  , 10160, 208, 145), // #1488
  INST(Vpsllvw          , VexRvm_Lx          , E(660F38,12,_,x,_,1,4,FVM), 0                         , 113, 0  , 10168, 357, 139), // #1489
  INST(Vpsllw           , VexRvmVmi_Lx_MEvex , V(660F00,F1,_,x,I,I,4,128), V(660F00,71,6,x,I,I,4,FVM), 224, 128, 10176, 413, 151), // #1490
  INST(Vpsrad           , VexRvmVmi_Lx_MEvex , V(660F00,E2,_,x,I,0,4,128), V(660F00,72,4,x,I,0,4,FV ), 224, 129, 10183, 410, 135), // #1491
  INST(Vpsraq           , VexRvmVmi_Lx_MEvex , E(660F00,E2,_,x,_,1,4,128), E(660F00,72,4,x,_,1,4,FV ), 227, 130, 10190, 414, 131), // #1492
  INST(Vpsravd          , VexRvm_Lx          , V(660F38,46,_,x,0,0,4,FV ), 0                         , 110, 0  , 10197, 209, 145), // #1493
  INST(Vpsravq          , VexRvm_Lx          , E(660F38,46,_,x,_,1,4,FV ), 0                         , 113, 0  , 10205, 212, 131), // #1494
  INST(Vpsravw          , VexRvm_Lx          , E(660F38,11,_,x,_,1,4,FVM), 0                         , 113, 0  , 10213, 357, 139), // #1495
  INST(Vpsraw           , VexRvmVmi_Lx_MEvex , V(660F00,E1,_,x,I,I,4,128), V(660F00,71,4,x,I,I,4,FVM), 224, 131, 10221, 413, 151), // #1496
  INST(Vpsrld           , VexRvmVmi_Lx_MEvex , V(660F00,D2,_,x,I,0,4,128), V(660F00,72,2,x,I,0,4,FV ), 224, 132, 10228, 410, 135), // #1497
  INST(Vpsrldq          , VexVmi_Lx_MEvex    , V(660F00,73,3,x,I,I,4,FVM), 0                         , 228, 0  , 10235, 411, 151), // #1498
  INST(Vpsrlq           , VexRvmVmi_Lx_MEvex , V(660F00,D3,_,x,I,1,4,128), V(660F00,73,2,x,I,1,4,FV ), 226, 133, 10243, 412, 135), // #1499
  INST(Vpsrlvd          , VexRvm_Lx          , V(660F38,45,_,x,0,0,4,FV ), 0                         , 110, 0  , 10250, 209, 145), // #1500
  INST(Vpsrlvq          , VexRvm_Lx          , V(660F38,45,_,x,1,1,4,FV ), 0                         , 182, 0  , 10258, 208, 145), // #1501
  INST(Vpsrlvw          , VexRvm_Lx          , E(660F38,10,_,x,_,1,4,FVM), 0                         , 113, 0  , 10266, 357, 139), // #1502
  INST(Vpsrlw           , VexRvmVmi_Lx_MEvex , V(660F00,D1,_,x,I,I,4,128), V(660F00,71,2,x,I,I,4,FVM), 224, 134, 10274, 413, 151), // #1503
  INST(Vpsubb           , VexRvm_Lx          , V(660F00,F8,_,x,I,I,4,FVM), 0                         , 144, 0  , 10281, 415, 151), // #1504
  INST(Vpsubd           , VexRvm_Lx          , V(660F00,FA,_,x,I,0,4,FV ), 0                         , 144, 0  , 10288, 416, 135), // #1505
  INST(Vpsubq           , VexRvm_Lx          , V(660F00,FB,_,x,I,1,4,FV ), 0                         , 103, 0  , 10295, 417, 135), // #1506
  INST(Vpsubsb          , VexRvm_Lx          , V(660F00,E8,_,x,I,I,4,FVM), 0                         , 144, 0  , 10302, 415, 151), // #1507
  INST(Vpsubsw          , VexRvm_Lx          , V(660F00,E9,_,x,I,I,4,FVM), 0                         , 144, 0  , 10310, 415, 151), // #1508
  INST(Vpsubusb         , VexRvm_Lx          , V(660F00,D8,_,x,I,I,4,FVM), 0                         , 144, 0  , 10318, 415, 151), // #1509
  INST(Vpsubusw         , VexRvm_Lx          , V(660F00,D9,_,x,I,I,4,FVM), 0                         , 144, 0  , 10327, 415, 151), // #1510
  INST(Vpsubw           , VexRvm_Lx          , V(660F00,F9,_,x,I,I,4,FVM), 0                         , 144, 0  , 10336, 415, 151), // #1511
  INST(Vpternlogd       , VexRvmi_Lx         , E(660F3A,25,_,x,_,0,4,FV ), 0                         , 111, 0  , 10343, 206, 131), // #1512
  INST(Vpternlogq       , VexRvmi_Lx         , E(660F3A,25,_,x,_,1,4,FV ), 0                         , 112, 0  , 10354, 207, 131), // #1513
  INST(Vptest           , VexRm_Lx           , V(660F38,17,_,x,I,_,_,_  ), 0                         , 96 , 0  , 10365, 298, 155), // #1514
  INST(Vptestmb         , VexRvm_Lx          , E(660F38,26,_,x,_,0,4,FVM), 0                         , 114, 0  , 10372, 407, 139), // #1515
  INST(Vptestmd         , VexRvm_Lx          , E(660F38,27,_,x,_,0,4,FV ), 0                         , 114, 0  , 10381, 418, 131), // #1516
  INST(Vptestmq         , VexRvm_Lx          , E(660F38,27,_,x,_,1,4,FV ), 0                         , 113, 0  , 10390, 419, 131), // #1517
  INST(Vptestmw         , VexRvm_Lx          , E(660F38,26,_,x,_,1,4,FVM), 0                         , 113, 0  , 10399, 407, 139), // #1518
  INST(Vptestnmb        , VexRvm_Lx          , E(F30F38,26,_,x,_,0,4,FVM), 0                         , 132, 0  , 10408, 407, 139), // #1519
  INST(Vptestnmd        , VexRvm_Lx          , E(F30F38,27,_,x,_,0,4,FV ), 0                         , 132, 0  , 10418, 418, 131), // #1520
  INST(Vptestnmq        , VexRvm_Lx          , E(F30F38,27,_,x,_,1,4,FV ), 0                         , 229, 0  , 10428, 419, 131), // #1521
  INST(Vptestnmw        , VexRvm_Lx          , E(F30F38,26,_,x,_,1,4,FVM), 0                         , 229, 0  , 10438, 407, 139), // #1522
  INST(Vpunpckhbw       , VexRvm_Lx          , V(660F00,68,_,x,I,I,4,FVM), 0                         , 144, 0  , 10448, 315, 151), // #1523
  INST(Vpunpckhdq       , VexRvm_Lx          , V(660F00,6A,_,x,I,0,4,FV ), 0                         , 144, 0  , 10459, 209, 135), // #1524
  INST(Vpunpckhqdq      , VexRvm_Lx          , V(660F00,6D,_,x,I,1,4,FV ), 0                         , 103, 0  , 10470, 208, 135), // #1525
  INST(Vpunpckhwd       , VexRvm_Lx          , V(660F00,69,_,x,I,I,4,FVM), 0                         , 144, 0  , 10482, 315, 151), // #1526
  INST(Vpunpcklbw       , VexRvm_Lx          , V(660F00,60,_,x,I,I,4,FVM), 0                         , 144, 0  , 10493, 315, 151), // #1527
  INST(Vpunpckldq       , VexRvm_Lx          , V(660F00,62,_,x,I,0,4,FV ), 0                         , 144, 0  , 10504, 209, 135), // #1528
  INST(Vpunpcklqdq      , VexRvm_Lx          , V(660F00,6C,_,x,I,1,4,FV ), 0                         , 103, 0  , 10515, 208, 135), // #1529
  INST(Vpunpcklwd       , VexRvm_Lx          , V(660F00,61,_,x,I,I,4,FVM), 0                         , 144, 0  , 10527, 315, 151), // #1530
  INST(Vpxor            , VexRvm_Lx          , V(660F00,EF,_,x,I,_,_,_  ), 0                         , 69 , 0  , 10538, 353, 148), // #1531
  INST(Vpxord           , VexRvm_Lx          , E(660F00,EF,_,x,_,0,4,FV ), 0                         , 198, 0  , 10544, 354, 131), // #1532
  INST(Vpxorq           , VexRvm_Lx          , E(660F00,EF,_,x,_,1,4,FV ), 0                         , 135, 0  , 10551, 355, 131), // #1533
  INST(Vrangepd         , VexRvmi_Lx         , E(660F3A,50,_,x,_,1,4,FV ), 0                         , 112, 0  , 10558, 285, 133), // #1534
  INST(Vrangeps         , VexRvmi_Lx         , E(660F3A,50,_,x,_,0,4,FV ), 0                         , 111, 0  , 10567, 286, 133), // #1535
  INST(Vrangesd         , VexRvmi            , E(660F3A,51,_,I,_,1,3,T1S), 0                         , 180, 0  , 10576, 287, 66 ), // #1536
  INST(Vrangess         , VexRvmi            , E(660F3A,51,_,I,_,0,2,T1S), 0                         , 181, 0  , 10585, 288, 66 ), // #1537
  INST(Vrcp14pd         , VexRm_Lx           , E(660F38,4C,_,x,_,1,4,FV ), 0                         , 113, 0  , 10594, 350, 131), // #1538
  INST(Vrcp14ps         , VexRm_Lx           , E(660F38,4C,_,x,_,0,4,FV ), 0                         , 114, 0  , 10603, 374, 131), // #1539
  INST(Vrcp14sd         , VexRvm             , E(660F38,4D,_,I,_,1,3,T1S), 0                         , 128, 0  , 10612, 420, 68 ), // #1540
  INST(Vrcp14ss         , VexRvm             , E(660F38,4D,_,I,_,0,2,T1S), 0                         , 129, 0  , 10621, 421, 68 ), // #1541
  INST(Vrcp28pd         , VexRm              , E(660F38,CA,_,2,_,1,4,FV ), 0                         , 170, 0  , 10630, 277, 140), // #1542
  INST(Vrcp28ps         , VexRm              , E(660F38,CA,_,2,_,0,4,FV ), 0                         , 171, 0  , 10639, 278, 140), // #1543
  INST(Vrcp28sd         , VexRvm             , E(660F38,CB,_,I,_,1,3,T1S), 0                         , 128, 0  , 10648, 308, 140), // #1544
  INST(Vrcp28ss         , VexRvm             , E(660F38,CB,_,I,_,0,2,T1S), 0                         , 129, 0  , 10657, 309, 140), // #1545
  INST(Vrcpph           , VexRm_Lx           , E(66MAP6,4C,_,_,_,0,4,FV ), 0                         , 183, 0  , 10666, 422, 127), // #1546
  INST(Vrcpps           , VexRm_Lx           , V(000F00,53,_,x,I,_,_,_  ), 0                         , 72 , 0  , 10673, 298, 128), // #1547
  INST(Vrcpsh           , VexRvm             , E(66MAP6,4D,_,_,_,0,1,T1S), 0                         , 185, 0  , 10680, 423, 127), // #1548
  INST(Vrcpss           , VexRvm             , V(F30F00,53,_,I,I,_,_,_  ), 0                         , 199, 0  , 10687, 424, 128), // #1549
  INST(Vreducepd        , VexRmi_Lx          , E(660F3A,56,_,x,_,1,4,FV ), 0                         , 112, 0  , 10694, 400, 133), // #1550
  INST(Vreduceph        , VexRmi_Lx          , E(000F3A,56,_,_,_,0,4,FV ), 0                         , 123, 0  , 10704, 311, 125), // #1551
  INST(Vreduceps        , VexRmi_Lx          , E(660F3A,56,_,x,_,0,4,FV ), 0                         , 111, 0  , 10714, 399, 133), // #1552
  INST(Vreducesd        , VexRvmi            , E(660F3A,57,_,I,_,1,3,T1S), 0                         , 180, 0  , 10724, 425, 66 ), // #1553
  INST(Vreducesh        , VexRvmi            , E(000F3A,57,_,_,_,0,1,T1S), 0                         , 188, 0  , 10734, 313, 127), // #1554
  INST(Vreducess        , VexRvmi            , E(660F3A,57,_,I,_,0,2,T1S), 0                         , 181, 0  , 10744, 426, 66 ), // #1555
  INST(Vrndscalepd      , VexRmi_Lx          , E(660F3A,09,_,x,_,1,4,FV ), 0                         , 112, 0  , 10754, 310, 131), // #1556
  INST(Vrndscaleph      , VexRmi_Lx          , E(000F3A,08,_,_,_,0,4,FV ), 0                         , 123, 0  , 10766, 311, 125), // #1557
  INST(Vrndscaleps      , VexRmi_Lx          , E(660F3A,08,_,x,_,0,4,FV ), 0                         , 111, 0  , 10778, 312, 131), // #1558
  INST(Vrndscalesd      , VexRvmi            , E(660F3A,0B,_,I,_,1,3,T1S), 0                         , 180, 0  , 10790, 287, 68 ), // #1559
  INST(Vrndscalesh      , VexRvmi            , E(000F3A,0A,_,_,_,0,1,T1S), 0                         , 188, 0  , 10802, 313, 127), // #1560
  INST(Vrndscaless      , VexRvmi            , E(660F3A,0A,_,I,_,0,2,T1S), 0                         , 181, 0  , 10814, 288, 68 ), // #1561
  INST(Vroundpd         , VexRmi_Lx          , V(660F3A,09,_,x,I,_,_,_  ), 0                         , 73 , 0  , 10826, 427, 128), // #1562
  INST(Vroundps         , VexRmi_Lx          , V(660F3A,08,_,x,I,_,_,_  ), 0                         , 73 , 0  , 10835, 427, 128), // #1563
  INST(Vroundsd         , VexRvmi            , V(660F3A,0B,_,I,I,_,_,_  ), 0                         , 73 , 0  , 10844, 428, 128), // #1564
  INST(Vroundss         , VexRvmi            , V(660F3A,0A,_,I,I,_,_,_  ), 0                         , 73 , 0  , 10853, 429, 128), // #1565
  INST(Vrsqrt14pd       , VexRm_Lx           , E(660F38,4E,_,x,_,1,4,FV ), 0                         , 113, 0  , 10862, 350, 131), // #1566
  INST(Vrsqrt14ps       , VexRm_Lx           , E(660F38,4E,_,x,_,0,4,FV ), 0                         , 114, 0  , 10873, 374, 131), // #1567
  INST(Vrsqrt14sd       , VexRvm             , E(660F38,4F,_,I,_,1,3,T1S), 0                         , 128, 0  , 10884, 420, 68 ), // #1568
  INST(Vrsqrt14ss       , VexRvm             , E(660F38,4F,_,I,_,0,2,T1S), 0                         , 129, 0  , 10895, 421, 68 ), // #1569
  INST(Vrsqrt28pd       , VexRm              , E(660F38,CC,_,2,_,1,4,FV ), 0                         , 170, 0  , 10906, 277, 140), // #1570
  INST(Vrsqrt28ps       , VexRm              , E(660F38,CC,_,2,_,0,4,FV ), 0                         , 171, 0  , 10917, 278, 140), // #1571
  INST(Vrsqrt28sd       , VexRvm             , E(660F38,CD,_,I,_,1,3,T1S), 0                         , 128, 0  , 10928, 308, 140), // #1572
  INST(Vrsqrt28ss       , VexRvm             , E(660F38,CD,_,I,_,0,2,T1S), 0                         , 129, 0  , 10939, 309, 140), // #1573
  INST(Vrsqrtph         , VexRm_Lx           , E(66MAP6,4E,_,_,_,0,4,FV ), 0                         , 183, 0  , 10950, 422, 125), // #1574
  INST(Vrsqrtps         , VexRm_Lx           , V(000F00,52,_,x,I,_,_,_  ), 0                         , 72 , 0  , 10959, 298, 128), // #1575
  INST(Vrsqrtsh         , VexRvm             , E(66MAP6,4F,_,_,_,0,1,T1S), 0                         , 185, 0  , 10968, 423, 127), // #1576
  INST(Vrsqrtss         , VexRvm             , V(F30F00,52,_,I,I,_,_,_  ), 0                         , 199, 0  , 10977, 424, 128), // #1577
  INST(Vscalefpd        , VexRvm_Lx          , E(660F38,2C,_,x,_,1,4,FV ), 0                         , 113, 0  , 10986, 430, 131), // #1578
  INST(Vscalefph        , VexRvm_Lx          , E(66MAP6,2C,_,_,_,0,4,FV ), 0                         , 183, 0  , 10996, 197, 125), // #1579
  INST(Vscalefps        , VexRvm_Lx          , E(660F38,2C,_,x,_,0,4,FV ), 0                         , 114, 0  , 11006, 284, 131), // #1580
  INST(Vscalefsd        , VexRvm             , E(660F38,2D,_,I,_,1,3,T1S), 0                         , 128, 0  , 11016, 251, 68 ), // #1581
  INST(Vscalefsh        , VexRvm             , E(66MAP6,2D,_,_,_,0,1,T1S), 0                         , 185, 0  , 11026, 200, 127), // #1582
  INST(Vscalefss        , VexRvm             , E(660F38,2D,_,I,_,0,2,T1S), 0                         , 129, 0  , 11036, 259, 68 ), // #1583
  INST(Vscatterdpd      , VexMr_VM           , E(660F38,A2,_,x,_,1,3,T1S), 0                         , 128, 0  , 11046, 403, 131), // #1584
  INST(Vscatterdps      , VexMr_VM           , E(660F38,A2,_,x,_,0,2,T1S), 0                         , 129, 0  , 11058, 402, 131), // #1585
  INST(Vscatterpf0dpd   , VexM_VM            , E(660F38,C6,5,2,_,1,3,T1S), 0                         , 230, 0  , 11070, 303, 146), // #1586
  INST(Vscatterpf0dps   , VexM_VM            , E(660F38,C6,5,2,_,0,2,T1S), 0                         , 231, 0  , 11085, 304, 146), // #1587
  INST(Vscatterpf0qpd   , VexM_VM            , E(660F38,C7,5,2,_,1,3,T1S), 0                         , 230, 0  , 11100, 305, 146), // #1588
  INST(Vscatterpf0qps   , VexM_VM            , E(660F38,C7,5,2,_,0,2,T1S), 0                         , 231, 0  , 11115, 305, 146), // #1589
  INST(Vscatterpf1dpd   , VexM_VM            , E(660F38,C6,6,2,_,1,3,T1S), 0                         , 232, 0  , 11130, 303, 146), // #1590
  INST(Vscatterpf1dps   , VexM_VM            , E(660F38,C6,6,2,_,0,2,T1S), 0                         , 233, 0  , 11145, 304, 146), // #1591
  INST(Vscatterpf1qpd   , VexM_VM            , E(660F38,C7,6,2,_,1,3,T1S), 0                         , 232, 0  , 11160, 305, 146), // #1592
  INST(Vscatterpf1qps   , VexM_VM            , E(660F38,C7,6,2,_,0,2,T1S), 0                         , 233, 0  , 11175, 305, 146), // #1593
  INST(Vscatterqpd      , VexMr_VM           , E(660F38,A3,_,x,_,1,3,T1S), 0                         , 128, 0  , 11190, 405, 131), // #1594
  INST(Vscatterqps      , VexMr_VM           , E(660F38,A3,_,x,_,0,2,T1S), 0                         , 129, 0  , 11202, 404, 131), // #1595
  INST(Vshuff32x4       , VexRvmi_Lx         , E(660F3A,23,_,x,_,0,4,FV ), 0                         , 111, 0  , 11214, 431, 131), // #1596
  INST(Vshuff64x2       , VexRvmi_Lx         , E(660F3A,23,_,x,_,1,4,FV ), 0                         , 112, 0  , 11225, 432, 131), // #1597
  INST(Vshufi32x4       , VexRvmi_Lx         , E(660F3A,43,_,x,_,0,4,FV ), 0                         , 111, 0  , 11236, 431, 131), // #1598
  INST(Vshufi64x2       , VexRvmi_Lx         , E(660F3A,43,_,x,_,1,4,FV ), 0                         , 112, 0  , 11247, 432, 131), // #1599
  INST(Vshufpd          , VexRvmi_Lx         , V(660F00,C6,_,x,I,1,4,FV ), 0                         , 103, 0  , 11258, 433, 124), // #1600
  INST(Vshufps          , VexRvmi_Lx         , V(000F00,C6,_,x,I,0,4,FV ), 0                         , 105, 0  , 11266, 434, 124), // #1601
  INST(Vsqrtpd          , VexRm_Lx           , V(660F00,51,_,x,I,1,4,FV ), 0                         , 103, 0  , 11274, 435, 124), // #1602
  INST(Vsqrtph          , VexRm_Lx           , E(00MAP5,51,_,_,_,0,4,FV ), 0                         , 104, 0  , 11282, 246, 125), // #1603
  INST(Vsqrtps          , VexRm_Lx           , V(000F00,51,_,x,I,0,4,FV ), 0                         , 105, 0  , 11290, 235, 124), // #1604
  INST(Vsqrtsd          , VexRvm             , V(F20F00,51,_,I,I,1,3,T1S), 0                         , 106, 0  , 11298, 199, 126), // #1605
  INST(Vsqrtsh          , VexRvm             , E(F3MAP5,51,_,_,_,0,1,T1S), 0                         , 107, 0  , 11306, 200, 127), // #1606
  INST(Vsqrtss          , VexRvm             , V(F30F00,51,_,I,I,0,2,T1S), 0                         , 108, 0  , 11314, 201, 126), // #1607
  INST(Vstmxcsr         , VexM               , V(000F00,AE,3,0,I,_,_,_  ), 0                         , 234, 0  , 11322, 321, 128), // #1608
  INST(Vsubpd           , VexRvm_Lx          , V(660F00,5C,_,x,I,1,4,FV ), 0                         , 103, 0  , 11331, 196, 124), // #1609
  INST(Vsubph           , VexRvm_Lx          , E(00MAP5,5C,_,_,_,0,4,FV ), 0                         , 104, 0  , 11338, 197, 125), // #1610
  INST(Vsubps           , VexRvm_Lx          , V(000F00,5C,_,x,I,0,4,FV ), 0                         , 105, 0  , 11345, 198, 124), // #1611
  INST(Vsubsd           , VexRvm             , V(F20F00,5C,_,I,I,1,3,T1S), 0                         , 106, 0  , 11352, 199, 126), // #1612
  INST(Vsubsh           , VexRvm             , E(F3MAP5,5C,_,_,_,0,1,T1S), 0                         , 107, 0  , 11359, 200, 127), // #1613
  INST(Vsubss           , VexRvm             , V(F30F00,5C,_,I,I,0,2,T1S), 0                         , 108, 0  , 11366, 201, 126), // #1614
  INST(Vtestpd          , VexRm_Lx           , V(660F38,0F,_,x,0,_,_,_  ), 0                         , 96 , 0  , 11373, 298, 155), // #1615
  INST(Vtestps          , VexRm_Lx           , V(660F38,0E,_,x,0,_,_,_  ), 0                         , 96 , 0  , 11381, 298, 155), // #1616
  INST(Vucomisd         , VexRm              , V(660F00,2E,_,I,I,1,3,T1S), 0                         , 125, 0  , 11389, 229, 136), // #1617
  INST(Vucomish         , VexRm              , E(00MAP5,2E,_,_,_,0,1,T1S), 0                         , 126, 0  , 11398, 230, 127), // #1618
  INST(Vucomiss         , VexRm              , V(000F00,2E,_,I,I,0,2,T1S), 0                         , 127, 0  , 11407, 231, 136), // #1619
  INST(Vunpckhpd        , VexRvm_Lx          , V(660F00,15,_,x,I,1,4,FV ), 0                         , 103, 0  , 11416, 208, 124), // #1620
  INST(Vunpckhps        , VexRvm_Lx          , V(000F00,15,_,x,I,0,4,FV ), 0                         , 105, 0  , 11426, 209, 124), // #1621
  INST(Vunpcklpd        , VexRvm_Lx          , V(660F00,14,_,x,I,1,4,FV ), 0                         , 103, 0  , 11436, 208, 124), // #1622
  INST(Vunpcklps        , VexRvm_Lx          , V(000F00,14,_,x,I,0,4,FV ), 0                         , 105, 0  , 11446, 209, 124), // #1623
  INST(Vxorpd           , VexRvm_Lx          , V(660F00,57,_,x,I,1,4,FV ), 0                         , 103, 0  , 11456, 417, 132), // #1624
  INST(Vxorps           , VexRvm_Lx          , V(000F00,57,_,x,I,0,4,FV ), 0                         , 105, 0  , 11463, 416, 132), // #1625
  INST(Vzeroall         , VexOp              , V(000F00,77,_,1,I,_,_,_  ), 0                         , 68 , 0  , 11470, 436, 128), // #1626
  INST(Vzeroupper       , VexOp              , V(000F00,77,_,0,I,_,_,_  ), 0                         , 72 , 0  , 11479, 436, 128), // #1627
  INST(Wbinvd           , X86Op              , O(000F00,09,_,_,_,_,_,_  ), 0                         , 4  , 0  , 11490, 30 , 0  ), // #1628
  INST(Wbnoinvd         , X86Op              , O(F30F00,09,_,_,_,_,_,_  ), 0                         , 6  , 0  , 11497, 30 , 164), // #1629
  INST(Wrfsbase         , X86M               , O(F30F00,AE,2,_,x,_,_,_  ), 0                         , 235, 0  , 11506, 173, 104), // #1630
  INST(Wrgsbase         , X86M               , O(F30F00,AE,3,_,x,_,_,_  ), 0                         , 236, 0  , 11515, 173, 104), // #1631
  INST(Wrmsr            , X86Op              , O(000F00,30,_,_,_,_,_,_  ), 0                         , 4  , 0  , 11524, 174, 105), // #1632
  INST(Wrssd            , X86Mr              , O(000F38,F6,_,_,_,_,_,_  ), 0                         , 83 , 0  , 11530, 437, 56 ), // #1633
  INST(Wrssq            , X86Mr              , O(000F38,F6,_,_,1,_,_,_  ), 0                         , 237, 0  , 11536, 438, 56 ), // #1634
  INST(Wrussd           , X86Mr              , O(660F38,F5,_,_,_,_,_,_  ), 0                         , 2  , 0  , 11542, 437, 56 ), // #1635
  INST(Wrussq           , X86Mr              , O(660F38,F5,_,_,1,_,_,_  ), 0                         , 238, 0  , 11549, 438, 56 ), // #1636
  INST(Xabort           , X86Op_Mod11RM_I8   , O(000000,C6,7,_,_,_,_,_  ), 0                         , 27 , 0  , 11556, 80 , 165), // #1637
  INST(Xadd             , X86Xadd            , O(000F00,C0,_,_,x,_,_,_  ), 0                         , 4  , 0  , 11563, 439, 38 ), // #1638
  INST(Xbegin           , X86JmpRel          , O(000000,C7,7,_,_,_,_,_  ), 0                         , 27 , 0  , 11568, 440, 165), // #1639
  INST(Xchg             , X86Xchg            , O(000000,86,_,_,x,_,_,_  ), 0                         , 0  , 0  , 462  , 441, 0  ), // #1640
  INST(Xend             , X86Op              , O(000F01,D5,_,_,_,_,_,_  ), 0                         , 21 , 0  , 11575, 30 , 165), // #1641
  INST(Xgetbv           , X86Op              , O(000F01,D0,_,_,_,_,_,_  ), 0                         , 21 , 0  , 11580, 174, 166), // #1642
  INST(Xlatb            , X86Op              , O(000000,D7,_,_,_,_,_,_  ), 0                         , 0  , 0  , 11587, 30 , 0  ), // #1643
  INST(Xor              , X86Arith           , O(000000,30,6,_,x,_,_,_  ), 0                         , 32 , 0  , 10540, 179, 1  ), // #1644
  INST(Xorpd            , ExtRm              , O(660F00,57,_,_,_,_,_,_  ), 0                         , 3  , 0  , 11457, 151, 4  ), // #1645
  INST(Xorps            , ExtRm              , O(000F00,57,_,_,_,_,_,_  ), 0                         , 4  , 0  , 11464, 151, 5  ), // #1646
  INST(Xresldtrk        , X86Op              , O(F20F01,E9,_,_,_,_,_,_  ), 0                         , 92 , 0  , 11593, 30 , 167), // #1647
  INST(Xrstor           , X86M_Only_EDX_EAX  , O(000F00,AE,5,_,_,_,_,_  ), 0                         , 77 , 0  , 1164 , 442, 166), // #1648
  INST(Xrstor64         , X86M_Only_EDX_EAX  , O(000F00,AE,5,_,1,_,_,_  ), 0                         , 239, 0  , 1172 , 443, 166), // #1649
  INST(Xrstors          , X86M_Only_EDX_EAX  , O(000F00,C7,3,_,_,_,_,_  ), 0                         , 78 , 0  , 11603, 442, 168), // #1650
  INST(Xrstors64        , X86M_Only_EDX_EAX  , O(000F00,C7,3,_,1,_,_,_  ), 0                         , 240, 0  , 11611, 443, 168), // #1651
  INST(Xsave            , X86M_Only_EDX_EAX  , O(000F00,AE,4,_,_,_,_,_  ), 0                         , 97 , 0  , 1182 , 442, 166), // #1652
  INST(Xsave64          , X86M_Only_EDX_EAX  , O(000F00,AE,4,_,1,_,_,_  ), 0                         , 241, 0  , 1189 , 443, 166), // #1653
  INST(Xsavec           , X86M_Only_EDX_EAX  , O(000F00,C7,4,_,_,_,_,_  ), 0                         , 97 , 0  , 11621, 442, 169), // #1654
  INST(Xsavec64         , X86M_Only_EDX_EAX  , O(000F00,C7,4,_,1,_,_,_  ), 0                         , 241, 0  , 11628, 443, 169), // #1655
  INST(Xsaveopt         , X86M_Only_EDX_EAX  , O(000F00,AE,6,_,_,_,_,_  ), 0                         , 80 , 0  , 11637, 442, 170), // #1656
  INST(Xsaveopt64       , X86M_Only_EDX_EAX  , O(000F00,AE,6,_,1,_,_,_  ), 0                         , 242, 0  , 11646, 443, 170), // #1657
  INST(Xsaves           , X86M_Only_EDX_EAX  , O(000F00,C7,5,_,_,_,_,_  ), 0                         , 77 , 0  , 11657, 442, 168), // #1658
  INST(Xsaves64         , X86M_Only_EDX_EAX  , O(000F00,C7,5,_,1,_,_,_  ), 0                         , 239, 0  , 11664, 443, 168), // #1659
  INST(Xsetbv           , X86Op              , O(000F01,D1,_,_,_,_,_,_  ), 0                         , 21 , 0  , 11673, 174, 166), // #1660
  INST(Xsusldtrk        , X86Op              , O(F20F01,E8,_,_,_,_,_,_  ), 0                         , 92 , 0  , 11680, 30 , 167), // #1661
  INST(Xtest            , X86Op              , O(000F01,D6,_,_,_,_,_,_  ), 0                         , 21 , 0  , 11690, 30 , 171)  // #1662
>>>>>>> 055e2185
  // ${InstInfo:End}
};
#undef NAME_DATA_INDEX
#undef INST

// x86::InstDB - Opcode Tables
// ===========================

// ${MainOpcodeTable:Begin}
// ------------------- Automatically generated, do not edit -------------------
const uint32_t InstDB::_mainOpcodeTable[] = {
  O(000000,00,0,0,0,0,0,0   ), // #0 [ref=56x]
  O(000000,00,2,0,0,0,0,0   ), // #1 [ref=4x]
  O(660F38,00,0,0,0,0,0,0   ), // #2 [ref=43x]
  O(660F00,00,0,0,0,0,0,0   ), // #3 [ref=38x]
  O(000F00,00,0,0,0,0,0,0   ), // #4 [ref=231x]
  O(F20F00,00,0,0,0,0,0,0   ), // #5 [ref=24x]
  O(F30F00,00,0,0,0,0,0,0   ), // #6 [ref=29x]
  O(F30F38,00,0,0,0,0,0,0   ), // #7 [ref=2x]
  O(660F3A,00,0,0,0,0,0,0   ), // #8 [ref=22x]
  O(000000,00,4,0,0,0,0,0   ), // #9 [ref=5x]
  V(000F38,00,0,0,0,0,0,None), // #10 [ref=6x]
  V(XOP_M9,00,1,0,0,0,0,None), // #11 [ref=3x]
  V(XOP_M9,00,6,0,0,0,0,None), // #12 [ref=2x]
  V(XOP_M9,00,5,0,0,0,0,None), // #13 [ref=1x]
  V(XOP_M9,00,3,0,0,0,0,None), // #14 [ref=1x]
  V(XOP_M9,00,2,0,0,0,0,None), // #15 [ref=1x]
  V(000F38,00,3,0,0,0,0,None), // #16 [ref=1x]
  V(000F38,00,2,0,0,0,0,None), // #17 [ref=1x]
  V(000F38,00,1,0,0,0,0,None), // #18 [ref=1x]
  O(660000,00,0,0,0,0,0,0   ), // #19 [ref=7x]
  O(000000,00,0,0,1,0,0,0   ), // #20 [ref=3x]
  O(000F01,00,0,0,0,0,0,0   ), // #21 [ref=29x]
  O(000F00,00,7,0,0,0,0,0   ), // #22 [ref=5x]
  O(660F00,00,7,0,0,0,0,0   ), // #23 [ref=1x]
  O(F30F00,00,6,0,0,0,0,0   ), // #24 [ref=4x]
  O(F30F01,00,0,0,0,0,0,0   ), // #25 [ref=9x]
  O(660F00,00,6,0,0,0,0,0   ), // #26 [ref=3x]
  O(000000,00,7,0,0,0,0,0   ), // #27 [ref=5x]
  O(000F00,00,1,0,1,0,0,0   ), // #28 [ref=2x]
  O(000F00,00,1,0,0,0,0,0   ), // #29 [ref=6x]
  O(F20F38,00,0,0,0,0,0,0   ), // #30 [ref=2x]
  O(000000,00,1,0,0,0,0,0   ), // #31 [ref=3x]
  O(000000,00,6,0,0,0,0,0   ), // #32 [ref=3x]
  O(F30F00,00,7,0,0,0,0,3   ), // #33 [ref=1x]
  O(F30F00,00,7,0,0,0,0,2   ), // #34 [ref=1x]
  O_FPU(00,D900,0)           , // #35 [ref=29x]
  O_FPU(00,C000,0)           , // #36 [ref=1x]
  O_FPU(00,DE00,0)           , // #37 [ref=7x]
  O_FPU(00,0000,4)           , // #38 [ref=4x]
  O_FPU(00,0000,6)           , // #39 [ref=4x]
  O_FPU(9B,DB00,0)           , // #40 [ref=2x]
  O_FPU(00,DA00,0)           , // #41 [ref=5x]
  O_FPU(00,DB00,0)           , // #42 [ref=8x]
  O_FPU(00,D000,2)           , // #43 [ref=1x]
  O_FPU(00,DF00,0)           , // #44 [ref=2x]
  O_FPU(00,D800,3)           , // #45 [ref=1x]
  O_FPU(00,F000,6)           , // #46 [ref=1x]
  O_FPU(00,F800,7)           , // #47 [ref=1x]
  O_FPU(00,DD00,0)           , // #48 [ref=3x]
  O_FPU(00,0000,0)           , // #49 [ref=4x]
  O_FPU(00,0000,2)           , // #50 [ref=3x]
  O_FPU(00,0000,3)           , // #51 [ref=3x]
  O_FPU(00,0000,7)           , // #52 [ref=3x]
  O_FPU(00,0000,1)           , // #53 [ref=2x]
  O_FPU(00,0000,5)           , // #54 [ref=2x]
  O_FPU(00,C800,1)           , // #55 [ref=1x]
  O_FPU(9B,0000,6)           , // #56 [ref=2x]
  O_FPU(9B,0000,7)           , // #57 [ref=2x]
  O_FPU(00,E000,4)           , // #58 [ref=1x]
  O_FPU(00,E800,5)           , // #59 [ref=1x]
  O(000F00,00,0,0,1,0,0,0   ), // #60 [ref=3x]
  O(F30F3A,00,0,0,0,0,0,0   ), // #61 [ref=1x]
  O(000000,00,5,0,0,0,0,0   ), // #62 [ref=4x]
  O(F30F00,00,5,0,0,0,0,0   ), // #63 [ref=2x]
  O(F30F00,00,5,0,1,0,0,0   ), // #64 [ref=1x]
  V(660F00,00,0,1,0,0,0,None), // #65 [ref=7x]
  V(660F00,00,0,1,1,0,0,None), // #66 [ref=6x]
  V(000F00,00,0,1,1,0,0,None), // #67 [ref=7x]
  V(000F00,00,0,1,0,0,0,None), // #68 [ref=8x]
  V(660F00,00,0,0,0,0,0,None), // #69 [ref=15x]
  V(660F00,00,0,0,1,0,0,None), // #70 [ref=4x]
  V(000F00,00,0,0,1,0,0,None), // #71 [ref=4x]
  V(000F00,00,0,0,0,0,0,None), // #72 [ref=10x]
  V(660F3A,00,0,0,0,0,0,None), // #73 [ref=47x]
  V(660F3A,00,0,0,1,0,0,None), // #74 [ref=4x]
  O(000000,00,3,0,0,0,0,0   ), // #75 [ref=4x]
  O(000F00,00,2,0,0,0,0,0   ), // #76 [ref=5x]
  O(000F00,00,5,0,0,0,0,0   ), // #77 [ref=4x]
  O(000F00,00,3,0,0,0,0,0   ), // #78 [ref=5x]
  V(XOP_M9,00,0,0,0,0,0,None), // #79 [ref=32x]
  O(000F00,00,6,0,0,0,0,0   ), // #80 [ref=5x]
  V(XOP_MA,00,0,0,0,0,0,None), // #81 [ref=1x]
  V(XOP_MA,00,1,0,0,0,0,None), // #82 [ref=1x]
  O(000F38,00,0,0,0,0,0,0   ), // #83 [ref=24x]
  V(F20F38,00,0,0,0,0,0,None), // #84 [ref=6x]
  O(000F3A,00,0,0,0,0,0,0   ), // #85 [ref=4x]
  O(F30000,00,0,0,0,0,0,0   ), // #86 [ref=1x]
  O(000F0F,00,0,0,0,0,0,0   ), // #87 [ref=26x]
  V(F30F38,00,0,0,0,0,0,None), // #88 [ref=5x]
  O(000F3A,00,0,0,1,0,0,0   ), // #89 [ref=1x]
  O(660F3A,00,0,0,1,0,0,0   ), // #90 [ref=1x]
  O(F30F00,00,4,0,0,0,0,0   ), // #91 [ref=1x]
  O(F20F01,00,0,0,0,0,0,0   ), // #92 [ref=4x]
  O(F30F00,00,1,0,0,0,0,0   ), // #93 [ref=3x]
  O(F30F00,00,7,0,0,0,0,0   ), // #94 [ref=1x]
  V(F20F3A,00,0,0,0,0,0,None), // #95 [ref=1x]
  V(660F38,00,0,0,0,0,0,None), // #96 [ref=26x]
  O(000F00,00,4,0,0,0,0,0   ), // #97 [ref=4x]
  V(XOP_M9,00,7,0,0,0,0,None), // #98 [ref=1x]
  V(XOP_M9,00,4,0,0,0,0,None), // #99 [ref=1x]
  O(F20F00,00,6,0,0,0,0,0   ), // #100 [ref=1x]
  E(F20F38,00,0,2,0,0,4,None), // #101 [ref=4x]
  E(F20F38,00,0,0,0,0,4,None), // #102 [ref=2x]
  V(660F00,00,0,0,0,1,4,ByLL), // #103 [ref=25x]
  E(00MAP5,00,0,0,0,0,4,ByLL), // #104 [ref=10x]
  V(000F00,00,0,0,0,0,4,ByLL), // #105 [ref=19x]
  V(F20F00,00,0,0,0,1,3,None), // #106 [ref=10x]
  E(F3MAP5,00,0,0,0,0,1,None), // #107 [ref=13x]
  V(F30F00,00,0,0,0,0,2,None), // #108 [ref=12x]
  V(F20F00,00,0,0,0,0,0,None), // #109 [ref=4x]
  V(660F38,00,0,0,0,0,4,ByLL), // #110 [ref=50x]
  E(660F3A,00,0,0,0,0,4,ByLL), // #111 [ref=17x]
  E(660F3A,00,0,0,0,1,4,ByLL), // #112 [ref=18x]
  E(660F38,00,0,0,0,1,4,ByLL), // #113 [ref=40x]
  E(660F38,00,0,0,0,0,4,ByLL), // #114 [ref=25x]
  V(660F38,00,0,1,0,0,0,None), // #115 [ref=2x]
  E(660F38,00,0,0,0,0,3,None), // #116 [ref=2x]
  E(660F38,00,0,0,0,0,4,None), // #117 [ref=2x]
  E(660F38,00,0,2,0,0,5,None), // #118 [ref=2x]
  E(660F38,00,0,0,0,1,4,None), // #119 [ref=2x]
  E(660F38,00,0,2,0,1,5,None), // #120 [ref=2x]
  V(660F38,00,0,0,0,1,3,None), // #121 [ref=2x]
  V(660F38,00,0,0,0,0,2,None), // #122 [ref=14x]
  E(000F3A,00,0,0,0,0,4,ByLL), // #123 [ref=5x]
  E(F30F3A,00,0,0,0,0,1,None), // #124 [ref=1x]
  V(660F00,00,0,0,0,1,3,None), // #125 [ref=5x]
  E(00MAP5,00,0,0,0,0,1,None), // #126 [ref=2x]
  V(000F00,00,0,0,0,0,2,None), // #127 [ref=2x]
  E(660F38,00,0,0,0,1,3,None), // #128 [ref=14x]
  E(660F38,00,0,0,0,0,2,None), // #129 [ref=14x]
  V(F30F00,00,0,0,0,0,3,ByLL), // #130 [ref=1x]
  E(F20F38,00,0,0,0,0,4,ByLL), // #131 [ref=2x]
  E(F30F38,00,0,0,0,0,4,ByLL), // #132 [ref=4x]
  V(F20F00,00,0,0,0,1,4,ByLL), // #133 [ref=1x]
  E(66MAP5,00,0,0,0,1,4,ByLL), // #134 [ref=1x]
  E(660F00,00,0,0,0,1,4,ByLL), // #135 [ref=10x]
  E(000F00,00,0,0,0,1,4,ByLL), // #136 [ref=3x]
  E(66MAP5,00,0,0,0,0,3,ByLL), // #137 [ref=1x]
  E(00MAP5,00,0,0,0,0,2,ByLL), // #138 [ref=1x]
  V(660F38,00,0,0,0,0,3,ByLL), // #139 [ref=7x]
  E(66MAP6,00,0,0,0,0,3,ByLL), // #140 [ref=1x]
  E(66MAP5,00,0,0,0,0,2,ByLL), // #141 [ref=4x]
  E(00MAP5,00,0,0,0,0,3,ByLL), // #142 [ref=2x]
  E(66MAP5,00,0,0,0,0,4,ByLL), // #143 [ref=3x]
  V(660F00,00,0,0,0,0,4,ByLL), // #144 [ref=43x]
  V(000F00,00,0,0,0,0,3,ByLL), // #145 [ref=1x]
  V(660F3A,00,0,0,0,0,3,ByLL), // #146 [ref=1x]
  E(660F00,00,0,0,0,0,3,ByLL), // #147 [ref=4x]
  E(000F00,00,0,0,0,0,4,ByLL), // #148 [ref=2x]
  E(F30F00,00,0,0,0,1,4,ByLL), // #149 [ref=3x]
  E(00MAP5,00,0,0,0,1,4,ByLL), // #150 [ref=1x]
  E(F2MAP5,00,0,0,0,1,3,None), // #151 [ref=1x]
  V(F20F00,00,0,0,0,0,3,None), // #152 [ref=2x]
  E(F20F00,00,0,0,0,0,3,None), // #153 [ref=2x]
  E(00MAP6,00,0,0,0,0,1,None), // #154 [ref=1x]
  V(F20F00,00,0,0,0,0,2,T1W ), // #155 [ref=1x]
  E(F3MAP5,00,0,0,0,0,2,T1W ), // #156 [ref=2x]
  V(F30F00,00,0,0,0,0,2,T1W ), // #157 [ref=1x]
  E(00MAP5,00,0,0,0,0,2,None), // #158 [ref=1x]
  E(F30F00,00,0,0,0,0,2,None), // #159 [ref=2x]
  E(F3MAP5,00,0,0,0,0,3,ByLL), // #160 [ref=1x]
  V(F30F00,00,0,0,0,0,4,ByLL), // #161 [ref=4x]
  E(F30F00,00,0,0,0,0,3,ByLL), // #162 [ref=1x]
  E(F2MAP5,00,0,0,0,0,4,ByLL), // #163 [ref=2x]
  E(F20F00,00,0,0,0,0,4,ByLL), // #164 [ref=2x]
  E(F2MAP5,00,0,0,0,1,4,ByLL), // #165 [ref=1x]
  E(F20F00,00,0,0,0,1,4,ByLL), // #166 [ref=2x]
  E(F20F00,00,0,0,0,0,2,T1W ), // #167 [ref=1x]
  E(F30F00,00,0,0,0,0,2,T1W ), // #168 [ref=1x]
  E(F3MAP5,00,0,0,0,0,4,ByLL), // #169 [ref=1x]
  E(660F38,00,0,2,0,1,4,ByLL), // #170 [ref=3x]
  E(660F38,00,0,2,0,0,4,ByLL), // #171 [ref=3x]
  V(660F3A,00,0,1,0,0,0,None), // #172 [ref=6x]
  E(660F3A,00,0,0,0,0,4,None), // #173 [ref=4x]
  E(660F3A,00,0,2,0,0,5,None), // #174 [ref=4x]
  E(660F3A,00,0,0,0,1,4,None), // #175 [ref=4x]
  E(660F3A,00,0,2,0,1,5,None), // #176 [ref=4x]
  V(660F3A,00,0,0,0,0,2,None), // #177 [ref=4x]
  E(F2MAP6,00,0,0,0,0,4,ByLL), // #178 [ref=2x]
  E(F2MAP6,00,0,0,0,0,2,None), // #179 [ref=2x]
  E(660F3A,00,0,0,0,1,3,None), // #180 [ref=6x]
  E(660F3A,00,0,0,0,0,2,None), // #181 [ref=6x]
  V(660F38,00,0,0,1,1,4,ByLL), // #182 [ref=20x]
  E(66MAP6,00,0,0,0,0,4,ByLL), // #183 [ref=22x]
  V(660F38,00,0,0,1,1,3,None), // #184 [ref=12x]
  E(66MAP6,00,0,0,0,0,1,None), // #185 [ref=16x]
  E(F3MAP6,00,0,0,0,0,4,ByLL), // #186 [ref=2x]
  E(F3MAP6,00,0,0,0,0,2,None), // #187 [ref=2x]
  E(000F3A,00,0,0,0,0,1,None), // #188 [ref=4x]
  V(660F38,00,0,0,1,0,0,None), // #189 [ref=5x]
  E(660F38,00,1,2,0,1,3,None), // #190 [ref=2x]
  E(660F38,00,1,2,0,0,2,None), // #191 [ref=2x]
  E(660F38,00,2,2,0,1,3,None), // #192 [ref=2x]
  E(660F38,00,2,2,0,0,2,None), // #193 [ref=2x]
  V(660F3A,00,0,0,1,1,4,ByLL), // #194 [ref=2x]
  V(000F00,00,2,0,0,0,0,None), // #195 [ref=1x]
  V(660F00,00,0,0,0,0,2,None), // #196 [ref=1x]
  V(F20F00,00,0,0,0,1,3,DUP ), // #197 [ref=1x]
  E(660F00,00,0,0,0,0,4,ByLL), // #198 [ref=6x]
  V(F30F00,00,0,0,0,0,0,None), // #199 [ref=3x]
  E(F30F00,00,0,0,0,0,4,ByLL), // #200 [ref=1x]
  V(000F00,00,0,0,0,0,3,None), // #201 [ref=2x]
  E(66MAP5,00,0,0,0,0,1,None), // #202 [ref=1x]
  E(F20F38,00,0,0,0,1,4,ByLL), // #203 [ref=1x]
  V(660F3A,00,0,0,0,0,4,ByLL), // #204 [ref=2x]
  E(F30F38,00,0,0,0,1,0,None), // #205 [ref=5x]
  E(F30F38,00,0,0,0,0,0,None), // #206 [ref=5x]
  V(660F38,00,0,0,0,0,1,None), // #207 [ref=1x]
  V(XOP_M8,00,0,0,0,0,0,None), // #208 [ref=22x]
  V(660F38,00,0,0,0,1,4,ByLL), // #209 [ref=4x]
  E(660F38,00,0,0,0,0,0,None), // #210 [ref=2x]
  E(660F38,00,0,0,0,1,1,None), // #211 [ref=2x]
  E(660F38,00,0,0,1,1,4,ByLL), // #212 [ref=1x]
  V(660F3A,00,0,0,1,1,3,None), // #213 [ref=2x]
  V(660F3A,00,0,0,0,0,1,None), // #214 [ref=1x]
  V(660F00,00,0,0,0,0,1,None), // #215 [ref=1x]
  E(F30F38,00,0,0,0,0,2,ByLL), // #216 [ref=6x]
  E(F30F38,00,0,0,0,0,3,ByLL), // #217 [ref=9x]
  E(F30F38,00,0,0,0,0,1,ByLL), // #218 [ref=3x]
  V(660F38,00,0,0,0,0,2,ByLL), // #219 [ref=4x]
  V(660F38,00,0,0,0,0,1,ByLL), // #220 [ref=2x]
  E(660F00,00,1,0,0,0,4,ByLL), // #221 [ref=1x]
  E(660F00,00,1,0,0,1,4,ByLL), // #222 [ref=1x]
  V(F20F00,00,0,0,0,0,4,ByLL), // #223 [ref=1x]
  V(660F00,00,0,0,0,0,4,None), // #224 [ref=6x]
  V(660F00,00,7,0,0,0,4,ByLL), // #225 [ref=1x]
  V(660F00,00,0,0,0,1,4,None), // #226 [ref=2x]
  E(660F00,00,0,0,0,1,4,None), // #227 [ref=1x]
  V(660F00,00,3,0,0,0,4,ByLL), // #228 [ref=1x]
  E(F30F38,00,0,0,0,1,4,ByLL), // #229 [ref=2x]
  E(660F38,00,5,2,0,1,3,None), // #230 [ref=2x]
  E(660F38,00,5,2,0,0,2,None), // #231 [ref=2x]
  E(660F38,00,6,2,0,1,3,None), // #232 [ref=2x]
  E(660F38,00,6,2,0,0,2,None), // #233 [ref=2x]
  V(000F00,00,3,0,0,0,0,None), // #234 [ref=1x]
  O(F30F00,00,2,0,0,0,0,0   ), // #235 [ref=1x]
  O(F30F00,00,3,0,0,0,0,0   ), // #236 [ref=1x]
  O(000F38,00,0,0,1,0,0,0   ), // #237 [ref=1x]
  O(660F38,00,0,0,1,0,0,0   ), // #238 [ref=1x]
  O(000F00,00,5,0,1,0,0,0   ), // #239 [ref=2x]
  O(000F00,00,3,0,1,0,0,0   ), // #240 [ref=1x]
  O(000F00,00,4,0,1,0,0,0   ), // #241 [ref=2x]
  O(000F00,00,6,0,1,0,0,0   )  // #242 [ref=1x]
};
// ----------------------------------------------------------------------------
// ${MainOpcodeTable:End}

// ${AltOpcodeTable:Begin}
// ------------------- Automatically generated, do not edit -------------------
const uint32_t InstDB::_altOpcodeTable[] = {
  O(000000,00,0,0,0,0,0,0   ), // #0 [ref=1514x]
  O(660F00,1B,0,0,0,0,0,0   ), // #1 [ref=1x]
  O(000F00,BA,4,0,0,0,0,0   ), // #2 [ref=1x]
  O(000F00,BA,7,0,0,0,0,0   ), // #3 [ref=1x]
  O(000F00,BA,6,0,0,0,0,0   ), // #4 [ref=1x]
  O(000F00,BA,5,0,0,0,0,0   ), // #5 [ref=1x]
  O(000000,48,0,0,0,0,0,0   ), // #6 [ref=1x]
  O(660F00,78,0,0,0,0,0,0   ), // #7 [ref=1x]
  O_FPU(00,00DF,5)           , // #8 [ref=1x]
  O_FPU(00,00DF,7)           , // #9 [ref=1x]
  O_FPU(00,00DD,1)           , // #10 [ref=1x]
  O_FPU(00,00DB,5)           , // #11 [ref=1x]
  O_FPU(00,DFE0,0)           , // #12 [ref=1x]
  O(000000,DB,7,0,0,0,0,0   ), // #13 [ref=1x]
  O_FPU(9B,DFE0,0)           , // #14 [ref=1x]
  O(000000,E4,0,0,0,0,0,0   ), // #15 [ref=1x]
  O(000000,40,0,0,0,0,0,0   ), // #16 [ref=1x]
  O(F20F00,78,0,0,0,0,0,0   ), // #17 [ref=1x]
  O(000000,77,0,0,0,0,0,0   ), // #18 [ref=2x]
  O(000000,73,0,0,0,0,0,0   ), // #19 [ref=3x]
  O(000000,72,0,0,0,0,0,0   ), // #20 [ref=3x]
  O(000000,76,0,0,0,0,0,0   ), // #21 [ref=2x]
  O(000000,74,0,0,0,0,0,0   ), // #22 [ref=2x]
  O(000000,E3,0,0,0,0,0,0   ), // #23 [ref=1x]
  O(000000,7F,0,0,0,0,0,0   ), // #24 [ref=2x]
  O(000000,7D,0,0,0,0,0,0   ), // #25 [ref=2x]
  O(000000,7C,0,0,0,0,0,0   ), // #26 [ref=2x]
  O(000000,7E,0,0,0,0,0,0   ), // #27 [ref=2x]
  O(000000,EB,0,0,0,0,0,0   ), // #28 [ref=1x]
  O(000000,75,0,0,0,0,0,0   ), // #29 [ref=2x]
  O(000000,71,0,0,0,0,0,0   ), // #30 [ref=1x]
  O(000000,7B,0,0,0,0,0,0   ), // #31 [ref=2x]
  O(000000,79,0,0,0,0,0,0   ), // #32 [ref=1x]
  O(000000,70,0,0,0,0,0,0   ), // #33 [ref=1x]
  O(000000,7A,0,0,0,0,0,0   ), // #34 [ref=2x]
  O(000000,78,0,0,0,0,0,0   ), // #35 [ref=1x]
  V(660F00,92,0,0,0,0,0,None), // #36 [ref=1x]
  V(F20F00,92,0,0,0,0,0,None), // #37 [ref=1x]
  V(F20F00,92,0,0,1,0,0,None), // #38 [ref=1x]
  V(000F00,92,0,0,0,0,0,None), // #39 [ref=1x]
  O(000000,9A,0,0,0,0,0,0   ), // #40 [ref=1x]
  O(000000,EA,0,0,0,0,0,0   ), // #41 [ref=1x]
  O(000000,E2,0,0,0,0,0,0   ), // #42 [ref=1x]
  O(000000,E1,0,0,0,0,0,0   ), // #43 [ref=1x]
  O(000000,E0,0,0,0,0,0,0   ), // #44 [ref=1x]
  O(660F00,29,0,0,0,0,0,0   ), // #45 [ref=1x]
  O(000F00,29,0,0,0,0,0,0   ), // #46 [ref=1x]
  O(000F38,F1,0,0,0,0,0,0   ), // #47 [ref=1x]
  O(000F00,7E,0,0,0,0,0,0   ), // #48 [ref=2x]
  O(660F00,7F,0,0,0,0,0,0   ), // #49 [ref=1x]
  O(F30F00,7F,0,0,0,0,0,0   ), // #50 [ref=1x]
  O(660F00,17,0,0,0,0,0,0   ), // #51 [ref=1x]
  O(000F00,17,0,0,0,0,0,0   ), // #52 [ref=1x]
  O(660F00,13,0,0,0,0,0,0   ), // #53 [ref=1x]
  O(000F00,13,0,0,0,0,0,0   ), // #54 [ref=1x]
  O(660F00,E7,0,0,0,0,0,0   ), // #55 [ref=1x]
  O(660F00,2B,0,0,0,0,0,0   ), // #56 [ref=1x]
  O(000F00,2B,0,0,0,0,0,0   ), // #57 [ref=1x]
  O(000F00,E7,0,0,0,0,0,0   ), // #58 [ref=1x]
  O(F20F00,2B,0,0,0,0,0,0   ), // #59 [ref=1x]
  O(F30F00,2B,0,0,0,0,0,0   ), // #60 [ref=1x]
  O(F20F00,11,0,0,0,0,0,0   ), // #61 [ref=1x]
  O(F30F00,11,0,0,0,0,0,0   ), // #62 [ref=1x]
  O(660F00,11,0,0,0,0,0,0   ), // #63 [ref=1x]
  O(000F00,11,0,0,0,0,0,0   ), // #64 [ref=1x]
  O(000000,E6,0,0,0,0,0,0   ), // #65 [ref=1x]
  O(000F3A,15,0,0,0,0,0,0   ), // #66 [ref=1x]
  O(000000,58,0,0,0,0,0,0   ), // #67 [ref=1x]
  O(000F00,72,6,0,0,0,0,0   ), // #68 [ref=1x]
  O(660F00,73,7,0,0,0,0,0   ), // #69 [ref=1x]
  O(000F00,73,6,0,0,0,0,0   ), // #70 [ref=1x]
  O(000F00,71,6,0,0,0,0,0   ), // #71 [ref=1x]
  O(000F00,72,4,0,0,0,0,0   ), // #72 [ref=1x]
  O(000F00,71,4,0,0,0,0,0   ), // #73 [ref=1x]
  O(000F00,72,2,0,0,0,0,0   ), // #74 [ref=1x]
  O(660F00,73,3,0,0,0,0,0   ), // #75 [ref=1x]
  O(000F00,73,2,0,0,0,0,0   ), // #76 [ref=1x]
  O(000F00,71,2,0,0,0,0,0   ), // #77 [ref=1x]
  O(000000,50,0,0,0,0,0,0   ), // #78 [ref=1x]
  O(000000,F6,0,0,0,0,0,0   ), // #79 [ref=1x]
  E(660F38,92,0,0,0,1,3,None), // #80 [ref=1x]
  E(660F38,92,0,0,0,0,2,None), // #81 [ref=1x]
  E(660F38,93,0,0,0,1,3,None), // #82 [ref=1x]
  E(660F38,93,0,0,0,0,2,None), // #83 [ref=1x]
  V(660F38,2F,0,0,0,0,0,None), // #84 [ref=1x]
  V(660F38,2E,0,0,0,0,0,None), // #85 [ref=1x]
  V(660F00,29,0,0,0,1,4,ByLL), // #86 [ref=1x]
  V(000F00,29,0,0,0,0,4,ByLL), // #87 [ref=1x]
  V(660F00,7E,0,0,0,0,2,None), // #88 [ref=1x]
  V(660F00,7F,0,0,0,0,0,None), // #89 [ref=1x]
  E(660F00,7F,0,0,0,0,4,ByLL), // #90 [ref=1x]
  E(660F00,7F,0,0,0,1,4,ByLL), // #91 [ref=1x]
  V(F30F00,7F,0,0,0,0,0,None), // #92 [ref=1x]
  E(F20F00,7F,0,0,0,1,4,ByLL), // #93 [ref=1x]
  E(F30F00,7F,0,0,0,0,4,ByLL), // #94 [ref=1x]
  E(F30F00,7F,0,0,0,1,4,ByLL), // #95 [ref=1x]
  E(F20F00,7F,0,0,0,0,4,ByLL), // #96 [ref=1x]
  V(660F00,17,0,0,0,1,3,None), // #97 [ref=1x]
  V(000F00,17,0,0,0,0,3,None), // #98 [ref=1x]
  V(660F00,13,0,0,0,1,3,None), // #99 [ref=1x]
  V(000F00,13,0,0,0,0,3,None), // #100 [ref=1x]
  V(660F00,7E,0,0,0,1,3,None), // #101 [ref=1x]
  V(F20F00,11,0,0,0,1,3,None), // #102 [ref=1x]
  E(F3MAP5,11,0,0,0,0,1,None), // #103 [ref=1x]
  V(F30F00,11,0,0,0,0,2,None), // #104 [ref=1x]
  V(660F00,11,0,0,0,1,4,ByLL), // #105 [ref=1x]
  V(000F00,11,0,0,0,0,4,ByLL), // #106 [ref=1x]
  E(66MAP5,7E,0,0,0,0,1,None), // #107 [ref=1x]
  E(660F38,7A,0,0,0,0,0,None), // #108 [ref=1x]
  E(660F38,7C,0,0,0,0,0,None), // #109 [ref=1x]
  E(660F38,7C,0,0,0,1,0,None), // #110 [ref=1x]
  E(660F38,7B,0,0,0,0,0,None), // #111 [ref=1x]
  V(660F3A,05,0,0,0,1,4,ByLL), // #112 [ref=1x]
  V(660F3A,04,0,0,0,0,4,ByLL), // #113 [ref=1x]
  V(660F3A,01,0,0,1,1,4,ByLL), // #114 [ref=1x]
  V(660F3A,00,0,0,1,1,4,ByLL), // #115 [ref=1x]
  E(660F38,90,0,0,0,0,2,None), // #116 [ref=1x]
  E(660F38,90,0,0,0,1,3,None), // #117 [ref=1x]
  E(660F38,91,0,0,0,0,2,None), // #118 [ref=1x]
  E(660F38,91,0,0,0,1,3,None), // #119 [ref=1x]
  V(660F38,8E,0,0,0,0,0,None), // #120 [ref=1x]
  V(660F38,8E,0,0,1,0,0,None), // #121 [ref=1x]
  V(XOP_M8,C0,0,0,0,0,0,None), // #122 [ref=1x]
  V(XOP_M8,C2,0,0,0,0,0,None), // #123 [ref=1x]
  V(XOP_M8,C3,0,0,0,0,0,None), // #124 [ref=1x]
  V(XOP_M8,C1,0,0,0,0,0,None), // #125 [ref=1x]
  V(660F00,72,6,0,0,0,4,ByLL), // #126 [ref=1x]
  V(660F00,73,6,0,0,1,4,ByLL), // #127 [ref=1x]
  V(660F00,71,6,0,0,0,4,ByLL), // #128 [ref=1x]
  V(660F00,72,4,0,0,0,4,ByLL), // #129 [ref=1x]
  E(660F00,72,4,0,0,1,4,ByLL), // #130 [ref=1x]
  V(660F00,71,4,0,0,0,4,ByLL), // #131 [ref=1x]
  V(660F00,72,2,0,0,0,4,ByLL), // #132 [ref=1x]
  V(660F00,73,2,0,0,1,4,ByLL), // #133 [ref=1x]
  V(660F00,71,2,0,0,0,4,ByLL)  // #134 [ref=1x]
};
// ----------------------------------------------------------------------------
// ${AltOpcodeTable:End}

#undef O
#undef V
#undef E
#undef O_FPU

// x86::InstDB - CommonInfoTable
// =============================

// ${InstCommonTable:Begin}
// ------------------- Automatically generated, do not edit -------------------
<<<<<<< HEAD
#define F(VAL) InstDB::kFlag##VAL
#define X(VAL) InstDB::kAvx512Flag##VAL
#define CONTROL(VAL) Inst::kControl##VAL
#define SINGLE_REG(VAL) InstDB::kSingleReg##VAL
const InstDB::CommonInfo InstDB::_commonInfoTable[] = {
  { 0                                                 , 0                             , 0  , 0 , CONTROL(None)   , SINGLE_REG(None)}, // #0 [ref=1x]
  { 0                                                 , 0                             , 376, 1 , CONTROL(None)   , SINGLE_REG(None)}, // #1 [ref=4x]
  { 0                                                 , 0                             , 377, 1 , CONTROL(None)   , SINGLE_REG(None)}, // #2 [ref=2x]
  { F(Lock)|F(XAcquire)|F(XRelease)                   , 0                             , 16 , 12, CONTROL(None)   , SINGLE_REG(None)}, // #3 [ref=2x]
  { 0                                                 , 0                             , 180, 2 , CONTROL(None)   , SINGLE_REG(None)}, // #4 [ref=2x]
  { F(Vec)                                            , 0                             , 79 , 1 , CONTROL(None)   , SINGLE_REG(None)}, // #5 [ref=54x]
  { F(Vec)                                            , 0                             , 106, 1 , CONTROL(None)   , SINGLE_REG(None)}, // #6 [ref=19x]
  { F(Vec)                                            , 0                             , 257, 1 , CONTROL(None)   , SINGLE_REG(None)}, // #7 [ref=16x]
  { F(Vec)                                            , 0                             , 215, 1 , CONTROL(None)   , SINGLE_REG(None)}, // #8 [ref=20x]
  { F(Lock)|F(XAcquire)|F(XRelease)                   , 0                             , 28 , 11, CONTROL(None)   , SINGLE_REG(RO)  }, // #9 [ref=1x]
  { F(Vex)                                            , 0                             , 272, 2 , CONTROL(None)   , SINGLE_REG(None)}, // #10 [ref=3x]
  { F(Vec)                                            , 0                             , 79 , 1 , CONTROL(None)   , SINGLE_REG(RO)  }, // #11 [ref=12x]
  { 0                                                 , 0                             , 378, 1 , CONTROL(None)   , SINGLE_REG(None)}, // #12 [ref=1x]
  { F(Vex)                                            , 0                             , 274, 2 , CONTROL(None)   , SINGLE_REG(None)}, // #13 [ref=5x]
  { F(Vex)                                            , 0                             , 180, 2 , CONTROL(None)   , SINGLE_REG(None)}, // #14 [ref=12x]
  { F(Vec)                                            , 0                             , 379, 1 , CONTROL(None)   , SINGLE_REG(None)}, // #15 [ref=4x]
  { 0                                                 , 0                             , 276, 2 , CONTROL(None)   , SINGLE_REG(None)}, // #16 [ref=3x]
  { F(Mib)                                            , 0                             , 380, 1 , CONTROL(None)   , SINGLE_REG(None)}, // #17 [ref=1x]
  { 0                                                 , 0                             , 381, 1 , CONTROL(None)   , SINGLE_REG(None)}, // #18 [ref=1x]
  { 0                                                 , 0                             , 278, 2 , CONTROL(None)   , SINGLE_REG(None)}, // #19 [ref=1x]
  { F(Mib)                                            , 0                             , 382, 1 , CONTROL(None)   , SINGLE_REG(None)}, // #20 [ref=1x]
  { 0                                                 , 0                             , 280, 2 , CONTROL(None)   , SINGLE_REG(None)}, // #21 [ref=1x]
  { 0                                                 , 0                             , 179, 3 , CONTROL(None)   , SINGLE_REG(None)}, // #22 [ref=35x]
  { 0                                                 , 0                             , 383, 1 , CONTROL(None)   , SINGLE_REG(None)}, // #23 [ref=3x]
  { 0                                                 , 0                             , 123, 4 , CONTROL(None)   , SINGLE_REG(None)}, // #24 [ref=1x]
  { F(Lock)|F(XAcquire)|F(XRelease)                   , 0                             , 123, 4 , CONTROL(None)   , SINGLE_REG(None)}, // #25 [ref=3x]
  { F(Rep)|F(RepIgnored)                              , 0                             , 282, 2 , CONTROL(Call)   , SINGLE_REG(None)}, // #26 [ref=1x]
  { 0                                                 , 0                             , 384, 1 , CONTROL(None)   , SINGLE_REG(None)}, // #27 [ref=1x]
  { 0                                                 , 0                             , 385, 1 , CONTROL(None)   , SINGLE_REG(None)}, // #28 [ref=2x]
  { 0                                                 , 0                             , 359, 1 , CONTROL(None)   , SINGLE_REG(None)}, // #29 [ref=1x]
  { 0                                                 , 0                             , 108, 1 , CONTROL(None)   , SINGLE_REG(None)}, // #30 [ref=83x]
  { 0                                                 , 0                             , 386, 1 , CONTROL(None)   , SINGLE_REG(None)}, // #31 [ref=24x]
  { 0                                                 , 0                             , 387, 1 , CONTROL(None)   , SINGLE_REG(None)}, // #32 [ref=6x]
  { 0                                                 , 0                             , 388, 1 , CONTROL(None)   , SINGLE_REG(None)}, // #33 [ref=13x]
  { 0                                                 , 0                             , 389, 1 , CONTROL(None)   , SINGLE_REG(None)}, // #34 [ref=1x]
  { 0                                                 , 0                             , 16 , 12, CONTROL(None)   , SINGLE_REG(None)}, // #35 [ref=1x]
  { F(Rep)                                            , 0                             , 127, 4 , CONTROL(None)   , SINGLE_REG(None)}, // #36 [ref=1x]
  { F(Vec)                                            , 0                             , 390, 1 , CONTROL(None)   , SINGLE_REG(None)}, // #37 [ref=2x]
  { F(Vec)                                            , 0                             , 391, 1 , CONTROL(None)   , SINGLE_REG(None)}, // #38 [ref=3x]
  { F(Lock)|F(XAcquire)|F(XRelease)                   , 0                             , 131, 4 , CONTROL(None)   , SINGLE_REG(None)}, // #39 [ref=1x]
  { F(Lock)|F(XAcquire)|F(XRelease)                   , 0                             , 392, 1 , CONTROL(None)   , SINGLE_REG(None)}, // #40 [ref=1x]
  { F(Lock)|F(XAcquire)|F(XRelease)                   , 0                             , 393, 1 , CONTROL(None)   , SINGLE_REG(None)}, // #41 [ref=1x]
  { 0                                                 , 0                             , 394, 1 , CONTROL(None)   , SINGLE_REG(None)}, // #42 [ref=1x]
  { 0                                                 , 0                             , 395, 1 , CONTROL(None)   , SINGLE_REG(None)}, // #43 [ref=1x]
  { 0                                                 , 0                             , 284, 2 , CONTROL(None)   , SINGLE_REG(None)}, // #44 [ref=1x]
  { F(Mmx)|F(Vec)                                     , 0                             , 396, 1 , CONTROL(None)   , SINGLE_REG(None)}, // #45 [ref=2x]
  { F(Mmx)|F(Vec)                                     , 0                             , 397, 1 , CONTROL(None)   , SINGLE_REG(None)}, // #46 [ref=2x]
  { F(Mmx)|F(Vec)                                     , 0                             , 398, 1 , CONTROL(None)   , SINGLE_REG(None)}, // #47 [ref=2x]
  { F(Vec)                                            , 0                             , 399, 1 , CONTROL(None)   , SINGLE_REG(None)}, // #48 [ref=2x]
  { F(Vec)                                            , 0                             , 400, 1 , CONTROL(None)   , SINGLE_REG(None)}, // #49 [ref=2x]
  { F(Vec)                                            , 0                             , 401, 1 , CONTROL(None)   , SINGLE_REG(None)}, // #50 [ref=2x]
  { 0                                                 , 0                             , 402, 1 , CONTROL(None)   , SINGLE_REG(None)}, // #51 [ref=1x]
  { 0                                                 , 0                             , 403, 1 , CONTROL(None)   , SINGLE_REG(None)}, // #52 [ref=2x]
  { F(Lock)|F(XAcquire)|F(XRelease)                   , 0                             , 286, 2 , CONTROL(None)   , SINGLE_REG(None)}, // #53 [ref=2x]
  { 0                                                 , 0                             , 39 , 4 , CONTROL(None)   , SINGLE_REG(None)}, // #54 [ref=3x]
  { F(Mmx)                                            , 0                             , 108, 1 , CONTROL(None)   , SINGLE_REG(None)}, // #55 [ref=1x]
  { 0                                                 , 0                             , 288, 2 , CONTROL(None)   , SINGLE_REG(None)}, // #56 [ref=2x]
  { 0                                                 , 0                             , 404, 1 , CONTROL(None)   , SINGLE_REG(None)}, // #57 [ref=1x]
  { F(Vec)                                            , 0                             , 405, 1 , CONTROL(None)   , SINGLE_REG(None)}, // #58 [ref=2x]
  { F(Vec)                                            , 0                             , 290, 2 , CONTROL(None)   , SINGLE_REG(None)}, // #59 [ref=1x]
  { F(FpuM32)|F(FpuM64)                               , 0                             , 182, 3 , CONTROL(None)   , SINGLE_REG(None)}, // #60 [ref=6x]
  { 0                                                 , 0                             , 292, 2 , CONTROL(None)   , SINGLE_REG(None)}, // #61 [ref=9x]
  { F(FpuM80)                                         , 0                             , 406, 1 , CONTROL(None)   , SINGLE_REG(None)}, // #62 [ref=2x]
  { 0                                                 , 0                             , 293, 1 , CONTROL(None)   , SINGLE_REG(None)}, // #63 [ref=13x]
  { F(FpuM32)|F(FpuM64)                               , 0                             , 294, 2 , CONTROL(None)   , SINGLE_REG(None)}, // #64 [ref=2x]
  { F(FpuM16)|F(FpuM32)                               , 0                             , 407, 1 , CONTROL(None)   , SINGLE_REG(None)}, // #65 [ref=9x]
  { F(FpuM16)|F(FpuM32)|F(FpuM64)                     , 0                             , 408, 1 , CONTROL(None)   , SINGLE_REG(None)}, // #66 [ref=3x]
  { F(FpuM32)|F(FpuM64)|F(FpuM80)                     , 0                             , 409, 1 , CONTROL(None)   , SINGLE_REG(None)}, // #67 [ref=2x]
  { F(FpuM16)                                         , 0                             , 410, 1 , CONTROL(None)   , SINGLE_REG(None)}, // #68 [ref=3x]
  { F(FpuM16)                                         , 0                             , 411, 1 , CONTROL(None)   , SINGLE_REG(None)}, // #69 [ref=2x]
  { F(FpuM32)|F(FpuM64)                               , 0                             , 295, 1 , CONTROL(None)   , SINGLE_REG(None)}, // #70 [ref=1x]
  { 0                                                 , 0                             , 412, 1 , CONTROL(None)   , SINGLE_REG(None)}, // #71 [ref=2x]
  { 0                                                 , 0                             , 413, 1 , CONTROL(None)   , SINGLE_REG(None)}, // #72 [ref=1x]
  { 0                                                 , 0                             , 39 , 10, CONTROL(None)   , SINGLE_REG(None)}, // #73 [ref=1x]
  { 0                                                 , 0                             , 414, 1 , CONTROL(None)   , SINGLE_REG(None)}, // #74 [ref=1x]
  { 0                                                 , 0                             , 415, 1 , CONTROL(None)   , SINGLE_REG(None)}, // #75 [ref=2x]
  { 0                                                 , 0                             , 343, 1 , CONTROL(None)   , SINGLE_REG(None)}, // #76 [ref=3x]
  { F(Rep)                                            , 0                             , 416, 1 , CONTROL(None)   , SINGLE_REG(None)}, // #77 [ref=1x]
  { F(Vec)                                            , 0                             , 296, 2 , CONTROL(None)   , SINGLE_REG(None)}, // #78 [ref=1x]
  { 0                                                 , 0                             , 417, 1 , CONTROL(None)   , SINGLE_REG(None)}, // #79 [ref=2x]
  { 0                                                 , 0                             , 418, 1 , CONTROL(None)   , SINGLE_REG(None)}, // #80 [ref=8x]
  { 0                                                 , 0                             , 298, 2 , CONTROL(None)   , SINGLE_REG(None)}, // #81 [ref=3x]
  { 0                                                 , 0                             , 300, 2 , CONTROL(None)   , SINGLE_REG(None)}, // #82 [ref=1x]
  { 0                                                 , 0                             , 108, 1 , CONTROL(Return) , SINGLE_REG(None)}, // #83 [ref=2x]
  { 0                                                 , 0                             , 388, 1 , CONTROL(Return) , SINGLE_REG(None)}, // #84 [ref=1x]
  { F(Rep)|F(RepIgnored)                              , 0                             , 302, 2 , CONTROL(Branch) , SINGLE_REG(None)}, // #85 [ref=30x]
  { F(Rep)|F(RepIgnored)                              , 0                             , 304, 2 , CONTROL(Branch) , SINGLE_REG(None)}, // #86 [ref=1x]
  { F(Rep)|F(RepIgnored)                              , 0                             , 306, 2 , CONTROL(Jump)   , SINGLE_REG(None)}, // #87 [ref=1x]
  { F(Vex)                                            , 0                             , 419, 1 , CONTROL(None)   , SINGLE_REG(None)}, // #88 [ref=19x]
  { F(Vex)                                            , 0                             , 308, 2 , CONTROL(None)   , SINGLE_REG(None)}, // #89 [ref=1x]
  { F(Vex)                                            , 0                             , 310, 2 , CONTROL(None)   , SINGLE_REG(None)}, // #90 [ref=1x]
  { F(Vex)                                            , 0                             , 312, 2 , CONTROL(None)   , SINGLE_REG(None)}, // #91 [ref=1x]
  { F(Vex)                                            , 0                             , 314, 2 , CONTROL(None)   , SINGLE_REG(None)}, // #92 [ref=1x]
  { F(Vex)                                            , 0                             , 420, 1 , CONTROL(None)   , SINGLE_REG(None)}, // #93 [ref=12x]
  { F(Vex)                                            , 0                             , 421, 1 , CONTROL(None)   , SINGLE_REG(None)}, // #94 [ref=8x]
  { F(Vex)                                            , 0                             , 419, 1 , CONTROL(None)   , SINGLE_REG(WO)  }, // #95 [ref=8x]
  { 0                                                 , 0                             , 422, 1 , CONTROL(None)   , SINGLE_REG(None)}, // #96 [ref=2x]
  { 0                                                 , 0                             , 316, 2 , CONTROL(None)   , SINGLE_REG(None)}, // #97 [ref=1x]
  { 0                                                 , 0                             , 318, 2 , CONTROL(Call)   , SINGLE_REG(None)}, // #98 [ref=1x]
  { F(Vec)                                            , 0                             , 224, 1 , CONTROL(None)   , SINGLE_REG(None)}, // #99 [ref=2x]
  { 0                                                 , 0                             , 423, 1 , CONTROL(None)   , SINGLE_REG(None)}, // #100 [ref=2x]
  { 0                                                 , 0                             , 320, 2 , CONTROL(None)   , SINGLE_REG(None)}, // #101 [ref=2x]
  { F(Vex)                                            , 0                             , 424, 1 , CONTROL(None)   , SINGLE_REG(None)}, // #102 [ref=2x]
  { 0                                                 , 0                             , 425, 1 , CONTROL(None)   , SINGLE_REG(None)}, // #103 [ref=1x]
  { 0                                                 , 0                             , 185, 3 , CONTROL(None)   , SINGLE_REG(None)}, // #104 [ref=3x]
  { 0                                                 , 0                             , 318, 2 , CONTROL(Jump)   , SINGLE_REG(None)}, // #105 [ref=1x]
  { 0                                                 , 0                             , 426, 1 , CONTROL(None)   , SINGLE_REG(None)}, // #106 [ref=5x]
  { F(Vex)                                            , 0                             , 427, 1 , CONTROL(None)   , SINGLE_REG(None)}, // #107 [ref=2x]
  { F(Rep)                                            , 0                             , 135, 4 , CONTROL(None)   , SINGLE_REG(None)}, // #108 [ref=1x]
  { 0                                                 , 0                             , 304, 2 , CONTROL(Branch) , SINGLE_REG(None)}, // #109 [ref=3x]
  { 0                                                 , 0                             , 322, 2 , CONTROL(None)   , SINGLE_REG(None)}, // #110 [ref=1x]
  { F(Vex)                                            , 0                             , 428, 1 , CONTROL(None)   , SINGLE_REG(None)}, // #111 [ref=2x]
  { F(Vec)                                            , 0                             , 429, 1 , CONTROL(None)   , SINGLE_REG(None)}, // #112 [ref=1x]
  { F(Mmx)                                            , 0                             , 430, 1 , CONTROL(None)   , SINGLE_REG(None)}, // #113 [ref=1x]
  { 0                                                 , 0                             , 431, 1 , CONTROL(None)   , SINGLE_REG(None)}, // #114 [ref=2x]
  { F(XRelease)                                       , 0                             , 0  , 16, CONTROL(None)   , SINGLE_REG(None)}, // #115 [ref=1x]
  { 0                                                 , 0                             , 49 , 9 , CONTROL(None)   , SINGLE_REG(None)}, // #116 [ref=1x]
  { F(Vec)                                            , 0                             , 79 , 2 , CONTROL(None)   , SINGLE_REG(None)}, // #117 [ref=6x]
  { 0                                                 , 0                             , 73 , 6 , CONTROL(None)   , SINGLE_REG(None)}, // #118 [ref=1x]
  { F(Mmx)|F(Vec)                                     , 0                             , 324, 2 , CONTROL(None)   , SINGLE_REG(None)}, // #119 [ref=1x]
  { 0                                                 , 0                             , 432, 1 , CONTROL(None)   , SINGLE_REG(None)}, // #120 [ref=1x]
  { 0                                                 , 0                             , 77 , 2 , CONTROL(None)   , SINGLE_REG(None)}, // #121 [ref=2x]
  { F(Mmx)|F(Vec)                                     , 0                             , 433, 1 , CONTROL(None)   , SINGLE_REG(None)}, // #122 [ref=1x]
  { F(Vec)                                            , 0                             , 291, 1 , CONTROL(None)   , SINGLE_REG(None)}, // #123 [ref=2x]
  { F(Vec)                                            , 0                             , 230, 2 , CONTROL(None)   , SINGLE_REG(None)}, // #124 [ref=4x]
  { F(Vec)                                            , 0                             , 434, 1 , CONTROL(None)   , SINGLE_REG(None)}, // #125 [ref=2x]
  { F(Vec)                                            , 0                             , 80 , 1 , CONTROL(None)   , SINGLE_REG(None)}, // #126 [ref=3x]
  { F(Mmx)                                            , 0                             , 435, 1 , CONTROL(None)   , SINGLE_REG(None)}, // #127 [ref=1x]
  { F(Vec)                                            , 0                             , 107, 1 , CONTROL(None)   , SINGLE_REG(None)}, // #128 [ref=1x]
  { F(Vec)                                            , 0                             , 233, 1 , CONTROL(None)   , SINGLE_REG(None)}, // #129 [ref=1x]
  { F(Mmx)|F(Vec)                                     , 0                             , 103, 5 , CONTROL(None)   , SINGLE_REG(None)}, // #130 [ref=1x]
  { F(Mmx)|F(Vec)                                     , 0                             , 436, 1 , CONTROL(None)   , SINGLE_REG(None)}, // #131 [ref=1x]
  { F(Rep)                                            , 0                             , 139, 4 , CONTROL(None)   , SINGLE_REG(None)}, // #132 [ref=1x]
  { F(Vec)                                            , 0                             , 106, 2 , CONTROL(None)   , SINGLE_REG(None)}, // #133 [ref=1x]
  { F(Vec)                                            , 0                             , 326, 2 , CONTROL(None)   , SINGLE_REG(None)}, // #134 [ref=1x]
  { 0                                                 , 0                             , 328, 2 , CONTROL(None)   , SINGLE_REG(None)}, // #135 [ref=2x]
  { 0                                                 , 0                             , 437, 1 , CONTROL(None)   , SINGLE_REG(None)}, // #136 [ref=1x]
  { F(Vex)                                            , 0                             , 330, 2 , CONTROL(None)   , SINGLE_REG(None)}, // #137 [ref=1x]
  { 0                                                 , 0                             , 438, 1 , CONTROL(None)   , SINGLE_REG(None)}, // #138 [ref=1x]
  { 0                                                 , 0                             , 439, 1 , CONTROL(None)   , SINGLE_REG(None)}, // #139 [ref=1x]
  { F(Lock)|F(XAcquire)|F(XRelease)                   , 0                             , 287, 1 , CONTROL(None)   , SINGLE_REG(None)}, // #140 [ref=2x]
  { 0                                                 , 0                             , 108, 5 , CONTROL(None)   , SINGLE_REG(None)}, // #141 [ref=1x]
  { F(Lock)|F(XAcquire)|F(XRelease)                   , 0                             , 16 , 12, CONTROL(None)   , SINGLE_REG(RO)  }, // #142 [ref=1x]
  { 0                                                 , 0                             , 440, 1 , CONTROL(None)   , SINGLE_REG(None)}, // #143 [ref=1x]
  { F(Rep)                                            , 0                             , 441, 1 , CONTROL(None)   , SINGLE_REG(None)}, // #144 [ref=1x]
  { F(Mmx)|F(Vec)                                     , 0                             , 332, 2 , CONTROL(None)   , SINGLE_REG(None)}, // #145 [ref=37x]
  { F(Mmx)|F(Vec)                                     , 0                             , 334, 2 , CONTROL(None)   , SINGLE_REG(None)}, // #146 [ref=1x]
  { F(Mmx)|F(Vec)                                     , 0                             , 332, 2 , CONTROL(None)   , SINGLE_REG(RO)  }, // #147 [ref=6x]
  { F(Mmx)|F(Vec)                                     , 0                             , 332, 2 , CONTROL(None)   , SINGLE_REG(WO)  }, // #148 [ref=16x]
  { F(Mmx)                                            , 0                             , 332, 1 , CONTROL(None)   , SINGLE_REG(None)}, // #149 [ref=26x]
  { F(Vec)                                            , 0                             , 79 , 1 , CONTROL(None)   , SINGLE_REG(WO)  }, // #150 [ref=4x]
  { F(Vec)                                            , 0                             , 442, 1 , CONTROL(None)   , SINGLE_REG(None)}, // #151 [ref=1x]
  { F(Vec)                                            , 0                             , 443, 1 , CONTROL(None)   , SINGLE_REG(None)}, // #152 [ref=1x]
  { F(Vec)                                            , 0                             , 444, 1 , CONTROL(None)   , SINGLE_REG(None)}, // #153 [ref=1x]
  { F(Vec)                                            , 0                             , 445, 1 , CONTROL(None)   , SINGLE_REG(None)}, // #154 [ref=1x]
  { F(Vec)                                            , 0                             , 446, 1 , CONTROL(None)   , SINGLE_REG(None)}, // #155 [ref=1x]
  { F(Vec)                                            , 0                             , 447, 1 , CONTROL(None)   , SINGLE_REG(None)}, // #156 [ref=1x]
  { F(Mmx)|F(Vec)                                     , 0                             , 336, 2 , CONTROL(None)   , SINGLE_REG(None)}, // #157 [ref=1x]
  { F(Vec)                                            , 0                             , 448, 1 , CONTROL(None)   , SINGLE_REG(None)}, // #158 [ref=1x]
  { F(Vec)                                            , 0                             , 449, 1 , CONTROL(None)   , SINGLE_REG(None)}, // #159 [ref=1x]
  { F(Vec)                                            , 0                             , 450, 1 , CONTROL(None)   , SINGLE_REG(None)}, // #160 [ref=1x]
  { F(Mmx)|F(Vec)                                     , 0                             , 451, 1 , CONTROL(None)   , SINGLE_REG(None)}, // #161 [ref=1x]
  { F(Mmx)|F(Vec)                                     , 0                             , 452, 1 , CONTROL(None)   , SINGLE_REG(None)}, // #162 [ref=1x]
  { F(Vec)                                            , 0                             , 260, 1 , CONTROL(None)   , SINGLE_REG(None)}, // #163 [ref=2x]
  { 0                                                 , 0                             , 143, 4 , CONTROL(None)   , SINGLE_REG(None)}, // #164 [ref=1x]
  { F(Mmx)                                            , 0                             , 334, 1 , CONTROL(None)   , SINGLE_REG(None)}, // #165 [ref=1x]
  { F(Mmx)|F(Vec)                                     , 0                             , 338, 2 , CONTROL(None)   , SINGLE_REG(None)}, // #166 [ref=8x]
  { F(Vec)                                            , 0                             , 453, 1 , CONTROL(None)   , SINGLE_REG(None)}, // #167 [ref=2x]
  { 0                                                 , 0                             , 454, 1 , CONTROL(None)   , SINGLE_REG(None)}, // #168 [ref=1x]
  { F(Mmx)|F(Vec)                                     , 0                             , 340, 2 , CONTROL(None)   , SINGLE_REG(None)}, // #169 [ref=3x]
  { 0                                                 , 0                             , 147, 4 , CONTROL(None)   , SINGLE_REG(None)}, // #170 [ref=1x]
  { 0                                                 , 0                             , 455, 1 , CONTROL(None)   , SINGLE_REG(None)}, // #171 [ref=8x]
  { 0                                                 , 0                             , 456, 1 , CONTROL(None)   , SINGLE_REG(None)}, // #172 [ref=4x]
  { 0                                                 , 0                             , 457, 1 , CONTROL(None)   , SINGLE_REG(None)}, // #173 [ref=8x]
  { 0                                                 , 0                             , 342, 2 , CONTROL(None)   , SINGLE_REG(None)}, // #174 [ref=1x]
  { F(Rep)|F(RepIgnored)                              , 0                             , 344, 2 , CONTROL(Return) , SINGLE_REG(None)}, // #175 [ref=1x]
  { 0                                                 , 0                             , 344, 2 , CONTROL(Return) , SINGLE_REG(None)}, // #176 [ref=1x]
  { F(Vex)                                            , 0                             , 346, 2 , CONTROL(None)   , SINGLE_REG(None)}, // #177 [ref=1x]
  { F(Lock)|F(XAcquire)|F(XRelease)                   , 0                             , 16 , 12, CONTROL(None)   , SINGLE_REG(WO)  }, // #178 [ref=3x]
  { F(Rep)                                            , 0                             , 151, 4 , CONTROL(None)   , SINGLE_REG(None)}, // #179 [ref=1x]
  { 0                                                 , 0                             , 458, 1 , CONTROL(None)   , SINGLE_REG(None)}, // #180 [ref=30x]
  { 0                                                 , 0                             , 188, 3 , CONTROL(None)   , SINGLE_REG(None)}, // #181 [ref=2x]
  { 0                                                 , 0                             , 459, 1 , CONTROL(None)   , SINGLE_REG(None)}, // #182 [ref=3x]
  { F(Rep)                                            , 0                             , 155, 4 , CONTROL(None)   , SINGLE_REG(None)}, // #183 [ref=1x]
  { F(Vex)                                            , 0                             , 460, 1 , CONTROL(None)   , SINGLE_REG(None)}, // #184 [ref=5x]
  { 0                                                 , 0                             , 66 , 7 , CONTROL(None)   , SINGLE_REG(None)}, // #185 [ref=1x]
  { F(Tsib)|F(Vex)                                    , 0                             , 461, 1 , CONTROL(None)   , SINGLE_REG(None)}, // #186 [ref=2x]
  { F(Vex)                                            , 0                             , 388, 1 , CONTROL(None)   , SINGLE_REG(None)}, // #187 [ref=1x]
  { F(Tsib)|F(Vex)                                    , 0                             , 462, 1 , CONTROL(None)   , SINGLE_REG(None)}, // #188 [ref=1x]
  { F(Vex)                                            , 0                             , 463, 1 , CONTROL(None)   , SINGLE_REG(None)}, // #189 [ref=1x]
  { 0                                                 , 0                             , 464, 1 , CONTROL(None)   , SINGLE_REG(None)}, // #190 [ref=2x]
  { 0                                                 , 0                             , 180, 1 , CONTROL(None)   , SINGLE_REG(None)}, // #191 [ref=2x]
  { 0                                                 , 0                             , 465, 1 , CONTROL(None)   , SINGLE_REG(None)}, // #192 [ref=1x]
  { F(Vec)|F(Evex)                                    , X(K)|X(Z)|X(T4X)              , 466, 1 , CONTROL(None)   , SINGLE_REG(None)}, // #193 [ref=4x]
  { F(Vec)|F(Evex)                                    , X(K)|X(Z)|X(T4X)              , 467, 1 , CONTROL(None)   , SINGLE_REG(None)}, // #194 [ref=2x]
  { F(Vec)|F(Vex)|F(Evex)|F(EvexCompat)               , X(K)|X(Z)|X(B64)|X(ER)|X(SAE) , 191, 3 , CONTROL(None)   , SINGLE_REG(None)}, // #195 [ref=22x]
  { F(Vec)|F(Vex)|F(Evex)|F(EvexCompat)               , X(K)|X(Z)|X(B32)|X(ER)|X(SAE) , 191, 3 , CONTROL(None)   , SINGLE_REG(None)}, // #196 [ref=22x]
  { F(Vec)|F(Vex)|F(Evex)|F(EvexCompat)               , X(K)|X(Z)|X(ER)|X(SAE)        , 468, 1 , CONTROL(None)   , SINGLE_REG(None)}, // #197 [ref=18x]
  { F(Vec)|F(Vex)|F(Evex)|F(EvexCompat)               , X(K)|X(Z)|X(ER)|X(SAE)        , 469, 1 , CONTROL(None)   , SINGLE_REG(None)}, // #198 [ref=17x]
  { F(Vec)|F(Vex)                                     , 0                             , 191, 2 , CONTROL(None)   , SINGLE_REG(None)}, // #199 [ref=15x]
  { F(Vec)|F(Vex)|F(Evex)|F(EvexCompat)               , 0                             , 191, 3 , CONTROL(None)   , SINGLE_REG(None)}, // #200 [ref=5x]
  { F(Vec)|F(Vex)                                     , 0                             , 79 , 1 , CONTROL(None)   , SINGLE_REG(None)}, // #201 [ref=17x]
  { F(Vec)|F(Vex)                                     , 0                             , 215, 1 , CONTROL(None)   , SINGLE_REG(None)}, // #202 [ref=1x]
  { F(Vec)|F(Evex)                                    , X(K)|X(Z)|X(B32)              , 194, 3 , CONTROL(None)   , SINGLE_REG(None)}, // #203 [ref=4x]
  { F(Vec)|F(Evex)                                    , X(K)|X(Z)|X(B64)              , 194, 3 , CONTROL(None)   , SINGLE_REG(None)}, // #204 [ref=4x]
  { F(Vec)|F(Vex)|F(Evex)|F(EvexCompat)               , X(K)|X(Z)|X(B64)              , 191, 3 , CONTROL(None)   , SINGLE_REG(None)}, // #205 [ref=10x]
  { F(Vec)|F(Vex)|F(Evex)|F(EvexCompat)               , X(K)|X(Z)|X(B32)              , 191, 3 , CONTROL(None)   , SINGLE_REG(None)}, // #206 [ref=12x]
  { F(Vec)|F(Vex)|F(Evex)|F(EvexCompat)               , X(K)|X(Z)|X(B64)              , 191, 3 , CONTROL(None)   , SINGLE_REG(RO)  }, // #207 [ref=2x]
  { F(Vec)|F(Vex)|F(Evex)|F(EvexCompat)               , X(K)|X(Z)|X(B32)              , 191, 3 , CONTROL(None)   , SINGLE_REG(RO)  }, // #208 [ref=6x]
  { F(Vec)|F(Evex)                                    , X(K)|X(Z)|X(B64)              , 191, 3 , CONTROL(None)   , SINGLE_REG(None)}, // #209 [ref=19x]
  { F(Vec)|F(Evex)                                    , X(K)|X(Z)|X(B32)              , 191, 3 , CONTROL(None)   , SINGLE_REG(None)}, // #210 [ref=12x]
  { F(Vec)|F(Vex)                                     , 0                             , 194, 2 , CONTROL(None)   , SINGLE_REG(None)}, // #211 [ref=6x]
  { F(Vec)|F(Vex)                                     , 0                             , 348, 2 , CONTROL(None)   , SINGLE_REG(None)}, // #212 [ref=3x]
  { F(Vec)|F(Vex)|F(EvexTransformable)                , 0                             , 470, 1 , CONTROL(None)   , SINGLE_REG(None)}, // #213 [ref=2x]
  { F(Vec)|F(Evex)                                    , X(K)|X(Z)                     , 471, 1 , CONTROL(None)   , SINGLE_REG(None)}, // #214 [ref=1x]
  { F(Vec)|F(Evex)                                    , X(K)|X(Z)                     , 472, 1 , CONTROL(None)   , SINGLE_REG(None)}, // #215 [ref=4x]
  { F(Vec)|F(Evex)                                    , X(K)|X(Z)                     , 473, 1 , CONTROL(None)   , SINGLE_REG(None)}, // #216 [ref=4x]
  { F(Vec)|F(Evex)                                    , X(K)|X(Z)                     , 474, 1 , CONTROL(None)   , SINGLE_REG(None)}, // #217 [ref=1x]
  { F(Vec)|F(Vex)|F(Evex)|F(EvexCompat)               , X(K)|X(Z)                     , 471, 1 , CONTROL(None)   , SINGLE_REG(None)}, // #218 [ref=1x]
  { F(Vec)|F(Vex)|F(Evex)|F(EvexCompat)               , X(K)|X(Z)                     , 475, 1 , CONTROL(None)   , SINGLE_REG(None)}, // #219 [ref=1x]
  { F(Vec)|F(Vex)|F(Evex)|F(EvexKReg)                 , X(K)|X(Z)|X(B64)|X(SAE)       , 197, 3 , CONTROL(None)   , SINGLE_REG(None)}, // #220 [ref=1x]
  { F(Vec)|F(Vex)|F(Evex)|F(EvexKReg)                 , X(K)|X(Z)|X(B32)|X(SAE)       , 197, 3 , CONTROL(None)   , SINGLE_REG(None)}, // #221 [ref=1x]
  { F(Vec)|F(Vex)|F(Evex)|F(EvexKReg)                 , X(K)|X(Z)|X(SAE)              , 476, 1 , CONTROL(None)   , SINGLE_REG(None)}, // #222 [ref=1x]
  { F(Vec)|F(Vex)|F(Evex)|F(EvexKReg)                 , X(K)|X(Z)|X(SAE)              , 477, 1 , CONTROL(None)   , SINGLE_REG(None)}, // #223 [ref=1x]
  { F(Vec)|F(Vex)|F(Evex)|F(EvexCompat)               , X(SAE)                        , 106, 1 , CONTROL(None)   , SINGLE_REG(None)}, // #224 [ref=2x]
  { F(Vec)|F(Vex)|F(Evex)|F(EvexCompat)               , X(SAE)                        , 257, 1 , CONTROL(None)   , SINGLE_REG(None)}, // #225 [ref=2x]
  { F(Vec)|F(Evex)                                    , X(K)|X(Z)                     , 200, 3 , CONTROL(None)   , SINGLE_REG(None)}, // #226 [ref=6x]
  { F(Vec)|F(Vex)|F(Evex)|F(EvexCompat)               , X(K)|X(Z)|X(B32)              , 203, 3 , CONTROL(None)   , SINGLE_REG(None)}, // #227 [ref=1x]
  { F(Vec)|F(Vex)|F(Evex)|F(EvexCompat)               , X(K)|X(Z)|X(B32)|X(ER)|X(SAE) , 206, 3 , CONTROL(None)   , SINGLE_REG(None)}, // #228 [ref=3x]
  { F(Vec)|F(Evex)                                    , X(K)|X(Z)|X(B32)              , 350, 2 , CONTROL(None)   , SINGLE_REG(None)}, // #229 [ref=1x]
  { F(Vec)|F(Vex)|F(Evex)|F(EvexCompat)               , X(K)|X(Z)|X(B64)|X(ER)|X(SAE) , 350, 2 , CONTROL(None)   , SINGLE_REG(None)}, // #230 [ref=2x]
  { F(Vec)|F(Evex)                                    , X(K)|X(Z)|X(B64)|X(ER)|X(SAE) , 206, 3 , CONTROL(None)   , SINGLE_REG(None)}, // #231 [ref=4x]
  { F(Vec)|F(Evex)                                    , X(K)|X(Z)|X(B64)|X(ER)|X(SAE) , 350, 2 , CONTROL(None)   , SINGLE_REG(None)}, // #232 [ref=3x]
  { F(Vec)|F(Vex)|F(Evex)|F(EvexCompat)               , X(K)|X(Z)|X(SAE)              , 203, 3 , CONTROL(None)   , SINGLE_REG(None)}, // #233 [ref=1x]
  { F(Vec)|F(Vex)|F(Evex)|F(EvexCompat)               , X(K)|X(Z)|X(B32)|X(ER)|X(SAE) , 203, 3 , CONTROL(None)   , SINGLE_REG(None)}, // #234 [ref=1x]
  { F(Vec)|F(Vex)|F(Evex)|F(EvexCompat)               , X(K)|X(Z)|X(SAE)              , 209, 3 , CONTROL(None)   , SINGLE_REG(None)}, // #235 [ref=1x]
  { F(Vec)|F(Evex)                                    , X(K)|X(Z)|X(B32)|X(ER)|X(SAE) , 203, 3 , CONTROL(None)   , SINGLE_REG(None)}, // #236 [ref=2x]
  { F(Vec)|F(Evex)                                    , X(K)|X(Z)|X(B32)|X(ER)|X(SAE) , 206, 3 , CONTROL(None)   , SINGLE_REG(None)}, // #237 [ref=2x]
  { F(Vec)|F(Vex)|F(Evex)|F(EvexCompat)               , X(ER)|X(SAE)                  , 399, 1 , CONTROL(None)   , SINGLE_REG(None)}, // #238 [ref=1x]
  { F(Vec)|F(Evex)                                    , X(ER)|X(SAE)                  , 399, 1 , CONTROL(None)   , SINGLE_REG(None)}, // #239 [ref=1x]
  { F(Vec)|F(Vex)|F(Evex)|F(EvexCompat)               , X(ER)|X(SAE)                  , 478, 1 , CONTROL(None)   , SINGLE_REG(None)}, // #240 [ref=2x]
  { F(Vec)|F(Vex)|F(Evex)|F(EvexCompat)               , X(K)|X(Z)|X(SAE)              , 469, 1 , CONTROL(None)   , SINGLE_REG(None)}, // #241 [ref=3x]
  { F(Vec)|F(Vex)|F(Evex)|F(EvexCompat)               , X(ER)|X(SAE)                  , 401, 1 , CONTROL(None)   , SINGLE_REG(None)}, // #242 [ref=1x]
  { F(Vec)|F(Evex)                                    , X(ER)|X(SAE)                  , 401, 1 , CONTROL(None)   , SINGLE_REG(None)}, // #243 [ref=1x]
  { F(Vec)|F(Vex)|F(Evex)|F(EvexCompat)               , X(K)|X(Z)|X(B64)|X(SAE)       , 350, 2 , CONTROL(None)   , SINGLE_REG(None)}, // #244 [ref=1x]
  { F(Vec)|F(Evex)                                    , X(K)|X(Z)|X(B64)|X(SAE)       , 206, 3 , CONTROL(None)   , SINGLE_REG(None)}, // #245 [ref=3x]
  { F(Vec)|F(Evex)                                    , X(K)|X(Z)|X(B64)|X(SAE)       , 350, 2 , CONTROL(None)   , SINGLE_REG(None)}, // #246 [ref=1x]
  { F(Vec)|F(Vex)|F(Evex)|F(EvexCompat)               , X(K)|X(Z)|X(B32)|X(SAE)       , 206, 3 , CONTROL(None)   , SINGLE_REG(None)}, // #247 [ref=1x]
  { F(Vec)|F(Evex)                                    , X(K)|X(Z)|X(B32)|X(SAE)       , 203, 3 , CONTROL(None)   , SINGLE_REG(None)}, // #248 [ref=2x]
  { F(Vec)|F(Evex)                                    , X(K)|X(Z)|X(B32)|X(SAE)       , 206, 3 , CONTROL(None)   , SINGLE_REG(None)}, // #249 [ref=2x]
  { F(Vec)|F(Vex)|F(Evex)|F(EvexCompat)               , X(SAE)                        , 399, 1 , CONTROL(None)   , SINGLE_REG(None)}, // #250 [ref=1x]
  { F(Vec)|F(Evex)                                    , X(SAE)                        , 399, 1 , CONTROL(None)   , SINGLE_REG(None)}, // #251 [ref=1x]
  { F(Vec)|F(Vex)|F(Evex)|F(EvexCompat)               , X(SAE)                        , 401, 1 , CONTROL(None)   , SINGLE_REG(None)}, // #252 [ref=1x]
  { F(Vec)|F(Evex)                                    , X(SAE)                        , 401, 1 , CONTROL(None)   , SINGLE_REG(None)}, // #253 [ref=1x]
  { F(Vec)|F(Evex)                                    , X(K)|X(Z)|X(B32)              , 203, 3 , CONTROL(None)   , SINGLE_REG(None)}, // #254 [ref=1x]
  { F(Vec)|F(Evex)                                    , X(ER)|X(SAE)                  , 478, 1 , CONTROL(None)   , SINGLE_REG(None)}, // #255 [ref=2x]
  { F(Vec)|F(Evex)                                    , X(K)|X(Z)                     , 194, 3 , CONTROL(None)   , SINGLE_REG(None)}, // #256 [ref=3x]
  { F(Vec)|F(Vex)                                     , 0                             , 194, 1 , CONTROL(None)   , SINGLE_REG(None)}, // #257 [ref=9x]
  { F(Vec)|F(Evex)                                    , X(K)|X(Z)|X(SAE)|X(B64)       , 83 , 1 , CONTROL(None)   , SINGLE_REG(None)}, // #258 [ref=3x]
  { F(Vec)|F(Evex)                                    , X(K)|X(Z)|X(SAE)|X(B32)       , 83 , 1 , CONTROL(None)   , SINGLE_REG(None)}, // #259 [ref=3x]
  { F(Vec)|F(Evex)                                    , X(K)|X(Z)                     , 206, 3 , CONTROL(None)   , SINGLE_REG(None)}, // #260 [ref=9x]
  { F(Vec)|F(Vex)|F(EvexTransformable)                , 0                             , 210, 1 , CONTROL(None)   , SINGLE_REG(None)}, // #261 [ref=2x]
  { F(Vec)|F(Evex)                                    , X(K)|X(Z)                     , 479, 1 , CONTROL(None)   , SINGLE_REG(None)}, // #262 [ref=4x]
  { F(Vec)|F(Evex)                                    , X(K)|X(Z)                     , 211, 1 , CONTROL(None)   , SINGLE_REG(None)}, // #263 [ref=4x]
  { F(Vec)|F(Vex)|F(Evex)|F(EvexCompat)               , 0                             , 405, 1 , CONTROL(None)   , SINGLE_REG(None)}, // #264 [ref=2x]
  { F(Vec)|F(Evex)                                    , X(K)|X(Z)|X(B64)|X(SAE)       , 194, 3 , CONTROL(None)   , SINGLE_REG(None)}, // #265 [ref=2x]
  { F(Vec)|F(Evex)                                    , X(K)|X(Z)|X(B32)|X(SAE)       , 194, 3 , CONTROL(None)   , SINGLE_REG(None)}, // #266 [ref=2x]
  { F(Vec)|F(Evex)                                    , X(K)|X(Z)|X(SAE)              , 480, 1 , CONTROL(None)   , SINGLE_REG(None)}, // #267 [ref=4x]
  { F(Vec)|F(Evex)                                    , X(K)|X(Z)|X(SAE)              , 481, 1 , CONTROL(None)   , SINGLE_REG(None)}, // #268 [ref=4x]
  { F(Vec)|F(Vex)                                     , 0                             , 159, 4 , CONTROL(None)   , SINGLE_REG(None)}, // #269 [ref=13x]
  { F(Vec)|F(Vex)                                     , 0                             , 352, 2 , CONTROL(None)   , SINGLE_REG(None)}, // #270 [ref=4x]
  { F(Vec)|F(Vex)                                     , 0                             , 354, 2 , CONTROL(None)   , SINGLE_REG(None)}, // #271 [ref=4x]
  { F(Vec)|F(Evex)                                    , X(K)|X(B64)                   , 482, 1 , CONTROL(None)   , SINGLE_REG(None)}, // #272 [ref=1x]
  { F(Vec)|F(Evex)                                    , X(K)|X(B32)                   , 482, 1 , CONTROL(None)   , SINGLE_REG(None)}, // #273 [ref=1x]
  { F(Vec)|F(Evex)                                    , X(K)                          , 483, 1 , CONTROL(None)   , SINGLE_REG(None)}, // #274 [ref=1x]
  { F(Vec)|F(Evex)                                    , X(K)                          , 484, 1 , CONTROL(None)   , SINGLE_REG(None)}, // #275 [ref=1x]
  { F(Vec)|F(Vex)                                     , 0                             , 206, 2 , CONTROL(None)   , SINGLE_REG(None)}, // #276 [ref=7x]
  { F(Vec)|F(Vex)                                     , 0                             , 106, 1 , CONTROL(None)   , SINGLE_REG(None)}, // #277 [ref=1x]
  { F(Vec)|F(Vex)                                     , 0                             , 257, 1 , CONTROL(None)   , SINGLE_REG(None)}, // #278 [ref=1x]
  { F(Vec)|F(Vsib)|F(Vex)|F(Evex)|F(EvexTwoOp)        , X(K)                          , 163, 4 , CONTROL(None)   , SINGLE_REG(None)}, // #279 [ref=2x]
  { F(Vec)|F(Vsib)|F(Vex)|F(Evex)|F(EvexTwoOp)        , X(K)                          , 113, 5 , CONTROL(None)   , SINGLE_REG(None)}, // #280 [ref=2x]
  { F(Vsib)|F(Evex)                                   , X(K)                          , 485, 1 , CONTROL(None)   , SINGLE_REG(None)}, // #281 [ref=4x]
  { F(Vsib)|F(Evex)                                   , X(K)                          , 486, 1 , CONTROL(None)   , SINGLE_REG(None)}, // #282 [ref=4x]
  { F(Vsib)|F(Evex)                                   , X(K)                          , 487, 1 , CONTROL(None)   , SINGLE_REG(None)}, // #283 [ref=8x]
  { F(Vec)|F(Vsib)|F(Vex)|F(Evex)|F(EvexTwoOp)        , X(K)                          , 118, 5 , CONTROL(None)   , SINGLE_REG(None)}, // #284 [ref=2x]
  { F(Vec)|F(Vsib)|F(Vex)|F(Evex)|F(EvexTwoOp)        , X(K)                          , 212, 3 , CONTROL(None)   , SINGLE_REG(None)}, // #285 [ref=2x]
  { F(Vec)|F(Evex)                                    , X(K)|X(Z)|X(SAE)              , 468, 1 , CONTROL(None)   , SINGLE_REG(None)}, // #286 [ref=3x]
  { F(Vec)|F(Evex)                                    , X(K)|X(Z)|X(SAE)              , 469, 1 , CONTROL(None)   , SINGLE_REG(None)}, // #287 [ref=3x]
  { F(Vec)|F(Evex)                                    , X(K)|X(Z)|X(B64)|X(SAE)       , 215, 3 , CONTROL(None)   , SINGLE_REG(None)}, // #288 [ref=2x]
  { F(Vec)|F(Evex)                                    , X(K)|X(Z)|X(B32)|X(SAE)       , 215, 3 , CONTROL(None)   , SINGLE_REG(None)}, // #289 [ref=2x]
  { F(Vec)|F(Vex)|F(Evex)|F(EvexCompat)               , X(K)|X(Z)                     , 194, 3 , CONTROL(None)   , SINGLE_REG(None)}, // #290 [ref=3x]
  { F(Vec)|F(Vex)|F(Evex)|F(EvexCompat)               , X(K)|X(Z)                     , 191, 3 , CONTROL(None)   , SINGLE_REG(None)}, // #291 [ref=22x]
  { F(Vec)|F(Vex)|F(EvexTransformable)                , 0                             , 356, 1 , CONTROL(None)   , SINGLE_REG(None)}, // #292 [ref=2x]
  { F(Vec)|F(Evex)                                    , X(K)|X(Z)                     , 356, 2 , CONTROL(None)   , SINGLE_REG(None)}, // #293 [ref=4x]
  { F(Vec)|F(Evex)                                    , X(K)|X(Z)                     , 488, 1 , CONTROL(None)   , SINGLE_REG(None)}, // #294 [ref=4x]
  { F(Vec)|F(Vex)|F(Evex)|F(EvexCompat)               , 0                             , 481, 1 , CONTROL(None)   , SINGLE_REG(None)}, // #295 [ref=1x]
  { F(Vec)|F(Vex)                                     , 0                             , 224, 2 , CONTROL(None)   , SINGLE_REG(None)}, // #296 [ref=1x]
  { F(Vex)                                            , 0                             , 423, 1 , CONTROL(None)   , SINGLE_REG(None)}, // #297 [ref=2x]
  { F(Vec)|F(Vex)                                     , 0                             , 429, 1 , CONTROL(None)   , SINGLE_REG(None)}, // #298 [ref=1x]
  { F(Vec)|F(Vex)                                     , 0                             , 167, 4 , CONTROL(None)   , SINGLE_REG(None)}, // #299 [ref=4x]
  { F(Vec)|F(Vex)|F(Evex)|F(EvexCompat)               , X(K)|X(Z)|X(B64)|X(SAE)       , 191, 3 , CONTROL(None)   , SINGLE_REG(None)}, // #300 [ref=2x]
  { F(Vec)|F(Vex)|F(Evex)|F(EvexCompat)               , X(K)|X(Z)|X(B32)|X(SAE)       , 191, 3 , CONTROL(None)   , SINGLE_REG(None)}, // #301 [ref=2x]
  { F(Vec)|F(Vex)|F(Evex)|F(EvexCompat)               , X(K)|X(Z)|X(SAE)              , 468, 1 , CONTROL(None)   , SINGLE_REG(None)}, // #302 [ref=2x]
  { 0                                                 , 0                             , 358, 2 , CONTROL(None)   , SINGLE_REG(None)}, // #303 [ref=3x]
  { F(Vec)|F(Vex)|F(Evex)|F(EvexCompat)               , X(K)|X(Z)                     , 79 , 6 , CONTROL(None)   , SINGLE_REG(None)}, // #304 [ref=4x]
  { F(Vec)|F(Vex)|F(Evex)|F(EvexCompat)               , 0                             , 360, 2 , CONTROL(None)   , SINGLE_REG(None)}, // #305 [ref=1x]
  { F(Vec)|F(Vex)|F(Evex)|F(EvexCompat)               , X(K)|X(Z)                     , 218, 3 , CONTROL(None)   , SINGLE_REG(None)}, // #306 [ref=1x]
  { F(Vec)|F(Vex)|F(EvexTransformable)                , 0                             , 79 , 4 , CONTROL(None)   , SINGLE_REG(None)}, // #307 [ref=2x]
  { F(Vec)|F(Evex)                                    , X(K)|X(Z)                     , 79 , 6 , CONTROL(None)   , SINGLE_REG(None)}, // #308 [ref=6x]
  { F(Vec)|F(Vex)|F(Evex)|F(EvexCompat)               , 0                             , 232, 1 , CONTROL(None)   , SINGLE_REG(None)}, // #309 [ref=2x]
  { F(Vec)|F(Vex)|F(Evex)|F(EvexCompat)               , 0                             , 362, 2 , CONTROL(None)   , SINGLE_REG(None)}, // #310 [ref=4x]
  { F(Vec)|F(Vex)                                     , 0                             , 489, 1 , CONTROL(None)   , SINGLE_REG(None)}, // #311 [ref=3x]
  { F(Vec)|F(Vex)|F(Evex)|F(EvexCompat)               , 0                             , 221, 3 , CONTROL(None)   , SINGLE_REG(None)}, // #312 [ref=3x]
  { F(Vec)|F(Vex)|F(Evex)|F(EvexCompat)               , 0                             , 224, 3 , CONTROL(None)   , SINGLE_REG(None)}, // #313 [ref=1x]
  { F(Vec)|F(Vex)|F(Evex)|F(EvexCompat)               , 0                             , 227, 3 , CONTROL(None)   , SINGLE_REG(None)}, // #314 [ref=1x]
  { F(Vec)|F(Vex)|F(Evex)|F(EvexCompat)               , X(K)|X(Z)                     , 230, 3 , CONTROL(None)   , SINGLE_REG(None)}, // #315 [ref=1x]
  { F(Vec)|F(Vex)|F(Evex)|F(EvexCompat)               , X(K)|X(Z)                     , 206, 3 , CONTROL(None)   , SINGLE_REG(None)}, // #316 [ref=5x]
  { F(Vec)|F(Vex)|F(Evex)|F(EvexCompat)               , X(K)|X(Z)                     , 233, 3 , CONTROL(None)   , SINGLE_REG(None)}, // #317 [ref=1x]
  { 0                                                 , 0                             , 364, 2 , CONTROL(None)   , SINGLE_REG(None)}, // #318 [ref=1x]
  { 0                                                 , 0                             , 366, 2 , CONTROL(None)   , SINGLE_REG(None)}, // #319 [ref=1x]
  { F(Vec)|F(Evex)                                    , X(B32)                        , 236, 3 , CONTROL(None)   , SINGLE_REG(None)}, // #320 [ref=1x]
  { F(Vec)|F(Evex)                                    , X(B64)                        , 236, 3 , CONTROL(None)   , SINGLE_REG(None)}, // #321 [ref=1x]
  { F(Vec)|F(Vex)|F(EvexTransformable)                , 0                             , 191, 2 , CONTROL(None)   , SINGLE_REG(RO)  }, // #322 [ref=2x]
  { F(Vec)|F(Evex)                                    , X(K)|X(Z)|X(B32)              , 191, 3 , CONTROL(None)   , SINGLE_REG(RO)  }, // #323 [ref=2x]
  { F(Vec)|F(Vex)|F(EvexTransformable)                , 0                             , 191, 2 , CONTROL(None)   , SINGLE_REG(WO)  }, // #324 [ref=2x]
  { F(Vec)|F(Evex)                                    , X(K)|X(Z)|X(B32)              , 191, 3 , CONTROL(None)   , SINGLE_REG(WO)  }, // #325 [ref=2x]
  { F(Vec)|F(Evex)                                    , X(K)|X(Z)|X(B64)              , 191, 3 , CONTROL(None)   , SINGLE_REG(WO)  }, // #326 [ref=2x]
  { F(Vec)|F(Evex)                                    , X(K)|X(Z)|X(B64)              , 191, 3 , CONTROL(None)   , SINGLE_REG(RO)  }, // #327 [ref=2x]
  { F(Vec)|F(Evex)                                    , X(K)|X(Z)                     , 191, 3 , CONTROL(None)   , SINGLE_REG(None)}, // #328 [ref=13x]
  { F(Vec)|F(Vex)|F(Evex)|F(EvexCompat)               , X(K)|X(Z)                     , 490, 1 , CONTROL(None)   , SINGLE_REG(None)}, // #329 [ref=1x]
  { F(Vec)|F(Vex)|F(Evex)|F(EvexCompat)               , X(K)|X(Z)                     , 491, 1 , CONTROL(None)   , SINGLE_REG(None)}, // #330 [ref=1x]
  { F(Vec)|F(Evex)                                    , 0                             , 492, 1 , CONTROL(None)   , SINGLE_REG(None)}, // #331 [ref=6x]
  { F(Vec)|F(Vex)|F(Evex)|F(EvexCompat)               , X(K)|X(Z)                     , 239, 3 , CONTROL(None)   , SINGLE_REG(None)}, // #332 [ref=1x]
  { F(Vec)|F(Vex)|F(Evex)|F(EvexCompat)               , X(K)|X(Z)                     , 493, 1 , CONTROL(None)   , SINGLE_REG(None)}, // #333 [ref=1x]
  { F(Vec)|F(Vex)|F(Evex)|F(EvexCompat)               , 0                             , 194, 3 , CONTROL(None)   , SINGLE_REG(None)}, // #334 [ref=1x]
  { F(Vec)|F(Evex)                                    , X(K)                          , 242, 3 , CONTROL(None)   , SINGLE_REG(WO)  }, // #335 [ref=2x]
  { F(Vec)|F(Evex)                                    , X(K)|X(B32)                   , 242, 3 , CONTROL(None)   , SINGLE_REG(WO)  }, // #336 [ref=2x]
  { F(Vec)|F(Vex)|F(Evex)|F(EvexKReg)                 , X(K)                          , 245, 3 , CONTROL(None)   , SINGLE_REG(WO)  }, // #337 [ref=4x]
  { F(Vec)|F(Vex)|F(Evex)|F(EvexKReg)                 , X(K)|X(B32)                   , 245, 3 , CONTROL(None)   , SINGLE_REG(WO)  }, // #338 [ref=2x]
  { F(Vec)|F(Vex)|F(Evex)|F(EvexKReg)                 , X(K)|X(B64)                   , 245, 3 , CONTROL(None)   , SINGLE_REG(WO)  }, // #339 [ref=2x]
  { F(Vec)|F(Vex)                                     , 0                             , 442, 1 , CONTROL(None)   , SINGLE_REG(None)}, // #340 [ref=1x]
  { F(Vec)|F(Vex)                                     , 0                             , 443, 1 , CONTROL(None)   , SINGLE_REG(None)}, // #341 [ref=1x]
  { F(Vec)|F(Vex)                                     , 0                             , 444, 1 , CONTROL(None)   , SINGLE_REG(None)}, // #342 [ref=1x]
  { F(Vec)|F(Vex)                                     , 0                             , 445, 1 , CONTROL(None)   , SINGLE_REG(None)}, // #343 [ref=1x]
  { F(Vec)|F(Evex)                                    , X(K)|X(B64)                   , 242, 3 , CONTROL(None)   , SINGLE_REG(WO)  }, // #344 [ref=4x]
  { F(Vec)|F(Evex)                                    , X(K)|X(Z)|X(B32)              , 206, 3 , CONTROL(None)   , SINGLE_REG(None)}, // #345 [ref=6x]
  { F(Vec)|F(Vex)|F(Evex)|F(PreferEvex)|F(EvexCompat) , X(K)|X(Z)|X(B32)              , 191, 3 , CONTROL(None)   , SINGLE_REG(None)}, // #346 [ref=4x]
  { F(Vec)|F(Vex)                                     , 0                             , 195, 1 , CONTROL(None)   , SINGLE_REG(None)}, // #347 [ref=2x]
  { F(Vec)|F(Vex)|F(Evex)|F(EvexCompat)               , X(K)|X(Z)|X(B32)              , 192, 2 , CONTROL(None)   , SINGLE_REG(None)}, // #348 [ref=2x]
  { F(Vec)|F(Vex)                                     , 0                             , 171, 4 , CONTROL(None)   , SINGLE_REG(None)}, // #349 [ref=2x]
  { F(Vec)|F(Vex)|F(Evex)|F(EvexCompat)               , X(K)|X(Z)|X(B64)              , 85 , 6 , CONTROL(None)   , SINGLE_REG(None)}, // #350 [ref=2x]
  { F(Vec)|F(Vex)|F(Evex)|F(EvexCompat)               , X(K)|X(Z)|X(B64)              , 175, 4 , CONTROL(None)   , SINGLE_REG(None)}, // #351 [ref=2x]
  { F(Vec)|F(Vex)|F(Evex)|F(EvexCompat)               , 0                             , 446, 1 , CONTROL(None)   , SINGLE_REG(None)}, // #352 [ref=1x]
  { F(Vec)|F(Vex)|F(Evex)|F(EvexCompat)               , 0                             , 447, 1 , CONTROL(None)   , SINGLE_REG(None)}, // #353 [ref=1x]
  { F(Vec)|F(Vex)|F(Evex)|F(EvexCompat)               , 0                             , 494, 1 , CONTROL(None)   , SINGLE_REG(None)}, // #354 [ref=1x]
  { F(Vec)|F(Vex)|F(Evex)|F(EvexCompat)               , X(K)|X(Z)                     , 495, 1 , CONTROL(None)   , SINGLE_REG(None)}, // #355 [ref=1x]
  { F(Vec)|F(Vex)|F(Evex)|F(EvexCompat)               , X(K)|X(Z)                     , 496, 1 , CONTROL(None)   , SINGLE_REG(None)}, // #356 [ref=1x]
  { F(Vec)|F(Vex)|F(Evex)|F(EvexCompat)               , X(K)|X(Z)                     , 497, 1 , CONTROL(None)   , SINGLE_REG(None)}, // #357 [ref=1x]
  { F(Vec)|F(Vex)|F(Evex)|F(EvexCompat)               , X(K)|X(Z)                     , 498, 1 , CONTROL(None)   , SINGLE_REG(None)}, // #358 [ref=1x]
  { F(Vec)|F(Evex)                                    , X(K)|X(Z)|X(B64)              , 206, 3 , CONTROL(None)   , SINGLE_REG(None)}, // #359 [ref=4x]
  { F(Vec)|F(Vex)                                     , 0                             , 348, 1 , CONTROL(None)   , SINGLE_REG(None)}, // #360 [ref=12x]
  { F(Vec)|F(Vex)|F(Evex)|F(EvexCompat)               , X(K)|X(Z)                     , 191, 3 , CONTROL(None)   , SINGLE_REG(RO)  }, // #361 [ref=8x]
  { F(Vec)|F(Evex)                                    , 0                             , 499, 1 , CONTROL(None)   , SINGLE_REG(None)}, // #362 [ref=4x]
  { F(Vec)|F(Evex)                                    , X(K)|X(Z)                     , 248, 3 , CONTROL(None)   , SINGLE_REG(None)}, // #363 [ref=6x]
  { F(Vec)|F(Evex)                                    , X(K)|X(Z)                     , 251, 3 , CONTROL(None)   , SINGLE_REG(None)}, // #364 [ref=9x]
  { F(Vec)|F(Evex)                                    , X(K)|X(Z)                     , 254, 3 , CONTROL(None)   , SINGLE_REG(None)}, // #365 [ref=3x]
  { F(Vec)|F(Vex)|F(Evex)|F(EvexCompat)               , X(K)|X(Z)                     , 257, 3 , CONTROL(None)   , SINGLE_REG(None)}, // #366 [ref=4x]
  { F(Vec)|F(Vex)|F(Evex)|F(EvexCompat)               , X(K)|X(Z)                     , 260, 3 , CONTROL(None)   , SINGLE_REG(None)}, // #367 [ref=2x]
  { F(Vec)|F(Vex)|F(Evex)|F(EvexCompat)               , X(K)|X(Z)                     , 203, 3 , CONTROL(None)   , SINGLE_REG(None)}, // #368 [ref=6x]
  { F(Vec)|F(Vex)                                     , 0                             , 159, 2 , CONTROL(None)   , SINGLE_REG(None)}, // #369 [ref=1x]
  { F(Vec)|F(Evex)                                    , X(K)|X(Z)|X(B32)              , 215, 3 , CONTROL(None)   , SINGLE_REG(None)}, // #370 [ref=3x]
  { F(Vec)|F(Evex)                                    , X(K)|X(Z)|X(B64)              , 215, 3 , CONTROL(None)   , SINGLE_REG(None)}, // #371 [ref=3x]
  { F(Vec)|F(Vex)                                     , 0                             , 368, 2 , CONTROL(None)   , SINGLE_REG(None)}, // #372 [ref=4x]
  { F(Vec)|F(Vsib)|F(Evex)                            , X(K)                          , 263, 3 , CONTROL(None)   , SINGLE_REG(None)}, // #373 [ref=2x]
  { F(Vec)|F(Vsib)|F(Evex)                            , X(K)                          , 370, 2 , CONTROL(None)   , SINGLE_REG(None)}, // #374 [ref=2x]
  { F(Vec)|F(Vsib)|F(Evex)                            , X(K)                          , 372, 2 , CONTROL(None)   , SINGLE_REG(None)}, // #375 [ref=2x]
  { F(Vec)|F(Vsib)|F(Evex)                            , X(K)                          , 266, 3 , CONTROL(None)   , SINGLE_REG(None)}, // #376 [ref=2x]
  { F(Vec)|F(Vex)                                     , 0                             , 374, 2 , CONTROL(None)   , SINGLE_REG(None)}, // #377 [ref=8x]
  { F(Vec)|F(Evex)                                    , X(K)                          , 269, 3 , CONTROL(None)   , SINGLE_REG(None)}, // #378 [ref=5x]
  { F(Vec)|F(Vex)|F(Evex)|F(EvexCompat)               , X(K)|X(Z)|X(B32)              , 215, 3 , CONTROL(None)   , SINGLE_REG(None)}, // #379 [ref=1x]
  { F(Vec)|F(Vex)|F(Evex)|F(EvexCompat)               , X(K)|X(Z)                     , 215, 3 , CONTROL(None)   , SINGLE_REG(None)}, // #380 [ref=2x]
  { F(Vec)|F(Vex)|F(Evex)|F(EvexCompat)               , X(K)|X(Z)|X(B32)              , 91 , 6 , CONTROL(None)   , SINGLE_REG(None)}, // #381 [ref=3x]
  { F(Vec)|F(Vex)|F(Evex)|F(EvexCompat)               , 0                             , 215, 3 , CONTROL(None)   , SINGLE_REG(None)}, // #382 [ref=2x]
  { F(Vec)|F(Vex)|F(Evex)|F(EvexCompat)               , X(K)|X(Z)|X(B64)              , 91 , 6 , CONTROL(None)   , SINGLE_REG(None)}, // #383 [ref=2x]
  { F(Vec)|F(Vex)|F(Evex)|F(EvexCompat)               , X(K)|X(Z)                     , 91 , 6 , CONTROL(None)   , SINGLE_REG(None)}, // #384 [ref=3x]
  { F(Vec)|F(Evex)                                    , X(K)|X(Z)|X(B64)              , 97 , 6 , CONTROL(None)   , SINGLE_REG(None)}, // #385 [ref=1x]
  { F(Vec)|F(Vex)|F(Evex)|F(EvexCompat)               , X(K)|X(Z)                     , 191, 3 , CONTROL(None)   , SINGLE_REG(WO)  }, // #386 [ref=6x]
  { F(Vec)|F(Vex)|F(Evex)|F(EvexCompat)               , X(K)|X(Z)|X(B32)              , 191, 3 , CONTROL(None)   , SINGLE_REG(WO)  }, // #387 [ref=2x]
  { F(Vec)|F(Vex)|F(Evex)|F(EvexCompat)               , X(K)|X(Z)|X(B64)              , 191, 3 , CONTROL(None)   , SINGLE_REG(WO)  }, // #388 [ref=2x]
  { F(Vec)|F(Evex)                                    , X(K)|X(B32)                   , 269, 3 , CONTROL(None)   , SINGLE_REG(None)}, // #389 [ref=2x]
  { F(Vec)|F(Evex)                                    , X(K)|X(B64)                   , 269, 3 , CONTROL(None)   , SINGLE_REG(None)}, // #390 [ref=2x]
  { F(Vec)|F(Evex)                                    , X(K)|X(Z)                     , 468, 1 , CONTROL(None)   , SINGLE_REG(None)}, // #391 [ref=2x]
  { F(Vec)|F(Evex)                                    , X(K)|X(Z)                     , 469, 1 , CONTROL(None)   , SINGLE_REG(None)}, // #392 [ref=2x]
  { F(Vec)|F(Vex)                                     , 0                             , 469, 1 , CONTROL(None)   , SINGLE_REG(None)}, // #393 [ref=2x]
  { F(Vec)|F(Evex)                                    , X(K)|X(Z)                     , 480, 1 , CONTROL(None)   , SINGLE_REG(None)}, // #394 [ref=1x]
  { F(Vec)|F(Evex)                                    , X(K)|X(Z)                     , 481, 1 , CONTROL(None)   , SINGLE_REG(None)}, // #395 [ref=1x]
  { F(Vec)|F(Vex)                                     , 0                             , 215, 2 , CONTROL(None)   , SINGLE_REG(None)}, // #396 [ref=2x]
  { F(Vec)|F(Vex)                                     , 0                             , 480, 1 , CONTROL(None)   , SINGLE_REG(None)}, // #397 [ref=1x]
  { F(Vec)|F(Vex)                                     , 0                             , 481, 1 , CONTROL(None)   , SINGLE_REG(None)}, // #398 [ref=1x]
  { F(Vec)|F(Evex)                                    , X(K)|X(Z)|X(B64)|X(ER)|X(SAE) , 191, 3 , CONTROL(None)   , SINGLE_REG(None)}, // #399 [ref=1x]
  { F(Vec)|F(Evex)                                    , X(K)|X(Z)|X(B32)|X(ER)|X(SAE) , 191, 3 , CONTROL(None)   , SINGLE_REG(None)}, // #400 [ref=1x]
  { F(Vec)|F(Evex)                                    , X(K)|X(Z)|X(ER)|X(SAE)        , 468, 1 , CONTROL(None)   , SINGLE_REG(None)}, // #401 [ref=1x]
  { F(Vec)|F(Evex)                                    , X(K)|X(Z)|X(ER)|X(SAE)        , 469, 1 , CONTROL(None)   , SINGLE_REG(None)}, // #402 [ref=1x]
  { F(Vec)|F(Evex)                                    , X(K)|X(Z)|X(B32)              , 195, 2 , CONTROL(None)   , SINGLE_REG(None)}, // #403 [ref=2x]
  { F(Vec)|F(Evex)                                    , X(K)|X(Z)|X(B64)              , 195, 2 , CONTROL(None)   , SINGLE_REG(None)}, // #404 [ref=2x]
  { F(Vec)|F(Vex)|F(Evex)|F(EvexCompat)               , X(K)|X(Z)|X(B32)              , 194, 3 , CONTROL(None)   , SINGLE_REG(None)}, // #405 [ref=1x]
  { F(Vec)|F(Vex)|F(Evex)|F(EvexCompat)               , X(K)|X(Z)|X(B64)              , 194, 3 , CONTROL(None)   , SINGLE_REG(None)}, // #406 [ref=1x]
  { F(Vec)|F(Vex)|F(Evex)|F(EvexCompat)               , X(K)|X(Z)|X(B64)|X(ER)|X(SAE) , 206, 3 , CONTROL(None)   , SINGLE_REG(None)}, // #407 [ref=1x]
  { F(Vec)|F(Vex)                                     , 0                             , 108, 1 , CONTROL(None)   , SINGLE_REG(None)}, // #408 [ref=2x]
  { 0                                                 , 0                             , 23 , 1 , CONTROL(None)   , SINGLE_REG(None)}, // #409 [ref=2x]
  { 0                                                 , 0                             , 61 , 1 , CONTROL(None)   , SINGLE_REG(None)}, // #410 [ref=2x]
  { F(Lock)|F(XAcquire)|F(XRelease)                   , 0                             , 58 , 4 , CONTROL(None)   , SINGLE_REG(None)}, // #411 [ref=1x]
  { 0                                                 , 0                             , 500, 1 , CONTROL(None)   , SINGLE_REG(None)}, // #412 [ref=1x]
  { F(Lock)|F(XAcquire)                               , 0                             , 58 , 8 , CONTROL(None)   , SINGLE_REG(RO)  }, // #413 [ref=1x]
  { 0                                                 , 0                             , 501, 1 , CONTROL(None)   , SINGLE_REG(None)}, // #414 [ref=6x]
  { 0                                                 , 0                             , 502, 1 , CONTROL(None)   , SINGLE_REG(None)}  // #415 [ref=6x]
};
#undef SINGLE_REG
#undef CONTROL
=======
#define F(VAL) uint32_t(InstDB::InstFlags::k##VAL)
#define X(VAL) uint32_t(InstDB::Avx512Flags::k##VAL)
#define CONTROL_FLOW(VAL) uint8_t(InstControlFlow::k##VAL)
#define SAME_REG_HINT(VAL) uint8_t(InstSameRegHint::k##VAL)
const InstDB::CommonInfo InstDB::_commonInfoTable[] = {
  { 0                                                 , 0                             , 0  , 0 , CONTROL_FLOW(Regular), SAME_REG_HINT(None)}, // #0 [ref=1x]
  { 0                                                 , 0                             , 383, 1 , CONTROL_FLOW(Regular), SAME_REG_HINT(None)}, // #1 [ref=4x]
  { 0                                                 , 0                             , 384, 1 , CONTROL_FLOW(Regular), SAME_REG_HINT(None)}, // #2 [ref=2x]
  { F(Lock)|F(XAcquire)|F(XRelease)                   , 0                             , 16 , 12, CONTROL_FLOW(Regular), SAME_REG_HINT(None)}, // #3 [ref=2x]
  { 0                                                 , 0                             , 180, 2 , CONTROL_FLOW(Regular), SAME_REG_HINT(None)}, // #4 [ref=2x]
  { F(Vec)                                            , 0                             , 79 , 1 , CONTROL_FLOW(Regular), SAME_REG_HINT(None)}, // #5 [ref=54x]
  { F(Vec)                                            , 0                             , 106, 1 , CONTROL_FLOW(Regular), SAME_REG_HINT(None)}, // #6 [ref=19x]
  { F(Vec)                                            , 0                             , 212, 1 , CONTROL_FLOW(Regular), SAME_REG_HINT(None)}, // #7 [ref=16x]
  { F(Vec)                                            , 0                             , 221, 1 , CONTROL_FLOW(Regular), SAME_REG_HINT(None)}, // #8 [ref=20x]
  { F(Lock)|F(XAcquire)|F(XRelease)                   , 0                             , 28 , 11, CONTROL_FLOW(Regular), SAME_REG_HINT(RO)}, // #9 [ref=1x]
  { F(Vex)                                            , 0                             , 275, 2 , CONTROL_FLOW(Regular), SAME_REG_HINT(None)}, // #10 [ref=3x]
  { F(Vec)                                            , 0                             , 79 , 1 , CONTROL_FLOW(Regular), SAME_REG_HINT(RO)}, // #11 [ref=12x]
  { 0                                                 , 0                             , 385, 1 , CONTROL_FLOW(Regular), SAME_REG_HINT(None)}, // #12 [ref=1x]
  { F(Vex)                                            , 0                             , 277, 2 , CONTROL_FLOW(Regular), SAME_REG_HINT(None)}, // #13 [ref=5x]
  { F(Vex)                                            , 0                             , 180, 2 , CONTROL_FLOW(Regular), SAME_REG_HINT(None)}, // #14 [ref=12x]
  { F(Vec)                                            , 0                             , 386, 1 , CONTROL_FLOW(Regular), SAME_REG_HINT(None)}, // #15 [ref=4x]
  { 0                                                 , 0                             , 279, 2 , CONTROL_FLOW(Regular), SAME_REG_HINT(None)}, // #16 [ref=3x]
  { F(Mib)                                            , 0                             , 387, 1 , CONTROL_FLOW(Regular), SAME_REG_HINT(None)}, // #17 [ref=1x]
  { 0                                                 , 0                             , 388, 1 , CONTROL_FLOW(Regular), SAME_REG_HINT(None)}, // #18 [ref=1x]
  { 0                                                 , 0                             , 281, 2 , CONTROL_FLOW(Regular), SAME_REG_HINT(None)}, // #19 [ref=1x]
  { F(Mib)                                            , 0                             , 389, 1 , CONTROL_FLOW(Regular), SAME_REG_HINT(None)}, // #20 [ref=1x]
  { 0                                                 , 0                             , 283, 2 , CONTROL_FLOW(Regular), SAME_REG_HINT(None)}, // #21 [ref=1x]
  { 0                                                 , 0                             , 179, 3 , CONTROL_FLOW(Regular), SAME_REG_HINT(None)}, // #22 [ref=35x]
  { 0                                                 , 0                             , 390, 1 , CONTROL_FLOW(Regular), SAME_REG_HINT(None)}, // #23 [ref=3x]
  { 0                                                 , 0                             , 123, 4 , CONTROL_FLOW(Regular), SAME_REG_HINT(None)}, // #24 [ref=1x]
  { F(Lock)|F(XAcquire)|F(XRelease)                   , 0                             , 123, 4 , CONTROL_FLOW(Regular), SAME_REG_HINT(None)}, // #25 [ref=3x]
  { F(Rep)|F(RepIgnored)                              , 0                             , 285, 2 , CONTROL_FLOW(Call), SAME_REG_HINT(None)}, // #26 [ref=1x]
  { 0                                                 , 0                             , 391, 1 , CONTROL_FLOW(Regular), SAME_REG_HINT(None)}, // #27 [ref=1x]
  { 0                                                 , 0                             , 392, 1 , CONTROL_FLOW(Regular), SAME_REG_HINT(None)}, // #28 [ref=2x]
  { 0                                                 , 0                             , 364, 1 , CONTROL_FLOW(Regular), SAME_REG_HINT(None)}, // #29 [ref=1x]
  { 0                                                 , 0                             , 108, 1 , CONTROL_FLOW(Regular), SAME_REG_HINT(None)}, // #30 [ref=83x]
  { 0                                                 , 0                             , 393, 1 , CONTROL_FLOW(Regular), SAME_REG_HINT(None)}, // #31 [ref=11x]
  { 0                                                 , 0                             , 394, 1 , CONTROL_FLOW(Regular), SAME_REG_HINT(None)}, // #32 [ref=6x]
  { 0                                                 , 0                             , 395, 1 , CONTROL_FLOW(Regular), SAME_REG_HINT(None)}, // #33 [ref=13x]
  { 0                                                 , 0                             , 396, 1 , CONTROL_FLOW(Regular), SAME_REG_HINT(None)}, // #34 [ref=1x]
  { 0                                                 , 0                             , 16 , 12, CONTROL_FLOW(Regular), SAME_REG_HINT(None)}, // #35 [ref=1x]
  { F(Rep)                                            , 0                             , 127, 4 , CONTROL_FLOW(Regular), SAME_REG_HINT(None)}, // #36 [ref=1x]
  { F(Vec)                                            , 0                             , 397, 1 , CONTROL_FLOW(Regular), SAME_REG_HINT(None)}, // #37 [ref=2x]
  { F(Vec)                                            , 0                             , 398, 1 , CONTROL_FLOW(Regular), SAME_REG_HINT(None)}, // #38 [ref=3x]
  { F(Lock)|F(XAcquire)|F(XRelease)                   , 0                             , 131, 4 , CONTROL_FLOW(Regular), SAME_REG_HINT(None)}, // #39 [ref=1x]
  { F(Lock)|F(XAcquire)|F(XRelease)                   , 0                             , 399, 1 , CONTROL_FLOW(Regular), SAME_REG_HINT(None)}, // #40 [ref=1x]
  { F(Lock)|F(XAcquire)|F(XRelease)                   , 0                             , 400, 1 , CONTROL_FLOW(Regular), SAME_REG_HINT(None)}, // #41 [ref=1x]
  { 0                                                 , 0                             , 401, 1 , CONTROL_FLOW(Regular), SAME_REG_HINT(None)}, // #42 [ref=1x]
  { 0                                                 , 0                             , 402, 1 , CONTROL_FLOW(Regular), SAME_REG_HINT(None)}, // #43 [ref=1x]
  { 0                                                 , 0                             , 287, 2 , CONTROL_FLOW(Regular), SAME_REG_HINT(None)}, // #44 [ref=1x]
  { F(Mmx)|F(Vec)                                     , 0                             , 403, 1 , CONTROL_FLOW(Regular), SAME_REG_HINT(None)}, // #45 [ref=2x]
  { F(Mmx)|F(Vec)                                     , 0                             , 404, 1 , CONTROL_FLOW(Regular), SAME_REG_HINT(None)}, // #46 [ref=2x]
  { F(Mmx)|F(Vec)                                     , 0                             , 405, 1 , CONTROL_FLOW(Regular), SAME_REG_HINT(None)}, // #47 [ref=2x]
  { F(Vec)                                            , 0                             , 406, 1 , CONTROL_FLOW(Regular), SAME_REG_HINT(None)}, // #48 [ref=2x]
  { F(Vec)                                            , 0                             , 407, 1 , CONTROL_FLOW(Regular), SAME_REG_HINT(None)}, // #49 [ref=2x]
  { F(Vec)                                            , 0                             , 408, 1 , CONTROL_FLOW(Regular), SAME_REG_HINT(None)}, // #50 [ref=2x]
  { 0                                                 , 0                             , 409, 1 , CONTROL_FLOW(Regular), SAME_REG_HINT(None)}, // #51 [ref=1x]
  { 0                                                 , 0                             , 410, 1 , CONTROL_FLOW(Regular), SAME_REG_HINT(None)}, // #52 [ref=2x]
  { F(Lock)|F(XAcquire)|F(XRelease)                   , 0                             , 289, 2 , CONTROL_FLOW(Regular), SAME_REG_HINT(None)}, // #53 [ref=2x]
  { 0                                                 , 0                             , 39 , 4 , CONTROL_FLOW(Regular), SAME_REG_HINT(None)}, // #54 [ref=3x]
  { F(Mmx)                                            , 0                             , 108, 1 , CONTROL_FLOW(Regular), SAME_REG_HINT(None)}, // #55 [ref=1x]
  { 0                                                 , 0                             , 291, 2 , CONTROL_FLOW(Regular), SAME_REG_HINT(None)}, // #56 [ref=2x]
  { 0                                                 , 0                             , 411, 1 , CONTROL_FLOW(Regular), SAME_REG_HINT(None)}, // #57 [ref=1x]
  { F(Vec)                                            , 0                             , 412, 1 , CONTROL_FLOW(Regular), SAME_REG_HINT(None)}, // #58 [ref=2x]
  { F(Vec)                                            , 0                             , 293, 2 , CONTROL_FLOW(Regular), SAME_REG_HINT(None)}, // #59 [ref=1x]
  { F(FpuM32)|F(FpuM64)                               , 0                             , 182, 3 , CONTROL_FLOW(Regular), SAME_REG_HINT(None)}, // #60 [ref=6x]
  { 0                                                 , 0                             , 295, 2 , CONTROL_FLOW(Regular), SAME_REG_HINT(None)}, // #61 [ref=9x]
  { F(FpuM80)                                         , 0                             , 413, 1 , CONTROL_FLOW(Regular), SAME_REG_HINT(None)}, // #62 [ref=2x]
  { 0                                                 , 0                             , 296, 1 , CONTROL_FLOW(Regular), SAME_REG_HINT(None)}, // #63 [ref=13x]
  { F(FpuM32)|F(FpuM64)                               , 0                             , 297, 2 , CONTROL_FLOW(Regular), SAME_REG_HINT(None)}, // #64 [ref=2x]
  { F(FpuM16)|F(FpuM32)                               , 0                             , 414, 1 , CONTROL_FLOW(Regular), SAME_REG_HINT(None)}, // #65 [ref=9x]
  { F(FpuM16)|F(FpuM32)|F(FpuM64)                     , 0                             , 415, 1 , CONTROL_FLOW(Regular), SAME_REG_HINT(None)}, // #66 [ref=3x]
  { F(FpuM32)|F(FpuM64)|F(FpuM80)                     , 0                             , 416, 1 , CONTROL_FLOW(Regular), SAME_REG_HINT(None)}, // #67 [ref=2x]
  { F(FpuM16)                                         , 0                             , 417, 1 , CONTROL_FLOW(Regular), SAME_REG_HINT(None)}, // #68 [ref=3x]
  { 0                                                 , 0                             , 418, 1 , CONTROL_FLOW(Regular), SAME_REG_HINT(None)}, // #69 [ref=13x]
  { F(FpuM16)                                         , 0                             , 419, 1 , CONTROL_FLOW(Regular), SAME_REG_HINT(None)}, // #70 [ref=2x]
  { F(FpuM32)|F(FpuM64)                               , 0                             , 298, 1 , CONTROL_FLOW(Regular), SAME_REG_HINT(None)}, // #71 [ref=1x]
  { 0                                                 , 0                             , 420, 1 , CONTROL_FLOW(Regular), SAME_REG_HINT(None)}, // #72 [ref=2x]
  { 0                                                 , 0                             , 421, 1 , CONTROL_FLOW(Regular), SAME_REG_HINT(None)}, // #73 [ref=1x]
  { 0                                                 , 0                             , 39 , 10, CONTROL_FLOW(Regular), SAME_REG_HINT(None)}, // #74 [ref=1x]
  { 0                                                 , 0                             , 422, 1 , CONTROL_FLOW(Regular), SAME_REG_HINT(None)}, // #75 [ref=1x]
  { 0                                                 , 0                             , 423, 1 , CONTROL_FLOW(Regular), SAME_REG_HINT(None)}, // #76 [ref=2x]
  { 0                                                 , 0                             , 348, 1 , CONTROL_FLOW(Regular), SAME_REG_HINT(None)}, // #77 [ref=3x]
  { F(Rep)                                            , 0                             , 424, 1 , CONTROL_FLOW(Regular), SAME_REG_HINT(None)}, // #78 [ref=1x]
  { F(Vec)                                            , 0                             , 299, 2 , CONTROL_FLOW(Regular), SAME_REG_HINT(None)}, // #79 [ref=1x]
  { 0                                                 , 0                             , 425, 1 , CONTROL_FLOW(Regular), SAME_REG_HINT(None)}, // #80 [ref=2x]
  { 0                                                 , 0                             , 426, 1 , CONTROL_FLOW(Regular), SAME_REG_HINT(None)}, // #81 [ref=8x]
  { 0                                                 , 0                             , 301, 2 , CONTROL_FLOW(Regular), SAME_REG_HINT(None)}, // #82 [ref=3x]
  { 0                                                 , 0                             , 303, 2 , CONTROL_FLOW(Regular), SAME_REG_HINT(None)}, // #83 [ref=1x]
  { 0                                                 , 0                             , 108, 1 , CONTROL_FLOW(Return), SAME_REG_HINT(None)}, // #84 [ref=2x]
  { 0                                                 , 0                             , 395, 1 , CONTROL_FLOW(Return), SAME_REG_HINT(None)}, // #85 [ref=1x]
  { F(Rep)|F(RepIgnored)                              , 0                             , 305, 2 , CONTROL_FLOW(Branch), SAME_REG_HINT(None)}, // #86 [ref=30x]
  { F(Rep)|F(RepIgnored)                              , 0                             , 307, 2 , CONTROL_FLOW(Branch), SAME_REG_HINT(None)}, // #87 [ref=1x]
  { F(Rep)|F(RepIgnored)                              , 0                             , 309, 2 , CONTROL_FLOW(Jump), SAME_REG_HINT(None)}, // #88 [ref=1x]
  { F(Vex)                                            , 0                             , 427, 1 , CONTROL_FLOW(Regular), SAME_REG_HINT(None)}, // #89 [ref=19x]
  { F(Vex)                                            , 0                             , 311, 2 , CONTROL_FLOW(Regular), SAME_REG_HINT(None)}, // #90 [ref=1x]
  { F(Vex)                                            , 0                             , 313, 2 , CONTROL_FLOW(Regular), SAME_REG_HINT(None)}, // #91 [ref=1x]
  { F(Vex)                                            , 0                             , 315, 2 , CONTROL_FLOW(Regular), SAME_REG_HINT(None)}, // #92 [ref=1x]
  { F(Vex)                                            , 0                             , 317, 2 , CONTROL_FLOW(Regular), SAME_REG_HINT(None)}, // #93 [ref=1x]
  { F(Vex)                                            , 0                             , 428, 1 , CONTROL_FLOW(Regular), SAME_REG_HINT(None)}, // #94 [ref=12x]
  { F(Vex)                                            , 0                             , 429, 1 , CONTROL_FLOW(Regular), SAME_REG_HINT(None)}, // #95 [ref=8x]
  { F(Vex)                                            , 0                             , 427, 1 , CONTROL_FLOW(Regular), SAME_REG_HINT(WO)}, // #96 [ref=8x]
  { 0                                                 , 0                             , 430, 1 , CONTROL_FLOW(Regular), SAME_REG_HINT(None)}, // #97 [ref=2x]
  { 0                                                 , 0                             , 319, 2 , CONTROL_FLOW(Regular), SAME_REG_HINT(None)}, // #98 [ref=1x]
  { 0                                                 , 0                             , 321, 2 , CONTROL_FLOW(Call), SAME_REG_HINT(None)}, // #99 [ref=1x]
  { F(Vec)                                            , 0                             , 230, 1 , CONTROL_FLOW(Regular), SAME_REG_HINT(None)}, // #100 [ref=2x]
  { 0                                                 , 0                             , 431, 1 , CONTROL_FLOW(Regular), SAME_REG_HINT(None)}, // #101 [ref=2x]
  { 0                                                 , 0                             , 323, 2 , CONTROL_FLOW(Regular), SAME_REG_HINT(None)}, // #102 [ref=2x]
  { F(Vex)                                            , 0                             , 432, 1 , CONTROL_FLOW(Regular), SAME_REG_HINT(None)}, // #103 [ref=2x]
  { 0                                                 , 0                             , 433, 1 , CONTROL_FLOW(Regular), SAME_REG_HINT(None)}, // #104 [ref=1x]
  { 0                                                 , 0                             , 185, 3 , CONTROL_FLOW(Regular), SAME_REG_HINT(None)}, // #105 [ref=3x]
  { 0                                                 , 0                             , 321, 2 , CONTROL_FLOW(Jump), SAME_REG_HINT(None)}, // #106 [ref=1x]
  { 0                                                 , 0                             , 434, 1 , CONTROL_FLOW(Regular), SAME_REG_HINT(None)}, // #107 [ref=5x]
  { F(Vex)                                            , 0                             , 435, 1 , CONTROL_FLOW(Regular), SAME_REG_HINT(None)}, // #108 [ref=2x]
  { F(Rep)                                            , 0                             , 135, 4 , CONTROL_FLOW(Regular), SAME_REG_HINT(None)}, // #109 [ref=1x]
  { 0                                                 , 0                             , 307, 2 , CONTROL_FLOW(Branch), SAME_REG_HINT(None)}, // #110 [ref=3x]
  { 0                                                 , 0                             , 325, 2 , CONTROL_FLOW(Regular), SAME_REG_HINT(None)}, // #111 [ref=1x]
  { F(Vex)                                            , 0                             , 436, 1 , CONTROL_FLOW(Regular), SAME_REG_HINT(None)}, // #112 [ref=2x]
  { F(Vec)                                            , 0                             , 437, 1 , CONTROL_FLOW(Regular), SAME_REG_HINT(None)}, // #113 [ref=1x]
  { F(Mmx)                                            , 0                             , 438, 1 , CONTROL_FLOW(Regular), SAME_REG_HINT(None)}, // #114 [ref=1x]
  { 0                                                 , 0                             , 439, 1 , CONTROL_FLOW(Regular), SAME_REG_HINT(None)}, // #115 [ref=2x]
  { F(XRelease)                                       , 0                             , 0  , 16, CONTROL_FLOW(Regular), SAME_REG_HINT(None)}, // #116 [ref=1x]
  { 0                                                 , 0                             , 49 , 9 , CONTROL_FLOW(Regular), SAME_REG_HINT(None)}, // #117 [ref=1x]
  { F(Vec)                                            , 0                             , 79 , 2 , CONTROL_FLOW(Regular), SAME_REG_HINT(None)}, // #118 [ref=6x]
  { 0                                                 , 0                             , 73 , 6 , CONTROL_FLOW(Regular), SAME_REG_HINT(None)}, // #119 [ref=1x]
  { F(Mmx)|F(Vec)                                     , 0                             , 327, 2 , CONTROL_FLOW(Regular), SAME_REG_HINT(None)}, // #120 [ref=1x]
  { 0                                                 , 0                             , 440, 1 , CONTROL_FLOW(Regular), SAME_REG_HINT(None)}, // #121 [ref=1x]
  { 0                                                 , 0                             , 77 , 2 , CONTROL_FLOW(Regular), SAME_REG_HINT(None)}, // #122 [ref=2x]
  { F(Mmx)|F(Vec)                                     , 0                             , 441, 1 , CONTROL_FLOW(Regular), SAME_REG_HINT(None)}, // #123 [ref=1x]
  { F(Vec)                                            , 0                             , 294, 1 , CONTROL_FLOW(Regular), SAME_REG_HINT(None)}, // #124 [ref=2x]
  { F(Vec)                                            , 0                             , 236, 2 , CONTROL_FLOW(Regular), SAME_REG_HINT(None)}, // #125 [ref=4x]
  { F(Vec)                                            , 0                             , 442, 1 , CONTROL_FLOW(Regular), SAME_REG_HINT(None)}, // #126 [ref=2x]
  { F(Vec)                                            , 0                             , 80 , 1 , CONTROL_FLOW(Regular), SAME_REG_HINT(None)}, // #127 [ref=3x]
  { F(Mmx)                                            , 0                             , 443, 1 , CONTROL_FLOW(Regular), SAME_REG_HINT(None)}, // #128 [ref=1x]
  { F(Vec)                                            , 0                             , 107, 1 , CONTROL_FLOW(Regular), SAME_REG_HINT(None)}, // #129 [ref=1x]
  { F(Vec)                                            , 0                             , 242, 1 , CONTROL_FLOW(Regular), SAME_REG_HINT(None)}, // #130 [ref=1x]
  { F(Mmx)|F(Vec)                                     , 0                             , 103, 5 , CONTROL_FLOW(Regular), SAME_REG_HINT(None)}, // #131 [ref=1x]
  { F(Mmx)|F(Vec)                                     , 0                             , 444, 1 , CONTROL_FLOW(Regular), SAME_REG_HINT(None)}, // #132 [ref=1x]
  { F(Rep)                                            , 0                             , 139, 4 , CONTROL_FLOW(Regular), SAME_REG_HINT(None)}, // #133 [ref=1x]
  { F(Vec)                                            , 0                             , 106, 2 , CONTROL_FLOW(Regular), SAME_REG_HINT(None)}, // #134 [ref=1x]
  { F(Vec)                                            , 0                             , 329, 2 , CONTROL_FLOW(Regular), SAME_REG_HINT(None)}, // #135 [ref=1x]
  { 0                                                 , 0                             , 331, 2 , CONTROL_FLOW(Regular), SAME_REG_HINT(None)}, // #136 [ref=2x]
  { 0                                                 , 0                             , 333, 2 , CONTROL_FLOW(Regular), SAME_REG_HINT(None)}, // #137 [ref=1x]
  { F(Vex)                                            , 0                             , 335, 2 , CONTROL_FLOW(Regular), SAME_REG_HINT(None)}, // #138 [ref=1x]
  { 0                                                 , 0                             , 445, 1 , CONTROL_FLOW(Regular), SAME_REG_HINT(None)}, // #139 [ref=1x]
  { 0                                                 , 0                             , 446, 1 , CONTROL_FLOW(Regular), SAME_REG_HINT(None)}, // #140 [ref=1x]
  { F(Lock)|F(XAcquire)|F(XRelease)                   , 0                             , 290, 1 , CONTROL_FLOW(Regular), SAME_REG_HINT(None)}, // #141 [ref=2x]
  { 0                                                 , 0                             , 108, 5 , CONTROL_FLOW(Regular), SAME_REG_HINT(None)}, // #142 [ref=1x]
  { F(Lock)|F(XAcquire)|F(XRelease)                   , 0                             , 16 , 12, CONTROL_FLOW(Regular), SAME_REG_HINT(RO)}, // #143 [ref=1x]
  { 0                                                 , 0                             , 447, 1 , CONTROL_FLOW(Regular), SAME_REG_HINT(None)}, // #144 [ref=1x]
  { F(Rep)                                            , 0                             , 448, 1 , CONTROL_FLOW(Regular), SAME_REG_HINT(None)}, // #145 [ref=1x]
  { F(Mmx)|F(Vec)                                     , 0                             , 337, 2 , CONTROL_FLOW(Regular), SAME_REG_HINT(None)}, // #146 [ref=37x]
  { F(Mmx)|F(Vec)                                     , 0                             , 339, 2 , CONTROL_FLOW(Regular), SAME_REG_HINT(None)}, // #147 [ref=1x]
  { F(Mmx)|F(Vec)                                     , 0                             , 337, 2 , CONTROL_FLOW(Regular), SAME_REG_HINT(RO)}, // #148 [ref=6x]
  { F(Mmx)|F(Vec)                                     , 0                             , 337, 2 , CONTROL_FLOW(Regular), SAME_REG_HINT(WO)}, // #149 [ref=16x]
  { F(Mmx)                                            , 0                             , 337, 1 , CONTROL_FLOW(Regular), SAME_REG_HINT(None)}, // #150 [ref=26x]
  { F(Vec)                                            , 0                             , 79 , 1 , CONTROL_FLOW(Regular), SAME_REG_HINT(WO)}, // #151 [ref=4x]
  { F(Vec)                                            , 0                             , 449, 1 , CONTROL_FLOW(Regular), SAME_REG_HINT(None)}, // #152 [ref=1x]
  { F(Vec)                                            , 0                             , 450, 1 , CONTROL_FLOW(Regular), SAME_REG_HINT(None)}, // #153 [ref=1x]
  { F(Vec)                                            , 0                             , 451, 1 , CONTROL_FLOW(Regular), SAME_REG_HINT(None)}, // #154 [ref=1x]
  { F(Vec)                                            , 0                             , 452, 1 , CONTROL_FLOW(Regular), SAME_REG_HINT(None)}, // #155 [ref=1x]
  { F(Vec)                                            , 0                             , 453, 1 , CONTROL_FLOW(Regular), SAME_REG_HINT(None)}, // #156 [ref=1x]
  { F(Vec)                                            , 0                             , 454, 1 , CONTROL_FLOW(Regular), SAME_REG_HINT(None)}, // #157 [ref=1x]
  { F(Mmx)|F(Vec)                                     , 0                             , 341, 2 , CONTROL_FLOW(Regular), SAME_REG_HINT(None)}, // #158 [ref=1x]
  { F(Vec)                                            , 0                             , 455, 1 , CONTROL_FLOW(Regular), SAME_REG_HINT(None)}, // #159 [ref=1x]
  { F(Vec)                                            , 0                             , 456, 1 , CONTROL_FLOW(Regular), SAME_REG_HINT(None)}, // #160 [ref=1x]
  { F(Vec)                                            , 0                             , 457, 1 , CONTROL_FLOW(Regular), SAME_REG_HINT(None)}, // #161 [ref=1x]
  { F(Mmx)|F(Vec)                                     , 0                             , 458, 1 , CONTROL_FLOW(Regular), SAME_REG_HINT(None)}, // #162 [ref=1x]
  { F(Mmx)|F(Vec)                                     , 0                             , 459, 1 , CONTROL_FLOW(Regular), SAME_REG_HINT(None)}, // #163 [ref=1x]
  { F(Vec)                                            , 0                             , 263, 1 , CONTROL_FLOW(Regular), SAME_REG_HINT(None)}, // #164 [ref=2x]
  { 0                                                 , 0                             , 143, 4 , CONTROL_FLOW(Regular), SAME_REG_HINT(None)}, // #165 [ref=1x]
  { F(Mmx)                                            , 0                             , 339, 1 , CONTROL_FLOW(Regular), SAME_REG_HINT(None)}, // #166 [ref=1x]
  { F(Mmx)|F(Vec)                                     , 0                             , 343, 2 , CONTROL_FLOW(Regular), SAME_REG_HINT(None)}, // #167 [ref=8x]
  { F(Vec)                                            , 0                             , 460, 1 , CONTROL_FLOW(Regular), SAME_REG_HINT(None)}, // #168 [ref=2x]
  { 0                                                 , 0                             , 461, 1 , CONTROL_FLOW(Regular), SAME_REG_HINT(None)}, // #169 [ref=1x]
  { F(Mmx)|F(Vec)                                     , 0                             , 345, 2 , CONTROL_FLOW(Regular), SAME_REG_HINT(None)}, // #170 [ref=3x]
  { 0                                                 , 0                             , 147, 4 , CONTROL_FLOW(Regular), SAME_REG_HINT(None)}, // #171 [ref=1x]
  { 0                                                 , 0                             , 462, 1 , CONTROL_FLOW(Regular), SAME_REG_HINT(None)}, // #172 [ref=8x]
  { 0                                                 , 0                             , 463, 1 , CONTROL_FLOW(Regular), SAME_REG_HINT(None)}, // #173 [ref=4x]
  { 0                                                 , 0                             , 464, 1 , CONTROL_FLOW(Regular), SAME_REG_HINT(None)}, // #174 [ref=8x]
  { 0                                                 , 0                             , 347, 2 , CONTROL_FLOW(Regular), SAME_REG_HINT(None)}, // #175 [ref=1x]
  { F(Rep)|F(RepIgnored)                              , 0                             , 349, 2 , CONTROL_FLOW(Return), SAME_REG_HINT(None)}, // #176 [ref=1x]
  { 0                                                 , 0                             , 349, 2 , CONTROL_FLOW(Return), SAME_REG_HINT(None)}, // #177 [ref=1x]
  { F(Vex)                                            , 0                             , 351, 2 , CONTROL_FLOW(Regular), SAME_REG_HINT(None)}, // #178 [ref=1x]
  { F(Lock)|F(XAcquire)|F(XRelease)                   , 0                             , 16 , 12, CONTROL_FLOW(Regular), SAME_REG_HINT(WO)}, // #179 [ref=3x]
  { F(Rep)                                            , 0                             , 151, 4 , CONTROL_FLOW(Regular), SAME_REG_HINT(None)}, // #180 [ref=1x]
  { 0                                                 , 0                             , 465, 1 , CONTROL_FLOW(Regular), SAME_REG_HINT(None)}, // #181 [ref=30x]
  { 0                                                 , 0                             , 188, 3 , CONTROL_FLOW(Regular), SAME_REG_HINT(None)}, // #182 [ref=2x]
  { 0                                                 , 0                             , 466, 1 , CONTROL_FLOW(Regular), SAME_REG_HINT(None)}, // #183 [ref=3x]
  { F(Rep)                                            , 0                             , 155, 4 , CONTROL_FLOW(Regular), SAME_REG_HINT(None)}, // #184 [ref=1x]
  { F(Vex)                                            , 0                             , 467, 1 , CONTROL_FLOW(Regular), SAME_REG_HINT(None)}, // #185 [ref=5x]
  { 0                                                 , 0                             , 66 , 7 , CONTROL_FLOW(Regular), SAME_REG_HINT(None)}, // #186 [ref=1x]
  { F(Tsib)|F(Vex)                                    , 0                             , 468, 1 , CONTROL_FLOW(Regular), SAME_REG_HINT(None)}, // #187 [ref=2x]
  { F(Vex)                                            , 0                             , 395, 1 , CONTROL_FLOW(Regular), SAME_REG_HINT(None)}, // #188 [ref=1x]
  { F(Tsib)|F(Vex)                                    , 0                             , 469, 1 , CONTROL_FLOW(Regular), SAME_REG_HINT(None)}, // #189 [ref=1x]
  { F(Vex)                                            , 0                             , 470, 1 , CONTROL_FLOW(Regular), SAME_REG_HINT(None)}, // #190 [ref=1x]
  { 0                                                 , 0                             , 471, 1 , CONTROL_FLOW(Regular), SAME_REG_HINT(None)}, // #191 [ref=2x]
  { 0                                                 , 0                             , 180, 1 , CONTROL_FLOW(Regular), SAME_REG_HINT(None)}, // #192 [ref=2x]
  { 0                                                 , 0                             , 472, 1 , CONTROL_FLOW(Regular), SAME_REG_HINT(None)}, // #193 [ref=1x]
  { F(Evex)|F(Vec)                                    , X(K)|X(T4X)|X(Z)              , 473, 1 , CONTROL_FLOW(Regular), SAME_REG_HINT(None)}, // #194 [ref=4x]
  { F(Evex)|F(Vec)                                    , X(K)|X(T4X)|X(Z)              , 474, 1 , CONTROL_FLOW(Regular), SAME_REG_HINT(None)}, // #195 [ref=2x]
  { F(Evex)|F(EvexCompat)|F(Vec)|F(Vex)               , X(B64)|X(ER)|X(K)|X(SAE)|X(Z) , 191, 3 , CONTROL_FLOW(Regular), SAME_REG_HINT(None)}, // #196 [ref=22x]
  { F(Evex)|F(Vec)                                    , X(B16)|X(ER)|X(K)|X(SAE)|X(Z) , 191, 3 , CONTROL_FLOW(Regular), SAME_REG_HINT(None)}, // #197 [ref=23x]
  { F(Evex)|F(EvexCompat)|F(Vec)|F(Vex)               , X(B32)|X(ER)|X(K)|X(SAE)|X(Z) , 191, 3 , CONTROL_FLOW(Regular), SAME_REG_HINT(None)}, // #198 [ref=22x]
  { F(Evex)|F(EvexCompat)|F(Vec)|F(Vex)               , X(ER)|X(K)|X(SAE)|X(Z)        , 475, 1 , CONTROL_FLOW(Regular), SAME_REG_HINT(None)}, // #199 [ref=18x]
  { F(Evex)|F(Vec)                                    , X(ER)|X(K)|X(SAE)|X(Z)        , 476, 1 , CONTROL_FLOW(Regular), SAME_REG_HINT(None)}, // #200 [ref=18x]
  { F(Evex)|F(EvexCompat)|F(Vec)|F(Vex)               , X(ER)|X(K)|X(SAE)|X(Z)        , 477, 1 , CONTROL_FLOW(Regular), SAME_REG_HINT(None)}, // #201 [ref=17x]
  { F(Vec)|F(Vex)                                     , 0                             , 191, 2 , CONTROL_FLOW(Regular), SAME_REG_HINT(None)}, // #202 [ref=15x]
  { F(Evex)|F(EvexCompat)|F(Vec)|F(Vex)               , 0                             , 191, 3 , CONTROL_FLOW(Regular), SAME_REG_HINT(None)}, // #203 [ref=5x]
  { F(Vec)|F(Vex)                                     , 0                             , 79 , 1 , CONTROL_FLOW(Regular), SAME_REG_HINT(None)}, // #204 [ref=17x]
  { F(Vec)|F(Vex)                                     , 0                             , 221, 1 , CONTROL_FLOW(Regular), SAME_REG_HINT(None)}, // #205 [ref=1x]
  { F(Evex)|F(Vec)                                    , X(B32)|X(K)|X(Z)              , 194, 3 , CONTROL_FLOW(Regular), SAME_REG_HINT(None)}, // #206 [ref=4x]
  { F(Evex)|F(Vec)                                    , X(B64)|X(K)|X(Z)              , 194, 3 , CONTROL_FLOW(Regular), SAME_REG_HINT(None)}, // #207 [ref=4x]
  { F(Evex)|F(EvexCompat)|F(Vec)|F(Vex)               , X(B64)|X(K)|X(Z)              , 191, 3 , CONTROL_FLOW(Regular), SAME_REG_HINT(None)}, // #208 [ref=10x]
  { F(Evex)|F(EvexCompat)|F(Vec)|F(Vex)               , X(B32)|X(K)|X(Z)              , 191, 3 , CONTROL_FLOW(Regular), SAME_REG_HINT(None)}, // #209 [ref=12x]
  { F(Evex)|F(EvexCompat)|F(Vec)|F(Vex)               , X(B64)|X(K)|X(Z)              , 191, 3 , CONTROL_FLOW(Regular), SAME_REG_HINT(RO)}, // #210 [ref=2x]
  { F(Evex)|F(EvexCompat)|F(Vec)|F(Vex)               , X(B32)|X(K)|X(Z)              , 191, 3 , CONTROL_FLOW(Regular), SAME_REG_HINT(RO)}, // #211 [ref=6x]
  { F(Evex)|F(Vec)                                    , X(B64)|X(K)|X(Z)              , 191, 3 , CONTROL_FLOW(Regular), SAME_REG_HINT(None)}, // #212 [ref=19x]
  { F(Evex)|F(Vec)                                    , X(B32)|X(K)|X(Z)              , 191, 3 , CONTROL_FLOW(Regular), SAME_REG_HINT(None)}, // #213 [ref=12x]
  { F(Vec)|F(Vex)                                     , 0                             , 194, 2 , CONTROL_FLOW(Regular), SAME_REG_HINT(None)}, // #214 [ref=6x]
  { F(Vec)|F(Vex)                                     , 0                             , 353, 2 , CONTROL_FLOW(Regular), SAME_REG_HINT(None)}, // #215 [ref=3x]
  { F(EvexTransformable)|F(Vec)|F(Vex)                , 0                             , 478, 1 , CONTROL_FLOW(Regular), SAME_REG_HINT(None)}, // #216 [ref=2x]
  { F(Evex)|F(Vec)                                    , X(K)|X(Z)                     , 479, 1 , CONTROL_FLOW(Regular), SAME_REG_HINT(None)}, // #217 [ref=1x]
  { F(Evex)|F(Vec)                                    , X(K)|X(Z)                     , 480, 1 , CONTROL_FLOW(Regular), SAME_REG_HINT(None)}, // #218 [ref=4x]
  { F(Evex)|F(Vec)                                    , X(K)|X(Z)                     , 481, 1 , CONTROL_FLOW(Regular), SAME_REG_HINT(None)}, // #219 [ref=4x]
  { F(Evex)|F(Vec)                                    , X(K)|X(Z)                     , 482, 1 , CONTROL_FLOW(Regular), SAME_REG_HINT(None)}, // #220 [ref=1x]
  { F(Evex)|F(EvexCompat)|F(Vec)|F(Vex)               , X(K)|X(Z)                     , 479, 1 , CONTROL_FLOW(Regular), SAME_REG_HINT(None)}, // #221 [ref=1x]
  { F(Evex)|F(EvexCompat)|F(Vec)|F(Vex)               , X(K)|X(Z)                     , 483, 1 , CONTROL_FLOW(Regular), SAME_REG_HINT(None)}, // #222 [ref=1x]
  { F(Evex)|F(EvexKReg)|F(Vec)|F(Vex)                 , X(B64)|X(ImplicitZ)|X(K)|X(SAE), 197, 3 , CONTROL_FLOW(Regular), SAME_REG_HINT(None)}, // #223 [ref=1x]
  { F(Evex)|F(Vec)                                    , X(B16)|X(ImplicitZ)|X(K)|X(SAE), 200, 3 , CONTROL_FLOW(Regular), SAME_REG_HINT(None)}, // #224 [ref=1x]
  { F(Evex)|F(EvexKReg)|F(Vec)|F(Vex)                 , X(B32)|X(ImplicitZ)|X(K)|X(SAE), 197, 3 , CONTROL_FLOW(Regular), SAME_REG_HINT(None)}, // #225 [ref=1x]
  { F(Evex)|F(EvexKReg)|F(Vec)|F(Vex)                 , X(ImplicitZ)|X(K)|X(SAE)      , 484, 1 , CONTROL_FLOW(Regular), SAME_REG_HINT(None)}, // #226 [ref=1x]
  { F(Evex)|F(Vec)                                    , X(ImplicitZ)|X(K)|X(SAE)      , 485, 1 , CONTROL_FLOW(Regular), SAME_REG_HINT(None)}, // #227 [ref=1x]
  { F(Evex)|F(EvexKReg)|F(Vec)|F(Vex)                 , X(ImplicitZ)|X(K)|X(SAE)      , 486, 1 , CONTROL_FLOW(Regular), SAME_REG_HINT(None)}, // #228 [ref=1x]
  { F(Evex)|F(EvexCompat)|F(Vec)|F(Vex)               , X(SAE)                        , 106, 1 , CONTROL_FLOW(Regular), SAME_REG_HINT(None)}, // #229 [ref=2x]
  { F(Evex)|F(Vec)                                    , X(SAE)                        , 263, 1 , CONTROL_FLOW(Regular), SAME_REG_HINT(None)}, // #230 [ref=2x]
  { F(Evex)|F(EvexCompat)|F(Vec)|F(Vex)               , X(SAE)                        , 212, 1 , CONTROL_FLOW(Regular), SAME_REG_HINT(None)}, // #231 [ref=2x]
  { F(Evex)|F(Vec)                                    , X(K)|X(Z)                     , 203, 3 , CONTROL_FLOW(Regular), SAME_REG_HINT(None)}, // #232 [ref=6x]
  { F(Evex)|F(EvexCompat)|F(Vec)|F(Vex)               , X(B32)|X(K)|X(Z)              , 206, 3 , CONTROL_FLOW(Regular), SAME_REG_HINT(None)}, // #233 [ref=1x]
  { F(Evex)|F(Vec)                                    , X(B32)|X(ER)|X(K)|X(SAE)|X(Z) , 355, 2 , CONTROL_FLOW(Regular), SAME_REG_HINT(None)}, // #234 [ref=3x]
  { F(Evex)|F(EvexCompat)|F(Vec)|F(Vex)               , X(B32)|X(ER)|X(K)|X(SAE)|X(Z) , 209, 3 , CONTROL_FLOW(Regular), SAME_REG_HINT(None)}, // #235 [ref=3x]
  { F(Evex)|F(Vec)                                    , X(B32)|X(K)|X(Z)              , 355, 2 , CONTROL_FLOW(Regular), SAME_REG_HINT(None)}, // #236 [ref=1x]
  { F(Evex)|F(EvexCompat)|F(Vec)|F(Vex)               , X(B64)|X(ER)|X(K)|X(SAE)|X(Z) , 355, 2 , CONTROL_FLOW(Regular), SAME_REG_HINT(None)}, // #237 [ref=2x]
  { F(Evex)|F(Vec)                                    , X(B64)|X(ER)|X(K)|X(SAE)|X(Z) , 487, 1 , CONTROL_FLOW(Regular), SAME_REG_HINT(None)}, // #238 [ref=3x]
  { F(Evex)|F(Vec)                                    , X(B64)|X(ER)|X(K)|X(SAE)|X(Z) , 209, 3 , CONTROL_FLOW(Regular), SAME_REG_HINT(None)}, // #239 [ref=4x]
  { F(Evex)|F(Vec)                                    , X(B64)|X(ER)|X(K)|X(SAE)|X(Z) , 355, 2 , CONTROL_FLOW(Regular), SAME_REG_HINT(None)}, // #240 [ref=3x]
  { F(Evex)|F(Vec)                                    , X(B16)|X(ER)|X(K)|X(SAE)|X(Z) , 206, 3 , CONTROL_FLOW(Regular), SAME_REG_HINT(None)}, // #241 [ref=2x]
  { F(Evex)|F(Vec)                                    , X(B16)|X(K)|X(SAE)|X(Z)       , 212, 3 , CONTROL_FLOW(Regular), SAME_REG_HINT(None)}, // #242 [ref=3x]
  { F(Evex)|F(EvexCompat)|F(Vec)|F(Vex)               , X(K)|X(SAE)|X(Z)              , 206, 3 , CONTROL_FLOW(Regular), SAME_REG_HINT(None)}, // #243 [ref=1x]
  { F(Evex)|F(Vec)                                    , X(B16)|X(K)|X(SAE)|X(Z)       , 206, 3 , CONTROL_FLOW(Regular), SAME_REG_HINT(None)}, // #244 [ref=3x]
  { F(Evex)|F(Vec)                                    , X(B16)|X(ER)|X(K)|X(SAE)|X(Z) , 212, 3 , CONTROL_FLOW(Regular), SAME_REG_HINT(None)}, // #245 [ref=2x]
  { F(Evex)|F(Vec)                                    , X(B16)|X(ER)|X(K)|X(SAE)|X(Z) , 209, 3 , CONTROL_FLOW(Regular), SAME_REG_HINT(None)}, // #246 [ref=5x]
  { F(Evex)|F(EvexCompat)|F(Vec)|F(Vex)               , X(B32)|X(ER)|X(K)|X(SAE)|X(Z) , 206, 3 , CONTROL_FLOW(Regular), SAME_REG_HINT(None)}, // #247 [ref=1x]
  { F(Evex)|F(EvexCompat)|F(Vec)|F(Vex)               , X(K)|X(SAE)|X(Z)              , 215, 3 , CONTROL_FLOW(Regular), SAME_REG_HINT(None)}, // #248 [ref=1x]
  { F(Evex)|F(Vec)                                    , X(B32)|X(ER)|X(K)|X(SAE)|X(Z) , 206, 3 , CONTROL_FLOW(Regular), SAME_REG_HINT(None)}, // #249 [ref=2x]
  { F(Evex)|F(Vec)                                    , X(B32)|X(ER)|X(K)|X(SAE)|X(Z) , 209, 3 , CONTROL_FLOW(Regular), SAME_REG_HINT(None)}, // #250 [ref=2x]
  { F(Evex)|F(Vec)                                    , X(ER)|X(K)|X(SAE)|X(Z)        , 475, 1 , CONTROL_FLOW(Regular), SAME_REG_HINT(None)}, // #251 [ref=2x]
  { F(Evex)|F(EvexCompat)|F(Vec)|F(Vex)               , X(ER)|X(SAE)                  , 406, 1 , CONTROL_FLOW(Regular), SAME_REG_HINT(None)}, // #252 [ref=1x]
  { F(Evex)|F(Vec)                                    , X(ER)|X(SAE)                  , 406, 1 , CONTROL_FLOW(Regular), SAME_REG_HINT(None)}, // #253 [ref=1x]
  { F(Evex)|F(Vec)                                    , X(K)|X(SAE)|X(Z)              , 476, 1 , CONTROL_FLOW(Regular), SAME_REG_HINT(None)}, // #254 [ref=5x]
  { F(Evex)|F(Vec)                                    , X(ER)|X(SAE)                  , 488, 1 , CONTROL_FLOW(Regular), SAME_REG_HINT(None)}, // #255 [ref=2x]
  { F(Evex)|F(EvexCompat)|F(Vec)|F(Vex)               , X(ER)|X(SAE)                  , 489, 1 , CONTROL_FLOW(Regular), SAME_REG_HINT(None)}, // #256 [ref=2x]
  { F(Evex)|F(Vec)                                    , X(ER)|X(SAE)                  , 489, 1 , CONTROL_FLOW(Regular), SAME_REG_HINT(None)}, // #257 [ref=4x]
  { F(Evex)|F(EvexCompat)|F(Vec)|F(Vex)               , X(K)|X(SAE)|X(Z)              , 477, 1 , CONTROL_FLOW(Regular), SAME_REG_HINT(None)}, // #258 [ref=3x]
  { F(Evex)|F(Vec)                                    , X(ER)|X(K)|X(SAE)|X(Z)        , 477, 1 , CONTROL_FLOW(Regular), SAME_REG_HINT(None)}, // #259 [ref=6x]
  { F(Evex)|F(EvexCompat)|F(Vec)|F(Vex)               , X(ER)|X(SAE)                  , 408, 1 , CONTROL_FLOW(Regular), SAME_REG_HINT(None)}, // #260 [ref=1x]
  { F(Evex)|F(Vec)                                    , X(ER)|X(SAE)                  , 408, 1 , CONTROL_FLOW(Regular), SAME_REG_HINT(None)}, // #261 [ref=1x]
  { F(Evex)|F(EvexCompat)|F(Vec)|F(Vex)               , X(B64)|X(K)|X(SAE)|X(Z)       , 355, 2 , CONTROL_FLOW(Regular), SAME_REG_HINT(None)}, // #262 [ref=1x]
  { F(Evex)|F(Vec)                                    , X(B64)|X(K)|X(SAE)|X(Z)       , 209, 3 , CONTROL_FLOW(Regular), SAME_REG_HINT(None)}, // #263 [ref=3x]
  { F(Evex)|F(Vec)                                    , X(B64)|X(K)|X(SAE)|X(Z)       , 355, 2 , CONTROL_FLOW(Regular), SAME_REG_HINT(None)}, // #264 [ref=1x]
  { F(Evex)|F(Vec)                                    , X(B16)|X(K)|X(SAE)|X(Z)       , 209, 3 , CONTROL_FLOW(Regular), SAME_REG_HINT(None)}, // #265 [ref=3x]
  { F(Evex)|F(EvexCompat)|F(Vec)|F(Vex)               , X(B32)|X(K)|X(SAE)|X(Z)       , 209, 3 , CONTROL_FLOW(Regular), SAME_REG_HINT(None)}, // #266 [ref=1x]
  { F(Evex)|F(Vec)                                    , X(B32)|X(K)|X(SAE)|X(Z)       , 206, 3 , CONTROL_FLOW(Regular), SAME_REG_HINT(None)}, // #267 [ref=2x]
  { F(Evex)|F(Vec)                                    , X(B32)|X(K)|X(SAE)|X(Z)       , 209, 3 , CONTROL_FLOW(Regular), SAME_REG_HINT(None)}, // #268 [ref=2x]
  { F(Evex)|F(EvexCompat)|F(Vec)|F(Vex)               , X(SAE)                        , 406, 1 , CONTROL_FLOW(Regular), SAME_REG_HINT(None)}, // #269 [ref=1x]
  { F(Evex)|F(Vec)                                    , X(SAE)                        , 406, 1 , CONTROL_FLOW(Regular), SAME_REG_HINT(None)}, // #270 [ref=1x]
  { F(Evex)|F(Vec)                                    , X(SAE)                        , 488, 1 , CONTROL_FLOW(Regular), SAME_REG_HINT(None)}, // #271 [ref=2x]
  { F(Evex)|F(EvexCompat)|F(Vec)|F(Vex)               , X(SAE)                        , 408, 1 , CONTROL_FLOW(Regular), SAME_REG_HINT(None)}, // #272 [ref=1x]
  { F(Evex)|F(Vec)                                    , X(SAE)                        , 408, 1 , CONTROL_FLOW(Regular), SAME_REG_HINT(None)}, // #273 [ref=1x]
  { F(Evex)|F(Vec)                                    , X(B32)|X(K)|X(Z)              , 206, 3 , CONTROL_FLOW(Regular), SAME_REG_HINT(None)}, // #274 [ref=1x]
  { F(Evex)|F(Vec)                                    , X(K)|X(Z)                     , 194, 3 , CONTROL_FLOW(Regular), SAME_REG_HINT(None)}, // #275 [ref=3x]
  { F(Vec)|F(Vex)                                     , 0                             , 194, 1 , CONTROL_FLOW(Regular), SAME_REG_HINT(None)}, // #276 [ref=9x]
  { F(Evex)|F(Vec)                                    , X(B64)|X(K)|X(SAE)|X(Z)       , 83 , 1 , CONTROL_FLOW(Regular), SAME_REG_HINT(None)}, // #277 [ref=3x]
  { F(Evex)|F(Vec)                                    , X(B32)|X(K)|X(SAE)|X(Z)       , 83 , 1 , CONTROL_FLOW(Regular), SAME_REG_HINT(None)}, // #278 [ref=3x]
  { F(Evex)|F(Vec)                                    , X(K)|X(Z)                     , 209, 3 , CONTROL_FLOW(Regular), SAME_REG_HINT(None)}, // #279 [ref=8x]
  { F(EvexTransformable)|F(Vec)|F(Vex)                , 0                             , 216, 1 , CONTROL_FLOW(Regular), SAME_REG_HINT(None)}, // #280 [ref=2x]
  { F(Evex)|F(Vec)                                    , X(K)|X(Z)                     , 490, 1 , CONTROL_FLOW(Regular), SAME_REG_HINT(None)}, // #281 [ref=4x]
  { F(Evex)|F(Vec)                                    , X(K)|X(Z)                     , 217, 1 , CONTROL_FLOW(Regular), SAME_REG_HINT(None)}, // #282 [ref=4x]
  { F(Evex)|F(EvexCompat)|F(Vec)|F(Vex)               , 0                             , 412, 1 , CONTROL_FLOW(Regular), SAME_REG_HINT(None)}, // #283 [ref=2x]
  { F(Evex)|F(Vec)                                    , X(B32)|X(ER)|X(K)|X(SAE)|X(Z) , 191, 3 , CONTROL_FLOW(Regular), SAME_REG_HINT(None)}, // #284 [ref=5x]
  { F(Evex)|F(Vec)                                    , X(B64)|X(K)|X(SAE)|X(Z)       , 194, 3 , CONTROL_FLOW(Regular), SAME_REG_HINT(None)}, // #285 [ref=2x]
  { F(Evex)|F(Vec)                                    , X(B32)|X(K)|X(SAE)|X(Z)       , 194, 3 , CONTROL_FLOW(Regular), SAME_REG_HINT(None)}, // #286 [ref=2x]
  { F(Evex)|F(Vec)                                    , X(K)|X(SAE)|X(Z)              , 491, 1 , CONTROL_FLOW(Regular), SAME_REG_HINT(None)}, // #287 [ref=4x]
  { F(Evex)|F(Vec)                                    , X(K)|X(SAE)|X(Z)              , 492, 1 , CONTROL_FLOW(Regular), SAME_REG_HINT(None)}, // #288 [ref=4x]
  { F(Vec)|F(Vex)                                     , 0                             , 159, 4 , CONTROL_FLOW(Regular), SAME_REG_HINT(None)}, // #289 [ref=13x]
  { F(Vec)|F(Vex)                                     , 0                             , 357, 2 , CONTROL_FLOW(Regular), SAME_REG_HINT(None)}, // #290 [ref=4x]
  { F(Vec)|F(Vex)                                     , 0                             , 359, 2 , CONTROL_FLOW(Regular), SAME_REG_HINT(None)}, // #291 [ref=4x]
  { F(Evex)|F(Vec)                                    , X(B64)|X(ImplicitZ)|X(K)      , 493, 1 , CONTROL_FLOW(Regular), SAME_REG_HINT(None)}, // #292 [ref=1x]
  { F(Evex)|F(Vec)                                    , X(B16)|X(K)                   , 493, 1 , CONTROL_FLOW(Regular), SAME_REG_HINT(None)}, // #293 [ref=1x]
  { F(Evex)|F(Vec)                                    , X(B32)|X(ImplicitZ)|X(K)      , 493, 1 , CONTROL_FLOW(Regular), SAME_REG_HINT(None)}, // #294 [ref=1x]
  { F(Evex)|F(Vec)                                    , X(ImplicitZ)|X(K)             , 494, 1 , CONTROL_FLOW(Regular), SAME_REG_HINT(None)}, // #295 [ref=1x]
  { F(Evex)|F(Vec)                                    , X(K)                          , 495, 1 , CONTROL_FLOW(Regular), SAME_REG_HINT(None)}, // #296 [ref=1x]
  { F(Evex)|F(Vec)                                    , X(ImplicitZ)|X(K)             , 496, 1 , CONTROL_FLOW(Regular), SAME_REG_HINT(None)}, // #297 [ref=1x]
  { F(Vec)|F(Vex)                                     , 0                             , 209, 2 , CONTROL_FLOW(Regular), SAME_REG_HINT(None)}, // #298 [ref=7x]
  { F(Vec)|F(Vex)                                     , 0                             , 106, 1 , CONTROL_FLOW(Regular), SAME_REG_HINT(None)}, // #299 [ref=1x]
  { F(Vec)|F(Vex)                                     , 0                             , 212, 1 , CONTROL_FLOW(Regular), SAME_REG_HINT(None)}, // #300 [ref=1x]
  { F(Evex)|F(EvexTwoOp)|F(Vec)|F(Vex)|F(Vsib)        , X(K)                          , 163, 4 , CONTROL_FLOW(Regular), SAME_REG_HINT(None)}, // #301 [ref=2x]
  { F(Evex)|F(EvexTwoOp)|F(Vec)|F(Vex)|F(Vsib)        , X(K)                          , 113, 5 , CONTROL_FLOW(Regular), SAME_REG_HINT(None)}, // #302 [ref=2x]
  { F(Evex)|F(Vsib)                                   , X(K)                          , 497, 1 , CONTROL_FLOW(Regular), SAME_REG_HINT(None)}, // #303 [ref=4x]
  { F(Evex)|F(Vsib)                                   , X(K)                          , 498, 1 , CONTROL_FLOW(Regular), SAME_REG_HINT(None)}, // #304 [ref=4x]
  { F(Evex)|F(Vsib)                                   , X(K)                          , 499, 1 , CONTROL_FLOW(Regular), SAME_REG_HINT(None)}, // #305 [ref=8x]
  { F(Evex)|F(EvexTwoOp)|F(Vec)|F(Vex)|F(Vsib)        , X(K)                          , 118, 5 , CONTROL_FLOW(Regular), SAME_REG_HINT(None)}, // #306 [ref=2x]
  { F(Evex)|F(EvexTwoOp)|F(Vec)|F(Vex)|F(Vsib)        , X(K)                          , 218, 3 , CONTROL_FLOW(Regular), SAME_REG_HINT(None)}, // #307 [ref=2x]
  { F(Evex)|F(Vec)                                    , X(K)|X(SAE)|X(Z)              , 475, 1 , CONTROL_FLOW(Regular), SAME_REG_HINT(None)}, // #308 [ref=3x]
  { F(Evex)|F(Vec)                                    , X(K)|X(SAE)|X(Z)              , 477, 1 , CONTROL_FLOW(Regular), SAME_REG_HINT(None)}, // #309 [ref=3x]
  { F(Evex)|F(Vec)                                    , X(B64)|X(K)|X(SAE)|X(Z)       , 221, 3 , CONTROL_FLOW(Regular), SAME_REG_HINT(None)}, // #310 [ref=2x]
  { F(Evex)|F(Vec)                                    , X(B16)|X(K)|X(SAE)|X(Z)       , 221, 3 , CONTROL_FLOW(Regular), SAME_REG_HINT(None)}, // #311 [ref=3x]
  { F(Evex)|F(Vec)                                    , X(B32)|X(K)|X(SAE)|X(Z)       , 221, 3 , CONTROL_FLOW(Regular), SAME_REG_HINT(None)}, // #312 [ref=2x]
  { F(Evex)|F(Vec)                                    , X(K)|X(SAE)|X(Z)              , 500, 1 , CONTROL_FLOW(Regular), SAME_REG_HINT(None)}, // #313 [ref=3x]
  { F(Evex)|F(EvexCompat)|F(Vec)|F(Vex)               , X(K)|X(Z)                     , 194, 3 , CONTROL_FLOW(Regular), SAME_REG_HINT(None)}, // #314 [ref=3x]
  { F(Evex)|F(EvexCompat)|F(Vec)|F(Vex)               , X(K)|X(Z)                     , 191, 3 , CONTROL_FLOW(Regular), SAME_REG_HINT(None)}, // #315 [ref=22x]
  { F(EvexTransformable)|F(Vec)|F(Vex)                , 0                             , 361, 1 , CONTROL_FLOW(Regular), SAME_REG_HINT(None)}, // #316 [ref=2x]
  { F(Evex)|F(Vec)                                    , X(K)|X(Z)                     , 361, 2 , CONTROL_FLOW(Regular), SAME_REG_HINT(None)}, // #317 [ref=4x]
  { F(Evex)|F(Vec)                                    , X(K)|X(Z)                     , 501, 1 , CONTROL_FLOW(Regular), SAME_REG_HINT(None)}, // #318 [ref=4x]
  { F(Evex)|F(EvexCompat)|F(Vec)|F(Vex)               , 0                             , 492, 1 , CONTROL_FLOW(Regular), SAME_REG_HINT(None)}, // #319 [ref=1x]
  { F(Vec)|F(Vex)                                     , 0                             , 230, 2 , CONTROL_FLOW(Regular), SAME_REG_HINT(None)}, // #320 [ref=1x]
  { F(Vex)                                            , 0                             , 431, 1 , CONTROL_FLOW(Regular), SAME_REG_HINT(None)}, // #321 [ref=2x]
  { F(Vec)|F(Vex)                                     , 0                             , 437, 1 , CONTROL_FLOW(Regular), SAME_REG_HINT(None)}, // #322 [ref=1x]
  { F(Vec)|F(Vex)                                     , 0                             , 167, 4 , CONTROL_FLOW(Regular), SAME_REG_HINT(None)}, // #323 [ref=4x]
  { F(Evex)|F(EvexCompat)|F(Vec)|F(Vex)               , X(B64)|X(K)|X(SAE)|X(Z)       , 191, 3 , CONTROL_FLOW(Regular), SAME_REG_HINT(None)}, // #324 [ref=2x]
  { F(Evex)|F(Vec)                                    , X(B16)|X(K)|X(SAE)|X(Z)       , 191, 3 , CONTROL_FLOW(Regular), SAME_REG_HINT(None)}, // #325 [ref=2x]
  { F(Evex)|F(EvexCompat)|F(Vec)|F(Vex)               , X(B32)|X(K)|X(SAE)|X(Z)       , 191, 3 , CONTROL_FLOW(Regular), SAME_REG_HINT(None)}, // #326 [ref=2x]
  { F(Evex)|F(EvexCompat)|F(Vec)|F(Vex)               , X(K)|X(SAE)|X(Z)              , 475, 1 , CONTROL_FLOW(Regular), SAME_REG_HINT(None)}, // #327 [ref=2x]
  { 0                                                 , 0                             , 363, 2 , CONTROL_FLOW(Regular), SAME_REG_HINT(None)}, // #328 [ref=3x]
  { F(Evex)|F(EvexCompat)|F(Vec)|F(Vex)               , X(K)|X(Z)                     , 79 , 6 , CONTROL_FLOW(Regular), SAME_REG_HINT(None)}, // #329 [ref=4x]
  { F(Evex)|F(EvexCompat)|F(Vec)|F(Vex)               , 0                             , 365, 2 , CONTROL_FLOW(Regular), SAME_REG_HINT(None)}, // #330 [ref=1x]
  { F(Evex)|F(EvexCompat)|F(Vec)|F(Vex)               , X(K)|X(Z)                     , 224, 3 , CONTROL_FLOW(Regular), SAME_REG_HINT(None)}, // #331 [ref=1x]
  { F(EvexTransformable)|F(Vec)|F(Vex)                , 0                             , 79 , 4 , CONTROL_FLOW(Regular), SAME_REG_HINT(None)}, // #332 [ref=2x]
  { F(Evex)|F(Vec)                                    , X(K)|X(Z)                     , 79 , 6 , CONTROL_FLOW(Regular), SAME_REG_HINT(None)}, // #333 [ref=6x]
  { F(Evex)|F(EvexCompat)|F(Vec)|F(Vex)               , 0                             , 238, 1 , CONTROL_FLOW(Regular), SAME_REG_HINT(None)}, // #334 [ref=2x]
  { F(Evex)|F(EvexCompat)|F(Vec)|F(Vex)               , 0                             , 367, 2 , CONTROL_FLOW(Regular), SAME_REG_HINT(None)}, // #335 [ref=4x]
  { F(Vec)|F(Vex)                                     , 0                             , 502, 1 , CONTROL_FLOW(Regular), SAME_REG_HINT(None)}, // #336 [ref=3x]
  { F(Evex)|F(EvexCompat)|F(Vec)|F(Vex)               , 0                             , 227, 3 , CONTROL_FLOW(Regular), SAME_REG_HINT(None)}, // #337 [ref=3x]
  { F(Evex)|F(EvexCompat)|F(Vec)|F(Vex)               , 0                             , 230, 3 , CONTROL_FLOW(Regular), SAME_REG_HINT(None)}, // #338 [ref=1x]
  { F(Evex)|F(EvexCompat)|F(Vec)|F(Vex)               , 0                             , 233, 3 , CONTROL_FLOW(Regular), SAME_REG_HINT(None)}, // #339 [ref=1x]
  { F(Evex)|F(EvexCompat)|F(Vec)|F(Vex)               , X(K)|X(Z)                     , 236, 3 , CONTROL_FLOW(Regular), SAME_REG_HINT(None)}, // #340 [ref=1x]
  { F(Evex)|F(Vec)                                    , X(K)|X(Z)                     , 239, 3 , CONTROL_FLOW(Regular), SAME_REG_HINT(None)}, // #341 [ref=1x]
  { F(Evex)|F(EvexCompat)|F(Vec)|F(Vex)               , X(K)|X(Z)                     , 209, 3 , CONTROL_FLOW(Regular), SAME_REG_HINT(None)}, // #342 [ref=4x]
  { F(Evex)|F(EvexCompat)|F(Vec)|F(Vex)               , X(K)|X(Z)                     , 242, 3 , CONTROL_FLOW(Regular), SAME_REG_HINT(None)}, // #343 [ref=1x]
  { F(Evex)|F(Vec)                                    , X(K)|X(Z)                     , 369, 2 , CONTROL_FLOW(Regular), SAME_REG_HINT(None)}, // #344 [ref=1x]
  { 0                                                 , 0                             , 371, 2 , CONTROL_FLOW(Regular), SAME_REG_HINT(None)}, // #345 [ref=1x]
  { 0                                                 , 0                             , 373, 2 , CONTROL_FLOW(Regular), SAME_REG_HINT(None)}, // #346 [ref=1x]
  { F(Evex)|F(Vec)                                    , X(B32)                        , 245, 3 , CONTROL_FLOW(Regular), SAME_REG_HINT(None)}, // #347 [ref=1x]
  { F(Evex)|F(Vec)                                    , X(B64)                        , 245, 3 , CONTROL_FLOW(Regular), SAME_REG_HINT(None)}, // #348 [ref=1x]
  { F(Evex)|F(EvexCompat)|F(Vec)|F(Vex)               , X(B32)|X(K)|X(Z)              , 209, 3 , CONTROL_FLOW(Regular), SAME_REG_HINT(None)}, // #349 [ref=1x]
  { F(Evex)|F(Vec)                                    , X(B64)|X(K)|X(Z)              , 209, 3 , CONTROL_FLOW(Regular), SAME_REG_HINT(None)}, // #350 [ref=5x]
  { F(EvexTransformable)|F(Vec)|F(Vex)                , 0                             , 191, 2 , CONTROL_FLOW(Regular), SAME_REG_HINT(RO)}, // #351 [ref=2x]
  { F(Evex)|F(Vec)                                    , X(B32)|X(K)|X(Z)              , 191, 3 , CONTROL_FLOW(Regular), SAME_REG_HINT(RO)}, // #352 [ref=2x]
  { F(EvexTransformable)|F(Vec)|F(Vex)                , 0                             , 191, 2 , CONTROL_FLOW(Regular), SAME_REG_HINT(WO)}, // #353 [ref=2x]
  { F(Evex)|F(Vec)                                    , X(B32)|X(K)|X(Z)              , 191, 3 , CONTROL_FLOW(Regular), SAME_REG_HINT(WO)}, // #354 [ref=2x]
  { F(Evex)|F(Vec)                                    , X(B64)|X(K)|X(Z)              , 191, 3 , CONTROL_FLOW(Regular), SAME_REG_HINT(WO)}, // #355 [ref=2x]
  { F(Evex)|F(Vec)                                    , X(B64)|X(K)|X(Z)              , 191, 3 , CONTROL_FLOW(Regular), SAME_REG_HINT(RO)}, // #356 [ref=2x]
  { F(Evex)|F(Vec)                                    , X(K)|X(Z)                     , 191, 3 , CONTROL_FLOW(Regular), SAME_REG_HINT(None)}, // #357 [ref=13x]
  { F(Evex)|F(EvexCompat)|F(Vec)|F(Vex)               , X(K)|X(Z)                     , 503, 1 , CONTROL_FLOW(Regular), SAME_REG_HINT(None)}, // #358 [ref=1x]
  { F(Evex)|F(EvexCompat)|F(Vec)|F(Vex)               , X(K)|X(Z)                     , 504, 1 , CONTROL_FLOW(Regular), SAME_REG_HINT(None)}, // #359 [ref=1x]
  { F(Evex)|F(Vec)                                    , 0                             , 505, 1 , CONTROL_FLOW(Regular), SAME_REG_HINT(None)}, // #360 [ref=6x]
  { F(Evex)|F(EvexCompat)|F(Vec)|F(Vex)               , X(K)|X(Z)                     , 248, 3 , CONTROL_FLOW(Regular), SAME_REG_HINT(None)}, // #361 [ref=1x]
  { F(Evex)|F(EvexCompat)|F(Vec)|F(Vex)               , X(K)|X(Z)                     , 506, 1 , CONTROL_FLOW(Regular), SAME_REG_HINT(None)}, // #362 [ref=1x]
  { F(Evex)|F(EvexCompat)|F(Vec)|F(Vex)               , 0                             , 194, 3 , CONTROL_FLOW(Regular), SAME_REG_HINT(None)}, // #363 [ref=1x]
  { F(Evex)|F(Vec)                                    , X(ImplicitZ)|X(K)             , 200, 3 , CONTROL_FLOW(Regular), SAME_REG_HINT(WO)}, // #364 [ref=2x]
  { F(Evex)|F(Vec)                                    , X(B32)|X(ImplicitZ)|X(K)      , 200, 3 , CONTROL_FLOW(Regular), SAME_REG_HINT(WO)}, // #365 [ref=2x]
  { F(Evex)|F(EvexKReg)|F(Vec)|F(Vex)                 , X(ImplicitZ)|X(K)             , 251, 3 , CONTROL_FLOW(Regular), SAME_REG_HINT(WO)}, // #366 [ref=4x]
  { F(Evex)|F(EvexKReg)|F(Vec)|F(Vex)                 , X(B32)|X(ImplicitZ)|X(K)      , 251, 3 , CONTROL_FLOW(Regular), SAME_REG_HINT(WO)}, // #367 [ref=2x]
  { F(Evex)|F(EvexKReg)|F(Vec)|F(Vex)                 , X(B64)|X(ImplicitZ)|X(K)      , 251, 3 , CONTROL_FLOW(Regular), SAME_REG_HINT(WO)}, // #368 [ref=2x]
  { F(Vec)|F(Vex)                                     , 0                             , 449, 1 , CONTROL_FLOW(Regular), SAME_REG_HINT(None)}, // #369 [ref=1x]
  { F(Vec)|F(Vex)                                     , 0                             , 450, 1 , CONTROL_FLOW(Regular), SAME_REG_HINT(None)}, // #370 [ref=1x]
  { F(Vec)|F(Vex)                                     , 0                             , 451, 1 , CONTROL_FLOW(Regular), SAME_REG_HINT(None)}, // #371 [ref=1x]
  { F(Vec)|F(Vex)                                     , 0                             , 452, 1 , CONTROL_FLOW(Regular), SAME_REG_HINT(None)}, // #372 [ref=1x]
  { F(Evex)|F(Vec)                                    , X(B64)|X(ImplicitZ)|X(K)      , 200, 3 , CONTROL_FLOW(Regular), SAME_REG_HINT(WO)}, // #373 [ref=4x]
  { F(Evex)|F(Vec)                                    , X(B32)|X(K)|X(Z)              , 209, 3 , CONTROL_FLOW(Regular), SAME_REG_HINT(None)}, // #374 [ref=6x]
  { F(Evex)|F(EvexCompat)|F(PreferEvex)|F(Vec)|F(Vex) , X(B32)|X(K)|X(Z)              , 191, 3 , CONTROL_FLOW(Regular), SAME_REG_HINT(None)}, // #375 [ref=4x]
  { F(Vec)|F(Vex)                                     , 0                             , 195, 1 , CONTROL_FLOW(Regular), SAME_REG_HINT(None)}, // #376 [ref=2x]
  { F(Evex)|F(EvexCompat)|F(Vec)|F(Vex)               , X(B32)|X(K)|X(Z)              , 192, 2 , CONTROL_FLOW(Regular), SAME_REG_HINT(None)}, // #377 [ref=2x]
  { F(Vec)|F(Vex)                                     , 0                             , 171, 4 , CONTROL_FLOW(Regular), SAME_REG_HINT(None)}, // #378 [ref=2x]
  { F(Evex)|F(EvexCompat)|F(Vec)|F(Vex)               , X(B64)|X(K)|X(Z)              , 85 , 6 , CONTROL_FLOW(Regular), SAME_REG_HINT(None)}, // #379 [ref=1x]
  { F(Evex)|F(EvexCompat)|F(Vec)|F(Vex)               , X(B32)|X(K)|X(Z)              , 85 , 6 , CONTROL_FLOW(Regular), SAME_REG_HINT(None)}, // #380 [ref=1x]
  { F(Evex)|F(EvexCompat)|F(Vec)|F(Vex)               , X(B64)|X(K)|X(Z)              , 175, 4 , CONTROL_FLOW(Regular), SAME_REG_HINT(None)}, // #381 [ref=2x]
  { F(Evex)|F(EvexCompat)|F(Vec)|F(Vex)               , 0                             , 453, 1 , CONTROL_FLOW(Regular), SAME_REG_HINT(None)}, // #382 [ref=1x]
  { F(Evex)|F(EvexCompat)|F(Vec)|F(Vex)               , 0                             , 454, 1 , CONTROL_FLOW(Regular), SAME_REG_HINT(None)}, // #383 [ref=1x]
  { F(Evex)|F(EvexCompat)|F(Vec)|F(Vex)               , 0                             , 507, 1 , CONTROL_FLOW(Regular), SAME_REG_HINT(None)}, // #384 [ref=1x]
  { F(Evex)|F(EvexCompat)|F(Vec)|F(Vex)               , X(K)|X(Z)                     , 508, 1 , CONTROL_FLOW(Regular), SAME_REG_HINT(None)}, // #385 [ref=1x]
  { F(Evex)|F(EvexCompat)|F(Vec)|F(Vex)               , X(K)|X(Z)                     , 509, 1 , CONTROL_FLOW(Regular), SAME_REG_HINT(None)}, // #386 [ref=1x]
  { F(Evex)|F(EvexCompat)|F(Vec)|F(Vex)               , X(K)|X(Z)                     , 510, 1 , CONTROL_FLOW(Regular), SAME_REG_HINT(None)}, // #387 [ref=1x]
  { F(Evex)|F(EvexCompat)|F(Vec)|F(Vex)               , X(K)|X(Z)                     , 511, 1 , CONTROL_FLOW(Regular), SAME_REG_HINT(None)}, // #388 [ref=1x]
  { F(Vec)|F(Vex)                                     , 0                             , 353, 1 , CONTROL_FLOW(Regular), SAME_REG_HINT(None)}, // #389 [ref=12x]
  { F(Evex)|F(EvexCompat)|F(Vec)|F(Vex)               , X(K)|X(Z)                     , 191, 3 , CONTROL_FLOW(Regular), SAME_REG_HINT(RO)}, // #390 [ref=8x]
  { F(Evex)|F(Vec)                                    , 0                             , 512, 1 , CONTROL_FLOW(Regular), SAME_REG_HINT(None)}, // #391 [ref=4x]
  { F(Evex)|F(Vec)                                    , X(K)|X(Z)                     , 254, 3 , CONTROL_FLOW(Regular), SAME_REG_HINT(None)}, // #392 [ref=6x]
  { F(Evex)|F(Vec)                                    , X(K)|X(Z)                     , 257, 3 , CONTROL_FLOW(Regular), SAME_REG_HINT(None)}, // #393 [ref=9x]
  { F(Evex)|F(Vec)                                    , X(K)|X(Z)                     , 260, 3 , CONTROL_FLOW(Regular), SAME_REG_HINT(None)}, // #394 [ref=3x]
  { F(Evex)|F(EvexCompat)|F(Vec)|F(Vex)               , X(K)|X(Z)                     , 212, 3 , CONTROL_FLOW(Regular), SAME_REG_HINT(None)}, // #395 [ref=4x]
  { F(Evex)|F(EvexCompat)|F(Vec)|F(Vex)               , X(K)|X(Z)                     , 263, 3 , CONTROL_FLOW(Regular), SAME_REG_HINT(None)}, // #396 [ref=2x]
  { F(Evex)|F(EvexCompat)|F(Vec)|F(Vex)               , X(K)|X(Z)                     , 206, 3 , CONTROL_FLOW(Regular), SAME_REG_HINT(None)}, // #397 [ref=6x]
  { F(Vec)|F(Vex)                                     , 0                             , 159, 2 , CONTROL_FLOW(Regular), SAME_REG_HINT(None)}, // #398 [ref=1x]
  { F(Evex)|F(Vec)                                    , X(B32)|X(K)|X(Z)              , 221, 3 , CONTROL_FLOW(Regular), SAME_REG_HINT(None)}, // #399 [ref=3x]
  { F(Evex)|F(Vec)                                    , X(B64)|X(K)|X(Z)              , 221, 3 , CONTROL_FLOW(Regular), SAME_REG_HINT(None)}, // #400 [ref=3x]
  { F(Vec)|F(Vex)                                     , 0                             , 375, 2 , CONTROL_FLOW(Regular), SAME_REG_HINT(None)}, // #401 [ref=4x]
  { F(Evex)|F(Vec)|F(Vsib)                            , X(K)                          , 266, 3 , CONTROL_FLOW(Regular), SAME_REG_HINT(None)}, // #402 [ref=2x]
  { F(Evex)|F(Vec)|F(Vsib)                            , X(K)                          , 377, 2 , CONTROL_FLOW(Regular), SAME_REG_HINT(None)}, // #403 [ref=2x]
  { F(Evex)|F(Vec)|F(Vsib)                            , X(K)                          , 379, 2 , CONTROL_FLOW(Regular), SAME_REG_HINT(None)}, // #404 [ref=2x]
  { F(Evex)|F(Vec)|F(Vsib)                            , X(K)                          , 269, 3 , CONTROL_FLOW(Regular), SAME_REG_HINT(None)}, // #405 [ref=2x]
  { F(Vec)|F(Vex)                                     , 0                             , 381, 2 , CONTROL_FLOW(Regular), SAME_REG_HINT(None)}, // #406 [ref=8x]
  { F(Evex)|F(Vec)                                    , X(ImplicitZ)|X(K)             , 272, 3 , CONTROL_FLOW(Regular), SAME_REG_HINT(None)}, // #407 [ref=5x]
  { F(Evex)|F(EvexCompat)|F(Vec)|F(Vex)               , X(B32)|X(K)|X(Z)              , 221, 3 , CONTROL_FLOW(Regular), SAME_REG_HINT(None)}, // #408 [ref=1x]
  { F(Evex)|F(EvexCompat)|F(Vec)|F(Vex)               , X(K)|X(Z)                     , 221, 3 , CONTROL_FLOW(Regular), SAME_REG_HINT(None)}, // #409 [ref=2x]
  { F(Evex)|F(EvexCompat)|F(Vec)|F(Vex)               , X(B32)|X(K)|X(Z)              , 91 , 6 , CONTROL_FLOW(Regular), SAME_REG_HINT(None)}, // #410 [ref=3x]
  { F(Evex)|F(EvexCompat)|F(Vec)|F(Vex)               , 0                             , 221, 3 , CONTROL_FLOW(Regular), SAME_REG_HINT(None)}, // #411 [ref=2x]
  { F(Evex)|F(EvexCompat)|F(Vec)|F(Vex)               , X(B64)|X(K)|X(Z)              , 91 , 6 , CONTROL_FLOW(Regular), SAME_REG_HINT(None)}, // #412 [ref=2x]
  { F(Evex)|F(EvexCompat)|F(Vec)|F(Vex)               , X(K)|X(Z)                     , 91 , 6 , CONTROL_FLOW(Regular), SAME_REG_HINT(None)}, // #413 [ref=3x]
  { F(Evex)|F(Vec)                                    , X(B64)|X(K)|X(Z)              , 97 , 6 , CONTROL_FLOW(Regular), SAME_REG_HINT(None)}, // #414 [ref=1x]
  { F(Evex)|F(EvexCompat)|F(Vec)|F(Vex)               , X(K)|X(Z)                     , 191, 3 , CONTROL_FLOW(Regular), SAME_REG_HINT(WO)}, // #415 [ref=6x]
  { F(Evex)|F(EvexCompat)|F(Vec)|F(Vex)               , X(B32)|X(K)|X(Z)              , 191, 3 , CONTROL_FLOW(Regular), SAME_REG_HINT(WO)}, // #416 [ref=2x]
  { F(Evex)|F(EvexCompat)|F(Vec)|F(Vex)               , X(B64)|X(K)|X(Z)              , 191, 3 , CONTROL_FLOW(Regular), SAME_REG_HINT(WO)}, // #417 [ref=2x]
  { F(Evex)|F(Vec)                                    , X(B32)|X(ImplicitZ)|X(K)      , 272, 3 , CONTROL_FLOW(Regular), SAME_REG_HINT(None)}, // #418 [ref=2x]
  { F(Evex)|F(Vec)                                    , X(B64)|X(ImplicitZ)|X(K)      , 272, 3 , CONTROL_FLOW(Regular), SAME_REG_HINT(None)}, // #419 [ref=2x]
  { F(Evex)|F(Vec)                                    , X(K)|X(Z)                     , 475, 1 , CONTROL_FLOW(Regular), SAME_REG_HINT(None)}, // #420 [ref=2x]
  { F(Evex)|F(Vec)                                    , X(K)|X(Z)                     , 477, 1 , CONTROL_FLOW(Regular), SAME_REG_HINT(None)}, // #421 [ref=2x]
  { F(Evex)|F(Vec)                                    , X(B16)|X(K)|X(Z)              , 209, 3 , CONTROL_FLOW(Regular), SAME_REG_HINT(None)}, // #422 [ref=2x]
  { F(Evex)|F(Vec)                                    , X(K)|X(Z)                     , 476, 1 , CONTROL_FLOW(Regular), SAME_REG_HINT(None)}, // #423 [ref=2x]
  { F(Vec)|F(Vex)                                     , 0                             , 477, 1 , CONTROL_FLOW(Regular), SAME_REG_HINT(None)}, // #424 [ref=2x]
  { F(Evex)|F(Vec)                                    , X(K)|X(Z)                     , 491, 1 , CONTROL_FLOW(Regular), SAME_REG_HINT(None)}, // #425 [ref=1x]
  { F(Evex)|F(Vec)                                    , X(K)|X(Z)                     , 492, 1 , CONTROL_FLOW(Regular), SAME_REG_HINT(None)}, // #426 [ref=1x]
  { F(EvexTransformable)|F(Vec)|F(Vex)                , 0                             , 221, 2 , CONTROL_FLOW(Regular), SAME_REG_HINT(None)}, // #427 [ref=2x]
  { F(EvexTransformable)|F(Vec)|F(Vex)                , 0                             , 491, 1 , CONTROL_FLOW(Regular), SAME_REG_HINT(None)}, // #428 [ref=1x]
  { F(EvexTransformable)|F(Vec)|F(Vex)                , 0                             , 492, 1 , CONTROL_FLOW(Regular), SAME_REG_HINT(None)}, // #429 [ref=1x]
  { F(Evex)|F(Vec)                                    , X(B64)|X(ER)|X(K)|X(SAE)|X(Z) , 191, 3 , CONTROL_FLOW(Regular), SAME_REG_HINT(None)}, // #430 [ref=1x]
  { F(Evex)|F(Vec)                                    , X(B32)|X(K)|X(Z)              , 195, 2 , CONTROL_FLOW(Regular), SAME_REG_HINT(None)}, // #431 [ref=2x]
  { F(Evex)|F(Vec)                                    , X(B64)|X(K)|X(Z)              , 195, 2 , CONTROL_FLOW(Regular), SAME_REG_HINT(None)}, // #432 [ref=2x]
  { F(Evex)|F(EvexCompat)|F(Vec)|F(Vex)               , X(B64)|X(K)|X(Z)              , 194, 3 , CONTROL_FLOW(Regular), SAME_REG_HINT(None)}, // #433 [ref=1x]
  { F(Evex)|F(EvexCompat)|F(Vec)|F(Vex)               , X(B32)|X(K)|X(Z)              , 194, 3 , CONTROL_FLOW(Regular), SAME_REG_HINT(None)}, // #434 [ref=1x]
  { F(Evex)|F(EvexCompat)|F(Vec)|F(Vex)               , X(B64)|X(ER)|X(K)|X(SAE)|X(Z) , 209, 3 , CONTROL_FLOW(Regular), SAME_REG_HINT(None)}, // #435 [ref=1x]
  { F(Vec)|F(Vex)                                     , 0                             , 108, 1 , CONTROL_FLOW(Regular), SAME_REG_HINT(None)}, // #436 [ref=2x]
  { 0                                                 , 0                             , 23 , 1 , CONTROL_FLOW(Regular), SAME_REG_HINT(None)}, // #437 [ref=2x]
  { 0                                                 , 0                             , 61 , 1 , CONTROL_FLOW(Regular), SAME_REG_HINT(None)}, // #438 [ref=2x]
  { F(Lock)|F(XAcquire)|F(XRelease)                   , 0                             , 58 , 4 , CONTROL_FLOW(Regular), SAME_REG_HINT(None)}, // #439 [ref=1x]
  { 0                                                 , 0                             , 513, 1 , CONTROL_FLOW(Regular), SAME_REG_HINT(None)}, // #440 [ref=1x]
  { F(Lock)|F(XAcquire)                               , 0                             , 58 , 8 , CONTROL_FLOW(Regular), SAME_REG_HINT(RO)}, // #441 [ref=1x]
  { 0                                                 , 0                             , 514, 1 , CONTROL_FLOW(Regular), SAME_REG_HINT(None)}, // #442 [ref=6x]
  { 0                                                 , 0                             , 515, 1 , CONTROL_FLOW(Regular), SAME_REG_HINT(None)}  // #443 [ref=6x]
};
#undef SAME_REG_HINT
#undef CONTROL_FLOW
>>>>>>> 055e2185
#undef X
#undef F
// ----------------------------------------------------------------------------
// ${InstCommonTable:End}

// x86::InstDB - AdditionalInfoTable
// =================================

// ${AdditionalInfoTable:Begin}
// ------------------- Automatically generated, do not edit -------------------
#define EXT(VAL) uint32_t(CpuFeatures::X86::k##VAL)
const InstDB::AdditionalInfo InstDB::_additionalInfoTable[] = {
  { { 0 }, 0, 0 }, // #0 [ref=149x]
  { { 0 }, 1, 0 }, // #1 [ref=32x]
  { { 0 }, 2, 0 }, // #2 [ref=2x]
  { { EXT(ADX) }, 3, 0 }, // #3 [ref=1x]
  { { EXT(SSE2) }, 0, 0 }, // #4 [ref=65x]
  { { EXT(SSE) }, 0, 0 }, // #5 [ref=44x]
  { { EXT(SSE3) }, 0, 0 }, // #6 [ref=12x]
  { { EXT(ADX) }, 4, 0 }, // #7 [ref=1x]
  { { EXT(AESNI) }, 0, 0 }, // #8 [ref=6x]
  { { EXT(BMI) }, 1, 0 }, // #9 [ref=6x]
  { { 0 }, 5, 0 }, // #10 [ref=5x]
  { { EXT(TBM) }, 0, 0 }, // #11 [ref=9x]
  { { EXT(SSE4_1) }, 0, 0 }, // #12 [ref=47x]
  { { EXT(MPX) }, 0, 0 }, // #13 [ref=7x]
  { { 0 }, 6, 0 }, // #14 [ref=4x]
  { { EXT(BMI2) }, 1, 0 }, // #15 [ref=1x]
  { { EXT(SMAP) }, 7, 0 }, // #16 [ref=2x]
  { { 0 }, 8, 0 }, // #17 [ref=2x]
  { { 0 }, 9, 0 }, // #18 [ref=2x]
  { { EXT(CLDEMOTE) }, 0, 0 }, // #19 [ref=1x]
  { { EXT(CLFLUSH) }, 0, 0 }, // #20 [ref=1x]
  { { EXT(CLFLUSHOPT) }, 0, 0 }, // #21 [ref=1x]
  { { EXT(SVM) }, 0, 0 }, // #22 [ref=6x]
  { { 0 }, 10, 0 }, // #23 [ref=2x]
  { { EXT(CET_SS) }, 1, 0 }, // #24 [ref=3x]
  { { EXT(UINTR) }, 0, 0 }, // #25 [ref=4x]
  { { EXT(CLWB) }, 0, 0 }, // #26 [ref=1x]
  { { EXT(CLZERO) }, 0, 0 }, // #27 [ref=1x]
  { { 0 }, 3, 0 }, // #28 [ref=1x]
  { { EXT(CMOV) }, 11, 0 }, // #29 [ref=6x]
  { { EXT(CMOV) }, 12, 0 }, // #30 [ref=8x]
  { { EXT(CMOV) }, 13, 0 }, // #31 [ref=6x]
  { { EXT(CMOV) }, 14, 0 }, // #32 [ref=4x]
  { { EXT(CMOV) }, 15, 0 }, // #33 [ref=4x]
  { { EXT(CMOV) }, 16, 0 }, // #34 [ref=2x]
  { { EXT(CMOV) }, 17, 0 }, // #35 [ref=6x]
  { { EXT(CMOV) }, 18, 0 }, // #36 [ref=2x]
  { { 0 }, 19, 0 }, // #37 [ref=2x]
  { { EXT(I486) }, 1, 0 }, // #38 [ref=2x]
  { { EXT(CMPXCHG16B) }, 5, 0 }, // #39 [ref=1x]
  { { EXT(CMPXCHG8B) }, 5, 0 }, // #40 [ref=1x]
  { { EXT(SSE2) }, 1, 0 }, // #41 [ref=2x]
  { { EXT(SSE) }, 1, 0 }, // #42 [ref=2x]
  { { EXT(I486) }, 0, 0 }, // #43 [ref=4x]
  { { EXT(SSE4_2) }, 0, 0 }, // #44 [ref=2x]
  { { 0 }, 20, 0 }, // #45 [ref=2x]
  { { EXT(MMX) }, 0, 0 }, // #46 [ref=1x]
  { { EXT(CET_IBT) }, 0, 0 }, // #47 [ref=2x]
  { { EXT(ENQCMD) }, 0, 0 }, // #48 [ref=2x]
  { { EXT(SSE4A) }, 0, 0 }, // #49 [ref=4x]
  { { 0 }, 21, 0 }, // #50 [ref=4x]
  { { EXT(3DNOW) }, 0, 0 }, // #51 [ref=21x]
  { { EXT(FXSR) }, 0, 0 }, // #52 [ref=4x]
  { { EXT(SMX) }, 0, 0 }, // #53 [ref=1x]
  { { EXT(GFNI) }, 0, 0 }, // #54 [ref=3x]
  { { EXT(HRESET) }, 0, 0 }, // #55 [ref=1x]
  { { EXT(CET_SS) }, 0, 0 }, // #56 [ref=9x]
  { { 0 }, 16, 0 }, // #57 [ref=5x]
  { { EXT(VMX) }, 0, 0 }, // #58 [ref=12x]
  { { 0 }, 11, 0 }, // #59 [ref=8x]
  { { 0 }, 12, 0 }, // #60 [ref=12x]
  { { 0 }, 13, 0 }, // #61 [ref=10x]
  { { 0 }, 14, 0 }, // #62 [ref=8x]
  { { 0 }, 15, 0 }, // #63 [ref=8x]
  { { 0 }, 17, 0 }, // #64 [ref=8x]
  { { 0 }, 18, 0 }, // #65 [ref=4x]
  { { EXT(AVX512_DQ) }, 0, 0 }, // #66 [ref=23x]
  { { EXT(AVX512_BW) }, 0, 0 }, // #67 [ref=22x]
  { { EXT(AVX512_F) }, 0, 0 }, // #68 [ref=37x]
  { { EXT(AVX512_DQ) }, 1, 0 }, // #69 [ref=3x]
  { { EXT(AVX512_BW) }, 1, 0 }, // #70 [ref=4x]
  { { EXT(AVX512_F) }, 1, 0 }, // #71 [ref=1x]
  { { EXT(LAHFSAHF) }, 22, 0 }, // #72 [ref=1x]
  { { EXT(AMX_TILE) }, 0, 0 }, // #73 [ref=7x]
  { { EXT(LWP) }, 0, 0 }, // #74 [ref=4x]
  { { 0 }, 23, 0 }, // #75 [ref=3x]
  { { EXT(LZCNT) }, 1, 0 }, // #76 [ref=1x]
  { { EXT(MMX2) }, 0, 0 }, // #77 [ref=8x]
  { { EXT(MCOMMIT) }, 1, 0 }, // #78 [ref=1x]
  { { EXT(MONITOR) }, 0, 0 }, // #79 [ref=2x]
  { { EXT(MONITORX) }, 0, 0 }, // #80 [ref=2x]
  { { EXT(MOVBE) }, 0, 0 }, // #81 [ref=1x]
  { { EXT(MMX), EXT(SSE2) }, 0, 0 }, // #82 [ref=46x]
  { { EXT(MOVDIR64B) }, 0, 0 }, // #83 [ref=1x]
  { { EXT(MOVDIRI) }, 0, 0 }, // #84 [ref=1x]
  { { EXT(BMI2) }, 0, 0 }, // #85 [ref=7x]
  { { EXT(SSSE3) }, 0, 0 }, // #86 [ref=15x]
  { { EXT(MMX2), EXT(SSE2) }, 0, 0 }, // #87 [ref=10x]
  { { EXT(PCLMULQDQ) }, 0, 0 }, // #88 [ref=1x]
  { { EXT(SSE4_2) }, 1, 0 }, // #89 [ref=4x]
  { { EXT(PCONFIG) }, 0, 0 }, // #90 [ref=1x]
  { { EXT(MMX2), EXT(SSE2), EXT(SSE4_1) }, 0, 0 }, // #91 [ref=1x]
  { { EXT(3DNOW2) }, 0, 0 }, // #92 [ref=5x]
  { { EXT(GEODE) }, 0, 0 }, // #93 [ref=2x]
  { { EXT(POPCNT) }, 1, 0 }, // #94 [ref=1x]
  { { 0 }, 24, 0 }, // #95 [ref=3x]
  { { EXT(PREFETCHW) }, 1, 0 }, // #96 [ref=1x]
  { { EXT(PREFETCHWT1) }, 1, 0 }, // #97 [ref=1x]
  { { EXT(SNP) }, 20, 0 }, // #98 [ref=3x]
  { { EXT(SSE4_1) }, 1, 0 }, // #99 [ref=1x]
  { { EXT(PTWRITE) }, 0, 0 }, // #100 [ref=1x]
  { { 0 }, 25, 0 }, // #101 [ref=3x]
  { { EXT(SNP) }, 1, 0 }, // #102 [ref=1x]
  { { 0 }, 26, 0 }, // #103 [ref=2x]
  { { EXT(FSGSBASE) }, 0, 0 }, // #104 [ref=4x]
  { { EXT(MSR) }, 0, 0 }, // #105 [ref=2x]
  { { EXT(RDPID) }, 0, 0 }, // #106 [ref=1x]
  { { EXT(OSPKE) }, 0, 0 }, // #107 [ref=1x]
  { { EXT(RDPRU) }, 0, 0 }, // #108 [ref=1x]
  { { EXT(RDRAND) }, 1, 0 }, // #109 [ref=1x]
  { { EXT(RDSEED) }, 1, 0 }, // #110 [ref=1x]
  { { EXT(RDTSC) }, 0, 0 }, // #111 [ref=1x]
  { { EXT(RDTSCP) }, 0, 0 }, // #112 [ref=1x]
  { { 0 }, 27, 0 }, // #113 [ref=2x]
  { { EXT(LAHFSAHF) }, 28, 0 }, // #114 [ref=1x]
  { { EXT(SERIALIZE) }, 0, 0 }, // #115 [ref=1x]
  { { EXT(SHA) }, 0, 0 }, // #116 [ref=7x]
  { { EXT(SKINIT) }, 0, 0 }, // #117 [ref=2x]
  { { EXT(AMX_BF16) }, 0, 0 }, // #118 [ref=1x]
  { { EXT(AMX_INT8) }, 0, 0 }, // #119 [ref=4x]
  { { EXT(UINTR) }, 1, 0 }, // #120 [ref=1x]
  { { EXT(WAITPKG) }, 1, 0 }, // #121 [ref=2x]
  { { EXT(WAITPKG) }, 0, 0 }, // #122 [ref=1x]
  { { EXT(AVX512_4FMAPS) }, 0, 0 }, // #123 [ref=4x]
  { { EXT(AVX), EXT(AVX512_F), EXT(AVX512_VL) }, 0, 0 }, // #124 [ref=46x]
  { { EXT(AVX512_FP16), EXT(AVX512_VL) }, 0, 0 }, // #125 [ref=63x]
  { { EXT(AVX), EXT(AVX512_F) }, 0, 0 }, // #126 [ref=32x]
  { { EXT(AVX512_FP16) }, 0, 0 }, // #127 [ref=43x]
  { { EXT(AVX) }, 0, 0 }, // #128 [ref=37x]
  { { EXT(AESNI), EXT(AVX), EXT(AVX512_F), EXT(AVX512_VL), EXT(VAES) }, 0, 0 }, // #129 [ref=4x]
  { { EXT(AESNI), EXT(AVX) }, 0, 0 }, // #130 [ref=2x]
  { { EXT(AVX512_F), EXT(AVX512_VL) }, 0, 0 }, // #131 [ref=112x]
  { { EXT(AVX), EXT(AVX512_DQ), EXT(AVX512_VL) }, 0, 0 }, // #132 [ref=8x]
  { { EXT(AVX512_DQ), EXT(AVX512_VL) }, 0, 0 }, // #133 [ref=30x]
  { { EXT(AVX2) }, 0, 0 }, // #134 [ref=7x]
  { { EXT(AVX), EXT(AVX2), EXT(AVX512_F), EXT(AVX512_VL) }, 0, 0 }, // #135 [ref=39x]
  { { EXT(AVX), EXT(AVX512_F) }, 1, 0 }, // #136 [ref=4x]
  { { EXT(AVX512_BF16), EXT(AVX512_VL) }, 0, 0 }, // #137 [ref=3x]
  { { EXT(AVX512_F), EXT(AVX512_VL), EXT(F16C) }, 0, 0 }, // #138 [ref=2x]
  { { EXT(AVX512_BW), EXT(AVX512_VL) }, 0, 0 }, // #139 [ref=26x]
  { { EXT(AVX512_ERI) }, 0, 0 }, // #140 [ref=10x]
  { { EXT(AVX512_F), EXT(AVX512_VL), EXT(FMA) }, 0, 0 }, // #141 [ref=36x]
  { { EXT(AVX512_F), EXT(FMA) }, 0, 0 }, // #142 [ref=24x]
  { { EXT(FMA4) }, 0, 0 }, // #143 [ref=20x]
  { { EXT(XOP) }, 0, 0 }, // #144 [ref=55x]
  { { EXT(AVX2), EXT(AVX512_F), EXT(AVX512_VL) }, 0, 0 }, // #145 [ref=19x]
  { { EXT(AVX512_PFI) }, 0, 0 }, // #146 [ref=16x]
  { { EXT(AVX), EXT(AVX512_F), EXT(AVX512_VL), EXT(GFNI) }, 0, 0 }, // #147 [ref=3x]
  { { EXT(AVX), EXT(AVX2) }, 0, 0 }, // #148 [ref=17x]
  { { EXT(AVX512_VP2INTERSECT) }, 0, 0 }, // #149 [ref=2x]
  { { EXT(AVX512_4VNNIW) }, 0, 0 }, // #150 [ref=2x]
  { { EXT(AVX), EXT(AVX2), EXT(AVX512_BW), EXT(AVX512_VL) }, 0, 0 }, // #151 [ref=54x]
  { { EXT(AVX2), EXT(AVX512_BW), EXT(AVX512_VL) }, 0, 0 }, // #152 [ref=2x]
  { { EXT(AVX512_CDI), EXT(AVX512_VL) }, 0, 0 }, // #153 [ref=6x]
  { { EXT(AVX), EXT(AVX512_F), EXT(AVX512_VL), EXT(PCLMULQDQ), EXT(VPCLMULQDQ) }, 0, 0 }, // #154 [ref=1x]
  { { EXT(AVX) }, 1, 0 }, // #155 [ref=7x]
  { { EXT(AVX512_VBMI2), EXT(AVX512_VL) }, 0, 0 }, // #156 [ref=16x]
  { { EXT(AVX512_VL), EXT(AVX512_VNNI), EXT(AVX_VNNI) }, 0, 0 }, // #157 [ref=4x]
  { { EXT(AVX512_VBMI), EXT(AVX512_VL) }, 0, 0 }, // #158 [ref=4x]
  { { EXT(AVX), EXT(AVX512_BW) }, 0, 0 }, // #159 [ref=4x]
  { { EXT(AVX), EXT(AVX512_DQ) }, 0, 0 }, // #160 [ref=4x]
  { { EXT(AVX512_IFMA), EXT(AVX512_VL) }, 0, 0 }, // #161 [ref=2x]
  { { EXT(AVX512_BITALG), EXT(AVX512_VL) }, 0, 0 }, // #162 [ref=3x]
  { { EXT(AVX512_VL), EXT(AVX512_VPOPCNTDQ) }, 0, 0 }, // #163 [ref=2x]
  { { EXT(WBNOINVD) }, 0, 0 }, // #164 [ref=1x]
  { { EXT(RTM) }, 0, 0 }, // #165 [ref=3x]
  { { EXT(XSAVE) }, 0, 0 }, // #166 [ref=6x]
  { { EXT(TSXLDTRK) }, 0, 0 }, // #167 [ref=2x]
  { { EXT(XSAVES) }, 0, 0 }, // #168 [ref=4x]
  { { EXT(XSAVEC) }, 0, 0 }, // #169 [ref=2x]
  { { EXT(XSAVEOPT) }, 0, 0 }, // #170 [ref=2x]
  { { EXT(TSX) }, 1, 0 }  // #171 [ref=1x]
};
#undef EXT

#define FLAG(VAL) uint32_t(CpuRWFlags::kX86_##VAL)
const InstDB::RWFlagsInfoTable InstDB::_rwFlagsInfoTable[] = {
  { 0, 0 }, // #0 [ref=1429x]
  { 0, FLAG(AF) | FLAG(CF) | FLAG(OF) | FLAG(PF) | FLAG(SF) | FLAG(ZF) }, // #1 [ref=84x]
  { FLAG(CF), FLAG(AF) | FLAG(CF) | FLAG(OF) | FLAG(PF) | FLAG(SF) | FLAG(ZF) }, // #2 [ref=2x]
  { FLAG(CF), FLAG(CF) }, // #3 [ref=2x]
  { FLAG(OF), FLAG(OF) }, // #4 [ref=1x]
  { 0, FLAG(ZF) }, // #5 [ref=7x]
  { 0, FLAG(AF) | FLAG(CF) | FLAG(OF) | FLAG(PF) | FLAG(SF) }, // #6 [ref=4x]
  { 0, FLAG(AC) }, // #7 [ref=2x]
  { 0, FLAG(CF) }, // #8 [ref=2x]
  { 0, FLAG(DF) }, // #9 [ref=2x]
  { 0, FLAG(IF) }, // #10 [ref=2x]
  { FLAG(CF) | FLAG(ZF), 0 }, // #11 [ref=14x]
  { FLAG(CF), 0 }, // #12 [ref=20x]
  { FLAG(ZF), 0 }, // #13 [ref=16x]
  { FLAG(OF) | FLAG(SF) | FLAG(ZF), 0 }, // #14 [ref=12x]
  { FLAG(OF) | FLAG(SF), 0 }, // #15 [ref=12x]
  { FLAG(OF), 0 }, // #16 [ref=7x]
  { FLAG(PF), 0 }, // #17 [ref=14x]
  { FLAG(SF), 0 }, // #18 [ref=6x]
  { FLAG(DF), FLAG(AF) | FLAG(CF) | FLAG(OF) | FLAG(PF) | FLAG(SF) | FLAG(ZF) }, // #19 [ref=2x]
  { 0, FLAG(AF) | FLAG(OF) | FLAG(PF) | FLAG(SF) | FLAG(ZF) }, // #20 [ref=5x]
  { 0, FLAG(CF) | FLAG(PF) | FLAG(ZF) }, // #21 [ref=4x]
  { FLAG(AF) | FLAG(CF) | FLAG(PF) | FLAG(SF) | FLAG(ZF), 0 }, // #22 [ref=1x]
  { FLAG(DF), 0 }, // #23 [ref=3x]
  { 0, FLAG(AF) | FLAG(CF) | FLAG(DF) | FLAG(IF) | FLAG(OF) | FLAG(PF) | FLAG(SF) | FLAG(ZF) }, // #24 [ref=3x]
  { FLAG(AF) | FLAG(CF) | FLAG(DF) | FLAG(IF) | FLAG(OF) | FLAG(PF) | FLAG(SF) | FLAG(ZF), 0 }, // #25 [ref=3x]
  { FLAG(CF) | FLAG(OF), FLAG(CF) | FLAG(OF) }, // #26 [ref=2x]
  { 0, FLAG(CF) | FLAG(OF) }, // #27 [ref=2x]
  { 0, FLAG(AF) | FLAG(CF) | FLAG(PF) | FLAG(SF) | FLAG(ZF) }  // #28 [ref=1x]
};
#undef FLAG
// ----------------------------------------------------------------------------
// ${AdditionalInfoTable:End}

// Inst - NameData
// ===============

#ifndef ASMJIT_NO_TEXT
// ${NameData:Begin}
// ------------------- Automatically generated, do not edit -------------------
const char InstDB::_nameData[] =
  "\0" "aaa\0" "aad\0" "aam\0" "aas\0" "adc\0" "adcx\0" "adox\0" "arpl\0" "bextr\0" "blcfill\0" "blci\0" "blcic\0"
  "blcmsk\0" "blcs\0" "blsfill\0" "blsi\0" "blsic\0" "blsmsk\0" "blsr\0" "bndcl\0" "bndcn\0" "bndcu\0" "bndldx\0"
  "bndmk\0" "bndmov\0" "bndstx\0" "bound\0" "bsf\0" "bsr\0" "bswap\0" "bt\0" "btc\0" "btr\0" "bts\0" "bzhi\0" "cbw\0"
  "cdq\0" "cdqe\0" "clac\0" "clc\0" "cld\0" "cldemote\0" "clflush\0" "clflushopt\0" "clgi\0" "cli\0" "clrssbsy\0"
  "clts\0" "clui\0" "clwb\0" "clzero\0" "cmc\0" "cmova\0" "cmovae\0" "cmovc\0" "cmovg\0" "cmovge\0" "cmovl\0"
  "cmovle\0" "cmovna\0" "cmovnae\0" "cmovnc\0" "cmovng\0" "cmovnge\0" "cmovnl\0" "cmovnle\0" "cmovno\0" "cmovnp\0"
  "cmovns\0" "cmovnz\0" "cmovo\0" "cmovp\0" "cmovpe\0" "cmovpo\0" "cmovs\0" "cmovz\0" "cmp\0" "cmps\0" "cmpxchg\0"
  "cmpxchg16b\0" "cmpxchg8b\0" "cpuid\0" "cqo\0" "crc32\0" "cvtpd2pi\0" "cvtpi2pd\0" "cvtpi2ps\0" "cvtps2pi\0"
  "cvttpd2pi\0" "cvttps2pi\0" "cwd\0" "cwde\0" "daa\0" "das\0" "endbr32\0" "endbr64\0" "enqcmd\0" "enqcmds\0" "f2xm1\0"
  "fabs\0" "faddp\0" "fbld\0" "fbstp\0" "fchs\0" "fclex\0" "fcmovb\0" "fcmovbe\0" "fcmove\0" "fcmovnb\0" "fcmovnbe\0"
  "fcmovne\0" "fcmovnu\0" "fcmovu\0" "fcom\0" "fcomi\0" "fcomip\0" "fcomp\0" "fcompp\0" "fcos\0" "fdecstp\0" "fdiv\0"
  "fdivp\0" "fdivr\0" "fdivrp\0" "femms\0" "ffree\0" "fiadd\0" "ficom\0" "ficomp\0" "fidiv\0" "fidivr\0" "fild\0"
  "fimul\0" "fincstp\0" "finit\0" "fist\0" "fistp\0" "fisttp\0" "fisub\0" "fisubr\0" "fld\0" "fld1\0" "fldcw\0"
  "fldenv\0" "fldl2e\0" "fldl2t\0" "fldlg2\0" "fldln2\0" "fldpi\0" "fldz\0" "fmulp\0" "fnclex\0" "fninit\0" "fnop\0"
  "fnsave\0" "fnstcw\0" "fnstenv\0" "fnstsw\0" "fpatan\0" "fprem\0" "fprem1\0" "fptan\0" "frndint\0" "frstor\0"
  "fsave\0" "fscale\0" "fsin\0" "fsincos\0" "fsqrt\0" "fst\0" "fstcw\0" "fstenv\0" "fstp\0" "fstsw\0" "fsubp\0"
  "fsubrp\0" "ftst\0" "fucom\0" "fucomi\0" "fucomip\0" "fucomp\0" "fucompp\0" "fwait\0" "fxam\0" "fxch\0" "fxrstor\0"
  "fxrstor64\0" "fxsave\0" "fxsave64\0" "fxtract\0" "fyl2x\0" "fyl2xp1\0" "getsec\0" "hlt\0" "hreset\0" "inc\0"
  "incsspd\0" "incsspq\0" "insertq\0" "int3\0" "into\0" "invept\0" "invlpg\0" "invlpga\0" "invpcid\0" "invvpid\0"
  "iretd\0" "iretq\0" "ja\0" "jae\0" "jb\0" "jbe\0" "jc\0" "je\0" "jecxz\0" "jg\0" "jge\0" "jl\0" "jle\0" "jna\0"
  "jnae\0" "jnb\0" "jnbe\0" "jnc\0" "jne\0" "jng\0" "jnge\0" "jnl\0" "jnle\0" "jno\0" "jnp\0" "jns\0" "jnz\0" "jo\0"
  "jp\0" "jpe\0" "jpo\0" "js\0" "jz\0" "kaddb\0" "kaddd\0" "kaddq\0" "kaddw\0" "kandb\0" "kandd\0" "kandnb\0"
  "kandnd\0" "kandnq\0" "kandnw\0" "kandq\0" "kandw\0" "kmovb\0" "kmovw\0" "knotb\0" "knotd\0" "knotq\0" "knotw\0"
  "korb\0" "kord\0" "korq\0" "kortestb\0" "kortestd\0" "kortestq\0" "kortestw\0" "korw\0" "kshiftlb\0" "kshiftld\0"
  "kshiftlq\0" "kshiftlw\0" "kshiftrb\0" "kshiftrd\0" "kshiftrq\0" "kshiftrw\0" "ktestb\0" "ktestd\0" "ktestq\0"
  "ktestw\0" "kunpckbw\0" "kunpckdq\0" "kunpckwd\0" "kxnorb\0" "kxnord\0" "kxnorq\0" "kxnorw\0" "kxorb\0" "kxord\0"
  "kxorq\0" "kxorw\0" "lahf\0" "lar\0" "lcall\0" "lds\0" "ldtilecfg\0" "lea\0" "leave\0" "les\0" "lfence\0" "lfs\0"
  "lgdt\0" "lgs\0" "lidt\0" "ljmp\0" "lldt\0" "llwpcb\0" "lmsw\0" "lods\0" "loop\0" "loope\0" "loopne\0" "lsl\0"
  "ltr\0" "lwpins\0" "lwpval\0" "lzcnt\0" "mcommit\0" "mfence\0" "monitorx\0" "movabs\0" "movdir64b\0" "movdiri\0"
  "movdq2q\0" "movnti\0" "movntq\0" "movntsd\0" "movntss\0" "movq2dq\0" "movsx\0" "movsxd\0" "movzx\0" "mulx\0"
  "mwaitx\0" "neg\0" "not\0" "out\0" "outs\0" "pavgusb\0" "pconfig\0" "pdep\0" "pext\0" "pf2id\0" "pf2iw\0" "pfacc\0"
  "pfadd\0" "pfcmpeq\0" "pfcmpge\0" "pfcmpgt\0" "pfmax\0" "pfmin\0" "pfmul\0" "pfnacc\0" "pfpnacc\0" "pfrcp\0"
  "pfrcpit1\0" "pfrcpit2\0" "pfrcpv\0" "pfrsqit1\0" "pfrsqrt\0" "pfrsqrtv\0" "pfsub\0" "pfsubr\0" "pi2fd\0" "pi2fw\0"
  "pmulhrw\0" "pop\0" "popa\0" "popad\0" "popcnt\0" "popf\0" "popfd\0" "popfq\0" "prefetch\0" "prefetchnta\0"
  "prefetcht0\0" "prefetcht1\0" "prefetcht2\0" "prefetchw\0" "prefetchwt1\0" "pshufw\0" "psmash\0" "pswapd\0"
  "ptwrite\0" "push\0" "pusha\0" "pushad\0" "pushf\0" "pushfd\0" "pushfq\0" "pvalidate\0" "rcl\0" "rcr\0" "rdfsbase\0"
  "rdgsbase\0" "rdmsr\0" "rdpid\0" "rdpkru\0" "rdpmc\0" "rdpru\0" "rdrand\0" "rdseed\0" "rdsspd\0" "rdsspq\0" "rdtsc\0"
  "rdtscp\0" "retf\0" "rmpadjust\0" "rmpupdate\0" "rol\0" "ror\0" "rorx\0" "rsm\0" "rstorssp\0" "sahf\0" "sal\0"
  "sar\0" "sarx\0" "saveprevssp\0" "sbb\0" "scas\0" "senduipi\0" "serialize\0" "seta\0" "setae\0" "setb\0" "setbe\0"
  "setc\0" "sete\0" "setg\0" "setge\0" "setl\0" "setle\0" "setna\0" "setnae\0" "setnb\0" "setnbe\0" "setnc\0" "setne\0"
  "setng\0" "setnge\0" "setnl\0" "setnle\0" "setno\0" "setnp\0" "setns\0" "setnz\0" "seto\0" "setp\0" "setpe\0"
  "setpo\0" "sets\0" "setssbsy\0" "setz\0" "sfence\0" "sgdt\0" "sha1msg1\0" "sha1msg2\0" "sha1nexte\0" "sha1rnds4\0"
  "sha256msg1\0" "sha256msg2\0" "sha256rnds2\0" "shl\0" "shlx\0" "shr\0" "shrd\0" "shrx\0" "sidt\0" "skinit\0" "sldt\0"
  "slwpcb\0" "smsw\0" "stac\0" "stc\0" "stgi\0" "sti\0" "stos\0" "str\0" "sttilecfg\0" "swapgs\0" "syscall\0"
  "sysenter\0" "sysexit\0" "sysexitq\0" "sysret\0" "sysretq\0" "t1mskc\0" "tdpbf16ps\0" "tdpbssd\0" "tdpbsud\0"
  "tdpbusd\0" "tdpbuud\0" "testui\0" "tileloadd\0" "tileloaddt1\0" "tilerelease\0" "tilestored\0" "tilezero\0"
  "tpause\0" "tzcnt\0" "tzmsk\0" "ud0\0" "ud1\0" "ud2\0" "uiret\0" "umonitor\0" "umwait\0" "v4fmaddps\0" "v4fmaddss\0"
  "v4fnmaddps\0" "v4fnmaddss\0" "vaddpd\0" "vaddph\0" "vaddps\0" "vaddsd\0" "vaddsh\0" "vaddss\0" "vaddsubpd\0"
  "vaddsubps\0" "vaesdec\0" "vaesdeclast\0" "vaesenc\0" "vaesenclast\0" "vaesimc\0" "vaeskeygenassist\0" "valignd\0"
  "valignq\0" "vandnpd\0" "vandnps\0" "vandpd\0" "vandps\0" "vblendmpd\0" "vblendmps\0" "vblendpd\0" "vblendps\0"
  "vblendvpd\0" "vblendvps\0" "vbroadcastf128\0" "vbroadcastf32x2\0" "vbroadcastf32x4\0" "vbroadcastf32x8\0"
  "vbroadcastf64x2\0" "vbroadcastf64x4\0" "vbroadcasti128\0" "vbroadcasti32x2\0" "vbroadcasti32x4\0"
  "vbroadcasti32x8\0" "vbroadcasti64x2\0" "vbroadcasti64x4\0" "vbroadcastsd\0" "vbroadcastss\0" "vcmppd\0" "vcmpph\0"
  "vcmpps\0" "vcmpsd\0" "vcmpsh\0" "vcmpss\0" "vcomisd\0" "vcomish\0" "vcomiss\0" "vcompresspd\0" "vcompressps\0"
  "vcvtdq2pd\0" "vcvtdq2ph\0" "vcvtdq2ps\0" "vcvtne2ps2bf16\0" "vcvtneps2bf16\0" "vcvtpd2dq\0" "vcvtpd2ph\0"
  "vcvtpd2ps\0" "vcvtpd2qq\0" "vcvtpd2udq\0" "vcvtpd2uqq\0" "vcvtph2dq\0" "vcvtph2pd\0" "vcvtph2ps\0" "vcvtph2psx\0"
  "vcvtph2qq\0" "vcvtph2udq\0" "vcvtph2uqq\0" "vcvtph2uw\0" "vcvtph2w\0" "vcvtps2dq\0" "vcvtps2pd\0" "vcvtps2ph\0"
  "vcvtps2phx\0" "vcvtps2qq\0" "vcvtps2udq\0" "vcvtps2uqq\0" "vcvtqq2pd\0" "vcvtqq2ph\0" "vcvtqq2ps\0" "vcvtsd2sh\0"
  "vcvtsd2si\0" "vcvtsd2ss\0" "vcvtsd2usi\0" "vcvtsh2sd\0" "vcvtsh2si\0" "vcvtsh2ss\0" "vcvtsh2usi\0" "vcvtsi2sd\0"
  "vcvtsi2sh\0" "vcvtsi2ss\0" "vcvtss2sd\0" "vcvtss2sh\0" "vcvtss2si\0" "vcvtss2usi\0" "vcvttpd2dq\0" "vcvttpd2qq\0"
  "vcvttpd2udq\0" "vcvttpd2uqq\0" "vcvttph2dq\0" "vcvttph2qq\0" "vcvttph2udq\0" "vcvttph2uqq\0" "vcvttph2uw\0"
  "vcvttph2w\0" "vcvttps2dq\0" "vcvttps2qq\0" "vcvttps2udq\0" "vcvttps2uqq\0" "vcvttsd2si\0" "vcvttsd2usi\0"
  "vcvttsh2si\0" "vcvttsh2usi\0" "vcvttss2si\0" "vcvttss2usi\0" "vcvtudq2pd\0" "vcvtudq2ph\0" "vcvtudq2ps\0"
  "vcvtuqq2pd\0" "vcvtuqq2ph\0" "vcvtuqq2ps\0" "vcvtusi2sd\0" "vcvtusi2sh\0" "vcvtusi2ss\0" "vcvtuw2ph\0" "vcvtw2ph\0"
  "vdbpsadbw\0" "vdivpd\0" "vdivph\0" "vdivps\0" "vdivsd\0" "vdivsh\0" "vdivss\0" "vdpbf16ps\0" "vdppd\0" "vdpps\0"
  "verr\0" "verw\0" "vexp2pd\0" "vexp2ps\0" "vexpandpd\0" "vexpandps\0" "vextractf128\0" "vextractf32x4\0"
  "vextractf32x8\0" "vextractf64x2\0" "vextractf64x4\0" "vextracti128\0" "vextracti32x4\0" "vextracti32x8\0"
  "vextracti64x2\0" "vextracti64x4\0" "vextractps\0" "vfcmaddcph\0" "vfcmaddcsh\0" "vfcmulcph\0" "vfcmulcsh\0"
  "vfixupimmpd\0" "vfixupimmps\0" "vfixupimmsd\0" "vfixupimmss\0" "vfmadd132pd\0" "vfmadd132ph\0" "vfmadd132ps\0"
  "vfmadd132sd\0" "vfmadd132sh\0" "vfmadd132ss\0" "vfmadd213pd\0" "vfmadd213ph\0" "vfmadd213ps\0" "vfmadd213sd\0"
  "vfmadd213sh\0" "vfmadd213ss\0" "vfmadd231pd\0" "vfmadd231ph\0" "vfmadd231ps\0" "vfmadd231sd\0" "vfmadd231sh\0"
  "vfmadd231ss\0" "vfmaddcph\0" "vfmaddcsh\0" "vfmaddpd\0" "vfmaddps\0" "vfmaddsd\0" "vfmaddss\0" "vfmaddsub132pd\0"
  "vfmaddsub132ph\0" "vfmaddsub132ps\0" "vfmaddsub213pd\0" "vfmaddsub213ph\0" "vfmaddsub213ps\0" "vfmaddsub231pd\0"
  "vfmaddsub231ph\0" "vfmaddsub231ps\0" "vfmaddsubpd\0" "vfmaddsubps\0" "vfmsub132pd\0" "vfmsub132ph\0" "vfmsub132ps\0"
  "vfmsub132sd\0" "vfmsub132sh\0" "vfmsub132ss\0" "vfmsub213pd\0" "vfmsub213ph\0" "vfmsub213ps\0" "vfmsub213sd\0"
  "vfmsub213sh\0" "vfmsub213ss\0" "vfmsub231pd\0" "vfmsub231ph\0" "vfmsub231ps\0" "vfmsub231sd\0" "vfmsub231sh\0"
  "vfmsub231ss\0" "vfmsubadd132pd\0" "vfmsubadd132ph\0" "vfmsubadd132ps\0" "vfmsubadd213pd\0" "vfmsubadd213ph\0"
  "vfmsubadd213ps\0" "vfmsubadd231pd\0" "vfmsubadd231ph\0" "vfmsubadd231ps\0" "vfmsubaddpd\0" "vfmsubaddps\0"
  "vfmsubpd\0" "vfmsubps\0" "vfmsubsd\0" "vfmsubss\0" "vfmulcph\0" "vfmulcsh\0" "vfnmadd132pd\0" "vfnmadd132ph\0"
  "vfnmadd132ps\0" "vfnmadd132sd\0" "vfnmadd132sh\0" "vfnmadd132ss\0" "vfnmadd213pd\0" "vfnmadd213ph\0"
  "vfnmadd213ps\0" "vfnmadd213sd\0" "vfnmadd213sh\0" "vfnmadd213ss\0" "vfnmadd231pd\0" "vfnmadd231ph\0"
  "vfnmadd231ps\0" "vfnmadd231sd\0" "vfnmadd231sh\0" "vfnmadd231ss\0" "vfnmaddpd\0" "vfnmaddps\0" "vfnmaddsd\0"
  "vfnmaddss\0" "vfnmsub132pd\0" "vfnmsub132ph\0" "vfnmsub132ps\0" "vfnmsub132sd\0" "vfnmsub132sh\0" "vfnmsub132ss\0"
  "vfnmsub213pd\0" "vfnmsub213ph\0" "vfnmsub213ps\0" "vfnmsub213sd\0" "vfnmsub213sh\0" "vfnmsub213ss\0"
  "vfnmsub231pd\0" "vfnmsub231ph\0" "vfnmsub231ps\0" "vfnmsub231sd\0" "vfnmsub231sh\0" "vfnmsub231ss\0" "vfnmsubpd\0"
  "vfnmsubps\0" "vfnmsubsd\0" "vfnmsubss\0" "vfpclasspd\0" "vfpclassph\0" "vfpclassps\0" "vfpclasssd\0" "vfpclasssh\0"
  "vfpclassss\0" "vfrczpd\0" "vfrczps\0" "vfrczsd\0" "vfrczss\0" "vgatherdpd\0" "vgatherdps\0" "vgatherpf0dpd\0"
  "vgatherpf0dps\0" "vgatherpf0qpd\0" "vgatherpf0qps\0" "vgatherpf1dpd\0" "vgatherpf1dps\0" "vgatherpf1qpd\0"
  "vgatherpf1qps\0" "vgatherqpd\0" "vgatherqps\0" "vgetexppd\0" "vgetexpph\0" "vgetexpps\0" "vgetexpsd\0" "vgetexpsh\0"
  "vgetexpss\0" "vgetmantpd\0" "vgetmantph\0" "vgetmantps\0" "vgetmantsd\0" "vgetmantsh\0" "vgetmantss\0"
  "vgf2p8affineinvqb\0" "vgf2p8affineqb\0" "vgf2p8mulb\0" "vhaddpd\0" "vhaddps\0" "vhsubpd\0" "vhsubps\0"
  "vinsertf128\0" "vinsertf32x4\0" "vinsertf32x8\0" "vinsertf64x2\0" "vinsertf64x4\0" "vinserti128\0" "vinserti32x4\0"
  "vinserti32x8\0" "vinserti64x2\0" "vinserti64x4\0" "vinsertps\0" "vlddqu\0" "vldmxcsr\0" "vmaskmovdqu\0"
  "vmaskmovpd\0" "vmaskmovps\0" "vmaxpd\0" "vmaxph\0" "vmaxps\0" "vmaxsd\0" "vmaxsh\0" "vmaxss\0" "vmcall\0"
  "vmclear\0" "vmfunc\0" "vminpd\0" "vminph\0" "vminps\0" "vminsd\0" "vminsh\0" "vminss\0" "vmlaunch\0" "vmload\0"
  "vmmcall\0" "vmovapd\0" "vmovaps\0" "vmovd\0" "vmovddup\0" "vmovdqa\0" "vmovdqa32\0" "vmovdqa64\0" "vmovdqu\0"
  "vmovdqu16\0" "vmovdqu32\0" "vmovdqu64\0" "vmovdqu8\0" "vmovhlps\0" "vmovhpd\0" "vmovhps\0" "vmovlhps\0" "vmovlpd\0"
  "vmovlps\0" "vmovmskpd\0" "vmovmskps\0" "vmovntdq\0" "vmovntdqa\0" "vmovntpd\0" "vmovntps\0" "vmovq\0" "vmovsd\0"
  "vmovsh\0" "vmovshdup\0" "vmovsldup\0" "vmovss\0" "vmovupd\0" "vmovups\0" "vmovw\0" "vmpsadbw\0" "vmptrld\0"
  "vmptrst\0" "vmread\0" "vmresume\0" "vmrun\0" "vmsave\0" "vmulpd\0" "vmulph\0" "vmulps\0" "vmulsd\0" "vmulsh\0"
  "vmulss\0" "vmwrite\0" "vmxon\0" "vorpd\0" "vorps\0" "vp2intersectd\0" "vp2intersectq\0" "vp4dpwssd\0" "vp4dpwssds\0"
  "vpabsb\0" "vpabsd\0" "vpabsq\0" "vpabsw\0" "vpackssdw\0" "vpacksswb\0" "vpackusdw\0" "vpackuswb\0" "vpaddb\0"
  "vpaddd\0" "vpaddq\0" "vpaddsb\0" "vpaddsw\0" "vpaddusb\0" "vpaddusw\0" "vpaddw\0" "vpalignr\0" "vpand\0" "vpandd\0"
  "vpandn\0" "vpandnd\0" "vpandnq\0" "vpandq\0" "vpavgb\0" "vpavgw\0" "vpblendd\0" "vpblendmb\0" "vpblendmd\0"
  "vpblendmq\0" "vpblendmw\0" "vpblendvb\0" "vpblendw\0" "vpbroadcastb\0" "vpbroadcastd\0" "vpbroadcastmb2q\0"
  "vpbroadcastmw2d\0" "vpbroadcastq\0" "vpbroadcastw\0" "vpclmulqdq\0" "vpcmov\0" "vpcmpb\0" "vpcmpd\0" "vpcmpeqb\0"
  "vpcmpeqd\0" "vpcmpeqq\0" "vpcmpeqw\0" "vpcmpestri\0" "vpcmpestrm\0" "vpcmpgtb\0" "vpcmpgtd\0" "vpcmpgtq\0"
  "vpcmpgtw\0" "vpcmpistri\0" "vpcmpistrm\0" "vpcmpq\0" "vpcmpub\0" "vpcmpud\0" "vpcmpuq\0" "vpcmpuw\0" "vpcmpw\0"
  "vpcomb\0" "vpcomd\0" "vpcompressb\0" "vpcompressd\0" "vpcompressq\0" "vpcompressw\0" "vpcomq\0" "vpcomub\0"
  "vpcomud\0" "vpcomuq\0" "vpcomuw\0" "vpcomw\0" "vpconflictd\0" "vpconflictq\0" "vpdpbusd\0" "vpdpbusds\0"
  "vpdpwssd\0" "vpdpwssds\0" "vperm2f128\0" "vperm2i128\0" "vpermb\0" "vpermd\0" "vpermi2b\0" "vpermi2d\0"
  "vpermi2pd\0" "vpermi2ps\0" "vpermi2q\0" "vpermi2w\0" "vpermil2pd\0" "vpermil2ps\0" "vpermilpd\0" "vpermilps\0"
  "vpermpd\0" "vpermps\0" "vpermq\0" "vpermt2b\0" "vpermt2d\0" "vpermt2pd\0" "vpermt2ps\0" "vpermt2q\0" "vpermt2w\0"
  "vpermw\0" "vpexpandb\0" "vpexpandd\0" "vpexpandq\0" "vpexpandw\0" "vpextrb\0" "vpextrd\0" "vpextrq\0" "vpextrw\0"
  "vpgatherdd\0" "vpgatherdq\0" "vpgatherqd\0" "vpgatherqq\0" "vphaddbd\0" "vphaddbq\0" "vphaddbw\0" "vphaddd\0"
  "vphadddq\0" "vphaddsw\0" "vphaddubd\0" "vphaddubq\0" "vphaddubw\0" "vphaddudq\0" "vphadduwd\0" "vphadduwq\0"
  "vphaddw\0" "vphaddwd\0" "vphaddwq\0" "vphminposuw\0" "vphsubbw\0" "vphsubd\0" "vphsubdq\0" "vphsubsw\0" "vphsubw\0"
  "vphsubwd\0" "vpinsrb\0" "vpinsrd\0" "vpinsrq\0" "vpinsrw\0" "vplzcntd\0" "vplzcntq\0" "vpmacsdd\0" "vpmacsdqh\0"
  "vpmacsdql\0" "vpmacssdd\0" "vpmacssdqh\0" "vpmacssdql\0" "vpmacsswd\0" "vpmacssww\0" "vpmacswd\0" "vpmacsww\0"
  "vpmadcsswd\0" "vpmadcswd\0" "vpmadd52huq\0" "vpmadd52luq\0" "vpmaddubsw\0" "vpmaddwd\0" "vpmaskmovd\0"
  "vpmaskmovq\0" "vpmaxsb\0" "vpmaxsd\0" "vpmaxsq\0" "vpmaxsw\0" "vpmaxub\0" "vpmaxud\0" "vpmaxuq\0" "vpmaxuw\0"
  "vpminsb\0" "vpminsd\0" "vpminsq\0" "vpminsw\0" "vpminub\0" "vpminud\0" "vpminuq\0" "vpminuw\0" "vpmovb2m\0"
  "vpmovd2m\0" "vpmovdb\0" "vpmovdw\0" "vpmovm2b\0" "vpmovm2d\0" "vpmovm2q\0" "vpmovm2w\0" "vpmovmskb\0" "vpmovq2m\0"
  "vpmovqb\0" "vpmovqd\0" "vpmovqw\0" "vpmovsdb\0" "vpmovsdw\0" "vpmovsqb\0" "vpmovsqd\0" "vpmovsqw\0" "vpmovswb\0"
  "vpmovsxbd\0" "vpmovsxbq\0" "vpmovsxbw\0" "vpmovsxdq\0" "vpmovsxwd\0" "vpmovsxwq\0" "vpmovusdb\0" "vpmovusdw\0"
  "vpmovusqb\0" "vpmovusqd\0" "vpmovusqw\0" "vpmovuswb\0" "vpmovw2m\0" "vpmovwb\0" "vpmovzxbd\0" "vpmovzxbq\0"
  "vpmovzxbw\0" "vpmovzxdq\0" "vpmovzxwd\0" "vpmovzxwq\0" "vpmuldq\0" "vpmulhrsw\0" "vpmulhuw\0" "vpmulhw\0"
  "vpmulld\0" "vpmullq\0" "vpmullw\0" "vpmultishiftqb\0" "vpmuludq\0" "vpopcntb\0" "vpopcntd\0" "vpopcntq\0"
  "vpopcntw\0" "vpor\0" "vpord\0" "vporq\0" "vpperm\0" "vprold\0" "vprolq\0" "vprolvd\0" "vprolvq\0" "vprord\0"
  "vprorq\0" "vprorvd\0" "vprorvq\0" "vprotb\0" "vprotd\0" "vprotq\0" "vprotw\0" "vpsadbw\0" "vpscatterdd\0"
  "vpscatterdq\0" "vpscatterqd\0" "vpscatterqq\0" "vpshab\0" "vpshad\0" "vpshaq\0" "vpshaw\0" "vpshlb\0" "vpshld\0"
  "vpshldd\0" "vpshldq\0" "vpshldvd\0" "vpshldvq\0" "vpshldvw\0" "vpshldw\0" "vpshlq\0" "vpshlw\0" "vpshrdd\0"
  "vpshrdq\0" "vpshrdvd\0" "vpshrdvq\0" "vpshrdvw\0" "vpshrdw\0" "vpshufb\0" "vpshufbitqmb\0" "vpshufd\0" "vpshufhw\0"
  "vpshuflw\0" "vpsignb\0" "vpsignd\0" "vpsignw\0" "vpslld\0" "vpslldq\0" "vpsllq\0" "vpsllvd\0" "vpsllvq\0"
  "vpsllvw\0" "vpsllw\0" "vpsrad\0" "vpsraq\0" "vpsravd\0" "vpsravq\0" "vpsravw\0" "vpsraw\0" "vpsrld\0" "vpsrldq\0"
  "vpsrlq\0" "vpsrlvd\0" "vpsrlvq\0" "vpsrlvw\0" "vpsrlw\0" "vpsubb\0" "vpsubd\0" "vpsubq\0" "vpsubsb\0" "vpsubsw\0"
  "vpsubusb\0" "vpsubusw\0" "vpsubw\0" "vpternlogd\0" "vpternlogq\0" "vptest\0" "vptestmb\0" "vptestmd\0" "vptestmq\0"
  "vptestmw\0" "vptestnmb\0" "vptestnmd\0" "vptestnmq\0" "vptestnmw\0" "vpunpckhbw\0" "vpunpckhdq\0" "vpunpckhqdq\0"
  "vpunpckhwd\0" "vpunpcklbw\0" "vpunpckldq\0" "vpunpcklqdq\0" "vpunpcklwd\0" "vpxor\0" "vpxord\0" "vpxorq\0"
  "vrangepd\0" "vrangeps\0" "vrangesd\0" "vrangess\0" "vrcp14pd\0" "vrcp14ps\0" "vrcp14sd\0" "vrcp14ss\0" "vrcp28pd\0"
  "vrcp28ps\0" "vrcp28sd\0" "vrcp28ss\0" "vrcpph\0" "vrcpps\0" "vrcpsh\0" "vrcpss\0" "vreducepd\0" "vreduceph\0"
  "vreduceps\0" "vreducesd\0" "vreducesh\0" "vreducess\0" "vrndscalepd\0" "vrndscaleph\0" "vrndscaleps\0"
  "vrndscalesd\0" "vrndscalesh\0" "vrndscaless\0" "vroundpd\0" "vroundps\0" "vroundsd\0" "vroundss\0" "vrsqrt14pd\0"
  "vrsqrt14ps\0" "vrsqrt14sd\0" "vrsqrt14ss\0" "vrsqrt28pd\0" "vrsqrt28ps\0" "vrsqrt28sd\0" "vrsqrt28ss\0" "vrsqrtph\0"
  "vrsqrtps\0" "vrsqrtsh\0" "vrsqrtss\0" "vscalefpd\0" "vscalefph\0" "vscalefps\0" "vscalefsd\0" "vscalefsh\0"
  "vscalefss\0" "vscatterdpd\0" "vscatterdps\0" "vscatterpf0dpd\0" "vscatterpf0dps\0" "vscatterpf0qpd\0"
  "vscatterpf0qps\0" "vscatterpf1dpd\0" "vscatterpf1dps\0" "vscatterpf1qpd\0" "vscatterpf1qps\0" "vscatterqpd\0"
  "vscatterqps\0" "vshuff32x4\0" "vshuff64x2\0" "vshufi32x4\0" "vshufi64x2\0" "vshufpd\0" "vshufps\0" "vsqrtpd\0"
  "vsqrtph\0" "vsqrtps\0" "vsqrtsd\0" "vsqrtsh\0" "vsqrtss\0" "vstmxcsr\0" "vsubpd\0" "vsubph\0" "vsubps\0" "vsubsd\0"
  "vsubsh\0" "vsubss\0" "vtestpd\0" "vtestps\0" "vucomisd\0" "vucomish\0" "vucomiss\0" "vunpckhpd\0" "vunpckhps\0"
  "vunpcklpd\0" "vunpcklps\0" "vxorpd\0" "vxorps\0" "vzeroall\0" "vzeroupper\0" "wbinvd\0" "wbnoinvd\0" "wrfsbase\0"
  "wrgsbase\0" "wrmsr\0" "wrssd\0" "wrssq\0" "wrussd\0" "wrussq\0" "xabort\0" "xadd\0" "xbegin\0" "xend\0" "xgetbv\0"
  "xlatb\0" "xresldtrk\0" "xrstors\0" "xrstors64\0" "xsavec\0" "xsavec64\0" "xsaveopt\0" "xsaveopt64\0" "xsaves\0"
  "xsaves64\0" "xsetbv\0" "xsusldtrk\0" "xtest";

const InstDB::InstNameIndex InstDB::instNameIndex[26] = {
  { Inst::kIdAaa          , Inst::kIdArpl          + 1 },
  { Inst::kIdBextr        , Inst::kIdBzhi          + 1 },
  { Inst::kIdCall         , Inst::kIdCwde          + 1 },
  { Inst::kIdDaa          , Inst::kIdDpps          + 1 },
  { Inst::kIdEmms         , Inst::kIdExtrq         + 1 },
  { Inst::kIdF2xm1        , Inst::kIdFyl2xp1       + 1 },
  { Inst::kIdGetsec       , Inst::kIdGf2p8mulb     + 1 },
  { Inst::kIdHaddpd       , Inst::kIdHsubps        + 1 },
  { Inst::kIdIdiv         , Inst::kIdIretq         + 1 },
  { Inst::kIdJa           , Inst::kIdJz            + 1 },
  { Inst::kIdKaddb        , Inst::kIdKxorw         + 1 },
  { Inst::kIdLahf         , Inst::kIdLzcnt         + 1 },
  { Inst::kIdMaskmovdqu   , Inst::kIdMwaitx        + 1 },
  { Inst::kIdNeg          , Inst::kIdNot           + 1 },
  { Inst::kIdOr           , Inst::kIdOuts          + 1 },
  { Inst::kIdPabsb        , Inst::kIdPxor          + 1 },
  { Inst::kIdNone         , Inst::kIdNone          + 1 },
  { Inst::kIdRcl          , Inst::kIdRstorssp      + 1 },
  { Inst::kIdSahf         , Inst::kIdSysretq       + 1 },
  { Inst::kIdT1mskc       , Inst::kIdTzmsk         + 1 },
  { Inst::kIdUcomisd      , Inst::kIdUnpcklps      + 1 },
  { Inst::kIdV4fmaddps    , Inst::kIdVzeroupper    + 1 },
  { Inst::kIdWbinvd       , Inst::kIdWrussq        + 1 },
  { Inst::kIdXabort       , Inst::kIdXtest         + 1 },
  { Inst::kIdNone         , Inst::kIdNone          + 1 },
  { Inst::kIdNone         , Inst::kIdNone          + 1 }
};
// ----------------------------------------------------------------------------
// ${NameData:End}
#endif // !ASMJIT_NO_TEXT

// x86::InstDB - InstSignature & OpSignature
// =========================================

#ifndef ASMJIT_NO_VALIDATION
// ${InstSignatureTable:Begin}
// ------------------- Automatically generated, do not edit -------------------
#define ROW(count, x86, x64, implicit, o0, o1, o2, o3, o4, o5)       \
  { count, uint8_t(x86 ? uint8_t(InstDB::Mode::kX86) : uint8_t(0)) | \
                  (x64 ? uint8_t(InstDB::Mode::kX64) : uint8_t(0)) , \
    implicit,                                                        \
    0,                                                               \
    { o0, o1, o2, o3, o4, o5 }                                       \
  }
const InstDB::InstSignature InstDB::_instSignatureTable[] = {
  ROW(2, 1, 1, 0, 1  , 2  , 0  , 0  , 0  , 0  ), // #0   {r8lo|r8hi|m8|mem, r8lo|r8hi}
  ROW(2, 1, 1, 0, 3  , 4  , 0  , 0  , 0  , 0  ), //      {r16|m16|mem|sreg, r16}
  ROW(2, 1, 1, 0, 5  , 6  , 0  , 0  , 0  , 0  ), //      {r32|m32|mem|sreg, r32}
  ROW(2, 0, 1, 0, 7  , 8  , 0  , 0  , 0  , 0  ), //      {r64|m64|mem|sreg|creg|dreg, r64}
  ROW(2, 1, 1, 0, 9  , 10 , 0  , 0  , 0  , 0  ), //      {r8lo|r8hi|m8, i8|u8}
  ROW(2, 1, 1, 0, 11 , 12 , 0  , 0  , 0  , 0  ), //      {r16|m16, i16|u16}
  ROW(2, 1, 1, 0, 13 , 14 , 0  , 0  , 0  , 0  ), //      {r32|m32, i32|u32}
  ROW(2, 0, 1, 0, 15 , 16 , 0  , 0  , 0  , 0  ), //      {r64|m64|mem, i32}
  ROW(2, 0, 1, 0, 8  , 17 , 0  , 0  , 0  , 0  ), //      {r64, i64|u64|m64|mem|sreg|creg|dreg}
  ROW(2, 1, 1, 0, 2  , 18 , 0  , 0  , 0  , 0  ), //      {r8lo|r8hi, m8|mem}
  ROW(2, 1, 1, 0, 4  , 19 , 0  , 0  , 0  , 0  ), //      {r16, m16|mem|sreg}
  ROW(2, 1, 1, 0, 6  , 20 , 0  , 0  , 0  , 0  ), //      {r32, m32|mem|sreg}
  ROW(2, 1, 1, 0, 21 , 22 , 0  , 0  , 0  , 0  ), //      {m16|mem, sreg}
  ROW(2, 1, 1, 0, 22 , 21 , 0  , 0  , 0  , 0  ), //      {sreg, m16|mem}
  ROW(2, 1, 0, 0, 6  , 23 , 0  , 0  , 0  , 0  ), //      {r32, creg|dreg}
  ROW(2, 1, 0, 0, 23 , 6  , 0  , 0  , 0  , 0  ), //      {creg|dreg, r32}
  ROW(2, 1, 1, 0, 9  , 10 , 0  , 0  , 0  , 0  ), // #16  {r8lo|r8hi|m8, i8|u8}
  ROW(2, 1, 1, 0, 11 , 12 , 0  , 0  , 0  , 0  ), //      {r16|m16, i16|u16}
  ROW(2, 1, 1, 0, 13 , 14 , 0  , 0  , 0  , 0  ), //      {r32|m32, i32|u32}
  ROW(2, 0, 1, 0, 15 , 24 , 0  , 0  , 0  , 0  ), //      {r64|m64|mem, i32|r64}
  ROW(2, 1, 1, 0, 25 , 26 , 0  , 0  , 0  , 0  ), //      {r16|m16|r32|m32|r64|m64|mem, i8}
  ROW(2, 1, 1, 0, 1  , 2  , 0  , 0  , 0  , 0  ), //      {r8lo|r8hi|m8|mem, r8lo|r8hi}
  ROW(2, 1, 1, 0, 27 , 4  , 0  , 0  , 0  , 0  ), //      {r16|m16|mem, r16}
  ROW(2, 1, 1, 0, 28 , 6  , 0  , 0  , 0  , 0  ), // #23  {r32|m32|mem, r32}
  ROW(2, 1, 1, 0, 2  , 18 , 0  , 0  , 0  , 0  ), //      {r8lo|r8hi, m8|mem}
  ROW(2, 1, 1, 0, 4  , 21 , 0  , 0  , 0  , 0  ), //      {r16, m16|mem}
  ROW(2, 1, 1, 0, 6  , 29 , 0  , 0  , 0  , 0  ), //      {r32, m32|mem}
  ROW(2, 0, 1, 0, 8  , 30 , 0  , 0  , 0  , 0  ), //      {r64, m64|mem}
  ROW(2, 1, 1, 0, 31 , 10 , 0  , 0  , 0  , 0  ), // #28  {r8lo|r8hi|m8|r16|m16|r32|m32|r64|m64|mem, i8|u8}
  ROW(2, 1, 1, 0, 11 , 12 , 0  , 0  , 0  , 0  ), //      {r16|m16, i16|u16}
  ROW(2, 1, 1, 0, 13 , 14 , 0  , 0  , 0  , 0  ), //      {r32|m32, i32|u32}
  ROW(2, 0, 1, 0, 8  , 32 , 0  , 0  , 0  , 0  ), //      {r64, u32|i32|r64|m64|mem}
  ROW(2, 0, 1, 0, 30 , 24 , 0  , 0  , 0  , 0  ), //      {m64|mem, i32|r64}
  ROW(2, 1, 1, 0, 1  , 2  , 0  , 0  , 0  , 0  ), //      {r8lo|r8hi|m8|mem, r8lo|r8hi}
  ROW(2, 1, 1, 0, 27 , 4  , 0  , 0  , 0  , 0  ), //      {r16|m16|mem, r16}
  ROW(2, 1, 1, 0, 28 , 6  , 0  , 0  , 0  , 0  ), //      {r32|m32|mem, r32}
  ROW(2, 1, 1, 0, 2  , 18 , 0  , 0  , 0  , 0  ), //      {r8lo|r8hi, m8|mem}
  ROW(2, 1, 1, 0, 4  , 21 , 0  , 0  , 0  , 0  ), //      {r16, m16|mem}
  ROW(2, 1, 1, 0, 6  , 29 , 0  , 0  , 0  , 0  ), //      {r32, m32|mem}
  ROW(2, 1, 1, 1, 33 , 1  , 0  , 0  , 0  , 0  ), // #39  {<ax>, r8lo|r8hi|m8|mem}
  ROW(3, 1, 1, 2, 34 , 33 , 27 , 0  , 0  , 0  ), //      {<dx>, <ax>, r16|m16|mem}
  ROW(3, 1, 1, 2, 35 , 36 , 28 , 0  , 0  , 0  ), //      {<edx>, <eax>, r32|m32|mem}
  ROW(3, 0, 1, 2, 37 , 38 , 15 , 0  , 0  , 0  ), //      {<rdx>, <rax>, r64|m64|mem}
  ROW(2, 1, 1, 0, 4  , 39 , 0  , 0  , 0  , 0  ), //      {r16, r16|m16|mem|i8|i16}
  ROW(2, 1, 1, 0, 6  , 40 , 0  , 0  , 0  , 0  ), //      {r32, r32|m32|mem|i8|i32}
  ROW(2, 0, 1, 0, 8  , 41 , 0  , 0  , 0  , 0  ), //      {r64, r64|m64|mem|i8|i32}
  ROW(3, 1, 1, 0, 4  , 27 , 42 , 0  , 0  , 0  ), //      {r16, r16|m16|mem, i8|i16|u16}
  ROW(3, 1, 1, 0, 6  , 28 , 43 , 0  , 0  , 0  ), //      {r32, r32|m32|mem, i8|i32|u32}
  ROW(3, 0, 1, 0, 8  , 15 , 44 , 0  , 0  , 0  ), //      {r64, r64|m64|mem, i8|i32}
  ROW(2, 0, 1, 0, 8  , 45 , 0  , 0  , 0  , 0  ), // #49  {r64, i64|u64}
  ROW(2, 0, 1, 0, 46 , 18 , 0  , 0  , 0  , 0  ), //      {al, m8|mem}
  ROW(2, 0, 1, 0, 47 , 21 , 0  , 0  , 0  , 0  ), //      {ax, m16|mem}
  ROW(2, 0, 1, 0, 48 , 29 , 0  , 0  , 0  , 0  ), //      {eax, m32|mem}
  ROW(2, 0, 1, 0, 49 , 30 , 0  , 0  , 0  , 0  ), //      {rax, m64|mem}
  ROW(2, 0, 1, 0, 18 , 46 , 0  , 0  , 0  , 0  ), //      {m8|mem, al}
  ROW(2, 0, 1, 0, 21 , 47 , 0  , 0  , 0  , 0  ), //      {m16|mem, ax}
  ROW(2, 0, 1, 0, 29 , 48 , 0  , 0  , 0  , 0  ), //      {m32|mem, eax}
  ROW(2, 0, 1, 0, 30 , 49 , 0  , 0  , 0  , 0  ), //      {m64|mem, rax}
  ROW(2, 1, 1, 0, 1  , 2  , 0  , 0  , 0  , 0  ), // #58  {r8lo|r8hi|m8|mem, r8lo|r8hi}
  ROW(2, 1, 1, 0, 27 , 4  , 0  , 0  , 0  , 0  ), //      {r16|m16|mem, r16}
  ROW(2, 1, 1, 0, 28 , 6  , 0  , 0  , 0  , 0  ), //      {r32|m32|mem, r32}
  ROW(2, 0, 1, 0, 15 , 8  , 0  , 0  , 0  , 0  ), // #61  {r64|m64|mem, r64}
  ROW(2, 1, 1, 0, 2  , 18 , 0  , 0  , 0  , 0  ), //      {r8lo|r8hi, m8|mem}
  ROW(2, 1, 1, 0, 4  , 21 , 0  , 0  , 0  , 0  ), //      {r16, m16|mem}
  ROW(2, 1, 1, 0, 6  , 29 , 0  , 0  , 0  , 0  ), //      {r32, m32|mem}
  ROW(2, 0, 1, 0, 8  , 30 , 0  , 0  , 0  , 0  ), //      {r64, m64|mem}
  ROW(2, 1, 1, 0, 9  , 10 , 0  , 0  , 0  , 0  ), // #66  {r8lo|r8hi|m8, i8|u8}
  ROW(2, 1, 1, 0, 11 , 12 , 0  , 0  , 0  , 0  ), //      {r16|m16, i16|u16}
  ROW(2, 1, 1, 0, 13 , 14 , 0  , 0  , 0  , 0  ), //      {r32|m32, i32|u32}
  ROW(2, 0, 1, 0, 15 , 24 , 0  , 0  , 0  , 0  ), //      {r64|m64|mem, i32|r64}
  ROW(2, 1, 1, 0, 1  , 2  , 0  , 0  , 0  , 0  ), //      {r8lo|r8hi|m8|mem, r8lo|r8hi}
  ROW(2, 1, 1, 0, 27 , 4  , 0  , 0  , 0  , 0  ), //      {r16|m16|mem, r16}
  ROW(2, 1, 1, 0, 28 , 6  , 0  , 0  , 0  , 0  ), //      {r32|m32|mem, r32}
  ROW(2, 1, 1, 0, 4  , 21 , 0  , 0  , 0  , 0  ), // #73  {r16, m16|mem}
  ROW(2, 1, 1, 0, 6  , 29 , 0  , 0  , 0  , 0  ), //      {r32, m32|mem}
  ROW(2, 0, 1, 0, 8  , 30 , 0  , 0  , 0  , 0  ), //      {r64, m64|mem}
  ROW(2, 1, 1, 0, 21 , 4  , 0  , 0  , 0  , 0  ), //      {m16|mem, r16}
  ROW(2, 1, 1, 0, 29 , 6  , 0  , 0  , 0  , 0  ), // #77  {m32|mem, r32}
  ROW(2, 0, 1, 0, 30 , 8  , 0  , 0  , 0  , 0  ), //      {m64|mem, r64}
  ROW(2, 1, 1, 0, 50 , 51 , 0  , 0  , 0  , 0  ), // #79  {xmm, xmm|m128|mem}
  ROW(2, 1, 1, 0, 52 , 50 , 0  , 0  , 0  , 0  ), // #80  {m128|mem, xmm}
  ROW(2, 1, 1, 0, 53 , 54 , 0  , 0  , 0  , 0  ), //      {ymm, ymm|m256|mem}
  ROW(2, 1, 1, 0, 55 , 53 , 0  , 0  , 0  , 0  ), //      {m256|mem, ymm}
  ROW(2, 1, 1, 0, 56 , 57 , 0  , 0  , 0  , 0  ), // #83  {zmm, zmm|m512|mem}
  ROW(2, 1, 1, 0, 58 , 56 , 0  , 0  , 0  , 0  ), //      {m512|mem, zmm}
  ROW(3, 1, 1, 0, 50 , 50 , 59 , 0  , 0  , 0  ), // #85  {xmm, xmm, xmm|m128|mem|i8|u8}
  ROW(3, 1, 1, 0, 50 , 52 , 10 , 0  , 0  , 0  ), //      {xmm, m128|mem, i8|u8}
  ROW(3, 1, 1, 0, 53 , 53 , 60 , 0  , 0  , 0  ), //      {ymm, ymm, ymm|m256|mem|i8|u8}
  ROW(3, 1, 1, 0, 53 , 55 , 10 , 0  , 0  , 0  ), //      {ymm, m256|mem, i8|u8}
  ROW(3, 1, 1, 0, 56 , 56 , 61 , 0  , 0  , 0  ), //      {zmm, zmm, zmm|m512|mem|i8|u8}
  ROW(3, 1, 1, 0, 56 , 58 , 10 , 0  , 0  , 0  ), //      {zmm, m512|mem, i8|u8}
  ROW(3, 1, 1, 0, 50 , 50 , 59 , 0  , 0  , 0  ), // #91  {xmm, xmm, i8|u8|xmm|m128|mem}
  ROW(3, 1, 1, 0, 53 , 53 , 59 , 0  , 0  , 0  ), //      {ymm, ymm, i8|u8|xmm|m128|mem}
  ROW(3, 1, 1, 0, 50 , 52 , 10 , 0  , 0  , 0  ), //      {xmm, m128|mem, i8|u8}
  ROW(3, 1, 1, 0, 53 , 55 , 10 , 0  , 0  , 0  ), //      {ymm, m256|mem, i8|u8}
  ROW(3, 1, 1, 0, 56 , 56 , 59 , 0  , 0  , 0  ), //      {zmm, zmm, xmm|m128|mem|i8|u8}
  ROW(3, 1, 1, 0, 56 , 58 , 10 , 0  , 0  , 0  ), //      {zmm, m512|mem, i8|u8}
  ROW(3, 1, 1, 0, 50 , 50 , 59 , 0  , 0  , 0  ), // #97  {xmm, xmm, xmm|m128|mem|i8|u8}
  ROW(3, 1, 1, 0, 50 , 52 , 10 , 0  , 0  , 0  ), //      {xmm, m128|mem, i8|u8}
  ROW(3, 1, 1, 0, 53 , 53 , 59 , 0  , 0  , 0  ), //      {ymm, ymm, xmm|m128|mem|i8|u8}
  ROW(3, 1, 1, 0, 53 , 55 , 10 , 0  , 0  , 0  ), //      {ymm, m256|mem, i8|u8}
  ROW(3, 1, 1, 0, 56 , 56 , 59 , 0  , 0  , 0  ), //      {zmm, zmm, xmm|m128|mem|i8|u8}
  ROW(3, 1, 1, 0, 56 , 58 , 10 , 0  , 0  , 0  ), //      {zmm, m512|mem, i8|u8}
  ROW(2, 1, 1, 0, 62 , 63 , 0  , 0  , 0  , 0  ), // #103 {mm, mm|m64|mem|r64}
  ROW(2, 1, 1, 0, 15 , 64 , 0  , 0  , 0  , 0  ), //      {m64|mem|r64, mm|xmm}
  ROW(2, 0, 1, 0, 50 , 15 , 0  , 0  , 0  , 0  ), //      {xmm, r64|m64|mem}
  ROW(2, 1, 1, 0, 50 , 65 , 0  , 0  , 0  , 0  ), // #106 {xmm, xmm|m64|mem}
  ROW(2, 1, 1, 0, 30 , 50 , 0  , 0  , 0  , 0  ), // #107 {m64|mem, xmm}
  ROW(0, 1, 1, 0, 0  , 0  , 0  , 0  , 0  , 0  ), // #108 {}
  ROW(1, 1, 1, 0, 66 , 0  , 0  , 0  , 0  , 0  ), //      {r16|m16|r32|m32|r64|m64}
  ROW(2, 1, 1, 0, 27 , 4  , 0  , 0  , 0  , 0  ), //      {r16|m16|mem, r16}
  ROW(2, 1, 1, 0, 28 , 6  , 0  , 0  , 0  , 0  ), //      {r32|m32|mem, r32}
  ROW(2, 1, 1, 0, 15 , 8  , 0  , 0  , 0  , 0  ), //      {r64|m64|mem, r64}
  ROW(3, 1, 1, 0, 50 , 67 , 50 , 0  , 0  , 0  ), // #113 {xmm, vm32x, xmm}
  ROW(3, 1, 1, 0, 53 , 68 , 53 , 0  , 0  , 0  ), //      {ymm, vm32y, ymm}
  ROW(2, 1, 1, 0, 50 , 67 , 0  , 0  , 0  , 0  ), //      {xmm, vm32x}
  ROW(2, 1, 1, 0, 53 , 68 , 0  , 0  , 0  , 0  ), //      {ymm, vm32y}
  ROW(2, 1, 1, 0, 56 , 69 , 0  , 0  , 0  , 0  ), //      {zmm, vm32z}
  ROW(3, 1, 1, 0, 50 , 70 , 50 , 0  , 0  , 0  ), // #118 {xmm, vm64x, xmm}
  ROW(3, 1, 1, 0, 53 , 71 , 53 , 0  , 0  , 0  ), //      {ymm, vm64y, ymm}
  ROW(2, 1, 1, 0, 50 , 70 , 0  , 0  , 0  , 0  ), //      {xmm, vm64x}
  ROW(2, 1, 1, 0, 53 , 71 , 0  , 0  , 0  , 0  ), //      {ymm, vm64y}
  ROW(2, 1, 1, 0, 56 , 72 , 0  , 0  , 0  , 0  ), //      {zmm, vm64z}
  ROW(2, 1, 1, 0, 25 , 10 , 0  , 0  , 0  , 0  ), // #123 {r16|m16|r32|m32|r64|m64|mem, i8|u8}
  ROW(2, 1, 1, 0, 27 , 4  , 0  , 0  , 0  , 0  ), //      {r16|m16|mem, r16}
  ROW(2, 1, 1, 0, 28 , 6  , 0  , 0  , 0  , 0  ), //      {r32|m32|mem, r32}
  ROW(2, 0, 1, 0, 15 , 8  , 0  , 0  , 0  , 0  ), //      {r64|m64|mem, r64}
  ROW(2, 1, 1, 2, 73 , 74 , 0  , 0  , 0  , 0  ), // #127 {<ds:[m8|memBase|zsi]>, <es:[m8|memBase|zdi]>}
  ROW(2, 1, 1, 2, 75 , 76 , 0  , 0  , 0  , 0  ), //      {<ds:[m16|memBase|zsi]>, <es:[m16|memBase|zdi]>}
  ROW(2, 1, 1, 2, 77 , 78 , 0  , 0  , 0  , 0  ), //      {<ds:[m32|memBase|zsi]>, <es:[m32|memBase|zdi]>}
  ROW(2, 0, 1, 2, 79 , 80 , 0  , 0  , 0  , 0  ), //      {<ds:[m64|memBase|zsi]>, <es:[m64|memBase|zdi]>}
  ROW(3, 1, 1, 1, 1  , 2  , 81 , 0  , 0  , 0  ), // #131 {r8lo|r8hi|m8|mem, r8lo|r8hi, <al>}
  ROW(3, 1, 1, 1, 27 , 4  , 33 , 0  , 0  , 0  ), //      {r16|m16|mem, r16, <ax>}
  ROW(3, 1, 1, 1, 28 , 6  , 36 , 0  , 0  , 0  ), //      {r32|m32|mem, r32, <eax>}
  ROW(3, 0, 1, 1, 15 , 8  , 38 , 0  , 0  , 0  ), //      {r64|m64|mem, r64, <rax>}
  ROW(2, 1, 1, 2, 81 , 82 , 0  , 0  , 0  , 0  ), // #135 {<al>, <ds:[m8|memBase|zsi|mem]>}
  ROW(2, 1, 1, 2, 33 , 83 , 0  , 0  , 0  , 0  ), //      {<ax>, <ds:[m16|memBase|zsi|mem]>}
  ROW(2, 1, 1, 2, 36 , 84 , 0  , 0  , 0  , 0  ), //      {<eax>, <ds:[m32|memBase|zsi|mem]>}
  ROW(2, 0, 1, 2, 38 , 85 , 0  , 0  , 0  , 0  ), //      {<rax>, <ds:[m64|memBase|zsi|mem]>}
  ROW(2, 1, 1, 2, 74 , 73 , 0  , 0  , 0  , 0  ), // #139 {<es:[m8|memBase|zdi]>, <ds:[m8|memBase|zsi]>}
  ROW(2, 1, 1, 2, 76 , 75 , 0  , 0  , 0  , 0  ), //      {<es:[m16|memBase|zdi]>, <ds:[m16|memBase|zsi]>}
  ROW(2, 1, 1, 2, 78 , 77 , 0  , 0  , 0  , 0  ), //      {<es:[m32|memBase|zdi]>, <ds:[m32|memBase|zsi]>}
  ROW(2, 0, 1, 2, 80 , 79 , 0  , 0  , 0  , 0  ), //      {<es:[m64|memBase|zdi]>, <ds:[m64|memBase|zsi]>}
  ROW(1, 1, 1, 0, 86 , 0  , 0  , 0  , 0  , 0  ), // #143 {r16|m16|r64|m64}
  ROW(1, 1, 0, 0, 13 , 0  , 0  , 0  , 0  , 0  ), //      {r32|m32}
  ROW(1, 1, 0, 0, 87 , 0  , 0  , 0  , 0  , 0  ), //      {ds|es|ss}
  ROW(1, 1, 1, 0, 88 , 0  , 0  , 0  , 0  , 0  ), //      {fs|gs}
  ROW(1, 1, 1, 0, 89 , 0  , 0  , 0  , 0  , 0  ), // #147 {r16|m16|r64|m64|i8|i16|i32}
  ROW(1, 1, 0, 0, 90 , 0  , 0  , 0  , 0  , 0  ), //      {r32|m32|i32|u32}
  ROW(1, 1, 0, 0, 91 , 0  , 0  , 0  , 0  , 0  ), //      {cs|ss|ds|es}
  ROW(1, 1, 1, 0, 88 , 0  , 0  , 0  , 0  , 0  ), //      {fs|gs}
  ROW(2, 1, 1, 2, 81 , 92 , 0  , 0  , 0  , 0  ), // #151 {<al>, <es:[m8|memBase|zdi|mem]>}
  ROW(2, 1, 1, 2, 33 , 93 , 0  , 0  , 0  , 0  ), //      {<ax>, <es:[m16|memBase|zdi|mem]>}
  ROW(2, 1, 1, 2, 36 , 94 , 0  , 0  , 0  , 0  ), //      {<eax>, <es:[m32|memBase|zdi|mem]>}
  ROW(2, 0, 1, 2, 38 , 95 , 0  , 0  , 0  , 0  ), //      {<rax>, <es:[m64|memBase|zdi|mem]>}
  ROW(2, 1, 1, 2, 92 , 81 , 0  , 0  , 0  , 0  ), // #155 {<es:[m8|memBase|zdi|mem]>, <al>}
  ROW(2, 1, 1, 2, 93 , 33 , 0  , 0  , 0  , 0  ), //      {<es:[m16|memBase|zdi|mem]>, <ax>}
  ROW(2, 1, 1, 2, 94 , 36 , 0  , 0  , 0  , 0  ), //      {<es:[m32|memBase|zdi|mem]>, <eax>}
  ROW(2, 0, 1, 2, 95 , 38 , 0  , 0  , 0  , 0  ), //      {<es:[m64|memBase|zdi|mem]>, <rax>}
  ROW(4, 1, 1, 0, 50 , 50 , 50 , 51 , 0  , 0  ), // #159 {xmm, xmm, xmm, xmm|m128|mem}
  ROW(4, 1, 1, 0, 50 , 50 , 52 , 50 , 0  , 0  ), //      {xmm, xmm, m128|mem, xmm}
  ROW(4, 1, 1, 0, 53 , 53 , 53 , 54 , 0  , 0  ), //      {ymm, ymm, ymm, ymm|m256|mem}
  ROW(4, 1, 1, 0, 53 , 53 , 55 , 53 , 0  , 0  ), //      {ymm, ymm, m256|mem, ymm}
  ROW(3, 1, 1, 0, 50 , 67 , 50 , 0  , 0  , 0  ), // #163 {xmm, vm32x, xmm}
  ROW(3, 1, 1, 0, 53 , 67 , 53 , 0  , 0  , 0  ), //      {ymm, vm32x, ymm}
  ROW(2, 1, 1, 0, 96 , 67 , 0  , 0  , 0  , 0  ), //      {xmm|ymm, vm32x}
  ROW(2, 1, 1, 0, 56 , 68 , 0  , 0  , 0  , 0  ), //      {zmm, vm32y}
  ROW(3, 1, 1, 0, 52 , 50 , 50 , 0  , 0  , 0  ), // #167 {m128|mem, xmm, xmm}
  ROW(3, 1, 1, 0, 55 , 53 , 53 , 0  , 0  , 0  ), //      {m256|mem, ymm, ymm}
  ROW(3, 1, 1, 0, 50 , 50 , 52 , 0  , 0  , 0  ), //      {xmm, xmm, m128|mem}
  ROW(3, 1, 1, 0, 53 , 53 , 55 , 0  , 0  , 0  ), //      {ymm, ymm, m256|mem}
  ROW(5, 1, 1, 0, 50 , 50 , 51 , 50 , 97 , 0  ), // #171 {xmm, xmm, xmm|m128|mem, xmm, i4|u4}
  ROW(5, 1, 1, 0, 50 , 50 , 50 , 52 , 97 , 0  ), //      {xmm, xmm, xmm, m128|mem, i4|u4}
  ROW(5, 1, 1, 0, 53 , 53 , 54 , 53 , 97 , 0  ), //      {ymm, ymm, ymm|m256|mem, ymm, i4|u4}
  ROW(5, 1, 1, 0, 53 , 53 , 53 , 55 , 97 , 0  ), //      {ymm, ymm, ymm, m256|mem, i4|u4}
  ROW(3, 1, 1, 0, 53 , 54 , 10 , 0  , 0  , 0  ), // #175 {ymm, ymm|m256|mem, i8|u8}
  ROW(3, 1, 1, 0, 53 , 53 , 54 , 0  , 0  , 0  ), //      {ymm, ymm, ymm|m256|mem}
  ROW(3, 1, 1, 0, 56 , 56 , 61 , 0  , 0  , 0  ), //      {zmm, zmm, zmm|m512|mem|i8|u8}
  ROW(3, 1, 1, 0, 56 , 58 , 10 , 0  , 0  , 0  ), //      {zmm, m512|mem, i8|u8}
  ROW(2, 1, 1, 0, 4  , 27 , 0  , 0  , 0  , 0  ), // #179 {r16, r16|m16|mem}
  ROW(2, 1, 1, 0, 6  , 28 , 0  , 0  , 0  , 0  ), // #180 {r32, r32|m32|mem}
  ROW(2, 0, 1, 0, 8  , 15 , 0  , 0  , 0  , 0  ), //      {r64, r64|m64|mem}
  ROW(1, 1, 1, 0, 98 , 0  , 0  , 0  , 0  , 0  ), // #182 {m32|m64}
  ROW(2, 1, 1, 0, 99 , 100, 0  , 0  , 0  , 0  ), //      {st0, st}
  ROW(2, 1, 1, 0, 100, 99 , 0  , 0  , 0  , 0  ), //      {st, st0}
  ROW(2, 1, 1, 0, 4  , 29 , 0  , 0  , 0  , 0  ), // #185 {r16, m32|mem}
  ROW(2, 1, 1, 0, 6  , 101, 0  , 0  , 0  , 0  ), //      {r32, m48|mem}
  ROW(2, 0, 1, 0, 8  , 102, 0  , 0  , 0  , 0  ), //      {r64, m80|mem}
  ROW(3, 1, 1, 0, 27 , 4  , 103, 0  , 0  , 0  ), // #188 {r16|m16|mem, r16, cl|i8|u8}
  ROW(3, 1, 1, 0, 28 , 6  , 103, 0  , 0  , 0  ), //      {r32|m32|mem, r32, cl|i8|u8}
  ROW(3, 0, 1, 0, 15 , 8  , 103, 0  , 0  , 0  ), //      {r64|m64|mem, r64, cl|i8|u8}
  ROW(3, 1, 1, 0, 50 , 50 , 51 , 0  , 0  , 0  ), // #191 {xmm, xmm, xmm|m128|mem}
  ROW(3, 1, 1, 0, 53 , 53 , 54 , 0  , 0  , 0  ), // #192 {ymm, ymm, ymm|m256|mem}
  ROW(3, 1, 1, 0, 56 , 56 , 57 , 0  , 0  , 0  ), //      {zmm, zmm, zmm|m512|mem}
  ROW(4, 1, 1, 0, 50 , 50 , 51 , 10 , 0  , 0  ), // #194 {xmm, xmm, xmm|m128|mem, i8|u8}
  ROW(4, 1, 1, 0, 53 , 53 , 54 , 10 , 0  , 0  ), // #195 {ymm, ymm, ymm|m256|mem, i8|u8}
  ROW(4, 1, 1, 0, 56 , 56 , 57 , 10 , 0  , 0  ), //      {zmm, zmm, zmm|m512|mem, i8|u8}
  ROW(4, 1, 1, 0, 104, 50 , 51 , 10 , 0  , 0  ), // #197 {xmm|k, xmm, xmm|m128|mem, i8|u8}
  ROW(4, 1, 1, 0, 105, 53 , 54 , 10 , 0  , 0  ), //      {ymm|k, ymm, ymm|m256|mem, i8|u8}
  ROW(4, 1, 1, 0, 106, 56 , 57 , 10 , 0  , 0  ), //      {k, zmm, zmm|m512|mem, i8|u8}
  ROW(4, 1, 1, 0, 106, 50 , 51 , 10 , 0  , 0  ), // #200 {k, xmm, xmm|m128|mem, i8|u8}
  ROW(4, 1, 1, 0, 106, 53 , 54 , 10 , 0  , 0  ), //      {k, ymm, ymm|m256|mem, i8|u8}
  ROW(4, 1, 1, 0, 106, 56 , 57 , 10 , 0  , 0  ), //      {k, zmm, zmm|m512|mem, i8|u8}
  ROW(2, 1, 1, 0, 51 , 50 , 0  , 0  , 0  , 0  ), // #203 {xmm|m128|mem, xmm}
  ROW(2, 1, 1, 0, 54 , 53 , 0  , 0  , 0  , 0  ), //      {ymm|m256|mem, ymm}
  ROW(2, 1, 1, 0, 57 , 56 , 0  , 0  , 0  , 0  ), //      {zmm|m512|mem, zmm}
  ROW(2, 1, 1, 0, 50 , 65 , 0  , 0  , 0  , 0  ), // #206 {xmm, xmm|m64|mem}
  ROW(2, 1, 1, 0, 53 , 51 , 0  , 0  , 0  , 0  ), //      {ymm, xmm|m128|mem}
  ROW(2, 1, 1, 0, 56 , 54 , 0  , 0  , 0  , 0  ), //      {zmm, ymm|m256|mem}
  ROW(2, 1, 1, 0, 50 , 51 , 0  , 0  , 0  , 0  ), // #209 {xmm, xmm|m128|mem}
  ROW(2, 1, 1, 0, 53 , 54 , 0  , 0  , 0  , 0  ), //      {ymm, ymm|m256|mem}
  ROW(2, 1, 1, 0, 56 , 57 , 0  , 0  , 0  , 0  ), //      {zmm, zmm|m512|mem}
  ROW(2, 1, 1, 0, 50 , 107, 0  , 0  , 0  , 0  ), // #212 {xmm, xmm|m32|mem}
  ROW(2, 1, 1, 0, 53 , 65 , 0  , 0  , 0  , 0  ), //      {ymm, xmm|m64|mem}
  ROW(2, 1, 1, 0, 56 , 51 , 0  , 0  , 0  , 0  ), //      {zmm, xmm|m128|mem}
  ROW(3, 1, 1, 0, 65 , 50 , 10 , 0  , 0  , 0  ), // #215 {xmm|m64|mem, xmm, i8|u8}
  ROW(3, 1, 1, 0, 51 , 53 , 10 , 0  , 0  , 0  ), // #216 {xmm|m128|mem, ymm, i8|u8}
  ROW(3, 1, 1, 0, 54 , 56 , 10 , 0  , 0  , 0  ), // #217 {ymm|m256|mem, zmm, i8|u8}
  ROW(3, 1, 1, 0, 50 , 108, 50 , 0  , 0  , 0  ), // #218 {xmm, vm64x|vm64y, xmm}
  ROW(2, 1, 1, 0, 50 , 108, 0  , 0  , 0  , 0  ), //      {xmm, vm64x|vm64y}
  ROW(2, 1, 1, 0, 53 , 72 , 0  , 0  , 0  , 0  ), //      {ymm, vm64z}
  ROW(3, 1, 1, 0, 50 , 51 , 10 , 0  , 0  , 0  ), // #221 {xmm, xmm|m128|mem, i8|u8}
  ROW(3, 1, 1, 0, 53 , 54 , 10 , 0  , 0  , 0  ), //      {ymm, ymm|m256|mem, i8|u8}
  ROW(3, 1, 1, 0, 56 , 57 , 10 , 0  , 0  , 0  ), //      {zmm, zmm|m512|mem, i8|u8}
  ROW(2, 1, 1, 0, 50 , 65 , 0  , 0  , 0  , 0  ), // #224 {xmm, xmm|m64|mem}
  ROW(2, 1, 1, 0, 53 , 54 , 0  , 0  , 0  , 0  ), //      {ymm, ymm|m256|mem}
  ROW(2, 1, 1, 0, 56 , 57 , 0  , 0  , 0  , 0  ), //      {zmm, zmm|m512|mem}
  ROW(2, 1, 1, 0, 52 , 50 , 0  , 0  , 0  , 0  ), // #227 {m128|mem, xmm}
  ROW(2, 1, 1, 0, 55 , 53 , 0  , 0  , 0  , 0  ), //      {m256|mem, ymm}
  ROW(2, 1, 1, 0, 58 , 56 , 0  , 0  , 0  , 0  ), //      {m512|mem, zmm}
  ROW(2, 1, 1, 0, 50 , 52 , 0  , 0  , 0  , 0  ), // #230 {xmm, m128|mem}
  ROW(2, 1, 1, 0, 53 , 55 , 0  , 0  , 0  , 0  ), //      {ymm, m256|mem}
  ROW(2, 1, 1, 0, 56 , 58 , 0  , 0  , 0  , 0  ), //      {zmm, m512|mem}
  ROW(2, 0, 1, 0, 15 , 50 , 0  , 0  , 0  , 0  ), // #233 {r64|m64|mem, xmm}
  ROW(2, 1, 1, 0, 50 , 109, 0  , 0  , 0  , 0  ), //      {xmm, xmm|m64|mem|r64}
  ROW(2, 1, 1, 0, 30 , 50 , 0  , 0  , 0  , 0  ), //      {m64|mem, xmm}
  ROW(2, 1, 1, 0, 30 , 50 , 0  , 0  , 0  , 0  ), // #236 {m64|mem, xmm}
  ROW(2, 1, 1, 0, 50 , 30 , 0  , 0  , 0  , 0  ), //      {xmm, m64|mem}
  ROW(3, 1, 1, 0, 50 , 50 , 50 , 0  , 0  , 0  ), // #238 {xmm, xmm, xmm}
  ROW(2, 1, 1, 0, 21 , 50 , 0  , 0  , 0  , 0  ), // #239 {m16|mem, xmm}
  ROW(2, 1, 1, 0, 50 , 21 , 0  , 0  , 0  , 0  ), //      {xmm, m16|mem}
  ROW(3, 1, 1, 0, 50 , 50 , 50 , 0  , 0  , 0  ), //      {xmm, xmm, xmm}
  ROW(2, 1, 1, 0, 29 , 50 , 0  , 0  , 0  , 0  ), // #242 {m32|mem, xmm}
  ROW(2, 1, 1, 0, 50 , 29 , 0  , 0  , 0  , 0  ), //      {xmm, m32|mem}
  ROW(3, 1, 1, 0, 50 , 50 , 50 , 0  , 0  , 0  ), //      {xmm, xmm, xmm}
  ROW(4, 1, 1, 0, 106, 106, 50 , 51 , 0  , 0  ), // #245 {k, k, xmm, xmm|m128|mem}
  ROW(4, 1, 1, 0, 106, 106, 53 , 54 , 0  , 0  ), //      {k, k, ymm, ymm|m256|mem}
  ROW(4, 1, 1, 0, 106, 106, 56 , 57 , 0  , 0  ), //      {k, k, zmm, zmm|m512|mem}
  ROW(2, 1, 1, 0, 96 , 109, 0  , 0  , 0  , 0  ), // #248 {xmm|ymm, xmm|m64|mem|r64}
  ROW(2, 0, 1, 0, 56 , 8  , 0  , 0  , 0  , 0  ), //      {zmm, r64}
  ROW(2, 1, 1, 0, 56 , 65 , 0  , 0  , 0  , 0  ), //      {zmm, xmm|m64|mem}
  ROW(3, 1, 1, 0, 104, 50 , 51 , 0  , 0  , 0  ), // #251 {xmm|k, xmm, xmm|m128|mem}
  ROW(3, 1, 1, 0, 105, 53 , 54 , 0  , 0  , 0  ), //      {ymm|k, ymm, ymm|m256|mem}
  ROW(3, 1, 1, 0, 106, 56 , 57 , 0  , 0  , 0  ), //      {k, zmm, zmm|m512|mem}
  ROW(2, 1, 1, 0, 107, 50 , 0  , 0  , 0  , 0  ), // #254 {xmm|m32|mem, xmm}
  ROW(2, 1, 1, 0, 65 , 53 , 0  , 0  , 0  , 0  ), //      {xmm|m64|mem, ymm}
  ROW(2, 1, 1, 0, 51 , 56 , 0  , 0  , 0  , 0  ), //      {xmm|m128|mem, zmm}
  ROW(2, 1, 1, 0, 65 , 50 , 0  , 0  , 0  , 0  ), // #257 {xmm|m64|mem, xmm}
  ROW(2, 1, 1, 0, 51 , 53 , 0  , 0  , 0  , 0  ), //      {xmm|m128|mem, ymm}
  ROW(2, 1, 1, 0, 54 , 56 , 0  , 0  , 0  , 0  ), //      {ymm|m256|mem, zmm}
  ROW(2, 1, 1, 0, 110, 50 , 0  , 0  , 0  , 0  ), // #260 {xmm|m16|mem, xmm}
  ROW(2, 1, 1, 0, 107, 53 , 0  , 0  , 0  , 0  ), //      {xmm|m32|mem, ymm}
  ROW(2, 1, 1, 0, 65 , 56 , 0  , 0  , 0  , 0  ), //      {xmm|m64|mem, zmm}
  ROW(2, 1, 1, 0, 50 , 110, 0  , 0  , 0  , 0  ), // #263 {xmm, xmm|m16|mem}
  ROW(2, 1, 1, 0, 53 , 107, 0  , 0  , 0  , 0  ), //      {ymm, xmm|m32|mem}
  ROW(2, 1, 1, 0, 56 , 65 , 0  , 0  , 0  , 0  ), //      {zmm, xmm|m64|mem}
  ROW(2, 1, 1, 0, 67 , 50 , 0  , 0  , 0  , 0  ), // #266 {vm32x, xmm}
  ROW(2, 1, 1, 0, 68 , 53 , 0  , 0  , 0  , 0  ), //      {vm32y, ymm}
  ROW(2, 1, 1, 0, 69 , 56 , 0  , 0  , 0  , 0  ), //      {vm32z, zmm}
  ROW(2, 1, 1, 0, 70 , 50 , 0  , 0  , 0  , 0  ), // #269 {vm64x, xmm}
  ROW(2, 1, 1, 0, 71 , 53 , 0  , 0  , 0  , 0  ), //      {vm64y, ymm}
  ROW(2, 1, 1, 0, 72 , 56 , 0  , 0  , 0  , 0  ), //      {vm64z, zmm}
  ROW(3, 1, 1, 0, 106, 50 , 51 , 0  , 0  , 0  ), // #272 {k, xmm, xmm|m128|mem}
  ROW(3, 1, 1, 0, 106, 53 , 54 , 0  , 0  , 0  ), //      {k, ymm, ymm|m256|mem}
  ROW(3, 1, 1, 0, 106, 56 , 57 , 0  , 0  , 0  ), //      {k, zmm, zmm|m512|mem}
  ROW(3, 1, 1, 0, 6  , 6  , 28 , 0  , 0  , 0  ), // #275 {r32, r32, r32|m32|mem}
  ROW(3, 0, 1, 0, 8  , 8  , 15 , 0  , 0  , 0  ), //      {r64, r64, r64|m64|mem}
  ROW(3, 1, 1, 0, 6  , 28 , 6  , 0  , 0  , 0  ), // #277 {r32, r32|m32|mem, r32}
  ROW(3, 0, 1, 0, 8  , 15 , 8  , 0  , 0  , 0  ), //      {r64, r64|m64|mem, r64}
  ROW(2, 1, 0, 0, 111, 28 , 0  , 0  , 0  , 0  ), // #279 {bnd, r32|m32|mem}
  ROW(2, 0, 1, 0, 111, 15 , 0  , 0  , 0  , 0  ), //      {bnd, r64|m64|mem}
  ROW(2, 1, 1, 0, 111, 112, 0  , 0  , 0  , 0  ), // #281 {bnd, bnd|mem}
  ROW(2, 1, 1, 0, 113, 111, 0  , 0  , 0  , 0  ), //      {mem, bnd}
  ROW(2, 1, 0, 0, 4  , 29 , 0  , 0  , 0  , 0  ), // #283 {r16, m32|mem}
  ROW(2, 1, 0, 0, 6  , 30 , 0  , 0  , 0  , 0  ), //      {r32, m64|mem}
  ROW(1, 1, 0, 0, 114, 0  , 0  , 0  , 0  , 0  ), // #285 {rel16|r16|m16|r32|m32}
  ROW(1, 1, 1, 0, 115, 0  , 0  , 0  , 0  , 0  ), //      {rel32|r64|m64|mem}
  ROW(2, 1, 1, 0, 6  , 116, 0  , 0  , 0  , 0  ), // #287 {r32, r8lo|r8hi|m8|r16|m16|r32|m32}
  ROW(2, 0, 1, 0, 8  , 117, 0  , 0  , 0  , 0  ), //      {r64, r8lo|r8hi|m8|r64|m64}
  ROW(1, 1, 0, 0, 118, 0  , 0  , 0  , 0  , 0  ), // #289 {r16|r32}
  ROW(1, 1, 1, 0, 31 , 0  , 0  , 0  , 0  , 0  ), // #290 {r8lo|r8hi|m8|r16|m16|r32|m32|r64|m64|mem}
  ROW(2, 1, 0, 0, 119, 58 , 0  , 0  , 0  , 0  ), // #291 {es:[mem|m512|memBase], m512|mem}
  ROW(2, 0, 1, 0, 119, 58 , 0  , 0  , 0  , 0  ), //      {es:[mem|m512|memBase], m512|mem}
  ROW(3, 1, 1, 0, 50 , 10 , 10 , 0  , 0  , 0  ), // #293 {xmm, i8|u8, i8|u8}
  ROW(2, 1, 1, 0, 50 , 50 , 0  , 0  , 0  , 0  ), // #294 {xmm, xmm}
  ROW(0, 1, 1, 0, 0  , 0  , 0  , 0  , 0  , 0  ), // #295 {}
  ROW(1, 1, 1, 0, 100, 0  , 0  , 0  , 0  , 0  ), // #296 {st}
  ROW(0, 1, 1, 0, 0  , 0  , 0  , 0  , 0  , 0  ), // #297 {}
  ROW(1, 1, 1, 0, 120, 0  , 0  , 0  , 0  , 0  ), // #298 {m32|m64|st}
  ROW(2, 1, 1, 0, 50 , 50 , 0  , 0  , 0  , 0  ), // #299 {xmm, xmm}
  ROW(4, 1, 1, 0, 50 , 50 , 10 , 10 , 0  , 0  ), //      {xmm, xmm, i8|u8, i8|u8}
  ROW(2, 1, 0, 0, 6  , 52 , 0  , 0  , 0  , 0  ), // #301 {r32, m128|mem}
  ROW(2, 0, 1, 0, 8  , 52 , 0  , 0  , 0  , 0  ), //      {r64, m128|mem}
  ROW(2, 1, 0, 2, 36 , 121, 0  , 0  , 0  , 0  ), // #303 {<eax>, <ecx>}
  ROW(2, 0, 1, 2, 122, 121, 0  , 0  , 0  , 0  ), //      {<eax|rax>, <ecx>}
  ROW(1, 1, 1, 0, 123, 0  , 0  , 0  , 0  , 0  ), // #305 {rel8|rel32}
  ROW(1, 1, 0, 0, 124, 0  , 0  , 0  , 0  , 0  ), //      {rel16}
  ROW(2, 1, 0, 1, 125, 126, 0  , 0  , 0  , 0  ), // #307 {<cx|ecx>, rel8}
  ROW(2, 0, 1, 1, 127, 126, 0  , 0  , 0  , 0  ), //      {<ecx|rcx>, rel8}
  ROW(1, 1, 1, 0, 128, 0  , 0  , 0  , 0  , 0  ), // #309 {rel8|rel32|r64|m64|mem}
  ROW(1, 1, 0, 0, 129, 0  , 0  , 0  , 0  , 0  ), //      {rel16|r32|m32|mem}
  ROW(2, 1, 1, 0, 106, 130, 0  , 0  , 0  , 0  ), // #311 {k, k|m8|mem|r32}
  ROW(2, 1, 1, 0, 131, 106, 0  , 0  , 0  , 0  ), //      {m8|mem|r32, k}
  ROW(2, 1, 1, 0, 106, 132, 0  , 0  , 0  , 0  ), // #313 {k, k|m32|mem|r32}
  ROW(2, 1, 1, 0, 28 , 106, 0  , 0  , 0  , 0  ), //      {m32|mem|r32, k}
  ROW(2, 1, 1, 0, 106, 133, 0  , 0  , 0  , 0  ), // #315 {k, k|m64|mem|r64}
  ROW(2, 1, 1, 0, 15 , 106, 0  , 0  , 0  , 0  ), //      {m64|mem|r64, k}
  ROW(2, 1, 1, 0, 106, 134, 0  , 0  , 0  , 0  ), // #317 {k, k|m16|mem|r32}
  ROW(2, 1, 1, 0, 135, 106, 0  , 0  , 0  , 0  ), //      {m16|mem|r32, k}
  ROW(2, 1, 1, 0, 4  , 27 , 0  , 0  , 0  , 0  ), // #319 {r16, r16|m16|mem}
  ROW(2, 1, 1, 0, 6  , 135, 0  , 0  , 0  , 0  ), //      {r32, r32|m16|mem}
  ROW(2, 1, 0, 0, 136, 137, 0  , 0  , 0  , 0  ), // #321 {i16, i16|i32}
  ROW(1, 1, 1, 0, 138, 0  , 0  , 0  , 0  , 0  ), //      {m32|m48|m80|mem}
  ROW(2, 1, 0, 0, 4  , 29 , 0  , 0  , 0  , 0  ), // #323 {r16, m32|mem}
  ROW(2, 1, 0, 0, 6  , 101, 0  , 0  , 0  , 0  ), //      {r32, m48|mem}
  ROW(2, 1, 1, 0, 4  , 27 , 0  , 0  , 0  , 0  ), // #325 {r16, r16|m16|mem}
  ROW(2, 1, 1, 0, 139, 135, 0  , 0  , 0  , 0  ), //      {r32|r64, r32|m16|mem}
  ROW(2, 1, 1, 0, 64 , 28 , 0  , 0  , 0  , 0  ), // #327 {mm|xmm, r32|m32|mem}
  ROW(2, 1, 1, 0, 28 , 64 , 0  , 0  , 0  , 0  ), //      {r32|m32|mem, mm|xmm}
  ROW(2, 1, 1, 0, 50 , 107, 0  , 0  , 0  , 0  ), // #329 {xmm, xmm|m32|mem}
  ROW(2, 1, 1, 0, 29 , 50 , 0  , 0  , 0  , 0  ), //      {m32|mem, xmm}
  ROW(2, 1, 1, 0, 4  , 9  , 0  , 0  , 0  , 0  ), // #331 {r16, r8lo|r8hi|m8}
  ROW(2, 1, 1, 0, 139, 140, 0  , 0  , 0  , 0  ), //      {r32|r64, r8lo|r8hi|m8|r16|m16}
  ROW(2, 0, 1, 0, 4  , 27 , 0  , 0  , 0  , 0  ), // #333 {r16, r16|m16|mem}
  ROW(2, 0, 1, 0, 139, 28 , 0  , 0  , 0  , 0  ), //      {r32|r64, r32|m32|mem}
  ROW(4, 1, 1, 1, 6  , 6  , 28 , 35 , 0  , 0  ), // #335 {r32, r32, r32|m32|mem, <edx>}
  ROW(4, 0, 1, 1, 8  , 8  , 15 , 37 , 0  , 0  ), //      {r64, r64, r64|m64|mem, <rdx>}
  ROW(2, 1, 1, 0, 62 , 141, 0  , 0  , 0  , 0  ), // #337 {mm, mm|m64|mem}
  ROW(2, 1, 1, 0, 50 , 51 , 0  , 0  , 0  , 0  ), //      {xmm, xmm|m128|mem}
  ROW(3, 1, 1, 0, 62 , 141, 10 , 0  , 0  , 0  ), // #339 {mm, mm|m64|mem, i8|u8}
  ROW(3, 1, 1, 0, 50 , 51 , 10 , 0  , 0  , 0  ), //      {xmm, xmm|m128|mem, i8|u8}
  ROW(3, 1, 1, 0, 6  , 64 , 10 , 0  , 0  , 0  ), // #341 {r32, mm|xmm, i8|u8}
  ROW(3, 1, 1, 0, 21 , 50 , 10 , 0  , 0  , 0  ), //      {m16|mem, xmm, i8|u8}
  ROW(2, 1, 1, 0, 62 , 142, 0  , 0  , 0  , 0  ), // #343 {mm, i8|u8|mm|m64|mem}
  ROW(2, 1, 1, 0, 50 , 59 , 0  , 0  , 0  , 0  ), //      {xmm, i8|u8|xmm|m128|mem}
  ROW(2, 1, 1, 0, 62 , 143, 0  , 0  , 0  , 0  ), // #345 {mm, mm|m32|mem}
  ROW(2, 1, 1, 0, 50 , 51 , 0  , 0  , 0  , 0  ), //      {xmm, xmm|m128|mem}
  ROW(1, 1, 0, 0, 6  , 0  , 0  , 0  , 0  , 0  ), // #347 {r32}
  ROW(1, 0, 1, 0, 8  , 0  , 0  , 0  , 0  , 0  ), // #348 {r64}
  ROW(0, 1, 1, 0, 0  , 0  , 0  , 0  , 0  , 0  ), // #349 {}
  ROW(1, 1, 1, 0, 144, 0  , 0  , 0  , 0  , 0  ), //      {u16}
  ROW(3, 1, 1, 0, 6  , 28 , 10 , 0  , 0  , 0  ), // #351 {r32, r32|m32|mem, i8|u8}
  ROW(3, 0, 1, 0, 8  , 15 , 10 , 0  , 0  , 0  ), //      {r64, r64|m64|mem, i8|u8}
  ROW(4, 1, 1, 0, 50 , 50 , 51 , 50 , 0  , 0  ), // #353 {xmm, xmm, xmm|m128|mem, xmm}
  ROW(4, 1, 1, 0, 53 , 53 , 54 , 53 , 0  , 0  ), //      {ymm, ymm, ymm|m256|mem, ymm}
  ROW(2, 1, 1, 0, 50 , 145, 0  , 0  , 0  , 0  ), // #355 {xmm, xmm|m128|ymm|m256}
  ROW(2, 1, 1, 0, 53 , 57 , 0  , 0  , 0  , 0  ), //      {ymm, zmm|m512|mem}
  ROW(4, 1, 1, 0, 50 , 50 , 50 , 65 , 0  , 0  ), // #357 {xmm, xmm, xmm, xmm|m64|mem}
  ROW(4, 1, 1, 0, 50 , 50 , 30 , 50 , 0  , 0  ), //      {xmm, xmm, m64|mem, xmm}
  ROW(4, 1, 1, 0, 50 , 50 , 50 , 107, 0  , 0  ), // #359 {xmm, xmm, xmm, xmm|m32|mem}
  ROW(4, 1, 1, 0, 50 , 50 , 29 , 50 , 0  , 0  ), //      {xmm, xmm, m32|mem, xmm}
  ROW(4, 1, 1, 0, 53 , 53 , 51 , 10 , 0  , 0  ), // #361 {ymm, ymm, xmm|m128|mem, i8|u8}
  ROW(4, 1, 1, 0, 56 , 56 , 51 , 10 , 0  , 0  ), //      {zmm, zmm, xmm|m128|mem, i8|u8}
  ROW(1, 1, 0, 1, 36 , 0  , 0  , 0  , 0  , 0  ), // #363 {<eax>}
  ROW(1, 0, 1, 1, 38 , 0  , 0  , 0  , 0  , 0  ), // #364 {<rax>}
  ROW(2, 1, 1, 0, 28 , 50 , 0  , 0  , 0  , 0  ), // #365 {r32|m32|mem, xmm}
  ROW(2, 1, 1, 0, 50 , 28 , 0  , 0  , 0  , 0  ), //      {xmm, r32|m32|mem}
  ROW(2, 1, 1, 0, 30 , 50 , 0  , 0  , 0  , 0  ), // #367 {m64|mem, xmm}
  ROW(3, 1, 1, 0, 50 , 50 , 30 , 0  , 0  , 0  ), //      {xmm, xmm, m64|mem}
  ROW(2, 1, 1, 0, 135, 50 , 0  , 0  , 0  , 0  ), // #369 {r32|m16|mem, xmm}
  ROW(2, 1, 1, 0, 50 , 135, 0  , 0  , 0  , 0  ), //      {xmm, r32|m16|mem}
  ROW(2, 1, 0, 0, 28 , 6  , 0  , 0  , 0  , 0  ), // #371 {r32|m32|mem, r32}
  ROW(2, 0, 1, 0, 15 , 8  , 0  , 0  , 0  , 0  ), //      {r64|m64|mem, r64}
  ROW(2, 1, 0, 0, 6  , 28 , 0  , 0  , 0  , 0  ), // #373 {r32, r32|m32|mem}
  ROW(2, 0, 1, 0, 8  , 15 , 0  , 0  , 0  , 0  ), //      {r64, r64|m64|mem}
  ROW(3, 1, 1, 0, 50 , 50 , 59 , 0  , 0  , 0  ), // #375 {xmm, xmm, xmm|m128|mem|i8|u8}
  ROW(3, 1, 1, 0, 50 , 52 , 146, 0  , 0  , 0  ), //      {xmm, m128|mem, i8|u8|xmm}
  ROW(2, 1, 1, 0, 67 , 96 , 0  , 0  , 0  , 0  ), // #377 {vm32x, xmm|ymm}
  ROW(2, 1, 1, 0, 68 , 56 , 0  , 0  , 0  , 0  ), //      {vm32y, zmm}
  ROW(2, 1, 1, 0, 108, 50 , 0  , 0  , 0  , 0  ), // #379 {vm64x|vm64y, xmm}
  ROW(2, 1, 1, 0, 72 , 53 , 0  , 0  , 0  , 0  ), //      {vm64z, ymm}
  ROW(3, 1, 1, 0, 50 , 50 , 51 , 0  , 0  , 0  ), // #381 {xmm, xmm, xmm|m128|mem}
  ROW(3, 1, 1, 0, 50 , 52 , 50 , 0  , 0  , 0  ), //      {xmm, m128|mem, xmm}
  ROW(1, 1, 0, 1, 33 , 0  , 0  , 0  , 0  , 0  ), // #383 {<ax>}
  ROW(2, 1, 0, 1, 33 , 10 , 0  , 0  , 0  , 0  ), // #384 {<ax>, i8|u8}
  ROW(2, 1, 0, 0, 27 , 4  , 0  , 0  , 0  , 0  ), // #385 {r16|m16|mem, r16}
  ROW(3, 1, 1, 1, 50 , 51 , 147, 0  , 0  , 0  ), // #386 {xmm, xmm|m128|mem, <xmm0>}
  ROW(2, 1, 1, 0, 111, 148, 0  , 0  , 0  , 0  ), // #387 {bnd, mib}
  ROW(2, 1, 1, 0, 111, 113, 0  , 0  , 0  , 0  ), // #388 {bnd, mem}
  ROW(2, 1, 1, 0, 148, 111, 0  , 0  , 0  , 0  ), // #389 {mib, bnd}
  ROW(1, 1, 1, 0, 149, 0  , 0  , 0  , 0  , 0  ), // #390 {r16|r32|r64}
  ROW(1, 1, 1, 1, 33 , 0  , 0  , 0  , 0  , 0  ), // #391 {<ax>}
  ROW(2, 1, 1, 2, 35 , 36 , 0  , 0  , 0  , 0  ), // #392 {<edx>, <eax>}
  ROW(1, 1, 1, 0, 150, 0  , 0  , 0  , 0  , 0  ), // #393 {mem|m8|m16|m32|m48|m64|m80|m128|m256|m512|m1024}
  ROW(1, 1, 1, 0, 30 , 0  , 0  , 0  , 0  , 0  ), // #394 {m64|mem}
  ROW(0, 0, 1, 0, 0  , 0  , 0  , 0  , 0  , 0  ), // #395 {}
  ROW(1, 1, 1, 1, 151, 0  , 0  , 0  , 0  , 0  ), // #396 {<ds:[mem|m512|memBase|zax]>}
  ROW(3, 1, 1, 0, 50 , 65 , 10 , 0  , 0  , 0  ), // #397 {xmm, xmm|m64|mem, i8|u8}
  ROW(3, 1, 1, 0, 50 , 107, 10 , 0  , 0  , 0  ), // #398 {xmm, xmm|m32|mem, i8|u8}
  ROW(5, 0, 1, 4, 52 , 37 , 38 , 152, 153, 0  ), // #399 {m128|mem, <rdx>, <rax>, <rcx>, <rbx>}
  ROW(5, 1, 1, 4, 30 , 35 , 36 , 121, 154, 0  ), // #400 {m64|mem, <edx>, <eax>, <ecx>, <ebx>}
  ROW(4, 1, 1, 4, 36 , 154, 121, 35 , 0  , 0  ), // #401 {<eax>, <ebx>, <ecx>, <edx>}
  ROW(2, 0, 1, 2, 37 , 38 , 0  , 0  , 0  , 0  ), // #402 {<rdx>, <rax>}
  ROW(2, 1, 1, 0, 62 , 51 , 0  , 0  , 0  , 0  ), // #403 {mm, xmm|m128|mem}
  ROW(2, 1, 1, 0, 50 , 141, 0  , 0  , 0  , 0  ), // #404 {xmm, mm|m64|mem}
  ROW(2, 1, 1, 0, 62 , 65 , 0  , 0  , 0  , 0  ), // #405 {mm, xmm|m64|mem}
  ROW(2, 1, 1, 0, 139, 65 , 0  , 0  , 0  , 0  ), // #406 {r32|r64, xmm|m64|mem}
  ROW(2, 1, 1, 0, 50 , 155, 0  , 0  , 0  , 0  ), // #407 {xmm, r32|m32|mem|r64|m64}
  ROW(2, 1, 1, 0, 139, 107, 0  , 0  , 0  , 0  ), // #408 {r32|r64, xmm|m32|mem}
  ROW(2, 1, 1, 2, 34 , 33 , 0  , 0  , 0  , 0  ), // #409 {<dx>, <ax>}
  ROW(1, 1, 1, 1, 36 , 0  , 0  , 0  , 0  , 0  ), // #410 {<eax>}
  ROW(2, 1, 1, 0, 12 , 10 , 0  , 0  , 0  , 0  ), // #411 {i16|u16, i8|u8}
  ROW(3, 1, 1, 0, 28 , 50 , 10 , 0  , 0  , 0  ), // #412 {r32|m32|mem, xmm, i8|u8}
  ROW(1, 1, 1, 0, 102, 0  , 0  , 0  , 0  , 0  ), // #413 {m80|mem}
  ROW(1, 1, 1, 0, 156, 0  , 0  , 0  , 0  , 0  ), // #414 {m16|m32}
  ROW(1, 1, 1, 0, 157, 0  , 0  , 0  , 0  , 0  ), // #415 {m16|m32|m64}
  ROW(1, 1, 1, 0, 158, 0  , 0  , 0  , 0  , 0  ), // #416 {m32|m64|m80|st}
  ROW(1, 1, 1, 0, 21 , 0  , 0  , 0  , 0  , 0  ), // #417 {m16|mem}
  ROW(1, 1, 1, 0, 113, 0  , 0  , 0  , 0  , 0  ), // #418 {mem}
  ROW(1, 1, 1, 0, 159, 0  , 0  , 0  , 0  , 0  ), // #419 {ax|m16|mem}
  ROW(1, 0, 1, 0, 113, 0  , 0  , 0  , 0  , 0  ), // #420 {mem}
  ROW(2, 1, 1, 1, 10 , 36 , 0  , 0  , 0  , 0  ), // #421 {i8|u8, <eax>}
  ROW(2, 1, 1, 0, 160, 161, 0  , 0  , 0  , 0  ), // #422 {al|ax|eax, i8|u8|dx}
  ROW(1, 1, 1, 0, 6  , 0  , 0  , 0  , 0  , 0  ), // #423 {r32}
  ROW(2, 1, 1, 0, 162, 163, 0  , 0  , 0  , 0  ), // #424 {es:[m8|memBase|zdi|m16|m32], dx}
  ROW(1, 1, 1, 0, 10 , 0  , 0  , 0  , 0  , 0  ), // #425 {i8|u8}
  ROW(0, 1, 0, 0, 0  , 0  , 0  , 0  , 0  , 0  ), // #426 {}
  ROW(3, 1, 1, 0, 106, 106, 106, 0  , 0  , 0  ), // #427 {k, k, k}
  ROW(2, 1, 1, 0, 106, 106, 0  , 0  , 0  , 0  ), // #428 {k, k}
  ROW(3, 1, 1, 0, 106, 106, 10 , 0  , 0  , 0  ), // #429 {k, k, i8|u8}
  ROW(1, 1, 1, 1, 164, 0  , 0  , 0  , 0  , 0  ), // #430 {<ah>}
  ROW(1, 1, 1, 0, 29 , 0  , 0  , 0  , 0  , 0  ), // #431 {m32|mem}
  ROW(1, 0, 1, 0, 58 , 0  , 0  , 0  , 0  , 0  ), // #432 {m512|mem}
  ROW(2, 1, 1, 0, 149, 150, 0  , 0  , 0  , 0  ), // #433 {r16|r32|r64, mem|m8|m16|m32|m48|m64|m80|m128|m256|m512|m1024}
  ROW(1, 1, 1, 0, 27 , 0  , 0  , 0  , 0  , 0  ), // #434 {r16|m16|mem}
  ROW(1, 1, 1, 0, 139, 0  , 0  , 0  , 0  , 0  ), // #435 {r32|r64}
  ROW(3, 1, 1, 0, 139, 28 , 14 , 0  , 0  , 0  ), // #436 {r32|r64, r32|m32|mem, i32|u32}
  ROW(3, 1, 1, 1, 50 , 50 , 165, 0  , 0  , 0  ), // #437 {xmm, xmm, <ds:[mem|m128|memBase|zdi]>}
  ROW(3, 1, 1, 1, 62 , 62 , 166, 0  , 0  , 0  ), // #438 {mm, mm, <ds:[mem|m64|memBase|zdi]>}
  ROW(3, 1, 1, 3, 167, 121, 35 , 0  , 0  , 0  ), // #439 {<ds:[mem|memBase|zax]>, <ecx>, <edx>}
  ROW(2, 1, 1, 0, 119, 58 , 0  , 0  , 0  , 0  ), // #440 {es:[mem|m512|memBase], m512|mem}
  ROW(2, 1, 1, 0, 62 , 50 , 0  , 0  , 0  , 0  ), // #441 {mm, xmm}
  ROW(2, 1, 1, 0, 6  , 50 , 0  , 0  , 0  , 0  ), // #442 {r32, xmm}
  ROW(2, 1, 1, 0, 30 , 62 , 0  , 0  , 0  , 0  ), // #443 {m64|mem, mm}
  ROW(2, 1, 1, 0, 50 , 62 , 0  , 0  , 0  , 0  ), // #444 {xmm, mm}
  ROW(2, 1, 1, 2, 36 , 121, 0  , 0  , 0  , 0  ), // #445 {<eax>, <ecx>}
  ROW(3, 1, 1, 3, 36 , 121, 154, 0  , 0  , 0  ), // #446 {<eax>, <ecx>, <ebx>}
  ROW(2, 1, 1, 0, 168, 160, 0  , 0  , 0  , 0  ), // #447 {u8|dx, al|ax|eax}
  ROW(2, 1, 1, 0, 163, 169, 0  , 0  , 0  , 0  ), // #448 {dx, ds:[m8|memBase|zsi|m16|m32]}
  ROW(6, 1, 1, 3, 50 , 51 , 10 , 121, 36 , 35 ), // #449 {xmm, xmm|m128|mem, i8|u8, <ecx>, <eax>, <edx>}
  ROW(6, 1, 1, 3, 50 , 51 , 10 , 147, 36 , 35 ), // #450 {xmm, xmm|m128|mem, i8|u8, <xmm0>, <eax>, <edx>}
  ROW(4, 1, 1, 1, 50 , 51 , 10 , 121, 0  , 0  ), // #451 {xmm, xmm|m128|mem, i8|u8, <ecx>}
  ROW(4, 1, 1, 1, 50 , 51 , 10 , 147, 0  , 0  ), // #452 {xmm, xmm|m128|mem, i8|u8, <xmm0>}
  ROW(3, 1, 1, 0, 131, 50 , 10 , 0  , 0  , 0  ), // #453 {r32|m8|mem, xmm, i8|u8}
  ROW(3, 0, 1, 0, 15 , 50 , 10 , 0  , 0  , 0  ), // #454 {r64|m64|mem, xmm, i8|u8}
  ROW(3, 1, 1, 0, 50 , 131, 10 , 0  , 0  , 0  ), // #455 {xmm, r32|m8|mem, i8|u8}
  ROW(3, 1, 1, 0, 50 , 28 , 10 , 0  , 0  , 0  ), // #456 {xmm, r32|m32|mem, i8|u8}
  ROW(3, 0, 1, 0, 50 , 15 , 10 , 0  , 0  , 0  ), // #457 {xmm, r64|m64|mem, i8|u8}
  ROW(3, 1, 1, 0, 64 , 135, 10 , 0  , 0  , 0  ), // #458 {mm|xmm, r32|m16|mem, i8|u8}
  ROW(2, 1, 1, 0, 6  , 64 , 0  , 0  , 0  , 0  ), // #459 {r32, mm|xmm}
  ROW(2, 1, 1, 0, 50 , 10 , 0  , 0  , 0  , 0  ), // #460 {xmm, i8|u8}
  ROW(1, 1, 1, 0, 155, 0  , 0  , 0  , 0  , 0  ), // #461 {r32|m32|mem|r64|m64}
  ROW(2, 1, 1, 0, 31 , 103, 0  , 0  , 0  , 0  ), // #462 {r8lo|r8hi|m8|r16|m16|r32|m32|r64|m64|mem, cl|i8|u8}
  ROW(1, 0, 1, 0, 139, 0  , 0  , 0  , 0  , 0  ), // #463 {r32|r64}
  ROW(3, 1, 1, 3, 35 , 36 , 121, 0  , 0  , 0  ), // #464 {<edx>, <eax>, <ecx>}
  ROW(1, 1, 1, 0, 1  , 0  , 0  , 0  , 0  , 0  ), // #465 {r8lo|r8hi|m8|mem}
  ROW(1, 1, 1, 0, 170, 0  , 0  , 0  , 0  , 0  ), // #466 {r16|m16|mem|r32|r64}
  ROW(3, 0, 1, 0, 171, 171, 171, 0  , 0  , 0  ), // #467 {tmm, tmm, tmm}
  ROW(2, 0, 1, 0, 171, 172, 0  , 0  , 0  , 0  ), // #468 {tmm, tmem}
  ROW(2, 0, 1, 0, 172, 171, 0  , 0  , 0  , 0  ), // #469 {tmem, tmm}
  ROW(1, 0, 1, 0, 171, 0  , 0  , 0  , 0  , 0  ), // #470 {tmm}
  ROW(3, 1, 1, 2, 6  , 35 , 36 , 0  , 0  , 0  ), // #471 {r32, <edx>, <eax>}
  ROW(1, 1, 1, 0, 173, 0  , 0  , 0  , 0  , 0  ), // #472 {ds:[mem|memBase]}
  ROW(6, 1, 1, 0, 56 , 56 , 56 , 56 , 56 , 52 ), // #473 {zmm, zmm, zmm, zmm, zmm, m128|mem}
  ROW(6, 1, 1, 0, 50 , 50 , 50 , 50 , 50 , 52 ), // #474 {xmm, xmm, xmm, xmm, xmm, m128|mem}
  ROW(3, 1, 1, 0, 50 , 50 , 65 , 0  , 0  , 0  ), // #475 {xmm, xmm, xmm|m64|mem}
  ROW(3, 1, 1, 0, 50 , 50 , 110, 0  , 0  , 0  ), // #476 {xmm, xmm, xmm|m16|mem}
  ROW(3, 1, 1, 0, 50 , 50 , 107, 0  , 0  , 0  ), // #477 {xmm, xmm, xmm|m32|mem}
  ROW(2, 1, 1, 0, 53 , 52 , 0  , 0  , 0  , 0  ), // #478 {ymm, m128|mem}
  ROW(2, 1, 1, 0, 174, 65 , 0  , 0  , 0  , 0  ), // #479 {ymm|zmm, xmm|m64|mem}
  ROW(2, 1, 1, 0, 174, 52 , 0  , 0  , 0  , 0  ), // #480 {ymm|zmm, m128|mem}
  ROW(2, 1, 1, 0, 56 , 55 , 0  , 0  , 0  , 0  ), // #481 {zmm, m256|mem}
  ROW(2, 1, 1, 0, 175, 65 , 0  , 0  , 0  , 0  ), // #482 {xmm|ymm|zmm, xmm|m64|mem}
  ROW(2, 1, 1, 0, 175, 107, 0  , 0  , 0  , 0  ), // #483 {xmm|ymm|zmm, m32|mem|xmm}
  ROW(4, 1, 1, 0, 104, 50 , 65 , 10 , 0  , 0  ), // #484 {xmm|k, xmm, xmm|m64|mem, i8|u8}
  ROW(4, 1, 1, 0, 106, 50 , 110, 10 , 0  , 0  ), // #485 {k, xmm, xmm|m16|mem, i8|u8}
  ROW(4, 1, 1, 0, 104, 50 , 107, 10 , 0  , 0  ), // #486 {xmm|k, xmm, xmm|m32|mem, i8|u8}
  ROW(2, 1, 1, 0, 50 , 176, 0  , 0  , 0  , 0  ), // #487 {xmm, xmm|m128|ymm|m256|zmm|m512}
  ROW(2, 1, 1, 0, 139, 110, 0  , 0  , 0  , 0  ), // #488 {r32|r64, xmm|m16|mem}
  ROW(3, 1, 1, 0, 50 , 50 , 155, 0  , 0  , 0  ), // #489 {xmm, xmm, r32|m32|mem|r64|m64}
  ROW(3, 1, 1, 0, 51 , 174, 10 , 0  , 0  , 0  ), // #490 {xmm|m128|mem, ymm|zmm, i8|u8}
  ROW(4, 1, 1, 0, 50 , 50 , 65 , 10 , 0  , 0  ), // #491 {xmm, xmm, xmm|m64|mem, i8|u8}
  ROW(4, 1, 1, 0, 50 , 50 , 107, 10 , 0  , 0  ), // #492 {xmm, xmm, xmm|m32|mem, i8|u8}
  ROW(3, 1, 1, 0, 106, 176, 10 , 0  , 0  , 0  ), // #493 {k, xmm|m128|ymm|m256|zmm|m512, i8|u8}
  ROW(3, 1, 1, 0, 106, 65 , 10 , 0  , 0  , 0  ), // #494 {k, xmm|m64|mem, i8|u8}
  ROW(3, 1, 1, 0, 106, 110, 10 , 0  , 0  , 0  ), // #495 {k, xmm|m16|mem, i8|u8}
  ROW(3, 1, 1, 0, 106, 107, 10 , 0  , 0  , 0  ), // #496 {k, xmm|m32|mem, i8|u8}
  ROW(1, 1, 1, 0, 68 , 0  , 0  , 0  , 0  , 0  ), // #497 {vm32y}
  ROW(1, 1, 1, 0, 69 , 0  , 0  , 0  , 0  , 0  ), // #498 {vm32z}
  ROW(1, 1, 1, 0, 72 , 0  , 0  , 0  , 0  , 0  ), // #499 {vm64z}
  ROW(4, 1, 1, 0, 50 , 50 , 110, 10 , 0  , 0  ), // #500 {xmm, xmm, xmm|m16|mem, i8|u8}
  ROW(4, 1, 1, 0, 56 , 56 , 54 , 10 , 0  , 0  ), // #501 {zmm, zmm, ymm|m256|mem, i8|u8}
  ROW(2, 1, 1, 0, 6  , 96 , 0  , 0  , 0  , 0  ), // #502 {r32, xmm|ymm}
  ROW(2, 1, 1, 0, 175, 177, 0  , 0  , 0  , 0  ), // #503 {xmm|ymm|zmm, xmm|m8|mem|r32}
  ROW(2, 1, 1, 0, 175, 178, 0  , 0  , 0  , 0  ), // #504 {xmm|ymm|zmm, xmm|m32|mem|r32}
  ROW(2, 1, 1, 0, 175, 106, 0  , 0  , 0  , 0  ), // #505 {xmm|ymm|zmm, k}
  ROW(2, 1, 1, 0, 175, 179, 0  , 0  , 0  , 0  ), // #506 {xmm|ymm|zmm, xmm|m16|mem|r32}
  ROW(3, 1, 1, 0, 135, 50 , 10 , 0  , 0  , 0  ), // #507 {r32|m16|mem, xmm, i8|u8}
  ROW(4, 1, 1, 0, 50 , 50 , 131, 10 , 0  , 0  ), // #508 {xmm, xmm, r32|m8|mem, i8|u8}
  ROW(4, 1, 1, 0, 50 , 50 , 28 , 10 , 0  , 0  ), // #509 {xmm, xmm, r32|m32|mem, i8|u8}
  ROW(4, 0, 1, 0, 50 , 50 , 15 , 10 , 0  , 0  ), // #510 {xmm, xmm, r64|m64|mem, i8|u8}
  ROW(4, 1, 1, 0, 50 , 50 , 135, 10 , 0  , 0  ), // #511 {xmm, xmm, r32|m16|mem, i8|u8}
  ROW(2, 1, 1, 0, 106, 175, 0  , 0  , 0  , 0  ), // #512 {k, xmm|ymm|zmm}
  ROW(1, 1, 1, 0, 124, 0  , 0  , 0  , 0  , 0  ), // #513 {rel16|rel32}
  ROW(3, 1, 1, 2, 113, 35 , 36 , 0  , 0  , 0  ), // #514 {mem, <edx>, <eax>}
  ROW(3, 0, 1, 2, 113, 35 , 36 , 0  , 0  , 0  )  // #515 {mem, <edx>, <eax>}
};
#undef ROW

#define ROW(opFlags, regId) { opFlags, uint8_t(regId) }
#define F(VAL) uint64_t(InstDB::OpFlags::k##VAL)
const InstDB::OpSignature InstDB::_opSignatureTable[] = {
  ROW(0, 0xFF),
  ROW(F(RegGpbLo) | F(RegGpbHi) | F(MemUnspecified) | F(Mem8), 0x00),
  ROW(F(RegGpbLo) | F(RegGpbHi), 0x00),
  ROW(F(RegGpw) | F(RegSReg) | F(MemUnspecified) | F(Mem16), 0x00),
  ROW(F(RegGpw), 0x00),
  ROW(F(RegGpd) | F(RegSReg) | F(MemUnspecified) | F(Mem32), 0x00),
  ROW(F(RegGpd), 0x00),
  ROW(F(RegGpq) | F(RegSReg) | F(RegCReg) | F(RegDReg) | F(MemUnspecified) | F(Mem64), 0x00),
  ROW(F(RegGpq), 0x00),
  ROW(F(RegGpbLo) | F(RegGpbHi) | F(Mem8), 0x00),
  ROW(F(ImmI8) | F(ImmU8), 0x00),
  ROW(F(RegGpw) | F(Mem16), 0x00),
  ROW(F(ImmI16) | F(ImmU16), 0x00),
  ROW(F(RegGpd) | F(Mem32), 0x00),
  ROW(F(ImmI32) | F(ImmU32), 0x00),
  ROW(F(RegGpq) | F(MemUnspecified) | F(Mem64), 0x00),
  ROW(F(ImmI32), 0x00),
  ROW(F(RegSReg) | F(RegCReg) | F(RegDReg) | F(MemUnspecified) | F(Mem64) | F(ImmI64) | F(ImmU64), 0x00),
  ROW(F(MemUnspecified) | F(Mem8), 0x00),
  ROW(F(RegSReg) | F(MemUnspecified) | F(Mem16), 0x00),
  ROW(F(RegSReg) | F(MemUnspecified) | F(Mem32), 0x00),
  ROW(F(MemUnspecified) | F(Mem16), 0x00),
  ROW(F(RegSReg), 0x00),
  ROW(F(RegCReg) | F(RegDReg), 0x00),
  ROW(F(RegGpq) | F(ImmI32), 0x00),
  ROW(F(RegGpw) | F(RegGpd) | F(RegGpq) | F(MemUnspecified) | F(Mem16) | F(Mem32) | F(Mem64), 0x00),
  ROW(F(ImmI8), 0x00),
  ROW(F(RegGpw) | F(MemUnspecified) | F(Mem16), 0x00),
  ROW(F(RegGpd) | F(MemUnspecified) | F(Mem32), 0x00),
  ROW(F(MemUnspecified) | F(Mem32), 0x00),
  ROW(F(MemUnspecified) | F(Mem64), 0x00),
  ROW(F(RegGpbLo) | F(RegGpbHi) | F(RegGpw) | F(RegGpd) | F(RegGpq) | F(MemUnspecified) | F(Mem8) | F(Mem16) | F(Mem32) | F(Mem64), 0x00),
  ROW(F(RegGpq) | F(MemUnspecified) | F(Mem64) | F(ImmI32) | F(ImmU32), 0x00),
  ROW(F(RegGpw) | F(FlagImplicit), 0x01),
  ROW(F(RegGpw) | F(FlagImplicit), 0x04),
  ROW(F(RegGpd) | F(FlagImplicit), 0x04),
  ROW(F(RegGpd) | F(FlagImplicit), 0x01),
  ROW(F(RegGpq) | F(FlagImplicit), 0x04),
  ROW(F(RegGpq) | F(FlagImplicit), 0x01),
  ROW(F(RegGpw) | F(MemUnspecified) | F(Mem16) | F(ImmI8) | F(ImmI16), 0x00),
  ROW(F(RegGpd) | F(MemUnspecified) | F(Mem32) | F(ImmI8) | F(ImmI32), 0x00),
  ROW(F(RegGpq) | F(MemUnspecified) | F(Mem64) | F(ImmI8) | F(ImmI32), 0x00),
  ROW(F(ImmI8) | F(ImmI16) | F(ImmU16), 0x00),
  ROW(F(ImmI8) | F(ImmI32) | F(ImmU32), 0x00),
  ROW(F(ImmI8) | F(ImmI32), 0x00),
  ROW(F(ImmI64) | F(ImmU64), 0x00),
  ROW(F(RegGpbLo), 0x01),
  ROW(F(RegGpw), 0x01),
  ROW(F(RegGpd), 0x01),
  ROW(F(RegGpq), 0x01),
  ROW(F(RegXmm), 0x00),
  ROW(F(RegXmm) | F(MemUnspecified) | F(Mem128), 0x00),
  ROW(F(MemUnspecified) | F(Mem128), 0x00),
  ROW(F(RegYmm), 0x00),
  ROW(F(RegYmm) | F(MemUnspecified) | F(Mem256), 0x00),
  ROW(F(MemUnspecified) | F(Mem256), 0x00),
  ROW(F(RegZmm), 0x00),
  ROW(F(RegZmm) | F(MemUnspecified) | F(Mem512), 0x00),
  ROW(F(MemUnspecified) | F(Mem512), 0x00),
  ROW(F(RegXmm) | F(MemUnspecified) | F(Mem128) | F(ImmI8) | F(ImmU8), 0x00),
  ROW(F(RegYmm) | F(MemUnspecified) | F(Mem256) | F(ImmI8) | F(ImmU8), 0x00),
  ROW(F(RegZmm) | F(MemUnspecified) | F(Mem512) | F(ImmI8) | F(ImmU8), 0x00),
  ROW(F(RegMm), 0x00),
  ROW(F(RegGpq) | F(RegMm) | F(MemUnspecified) | F(Mem64), 0x00),
  ROW(F(RegXmm) | F(RegMm), 0x00),
  ROW(F(RegXmm) | F(MemUnspecified) | F(Mem64), 0x00),
  ROW(F(RegGpw) | F(RegGpd) | F(RegGpq) | F(Mem16) | F(Mem32) | F(Mem64), 0x00),
  ROW(F(Vm32x), 0x00),
  ROW(F(Vm32y), 0x00),
  ROW(F(Vm32z), 0x00),
  ROW(F(Vm64x), 0x00),
  ROW(F(Vm64y), 0x00),
  ROW(F(Vm64z), 0x00),
  ROW(F(Mem8) | F(FlagMemBase) | F(FlagMemDs) | F(FlagImplicit), 0x40),
  ROW(F(Mem8) | F(FlagMemBase) | F(FlagMemEs) | F(FlagImplicit), 0x80),
  ROW(F(Mem16) | F(FlagMemBase) | F(FlagMemDs) | F(FlagImplicit), 0x40),
  ROW(F(Mem16) | F(FlagMemBase) | F(FlagMemEs) | F(FlagImplicit), 0x80),
  ROW(F(Mem32) | F(FlagMemBase) | F(FlagMemDs) | F(FlagImplicit), 0x40),
  ROW(F(Mem32) | F(FlagMemBase) | F(FlagMemEs) | F(FlagImplicit), 0x80),
  ROW(F(Mem64) | F(FlagMemBase) | F(FlagMemDs) | F(FlagImplicit), 0x40),
  ROW(F(Mem64) | F(FlagMemBase) | F(FlagMemEs) | F(FlagImplicit), 0x80),
  ROW(F(RegGpbLo) | F(FlagImplicit), 0x01),
  ROW(F(MemUnspecified) | F(Mem8) | F(FlagMemBase) | F(FlagMemDs) | F(FlagImplicit), 0x40),
  ROW(F(MemUnspecified) | F(Mem16) | F(FlagMemBase) | F(FlagMemDs) | F(FlagImplicit), 0x40),
  ROW(F(MemUnspecified) | F(Mem32) | F(FlagMemBase) | F(FlagMemDs) | F(FlagImplicit), 0x40),
  ROW(F(MemUnspecified) | F(Mem64) | F(FlagMemBase) | F(FlagMemDs) | F(FlagImplicit), 0x40),
  ROW(F(RegGpw) | F(RegGpq) | F(Mem16) | F(Mem64), 0x00),
  ROW(F(RegSReg), 0x1A),
  ROW(F(RegSReg), 0x60),
  ROW(F(RegGpw) | F(RegGpq) | F(Mem16) | F(Mem64) | F(ImmI8) | F(ImmI16) | F(ImmI32), 0x00),
  ROW(F(RegGpd) | F(Mem32) | F(ImmI32) | F(ImmU32), 0x00),
  ROW(F(RegSReg), 0x1E),
  ROW(F(MemUnspecified) | F(Mem8) | F(FlagMemBase) | F(FlagMemEs) | F(FlagImplicit), 0x80),
  ROW(F(MemUnspecified) | F(Mem16) | F(FlagMemBase) | F(FlagMemEs) | F(FlagImplicit), 0x80),
  ROW(F(MemUnspecified) | F(Mem32) | F(FlagMemBase) | F(FlagMemEs) | F(FlagImplicit), 0x80),
  ROW(F(MemUnspecified) | F(Mem64) | F(FlagMemBase) | F(FlagMemEs) | F(FlagImplicit), 0x80),
  ROW(F(RegXmm) | F(RegYmm), 0x00),
  ROW(F(ImmI4) | F(ImmU4), 0x00),
  ROW(F(Mem32) | F(Mem64), 0x00),
  ROW(F(RegSt), 0x01),
  ROW(F(RegSt), 0x00),
  ROW(F(MemUnspecified) | F(Mem48), 0x00),
  ROW(F(MemUnspecified) | F(Mem80), 0x00),
  ROW(F(RegGpbLo) | F(ImmI8) | F(ImmU8), 0x02),
  ROW(F(RegXmm) | F(RegKReg), 0x00),
  ROW(F(RegYmm) | F(RegKReg), 0x00),
  ROW(F(RegKReg), 0x00),
  ROW(F(RegXmm) | F(MemUnspecified) | F(Mem32), 0x00),
  ROW(F(Vm64x) | F(Vm64y), 0x00),
  ROW(F(RegGpq) | F(RegXmm) | F(MemUnspecified) | F(Mem64), 0x00),
  ROW(F(RegXmm) | F(MemUnspecified) | F(Mem16), 0x00),
  ROW(F(RegBnd), 0x00),
  ROW(F(RegBnd) | F(MemUnspecified), 0x00),
  ROW(F(MemUnspecified), 0x00),
  ROW(F(RegGpw) | F(RegGpd) | F(Mem16) | F(Mem32) | F(ImmI32) | F(ImmI64) | F(Rel32), 0x00),
  ROW(F(RegGpq) | F(MemUnspecified) | F(Mem64) | F(ImmI32) | F(ImmI64) | F(Rel32), 0x00),
  ROW(F(RegGpbLo) | F(RegGpbHi) | F(RegGpw) | F(RegGpd) | F(Mem8) | F(Mem16) | F(Mem32), 0x00),
  ROW(F(RegGpbLo) | F(RegGpbHi) | F(RegGpq) | F(Mem8) | F(Mem64), 0x00),
  ROW(F(RegGpw) | F(RegGpd), 0x00),
  ROW(F(MemUnspecified) | F(Mem512) | F(FlagMemBase) | F(FlagMemEs), 0x00),
  ROW(F(RegSt) | F(Mem32) | F(Mem64), 0x00),
  ROW(F(RegGpd) | F(FlagImplicit), 0x02),
  ROW(F(RegGpd) | F(RegGpq) | F(FlagImplicit), 0x01),
  ROW(F(ImmI32) | F(ImmI64) | F(Rel8) | F(Rel32), 0x00),
  ROW(F(ImmI32) | F(ImmI64) | F(Rel32), 0x00),
  ROW(F(RegGpw) | F(RegGpd) | F(FlagImplicit), 0x02),
  ROW(F(ImmI32) | F(ImmI64) | F(Rel8), 0x00),
  ROW(F(RegGpd) | F(RegGpq) | F(FlagImplicit), 0x02),
  ROW(F(RegGpq) | F(MemUnspecified) | F(Mem64) | F(ImmI32) | F(ImmI64) | F(Rel8) | F(Rel32), 0x00),
  ROW(F(RegGpd) | F(MemUnspecified) | F(Mem32) | F(ImmI32) | F(ImmI64) | F(Rel32), 0x00),
  ROW(F(RegGpd) | F(RegKReg) | F(MemUnspecified) | F(Mem8), 0x00),
  ROW(F(RegGpd) | F(MemUnspecified) | F(Mem8), 0x00),
  ROW(F(RegGpd) | F(RegKReg) | F(MemUnspecified) | F(Mem32), 0x00),
  ROW(F(RegGpq) | F(RegKReg) | F(MemUnspecified) | F(Mem64), 0x00),
  ROW(F(RegGpd) | F(RegKReg) | F(MemUnspecified) | F(Mem16), 0x00),
  ROW(F(RegGpd) | F(MemUnspecified) | F(Mem16), 0x00),
  ROW(F(ImmI16), 0x00),
  ROW(F(ImmI16) | F(ImmI32), 0x00),
  ROW(F(MemUnspecified) | F(Mem32) | F(Mem48) | F(Mem80), 0x00),
  ROW(F(RegGpd) | F(RegGpq), 0x00),
  ROW(F(RegGpbLo) | F(RegGpbHi) | F(RegGpw) | F(Mem8) | F(Mem16), 0x00),
  ROW(F(RegMm) | F(MemUnspecified) | F(Mem64), 0x00),
  ROW(F(RegMm) | F(MemUnspecified) | F(Mem64) | F(ImmI8) | F(ImmU8), 0x00),
  ROW(F(RegMm) | F(MemUnspecified) | F(Mem32), 0x00),
  ROW(F(ImmU16), 0x00),
  ROW(F(RegXmm) | F(RegYmm) | F(Mem128) | F(Mem256), 0x00),
  ROW(F(RegXmm) | F(ImmI8) | F(ImmU8), 0x00),
  ROW(F(RegXmm) | F(FlagImplicit), 0x01),
  ROW(F(MemUnspecified) | F(FlagMib), 0x00),
  ROW(F(RegGpw) | F(RegGpd) | F(RegGpq), 0x00),
  ROW(F(MemUnspecified) | F(Mem8) | F(Mem16) | F(Mem32) | F(Mem48) | F(Mem64) | F(Mem80) | F(Mem128) | F(Mem256) | F(Mem512) | F(Mem1024), 0x00),
  ROW(F(MemUnspecified) | F(Mem512) | F(FlagMemBase) | F(FlagMemDs) | F(FlagImplicit), 0x01),
  ROW(F(RegGpq) | F(FlagImplicit), 0x02),
  ROW(F(RegGpq) | F(FlagImplicit), 0x08),
  ROW(F(RegGpd) | F(FlagImplicit), 0x08),
  ROW(F(RegGpd) | F(RegGpq) | F(MemUnspecified) | F(Mem32) | F(Mem64), 0x00),
  ROW(F(Mem16) | F(Mem32), 0x00),
  ROW(F(Mem16) | F(Mem32) | F(Mem64), 0x00),
  ROW(F(RegSt) | F(Mem32) | F(Mem64) | F(Mem80), 0x00),
  ROW(F(RegGpw) | F(MemUnspecified) | F(Mem16), 0x01),
  ROW(F(RegGpbLo) | F(RegGpw) | F(RegGpd), 0x01),
  ROW(F(RegGpw) | F(ImmI8) | F(ImmU8), 0x04),
  ROW(F(Mem8) | F(Mem16) | F(Mem32) | F(FlagMemBase) | F(FlagMemEs), 0x80),
  ROW(F(RegGpw), 0x04),
  ROW(F(RegGpbHi) | F(FlagImplicit), 0x01),
  ROW(F(MemUnspecified) | F(Mem128) | F(FlagMemBase) | F(FlagMemDs) | F(FlagImplicit), 0x80),
  ROW(F(MemUnspecified) | F(Mem64) | F(FlagMemBase) | F(FlagMemDs) | F(FlagImplicit), 0x80),
  ROW(F(MemUnspecified) | F(FlagMemBase) | F(FlagMemDs) | F(FlagImplicit), 0x01),
  ROW(F(RegGpw) | F(ImmU8), 0x04),
  ROW(F(Mem8) | F(Mem16) | F(Mem32) | F(FlagMemBase) | F(FlagMemDs), 0x40),
  ROW(F(RegGpw) | F(RegGpd) | F(RegGpq) | F(MemUnspecified) | F(Mem16), 0x00),
  ROW(F(RegTmm), 0x00),
  ROW(F(MemUnspecified) | F(FlagTMem), 0x00),
  ROW(F(MemUnspecified) | F(FlagMemBase) | F(FlagMemDs), 0x00),
  ROW(F(RegYmm) | F(RegZmm), 0x00),
  ROW(F(RegXmm) | F(RegYmm) | F(RegZmm), 0x00),
  ROW(F(RegXmm) | F(RegYmm) | F(RegZmm) | F(Mem128) | F(Mem256) | F(Mem512), 0x00),
  ROW(F(RegGpd) | F(RegXmm) | F(MemUnspecified) | F(Mem8), 0x00),
  ROW(F(RegGpd) | F(RegXmm) | F(MemUnspecified) | F(Mem32), 0x00),
  ROW(F(RegGpd) | F(RegXmm) | F(MemUnspecified) | F(Mem16), 0x00)
};
#undef F
#undef ROW
// ----------------------------------------------------------------------------
// ${InstSignatureTable:End}
#endif // !ASMJIT_NO_VALIDATION

// x86::InstInternal - QueryRWInfo
// ===============================

// ${InstRWInfoTable:Begin}
// ------------------- Automatically generated, do not edit -------------------
const uint8_t InstDB::rwInfoIndexA[Inst::_kIdCount] = {
  0, 0, 1, 1, 0, 2, 3, 2, 4, 4, 5, 6, 4, 4, 3, 4, 4, 4, 4, 7, 0, 2, 0, 4, 4, 4,
  4, 8, 0, 9, 9, 9, 9, 9, 0, 0, 0, 0, 9, 9, 9, 9, 9, 10, 10, 10, 11, 11, 12, 13,
  14, 9, 9, 0, 15, 16, 16, 16, 0, 0, 0, 17, 0, 0, 0, 0, 0, 0, 0, 0, 0, 0, 0, 0,
  0, 0, 0, 3, 3, 3, 3, 3, 3, 3, 3, 3, 3, 3, 3, 3, 3, 3, 3, 3, 3, 3, 3, 3, 3, 3,
  3, 3, 3, 3, 3, 3, 3, 18, 0, 0, 19, 0, 0, 0, 0, 0, 20, 21, 0, 22, 23, 24, 7, 25,
  25, 25, 24, 26, 7, 24, 27, 28, 29, 30, 31, 32, 33, 25, 25, 7, 27, 28, 33, 34,
  0, 0, 0, 0, 35, 4, 4, 5, 6, 0, 0, 0, 0, 0, 36, 36, 0, 0, 37, 0, 0, 38, 0, 0,
  0, 0, 0, 0, 0, 0, 0, 0, 0, 0, 0, 0, 0, 0, 0, 0, 0, 0, 38, 0, 38, 0, 0, 0, 0,
  0, 0, 0, 0, 0, 0, 0, 0, 0, 0, 0, 0, 0, 0, 0, 0, 0, 0, 0, 0, 0, 0, 0, 38, 0, 0,
  0, 0, 0, 0, 0, 0, 0, 0, 0, 0, 0, 0, 0, 0, 0, 0, 0, 0, 0, 0, 0, 0, 38, 0, 38,
  0, 0, 0, 0, 0, 0, 0, 0, 0, 0, 0, 0, 0, 0, 0, 0, 0, 0, 0, 0, 4, 4, 4, 0, 39, 4,
  4, 35, 40, 41, 0, 0, 0, 42, 0, 37, 0, 0, 0, 0, 43, 0, 44, 43, 43, 0, 0, 0, 0,
  0, 0, 0, 0, 0, 45, 0, 0, 0, 0, 0, 0, 0, 0, 0, 0, 0, 0, 0, 0, 0, 0, 0, 0, 0,
  0, 0, 0, 0, 0, 0, 0, 0, 0, 0, 0, 0, 0, 0, 0, 0, 0, 0, 46, 47, 48, 49, 50, 51,
  52, 53, 0, 0, 0, 54, 55, 56, 57, 0, 0, 0, 0, 0, 0, 0, 0, 0, 54, 55, 56, 57, 0,
  0, 0, 0, 0, 0, 0, 0, 0, 0, 0, 0, 58, 0, 59, 0, 60, 0, 61, 0, 60, 0, 60, 0, 60,
  0, 0, 0, 0, 0, 62, 63, 63, 63, 58, 60, 0, 0, 0, 9, 0, 0, 4, 4, 5, 6, 0, 0, 4,
  4, 5, 6, 0, 0, 64, 65, 66, 66, 67, 47, 24, 36, 67, 52, 66, 66, 68, 69, 69, 70,
  71, 71, 72, 72, 59, 59, 67, 59, 59, 71, 71, 73, 48, 52, 74, 48, 7, 7, 47, 75,
  9, 66, 66, 75, 0, 35, 4, 4, 5, 6, 0, 76, 0, 0, 77, 0, 2, 4, 4, 78, 79, 9, 9,
  9, 3, 3, 4, 3, 3, 3, 3, 3, 3, 3, 3, 3, 0, 3, 3, 0, 3, 80, 3, 0, 0, 0, 3, 3,
  4, 3, 0, 0, 3, 3, 4, 3, 0, 0, 0, 0, 0, 0, 0, 0, 0, 27, 27, 80, 80, 80, 80, 80,
  80, 80, 80, 80, 80, 27, 80, 80, 80, 27, 27, 80, 80, 80, 3, 3, 3, 81, 3, 3, 3,
  27, 27, 0, 0, 0, 0, 3, 3, 4, 4, 3, 3, 4, 4, 4, 4, 3, 3, 4, 4, 82, 83, 84, 24,
  24, 24, 83, 83, 84, 24, 24, 24, 83, 4, 3, 80, 3, 3, 4, 3, 3, 0, 0, 0, 9, 0, 0,
  0, 3, 0, 0, 0, 0, 0, 0, 0, 3, 3, 0, 0, 0, 0, 3, 3, 3, 3, 85, 3, 3, 0, 3, 3,
  3, 85, 3, 3, 3, 3, 3, 3, 3, 3, 3, 3, 27, 86, 0, 3, 3, 4, 3, 87, 87, 4, 87, 0,
  0, 0, 0, 0, 0, 0, 3, 88, 7, 89, 88, 0, 0, 0, 0, 0, 0, 0, 0, 0, 0, 0, 90, 0, 0,
  0, 0, 0, 88, 88, 0, 0, 0, 0, 0, 0, 7, 89, 0, 0, 88, 88, 0, 0, 2, 91, 0, 0, 0,
  0, 0, 0, 0, 0, 0, 0, 0, 0, 0, 0, 0, 0, 0, 0, 0, 0, 0, 0, 0, 0, 0, 0, 0, 0, 0,
  0, 0, 0, 0, 0, 0, 4, 4, 4, 0, 4, 4, 0, 88, 0, 0, 88, 0, 0, 0, 0, 0, 0, 0, 0,
  0, 7, 7, 26, 89, 0, 0, 0, 0, 0, 0, 92, 0, 0, 0, 2, 4, 4, 5, 6, 0, 0, 0, 0, 0,
  0, 0, 9, 0, 0, 0, 0, 0, 15, 0, 93, 93, 0, 94, 0, 0, 9, 9, 20, 21, 95, 95, 0, 0,
  0, 0, 4, 4, 4, 4, 0, 0, 0, 0, 0, 0, 0, 0, 0, 0, 0, 0, 0, 0, 0, 0, 7, 0, 0, 0,
  0, 0, 0, 0, 0, 0, 0, 0, 0, 0, 96, 28, 97, 98, 97, 98, 96, 28, 97, 98, 97, 98,
  99, 100, 0, 0, 0, 0, 0, 0, 20, 101, 21, 102, 102, 103, 75, 9, 0, 75, 104, 105,
  104, 9, 104, 9, 106, 107, 103, 106, 107, 106, 107, 9, 9, 9, 103, 0, 75, 103,
  9, 103, 9, 105, 104, 0, 28, 0, 28, 0, 108, 0, 108, 0, 0, 0, 0, 0, 33, 33, 104,
  9, 104, 9, 106, 107, 106, 107, 9, 9, 9, 103, 9, 103, 28, 28, 108, 108, 33,
  33, 103, 75, 9, 9, 105, 104, 0, 0, 0, 9, 9, 0, 0, 0, 0, 0, 0, 0, 0, 0, 0, 0, 0,
  109, 109, 9, 9, 0, 0, 0, 0, 0, 0, 0, 0, 0, 0, 0, 0, 0, 0, 0, 0, 0, 0, 0, 0,
  0, 0, 0, 0, 0, 0, 0, 0, 0, 0, 0, 0, 0, 0, 0, 0, 0, 0, 0, 0, 0, 0, 0, 0, 0, 0,
  0, 0, 0, 0, 0, 0, 0, 0, 0, 0, 0, 0, 0, 0, 0, 0, 0, 0, 0, 0, 0, 0, 0, 0, 0, 0,
  0, 0, 0, 0, 0, 0, 0, 0, 0, 0, 0, 0, 0, 0, 0, 0, 0, 0, 0, 0, 0, 0, 0, 0, 0, 0,
  0, 0, 0, 0, 0, 0, 0, 0, 0, 0, 0, 0, 0, 0, 0, 0, 0, 0, 0, 0, 0, 0, 0, 0, 0, 0,
  0, 0, 0, 0, 0, 0, 0, 0, 0, 0, 0, 0, 0, 0, 0, 9, 9, 27, 110, 60, 60, 0, 0, 0, 0,
  0, 0, 0, 0, 60, 111, 9, 9, 9, 0, 0, 0, 0, 0, 0, 0, 0, 0, 0, 0, 0, 0, 0, 0, 0,
  0, 0, 0, 0, 0, 0, 0, 0, 0, 0, 0, 67, 0, 0, 0, 0, 0, 0, 0, 0, 0, 0, 0, 0, 0,
  0, 0, 0, 0, 0, 0, 0, 0, 0, 112, 112, 47, 113, 112, 112, 112, 112, 112, 112, 112,
  112, 0, 114, 114, 0, 71, 71, 115, 116, 67, 67, 67, 67, 117, 71, 118, 9, 9,
  73, 112, 112, 49, 0, 0, 0, 102, 0, 0, 0, 0, 0, 0, 0, 0, 0, 119, 0, 0, 0, 0, 0,
  0, 0, 9, 9, 9, 9, 0, 0, 0, 0, 0, 0, 0, 0, 0, 0, 0, 0, 0, 0, 0, 0, 0, 0, 0, 0,
  0, 0, 0, 0, 0, 0, 0, 0, 120, 33, 121, 121, 28, 122, 0, 0, 0, 0, 0, 0, 0, 0, 0,
  0, 0, 0, 0, 0, 0, 0, 0, 0, 0, 0, 0, 0, 0, 0, 102, 102, 102, 102, 0, 0, 0, 0,
  0, 0, 9, 9, 0, 0, 0, 0, 0, 0, 0, 0, 0, 0, 0, 0, 0, 0, 0, 0, 0, 0, 0, 0, 0, 0,
  0, 0, 0, 0, 0, 0, 9, 9, 9, 9, 0, 0, 0, 0, 60, 60, 111, 60, 7, 7, 7, 0, 7, 0,
  7, 7, 7, 7, 7, 7, 0, 7, 7, 81, 7, 0, 7, 0, 0, 7, 0, 0, 0, 0, 9, 9, 0, 0, 0, 0,
  0, 0, 0, 0, 0, 0, 0, 0, 0, 0, 0, 0, 0, 0, 0, 0, 0, 0, 0, 0, 0, 0, 0, 0, 0, 0,
  0, 0, 0, 0, 123, 123, 124, 125, 121, 121, 121, 121, 82, 123, 126, 125, 124, 124,
  125, 126, 125, 124, 125, 127, 128, 103, 103, 103, 127, 124, 125, 126, 125,
  124, 125, 123, 125, 127, 128, 103, 103, 103, 127, 0, 0, 0, 0, 0, 0, 0, 0, 0,
  9, 9, 9, 9, 0, 0, 0, 0, 0, 0, 0, 0, 0, 0, 0, 0, 0, 0, 0, 0, 0, 67, 67, 129, 67,
  0, 0, 0, 0, 0, 0, 0, 0, 0, 0, 0, 0, 0, 0, 0, 0, 0, 0, 0, 0, 0, 0, 0, 0, 0, 0,
  0, 0, 0, 0, 0, 0, 0, 0, 0, 0, 0, 0, 0, 0, 0, 0, 0, 0, 0, 0, 0, 0, 0, 0, 0, 0,
  0, 0, 0, 0, 0, 0, 119, 0, 0, 0, 0, 0, 0, 0, 0, 0, 0, 0, 0, 0, 0, 0, 0, 0, 0,
  0, 0, 0, 0, 0, 9, 9, 0, 0, 109, 109, 0, 0, 9, 9, 0, 0, 0, 0, 0, 0, 0, 0, 0, 0,
  0, 0, 0, 0, 0, 0, 0, 0, 9, 9, 0, 0, 109, 109, 0, 0, 9, 9, 0, 0, 0, 0, 0, 0,
  0, 0, 67, 67, 0, 0, 0, 0, 0, 0, 0, 0, 67, 129, 0, 0, 0, 0, 0, 0, 9, 9, 9, 0, 0,
  0, 0, 0, 0, 0, 0, 0, 0, 119, 119, 20, 101, 21, 0, 0, 0, 0, 0, 0, 0, 0, 0, 0,
  0, 0, 0, 130, 131, 130, 131, 0, 132, 0, 133, 0, 0, 0, 2, 4, 4, 0, 0, 0, 0, 0,
  0, 0, 0, 0, 0, 0, 0, 0, 0, 0, 0
};

const uint8_t InstDB::rwInfoIndexB[Inst::_kIdCount] = {
  0, 1, 0, 0, 1, 0, 0, 0, 0, 0, 0, 0, 0, 0, 0, 0, 0, 0, 0, 0, 2, 0, 3, 0, 0, 0,
  0, 0, 4, 0, 0, 0, 0, 0, 5, 5, 6, 6, 0, 0, 0, 0, 0, 0, 0, 0, 0, 0, 0, 0, 0, 0,
  0, 7, 0, 0, 0, 0, 4, 8, 1, 0, 9, 0, 0, 0, 10, 10, 10, 0, 0, 11, 0, 0, 10, 12,
  0, 0, 0, 0, 0, 0, 0, 0, 0, 0, 0, 0, 0, 0, 0, 0, 0, 0, 0, 0, 0, 0, 0, 0, 0, 0,
  0, 0, 0, 0, 0, 0, 5, 5, 0, 13, 14, 15, 16, 17, 0, 0, 18, 0, 0, 0, 0, 0, 0, 0,
  0, 0, 0, 0, 0, 0, 0, 0, 0, 0, 0, 0, 0, 0, 0, 0, 0, 0, 19, 1, 1, 20, 21, 0, 0,
  0, 0, 5, 5, 0, 0, 0, 0, 0, 0, 22, 23, 0, 0, 24, 25, 26, 27, 0, 0, 25, 25, 25,
  25, 25, 25, 25, 25, 28, 29, 29, 28, 0, 0, 0, 24, 25, 24, 25, 0, 25, 24, 24, 24,
  24, 24, 24, 24, 0, 0, 30, 30, 30, 24, 24, 28, 0, 31, 10, 0, 0, 0, 0, 0, 0, 24,
  25, 0, 0, 0, 32, 33, 32, 34, 0, 0, 0, 0, 0, 10, 32, 0, 0, 0, 0, 35, 33, 32,
  35, 34, 24, 25, 24, 25, 0, 29, 29, 29, 29, 0, 0, 0, 25, 10, 10, 32, 32, 0, 0,
  0, 0, 5, 5, 0, 0, 0, 0, 0, 0, 0, 21, 36, 0, 20, 37, 38, 0, 39, 40, 0, 0, 0, 0,
  0, 10, 0, 0, 0, 0, 0, 0, 0, 0, 0, 0, 0, 0, 0, 0, 0, 0, 0, 8, 0, 0, 0, 0, 0,
  0, 0, 0, 0, 0, 0, 0, 0, 0, 0, 0, 0, 0, 0, 0, 41, 42, 43, 44, 41, 42, 41, 42, 43,
  44, 43, 44, 0, 0, 0, 0, 0, 0, 0, 0, 41, 42, 43, 0, 0, 0, 0, 44, 45, 46, 47,
  48, 45, 46, 47, 48, 0, 0, 0, 0, 49, 50, 51, 41, 42, 43, 44, 41, 42, 43, 44, 52,
  0, 24, 0, 53, 0, 54, 0, 0, 0, 0, 0, 10, 0, 10, 24, 55, 56, 55, 0, 0, 0, 0,
  0, 0, 55, 57, 57, 0, 58, 59, 0, 0, 0, 0, 0, 0, 0, 0, 0, 0, 60, 60, 0, 0, 0, 0,
  0, 0, 0, 0, 0, 0, 0, 0, 0, 0, 0, 0, 0, 0, 0, 0, 0, 0, 0, 0, 0, 0, 0, 0, 0, 0,
  0, 0, 0, 0, 0, 0, 0, 0, 0, 0, 5, 61, 0, 0, 0, 0, 62, 0, 63, 20, 64, 20, 0, 0,
  0, 0, 0, 0, 0, 0, 0, 0, 0, 0, 0, 0, 0, 0, 0, 0, 0, 0, 65, 0, 0, 0, 0, 0, 0, 6,
  5, 5, 0, 0, 0, 0, 66, 67, 0, 0, 0, 0, 68, 69, 0, 3, 3, 70, 22, 71, 72, 0, 0,
  0, 0, 0, 0, 0, 0, 0, 0, 0, 0, 0, 0, 0, 0, 0, 0, 0, 0, 0, 0, 0, 0, 0, 0, 0, 0,
  0, 0, 73, 39, 74, 75, 0, 0, 0, 0, 0, 0, 0, 0, 0, 0, 0, 0, 0, 0, 0, 0, 0, 0, 0,
  0, 0, 0, 0, 0, 0, 0, 0, 0, 0, 0, 0, 0, 0, 0, 0, 76, 0, 0, 0, 0, 0, 0, 0, 10,
  10, 10, 10, 10, 10, 10, 0, 0, 2, 2, 2, 77, 0, 0, 0, 0, 0, 0, 0, 0, 0, 0, 0, 0,
  0, 0, 0, 0, 0, 0, 0, 0, 0, 0, 0, 0, 64, 0, 0, 0, 0, 0, 0, 0, 0, 78, 0, 0, 0,
  0, 0, 0, 0, 0, 0, 0, 0, 79, 79, 80, 79, 80, 80, 80, 79, 79, 81, 82, 0, 83, 0,
  0, 0, 0, 0, 0, 84, 2, 2, 85, 86, 0, 0, 0, 11, 87, 0, 0, 4, 0, 0, 0, 88, 0, 89,
  89, 89, 89, 89, 89, 89, 89, 89, 89, 89, 89, 89, 89, 89, 89, 89, 89, 89, 89,
  89, 89, 89, 89, 89, 89, 89, 89, 89, 0, 89, 0, 32, 0, 0, 0, 5, 0, 0, 6, 0, 90,
  4, 0, 90, 4, 5, 5, 32, 19, 91, 79, 91, 0, 0, 0, 0, 0, 0, 0, 0, 0, 92, 0, 91, 93,
  0, 0, 0, 0, 0, 0, 0, 0, 0, 0, 0, 0, 0, 0, 94, 94, 94, 94, 94, 0, 0, 0, 0, 0,
  0, 95, 96, 0, 0, 0, 0, 0, 0, 0, 0, 56, 96, 0, 0, 0, 0, 97, 98, 97, 98, 3, 3,
  3, 99, 100, 101, 3, 3, 3, 3, 3, 3, 0, 2, 3, 3, 3, 3, 3, 3, 3, 3, 3, 3, 102, 102,
  0, 0, 0, 0, 0, 0, 0, 0, 0, 0, 0, 0, 0, 0, 3, 103, 3, 104, 105, 106, 0, 0,
  0, 0, 0, 0, 0, 0, 3, 0, 0, 0, 0, 0, 0, 0, 0, 0, 0, 0, 0, 0, 0, 0, 0, 0, 0, 107,
  0, 0, 0, 0, 0, 0, 0, 108, 0, 109, 0, 110, 0, 110, 0, 111, 112, 113, 114, 115,
  0, 0, 0, 0, 0, 0, 0, 0, 0, 0, 0, 0, 0, 0, 0, 0, 0, 0, 0, 0, 0, 0, 0, 0, 0, 0,
  0, 0, 111, 112, 113, 0, 0, 3, 3, 3, 3, 99, 110, 101, 3, 116, 3, 55, 55, 0, 0,
  0, 0, 117, 118, 119, 118, 119, 117, 118, 119, 118, 119, 22, 120, 121, 120, 121,
  120, 120, 122, 123, 120, 120, 120, 124, 125, 126, 120, 120, 120, 124, 125,
  126, 120, 120, 120, 124, 125, 126, 120, 121, 127, 127, 128, 129, 120, 120, 120,
  120, 120, 120, 120, 120, 120, 127, 127, 120, 120, 120, 124, 130, 126, 120,
  120, 120, 124, 130, 126, 120, 120, 120, 124, 130, 126, 120, 120, 120, 120, 120,
  120, 120, 120, 120, 127, 127, 127, 127, 128, 129, 120, 121, 120, 120, 120, 124,
  125, 126, 120, 120, 120, 124, 125, 126, 120, 120, 120, 124, 125, 126, 127,
  127, 128, 129, 120, 120, 120, 124, 130, 126, 120, 120, 120, 124, 130, 126, 120,
  120, 120, 131, 130, 132, 127, 127, 128, 129, 133, 133, 133, 77, 134, 135, 0,
  0, 0, 0, 136, 137, 10, 10, 10, 10, 10, 10, 10, 10, 137, 138, 0, 0, 0, 139, 140,
  141, 84, 84, 84, 139, 140, 141, 3, 3, 3, 3, 3, 3, 3, 142, 143, 144, 143, 144,
  142, 143, 144, 143, 144, 101, 0, 53, 58, 145, 145, 3, 3, 3, 99, 100, 101,
  0, 146, 0, 3, 3, 3, 99, 100, 101, 0, 147, 0, 0, 0, 0, 0, 0, 0, 0, 0, 0, 0, 0,
  0, 148, 149, 149, 150, 151, 151, 0, 0, 0, 0, 0, 0, 0, 152, 153, 0, 0, 154, 0,
  0, 0, 3, 11, 146, 0, 0, 155, 147, 3, 3, 3, 99, 100, 101, 0, 11, 3, 3, 156, 156,
  157, 157, 0, 0, 0, 0, 3, 3, 3, 3, 3, 3, 3, 3, 3, 3, 3, 3, 3, 3, 3, 3, 3, 3,
  3, 3, 3, 3, 3, 3, 3, 3, 102, 3, 0, 0, 0, 0, 0, 0, 3, 127, 103, 103, 3, 3, 3, 3,
  66, 67, 3, 3, 3, 3, 68, 69, 103, 103, 103, 103, 103, 103, 116, 116, 0, 0, 0,
  0, 116, 116, 116, 116, 116, 116, 0, 0, 120, 120, 120, 120, 158, 158, 3, 3, 3,
  120, 3, 3, 120, 120, 127, 127, 159, 159, 159, 3, 159, 3, 120, 120, 120, 120,
  120, 3, 0, 0, 0, 0, 70, 22, 71, 160, 137, 136, 138, 137, 0, 0, 0, 3, 0, 3, 0,
  0, 0, 0, 0, 0, 3, 0, 0, 0, 0, 3, 0, 3, 3, 0, 161, 101, 99, 100, 0, 0, 162, 162,
  162, 162, 162, 162, 162, 162, 162, 162, 162, 162, 120, 120, 3, 3, 145, 145,
  3, 3, 3, 3, 3, 3, 3, 3, 3, 3, 3, 3, 3, 3, 3, 3, 0, 0, 0, 0, 0, 0, 0, 0, 0, 0,
  0, 0, 0, 0, 0, 0, 0, 0, 0, 0, 0, 0, 0, 0, 0, 0, 0, 0, 0, 0, 0, 0, 0, 0, 0, 0,
  0, 0, 0, 3, 3, 3, 3, 3, 3, 3, 3, 3, 0, 0, 0, 0, 3, 3, 3, 163, 84, 84, 3, 3, 84,
  84, 3, 3, 164, 164, 164, 164, 3, 0, 0, 0, 0, 164, 164, 164, 164, 164, 164, 3,
  3, 120, 120, 120, 3, 164, 164, 3, 3, 120, 120, 120, 3, 3, 103, 84, 84, 84, 3,
  3, 3, 165, 166, 165, 3, 3, 3, 165, 165, 165, 3, 3, 3, 165, 165, 166, 165, 3,
  3, 3, 165, 3, 3, 3, 3, 3, 3, 3, 3, 120, 120, 0, 103, 103, 103, 103, 103, 103,
  103, 103, 3, 3, 3, 3, 3, 3, 3, 3, 3, 3, 3, 3, 3, 139, 141, 0, 0, 139, 141, 0,
  0, 139, 141, 0, 0, 140, 141, 84, 84, 84, 139, 140, 141, 84, 84, 84, 139, 140,
  141, 84, 84, 139, 141, 0, 0, 139, 141, 0, 0, 139, 141, 0, 0, 140, 141, 3, 3,
  3, 99, 100, 101, 0, 0, 10, 10, 10, 10, 10, 10, 10, 10, 0, 0, 3, 3, 3, 3, 3, 3,
  0, 0, 0, 139, 140, 141, 92, 3, 3, 3, 99, 100, 101, 0, 0, 0, 0, 0, 3, 3, 3, 3,
  3, 3, 0, 0, 0, 0, 56, 56, 167, 0, 0, 0, 0, 0, 0, 0, 0, 0, 80, 0, 0, 0, 0, 0,
  168, 168, 168, 168, 169, 169, 169, 169, 169, 169, 169, 169, 167, 0, 0
};

const InstDB::RWInfo InstDB::rwInfoA[] = {
  { InstDB::RWInfo::kCategoryGeneric   , 0 , { 0 , 0 , 0 , 0 , 0 , 0  } }, // #0 [ref=1008x]
  { InstDB::RWInfo::kCategoryGeneric   , 0 , { 1 , 0 , 0 , 0 , 0 , 0  } }, // #1 [ref=2x]
  { InstDB::RWInfo::kCategoryGeneric   , 1 , { 2 , 3 , 0 , 0 , 0 , 0  } }, // #2 [ref=7x]
  { InstDB::RWInfo::kCategoryGeneric   , 2 , { 2 , 3 , 0 , 0 , 0 , 0  } }, // #3 [ref=96x]
  { InstDB::RWInfo::kCategoryGeneric   , 3 , { 4 , 5 , 0 , 0 , 0 , 0  } }, // #4 [ref=55x]
  { InstDB::RWInfo::kCategoryGeneric   , 4 , { 6 , 7 , 0 , 0 , 0 , 0  } }, // #5 [ref=6x]
  { InstDB::RWInfo::kCategoryGeneric   , 5 , { 8 , 9 , 0 , 0 , 0 , 0  } }, // #6 [ref=6x]
  { InstDB::RWInfo::kCategoryGeneric   , 3 , { 10, 5 , 0 , 0 , 0 , 0  } }, // #7 [ref=26x]
  { InstDB::RWInfo::kCategoryGeneric   , 7 , { 12, 13, 0 , 0 , 0 , 0  } }, // #8 [ref=1x]
  { InstDB::RWInfo::kCategoryGeneric   , 2 , { 11, 3 , 0 , 0 , 0 , 0  } }, // #9 [ref=75x]
  { InstDB::RWInfo::kCategoryGeneric   , 2 , { 5 , 3 , 0 , 0 , 0 , 0  } }, // #10 [ref=3x]
  { InstDB::RWInfo::kCategoryGeneric   , 8 , { 10, 3 , 0 , 0 , 0 , 0  } }, // #11 [ref=2x]
  { InstDB::RWInfo::kCategoryGeneric   , 9 , { 10, 5 , 0 , 0 , 0 , 0  } }, // #12 [ref=1x]
  { InstDB::RWInfo::kCategoryGeneric   , 8 , { 15, 5 , 0 , 0 , 0 , 0  } }, // #13 [ref=1x]
  { InstDB::RWInfo::kCategoryGeneric   , 0 , { 3 , 3 , 0 , 0 , 0 , 0  } }, // #14 [ref=1x]
  { InstDB::RWInfo::kCategoryGeneric   , 10, { 3 , 3 , 0 , 0 , 0 , 0  } }, // #15 [ref=2x]
  { InstDB::RWInfo::kCategoryGeneric   , 10, { 2 , 3 , 0 , 0 , 0 , 0  } }, // #16 [ref=3x]
  { InstDB::RWInfo::kCategoryGeneric   , 0 , { 16, 17, 0 , 0 , 0 , 0  } }, // #17 [ref=1x]
  { InstDB::RWInfo::kCategoryGeneric   , 1 , { 3 , 3 , 0 , 0 , 0 , 0  } }, // #18 [ref=1x]
  { InstDB::RWInfo::kCategoryGeneric   , 0 , { 20, 21, 0 , 0 , 0 , 0  } }, // #19 [ref=1x]
  { InstDB::RWInfo::kCategoryGeneric   , 4 , { 7 , 7 , 0 , 0 , 0 , 0  } }, // #20 [ref=4x]
  { InstDB::RWInfo::kCategoryGeneric   , 5 , { 9 , 9 , 0 , 0 , 0 , 0  } }, // #21 [ref=4x]
  { InstDB::RWInfo::kCategoryGeneric   , 0 , { 33, 34, 0 , 0 , 0 , 0  } }, // #22 [ref=1x]
  { InstDB::RWInfo::kCategoryGeneric   , 14, { 2 , 3 , 0 , 0 , 0 , 0  } }, // #23 [ref=1x]
  { InstDB::RWInfo::kCategoryGeneric   , 4 , { 10, 7 , 0 , 0 , 0 , 0  } }, // #24 [ref=10x]
  { InstDB::RWInfo::kCategoryGeneric   , 3 , { 35, 5 , 0 , 0 , 0 , 0  } }, // #25 [ref=5x]
  { InstDB::RWInfo::kCategoryGeneric   , 4 , { 36, 7 , 0 , 0 , 0 , 0  } }, // #26 [ref=2x]
  { InstDB::RWInfo::kCategoryGeneric   , 4 , { 35, 7 , 0 , 0 , 0 , 0  } }, // #27 [ref=11x]
  { InstDB::RWInfo::kCategoryGeneric   , 4 , { 11, 7 , 0 , 0 , 0 , 0  } }, // #28 [ref=9x]
  { InstDB::RWInfo::kCategoryGeneric   , 4 , { 37, 7 , 0 , 0 , 0 , 0  } }, // #29 [ref=1x]
  { InstDB::RWInfo::kCategoryGeneric   , 14, { 36, 3 , 0 , 0 , 0 , 0  } }, // #30 [ref=1x]
  { InstDB::RWInfo::kCategoryGeneric   , 14, { 37, 3 , 0 , 0 , 0 , 0  } }, // #31 [ref=1x]
  { InstDB::RWInfo::kCategoryGeneric   , 5 , { 36, 9 , 0 , 0 , 0 , 0  } }, // #32 [ref=1x]
  { InstDB::RWInfo::kCategoryGeneric   , 5 , { 11, 9 , 0 , 0 , 0 , 0  } }, // #33 [ref=7x]
  { InstDB::RWInfo::kCategoryGeneric   , 0 , { 38, 39, 0 , 0 , 0 , 0  } }, // #34 [ref=1x]
  { InstDB::RWInfo::kCategoryGeneric   , 15, { 1 , 40, 0 , 0 , 0 , 0  } }, // #35 [ref=3x]
  { InstDB::RWInfo::kCategoryGeneric   , 16, { 11, 43, 0 , 0 , 0 , 0  } }, // #36 [ref=3x]
  { InstDB::RWInfo::kCategoryGeneric   , 0 , { 4 , 5 , 0 , 0 , 0 , 0  } }, // #37 [ref=2x]
  { InstDB::RWInfo::kCategoryGeneric   , 0 , { 45, 46, 0 , 0 , 0 , 0  } }, // #38 [ref=6x]
  { InstDB::RWInfo::kCategoryGeneric   , 0 , { 0 , 50, 0 , 0 , 0 , 0  } }, // #39 [ref=1x]
  { InstDB::RWInfo::kCategoryImul      , 2 , { 0 , 0 , 0 , 0 , 0 , 0  } }, // #40 [ref=1x]
  { InstDB::RWInfo::kCategoryGeneric   , 0 , { 51, 52, 0 , 0 , 0 , 0  } }, // #41 [ref=1x]
  { InstDB::RWInfo::kCategoryGeneric   , 0 , { 54, 52, 0 , 0 , 0 , 0  } }, // #42 [ref=1x]
  { InstDB::RWInfo::kCategoryGeneric   , 13, { 3 , 5 , 0 , 0 , 0 , 0  } }, // #43 [ref=3x]
  { InstDB::RWInfo::kCategoryGeneric   , 0 , { 22, 29, 0 , 0 , 0 , 0  } }, // #44 [ref=1x]
  { InstDB::RWInfo::kCategoryGeneric   , 0 , { 55, 0 , 0 , 0 , 0 , 0  } }, // #45 [ref=1x]
  { InstDB::RWInfo::kCategoryGeneric   , 23, { 56, 40, 0 , 0 , 0 , 0  } }, // #46 [ref=1x]
  { InstDB::RWInfo::kCategoryGeneric   , 24, { 44, 9 , 0 , 0 , 0 , 0  } }, // #47 [ref=4x]
  { InstDB::RWInfo::kCategoryGeneric   , 25, { 35, 7 , 0 , 0 , 0 , 0  } }, // #48 [ref=3x]
  { InstDB::RWInfo::kCategoryGeneric   , 26, { 48, 13, 0 , 0 , 0 , 0  } }, // #49 [ref=2x]
  { InstDB::RWInfo::kCategoryGeneric   , 0 , { 56, 40, 0 , 0 , 0 , 0  } }, // #50 [ref=1x]
  { InstDB::RWInfo::kCategoryGeneric   , 0 , { 44, 9 , 0 , 0 , 0 , 0  } }, // #51 [ref=1x]
  { InstDB::RWInfo::kCategoryGeneric   , 0 , { 35, 7 , 0 , 0 , 0 , 0  } }, // #52 [ref=3x]
  { InstDB::RWInfo::kCategoryGeneric   , 0 , { 48, 13, 0 , 0 , 0 , 0  } }, // #53 [ref=1x]
  { InstDB::RWInfo::kCategoryGeneric   , 0 , { 40, 40, 0 , 0 , 0 , 0  } }, // #54 [ref=2x]
  { InstDB::RWInfo::kCategoryGeneric   , 0 , { 9 , 9 , 0 , 0 , 0 , 0  } }, // #55 [ref=2x]
  { InstDB::RWInfo::kCategoryGeneric   , 0 , { 7 , 7 , 0 , 0 , 0 , 0  } }, // #56 [ref=2x]
  { InstDB::RWInfo::kCategoryGeneric   , 0 , { 13, 13, 0 , 0 , 0 , 0  } }, // #57 [ref=2x]
  { InstDB::RWInfo::kCategoryGeneric   , 27, { 11, 3 , 0 , 0 , 0 , 0  } }, // #58 [ref=2x]
  { InstDB::RWInfo::kCategoryGeneric   , 13, { 10, 5 , 0 , 0 , 0 , 0  } }, // #59 [ref=5x]
  { InstDB::RWInfo::kCategoryGeneric   , 0 , { 2 , 3 , 0 , 0 , 0 , 0  } }, // #60 [ref=11x]
  { InstDB::RWInfo::kCategoryGeneric   , 8 , { 11, 3 , 0 , 0 , 0 , 0  } }, // #61 [ref=1x]
  { InstDB::RWInfo::kCategoryGeneric   , 0 , { 51, 20, 0 , 0 , 0 , 0  } }, // #62 [ref=1x]
  { InstDB::RWInfo::kCategoryGeneric   , 0 , { 58, 0 , 0 , 0 , 0 , 0  } }, // #63 [ref=3x]
  { InstDB::RWInfo::kCategoryMov       , 29, { 0 , 0 , 0 , 0 , 0 , 0  } }, // #64 [ref=1x]
  { InstDB::RWInfo::kCategoryMovabs    , 0 , { 0 , 0 , 0 , 0 , 0 , 0  } }, // #65 [ref=1x]
  { InstDB::RWInfo::kCategoryGeneric   , 30, { 10, 5 , 0 , 0 , 0 , 0  } }, // #66 [ref=6x]
  { InstDB::RWInfo::kCategoryGeneric   , 0 , { 11, 3 , 0 , 0 , 0 , 0  } }, // #67 [ref=14x]
  { InstDB::RWInfo::kCategoryGeneric   , 0 , { 36, 61, 0 , 0 , 0 , 0  } }, // #68 [ref=1x]
  { InstDB::RWInfo::kCategoryMovh64    , 12, { 0 , 0 , 0 , 0 , 0 , 0  } }, // #69 [ref=2x]
  { InstDB::RWInfo::kCategoryGeneric   , 0 , { 62, 7 , 0 , 0 , 0 , 0  } }, // #70 [ref=1x]
  { InstDB::RWInfo::kCategoryGeneric   , 12, { 35, 7 , 0 , 0 , 0 , 0  } }, // #71 [ref=7x]
  { InstDB::RWInfo::kCategoryGeneric   , 0 , { 56, 5 , 0 , 0 , 0 , 0  } }, // #72 [ref=2x]
  { InstDB::RWInfo::kCategoryGeneric   , 28, { 44, 9 , 0 , 0 , 0 , 0  } }, // #73 [ref=2x]
  { InstDB::RWInfo::kCategoryGeneric   , 0 , { 63, 20, 0 , 0 , 0 , 0  } }, // #74 [ref=1x]
  { InstDB::RWInfo::kCategoryGeneric   , 14, { 11, 3 , 0 , 0 , 0 , 0  } }, // #75 [ref=6x]
  { InstDB::RWInfo::kCategoryGeneric   , 0 , { 17, 29, 0 , 0 , 0 , 0  } }, // #76 [ref=1x]
  { InstDB::RWInfo::kCategoryGeneric   , 11, { 3 , 3 , 0 , 0 , 0 , 0  } }, // #77 [ref=1x]
  { InstDB::RWInfo::kCategoryGeneric   , 0 , { 52, 22, 0 , 0 , 0 , 0  } }, // #78 [ref=1x]
  { InstDB::RWInfo::kCategoryGeneric   , 0 , { 52, 66, 0 , 0 , 0 , 0  } }, // #79 [ref=1x]
  { InstDB::RWInfo::kCategoryGeneric   , 4 , { 26, 7 , 0 , 0 , 0 , 0  } }, // #80 [ref=18x]
  { InstDB::RWInfo::kCategoryGeneric   , 3 , { 69, 5 , 0 , 0 , 0 , 0  } }, // #81 [ref=2x]
  { InstDB::RWInfo::kCategoryVmov1_8   , 0 , { 0 , 0 , 0 , 0 , 0 , 0  } }, // #82 [ref=2x]
  { InstDB::RWInfo::kCategoryGeneric   , 5 , { 10, 9 , 0 , 0 , 0 , 0  } }, // #83 [ref=4x]
  { InstDB::RWInfo::kCategoryGeneric   , 27, { 10, 13, 0 , 0 , 0 , 0  } }, // #84 [ref=2x]
  { InstDB::RWInfo::kCategoryGeneric   , 0 , { 4 , 0 , 0 , 0 , 0 , 0  } }, // #85 [ref=2x]
  { InstDB::RWInfo::kCategoryGeneric   , 3 , { 5 , 5 , 0 , 0 , 0 , 0  } }, // #86 [ref=1x]
  { InstDB::RWInfo::kCategoryPunpcklxx , 34, { 0 , 0 , 0 , 0 , 0 , 0  } }, // #87 [ref=3x]
  { InstDB::RWInfo::kCategoryGeneric   , 10, { 2 , 71, 0 , 0 , 0 , 0  } }, // #88 [ref=8x]
  { InstDB::RWInfo::kCategoryGeneric   , 5 , { 37, 9 , 0 , 0 , 0 , 0  } }, // #89 [ref=3x]
  { InstDB::RWInfo::kCategoryGeneric   , 0 , { 16, 50, 0 , 0 , 0 , 0  } }, // #90 [ref=1x]
  { InstDB::RWInfo::kCategoryGeneric   , 0 , { 22, 21, 0 , 0 , 0 , 0  } }, // #91 [ref=1x]
  { InstDB::RWInfo::kCategoryGeneric   , 0 , { 63, 22, 0 , 0 , 0 , 0  } }, // #92 [ref=1x]
  { InstDB::RWInfo::kCategoryGeneric   , 8 , { 74, 3 , 0 , 0 , 0 , 0  } }, // #93 [ref=2x]
  { InstDB::RWInfo::kCategoryGeneric   , 8 , { 11, 43, 0 , 0 , 0 , 0  } }, // #94 [ref=1x]
  { InstDB::RWInfo::kCategoryGeneric   , 5 , { 53, 9 , 0 , 0 , 0 , 0  } }, // #95 [ref=2x]
  { InstDB::RWInfo::kCategoryGeneric   , 13, { 80, 5 , 0 , 0 , 0 , 0  } }, // #96 [ref=2x]
  { InstDB::RWInfo::kCategoryGeneric   , 13, { 11, 5 , 0 , 0 , 0 , 0  } }, // #97 [ref=4x]
  { InstDB::RWInfo::kCategoryGeneric   , 39, { 74, 81, 0 , 0 , 0 , 0  } }, // #98 [ref=4x]
  { InstDB::RWInfo::kCategoryGeneric   , 40, { 11, 7 , 0 , 0 , 0 , 0  } }, // #99 [ref=1x]
  { InstDB::RWInfo::kCategoryGeneric   , 41, { 11, 9 , 0 , 0 , 0 , 0  } }, // #100 [ref=1x]
  { InstDB::RWInfo::kCategoryGeneric   , 27, { 13, 13, 0 , 0 , 0 , 0  } }, // #101 [ref=2x]
  { InstDB::RWInfo::kCategoryGeneric   , 11, { 11, 3 , 0 , 0 , 0 , 0  } }, // #102 [ref=7x]
  { InstDB::RWInfo::kCategoryVmov2_1   , 42, { 0 , 0 , 0 , 0 , 0 , 0  } }, // #103 [ref=14x]
  { InstDB::RWInfo::kCategoryVmov1_2   , 14, { 0 , 0 , 0 , 0 , 0 , 0  } }, // #104 [ref=7x]
  { InstDB::RWInfo::kCategoryGeneric   , 14, { 10, 3 , 0 , 0 , 0 , 0  } }, // #105 [ref=3x]
  { InstDB::RWInfo::kCategoryGeneric   , 42, { 11, 3 , 0 , 0 , 0 , 0  } }, // #106 [ref=5x]
  { InstDB::RWInfo::kCategoryGeneric   , 43, { 11, 5 , 0 , 0 , 0 , 0  } }, // #107 [ref=5x]
  { InstDB::RWInfo::kCategoryGeneric   , 27, { 11, 5 , 0 , 0 , 0 , 0  } }, // #108 [ref=4x]
  { InstDB::RWInfo::kCategoryGeneric   , 47, { 74, 43, 0 , 0 , 0 , 0  } }, // #109 [ref=6x]
  { InstDB::RWInfo::kCategoryGeneric   , 5 , { 44, 9 , 0 , 0 , 0 , 0  } }, // #110 [ref=1x]
  { InstDB::RWInfo::kCategoryGeneric   , 18, { 2 , 3 , 0 , 0 , 0 , 0  } }, // #111 [ref=2x]
  { InstDB::RWInfo::kCategoryGeneric   , 54, { 11, 3 , 0 , 0 , 0 , 0  } }, // #112 [ref=12x]
  { InstDB::RWInfo::kCategoryVmovddup  , 34, { 0 , 0 , 0 , 0 , 0 , 0  } }, // #113 [ref=1x]
  { InstDB::RWInfo::kCategoryGeneric   , 12, { 35, 61, 0 , 0 , 0 , 0  } }, // #114 [ref=2x]
  { InstDB::RWInfo::kCategoryVmovmskpd , 0 , { 0 , 0 , 0 , 0 , 0 , 0  } }, // #115 [ref=1x]
  { InstDB::RWInfo::kCategoryVmovmskps , 0 , { 0 , 0 , 0 , 0 , 0 , 0  } }, // #116 [ref=1x]
  { InstDB::RWInfo::kCategoryGeneric   , 55, { 35, 7 , 0 , 0 , 0 , 0  } }, // #117 [ref=1x]
  { InstDB::RWInfo::kCategoryGeneric   , 21, { 48, 13, 0 , 0 , 0 , 0  } }, // #118 [ref=1x]
  { InstDB::RWInfo::kCategoryGeneric   , 2 , { 3 , 3 , 0 , 0 , 0 , 0  } }, // #119 [ref=4x]
  { InstDB::RWInfo::kCategoryGeneric   , 15, { 11, 40, 0 , 0 , 0 , 0  } }, // #120 [ref=1x]
  { InstDB::RWInfo::kCategoryGeneric   , 0 , { 11, 7 , 0 , 0 , 0 , 0  } }, // #121 [ref=6x]
  { InstDB::RWInfo::kCategoryGeneric   , 27, { 11, 13, 0 , 0 , 0 , 0  } }, // #122 [ref=1x]
  { InstDB::RWInfo::kCategoryGeneric   , 0 , { 35, 3 , 0 , 0 , 0 , 0  } }, // #123 [ref=4x]
  { InstDB::RWInfo::kCategoryVmov1_4   , 58, { 0 , 0 , 0 , 0 , 0 , 0  } }, // #124 [ref=6x]
  { InstDB::RWInfo::kCategoryVmov1_2   , 44, { 0 , 0 , 0 , 0 , 0 , 0  } }, // #125 [ref=9x]
  { InstDB::RWInfo::kCategoryVmov1_8   , 59, { 0 , 0 , 0 , 0 , 0 , 0  } }, // #126 [ref=3x]
  { InstDB::RWInfo::kCategoryVmov4_1   , 43, { 0 , 0 , 0 , 0 , 0 , 0  } }, // #127 [ref=4x]
  { InstDB::RWInfo::kCategoryVmov8_1   , 60, { 0 , 0 , 0 , 0 , 0 , 0  } }, // #128 [ref=2x]
  { InstDB::RWInfo::kCategoryGeneric   , 18, { 11, 3 , 0 , 0 , 0 , 0  } }, // #129 [ref=2x]
  { InstDB::RWInfo::kCategoryGeneric   , 17, { 44, 9 , 0 , 0 , 0 , 0  } }, // #130 [ref=2x]
  { InstDB::RWInfo::kCategoryGeneric   , 32, { 35, 7 , 0 , 0 , 0 , 0  } }, // #131 [ref=2x]
  { InstDB::RWInfo::kCategoryGeneric   , 11, { 2 , 2 , 0 , 0 , 0 , 0  } }, // #132 [ref=1x]
  { InstDB::RWInfo::kCategoryGeneric   , 54, { 2 , 2 , 0 , 0 , 0 , 0  } }  // #133 [ref=1x]
};

const InstDB::RWInfo InstDB::rwInfoB[] = {
  { InstDB::RWInfo::kCategoryGeneric   , 0 , { 0 , 0 , 0 , 0 , 0 , 0  } }, // #0 [ref=775x]
  { InstDB::RWInfo::kCategoryGeneric   , 0 , { 1 , 0 , 0 , 0 , 0 , 0  } }, // #1 [ref=5x]
  { InstDB::RWInfo::kCategoryGeneric   , 3 , { 10, 5 , 0 , 0 , 0 , 0  } }, // #2 [ref=7x]
  { InstDB::RWInfo::kCategoryGeneric   , 6 , { 11, 3 , 3 , 0 , 0 , 0  } }, // #3 [ref=193x]
  { InstDB::RWInfo::kCategoryGeneric   , 2 , { 11, 3 , 3 , 0 , 0 , 0  } }, // #4 [ref=5x]
  { InstDB::RWInfo::kCategoryGeneric   , 3 , { 4 , 5 , 0 , 0 , 0 , 0  } }, // #5 [ref=14x]
  { InstDB::RWInfo::kCategoryGeneric   , 3 , { 4 , 5 , 14, 0 , 0 , 0  } }, // #6 [ref=4x]
  { InstDB::RWInfo::kCategoryGeneric   , 0 , { 2 , 0 , 0 , 0 , 0 , 0  } }, // #7 [ref=1x]
  { InstDB::RWInfo::kCategoryGeneric   , 11, { 3 , 0 , 0 , 0 , 0 , 0  } }, // #8 [ref=2x]
  { InstDB::RWInfo::kCategoryGeneric   , 0 , { 18, 0 , 0 , 0 , 0 , 0  } }, // #9 [ref=1x]
  { InstDB::RWInfo::kCategoryGeneric   , 8 , { 3 , 0 , 0 , 0 , 0 , 0  } }, // #10 [ref=34x]
  { InstDB::RWInfo::kCategoryGeneric   , 12, { 7 , 0 , 0 , 0 , 0 , 0  } }, // #11 [ref=4x]
  { InstDB::RWInfo::kCategoryGeneric   , 0 , { 19, 0 , 0 , 0 , 0 , 0  } }, // #12 [ref=1x]
  { InstDB::RWInfo::kCategoryGeneric   , 4 , { 6 , 7 , 0 , 0 , 0 , 0  } }, // #13 [ref=1x]
  { InstDB::RWInfo::kCategoryGeneric   , 5 , { 8 , 9 , 0 , 0 , 0 , 0  } }, // #14 [ref=1x]
  { InstDB::RWInfo::kCategoryGeneric   , 11, { 2 , 3 , 22, 0 , 0 , 0  } }, // #15 [ref=1x]
  { InstDB::RWInfo::kCategoryGeneric   , 13, { 4 , 23, 18, 24, 25, 0  } }, // #16 [ref=1x]
  { InstDB::RWInfo::kCategoryGeneric   , 12, { 26, 27, 28, 29, 30, 0  } }, // #17 [ref=1x]
  { InstDB::RWInfo::kCategoryGeneric   , 0 , { 28, 31, 32, 16, 0 , 0  } }, // #18 [ref=1x]
  { InstDB::RWInfo::kCategoryGeneric   , 0 , { 28, 0 , 0 , 0 , 0 , 0  } }, // #19 [ref=2x]
  { InstDB::RWInfo::kCategoryGeneric   , 10, { 2 , 0 , 0 , 0 , 0 , 0  } }, // #20 [ref=4x]
  { InstDB::RWInfo::kCategoryGeneric   , 6 , { 41, 42, 3 , 0 , 0 , 0  } }, // #21 [ref=2x]
  { InstDB::RWInfo::kCategoryGeneric   , 17, { 44, 5 , 0 , 0 , 0 , 0  } }, // #22 [ref=4x]
  { InstDB::RWInfo::kCategoryGeneric   , 0 , { 4 , 0 , 0 , 0 , 0 , 0  } }, // #23 [ref=1x]
  { InstDB::RWInfo::kCategoryGeneric   , 18, { 3 , 0 , 0 , 0 , 0 , 0  } }, // #24 [ref=17x]
  { InstDB::RWInfo::kCategoryGeneric   , 0 , { 45, 0 , 0 , 0 , 0 , 0  } }, // #25 [ref=16x]
  { InstDB::RWInfo::kCategoryGeneric   , 19, { 46, 0 , 0 , 0 , 0 , 0  } }, // #26 [ref=1x]
  { InstDB::RWInfo::kCategoryGeneric   , 19, { 47, 0 , 0 , 0 , 0 , 0  } }, // #27 [ref=1x]
  { InstDB::RWInfo::kCategoryGeneric   , 20, { 3 , 0 , 0 , 0 , 0 , 0  } }, // #28 [ref=3x]
  { InstDB::RWInfo::kCategoryGeneric   , 0 , { 46, 0 , 0 , 0 , 0 , 0  } }, // #29 [ref=6x]
  { InstDB::RWInfo::kCategoryGeneric   , 18, { 11, 0 , 0 , 0 , 0 , 0  } }, // #30 [ref=3x]
  { InstDB::RWInfo::kCategoryGeneric   , 21, { 13, 0 , 0 , 0 , 0 , 0  } }, // #31 [ref=1x]
  { InstDB::RWInfo::kCategoryGeneric   , 8 , { 11, 0 , 0 , 0 , 0 , 0  } }, // #32 [ref=8x]
  { InstDB::RWInfo::kCategoryGeneric   , 21, { 48, 0 , 0 , 0 , 0 , 0  } }, // #33 [ref=2x]
  { InstDB::RWInfo::kCategoryGeneric   , 7 , { 49, 0 , 0 , 0 , 0 , 0  } }, // #34 [ref=2x]
  { InstDB::RWInfo::kCategoryGeneric   , 20, { 11, 0 , 0 , 0 , 0 , 0  } }, // #35 [ref=2x]
  { InstDB::RWInfo::kCategoryImul      , 22, { 0 , 0 , 0 , 0 , 0 , 0  } }, // #36 [ref=1x]
  { InstDB::RWInfo::kCategoryGeneric   , 0 , { 53, 0 , 0 , 0 , 0 , 0  } }, // #37 [ref=1x]
  { InstDB::RWInfo::kCategoryGeneric   , 0 , { 26, 0 , 0 , 0 , 0 , 0  } }, // #38 [ref=1x]
  { InstDB::RWInfo::kCategoryGeneric   , 5 , { 4 , 9 , 0 , 0 , 0 , 0  } }, // #39 [ref=2x]
  { InstDB::RWInfo::kCategoryGeneric   , 0 , { 4 , 5 , 0 , 0 , 0 , 0  } }, // #40 [ref=1x]
  { InstDB::RWInfo::kCategoryGeneric   , 0 , { 56, 40, 40, 0 , 0 , 0  } }, // #41 [ref=6x]
  { InstDB::RWInfo::kCategoryGeneric   , 0 , { 44, 9 , 9 , 0 , 0 , 0  } }, // #42 [ref=6x]
  { InstDB::RWInfo::kCategoryGeneric   , 0 , { 35, 7 , 7 , 0 , 0 , 0  } }, // #43 [ref=6x]
  { InstDB::RWInfo::kCategoryGeneric   , 0 , { 48, 13, 13, 0 , 0 , 0  } }, // #44 [ref=6x]
  { InstDB::RWInfo::kCategoryGeneric   , 0 , { 56, 40, 0 , 0 , 0 , 0  } }, // #45 [ref=2x]
  { InstDB::RWInfo::kCategoryGeneric   , 0 , { 44, 9 , 0 , 0 , 0 , 0  } }, // #46 [ref=2x]
  { InstDB::RWInfo::kCategoryGeneric   , 0 , { 35, 7 , 0 , 0 , 0 , 0  } }, // #47 [ref=2x]
  { InstDB::RWInfo::kCategoryGeneric   , 0 , { 48, 13, 0 , 0 , 0 , 0  } }, // #48 [ref=2x]
  { InstDB::RWInfo::kCategoryGeneric   , 0 , { 48, 40, 40, 0 , 0 , 0  } }, // #49 [ref=1x]
  { InstDB::RWInfo::kCategoryGeneric   , 0 , { 35, 9 , 9 , 0 , 0 , 0  } }, // #50 [ref=1x]
  { InstDB::RWInfo::kCategoryGeneric   , 0 , { 44, 13, 13, 0 , 0 , 0  } }, // #51 [ref=1x]
  { InstDB::RWInfo::kCategoryGeneric   , 0 , { 57, 0 , 0 , 0 , 0 , 0  } }, // #52 [ref=1x]
  { InstDB::RWInfo::kCategoryGeneric   , 28, { 9 , 0 , 0 , 0 , 0 , 0  } }, // #53 [ref=2x]
  { InstDB::RWInfo::kCategoryGeneric   , 16, { 43, 0 , 0 , 0 , 0 , 0  } }, // #54 [ref=1x]
  { InstDB::RWInfo::kCategoryGeneric   , 7 , { 13, 0 , 0 , 0 , 0 , 0  } }, // #55 [ref=5x]
  { InstDB::RWInfo::kCategoryGeneric   , 0 , { 3 , 0 , 0 , 0 , 0 , 0  } }, // #56 [ref=4x]
  { InstDB::RWInfo::kCategoryGeneric   , 5 , { 3 , 9 , 0 , 0 , 0 , 0  } }, // #57 [ref=2x]
  { InstDB::RWInfo::kCategoryGeneric   , 0 , { 5 , 5 , 59, 0 , 0 , 0  } }, // #58 [ref=2x]
  { InstDB::RWInfo::kCategoryGeneric   , 0 , { 7 , 7 , 59, 0 , 0 , 0  } }, // #59 [ref=1x]
  { InstDB::RWInfo::kCategoryGeneric   , 0 , { 19, 29, 60, 0 , 0 , 0  } }, // #60 [ref=2x]
  { InstDB::RWInfo::kCategoryGeneric   , 6 , { 64, 42, 3 , 0 , 0 , 0  } }, // #61 [ref=1x]
  { InstDB::RWInfo::kCategoryGeneric   , 6 , { 11, 11, 3 , 65, 0 , 0  } }, // #62 [ref=1x]
  { InstDB::RWInfo::kCategoryGeneric   , 0 , { 17, 29, 30, 0 , 0 , 0  } }, // #63 [ref=1x]
  { InstDB::RWInfo::kCategoryGeneric   , 10, { 3 , 0 , 0 , 0 , 0 , 0  } }, // #64 [ref=2x]
  { InstDB::RWInfo::kCategoryGeneric   , 2 , { 2 , 3 , 0 , 0 , 0 , 0  } }, // #65 [ref=1x]
  { InstDB::RWInfo::kCategoryGeneric   , 3 , { 5 , 5 , 0 , 67, 17, 60 } }, // #66 [ref=2x]
  { InstDB::RWInfo::kCategoryGeneric   , 3 , { 5 , 5 , 0 , 68, 17, 60 } }, // #67 [ref=2x]
  { InstDB::RWInfo::kCategoryGeneric   , 3 , { 5 , 5 , 0 , 67, 0 , 0  } }, // #68 [ref=2x]
  { InstDB::RWInfo::kCategoryGeneric   , 3 , { 5 , 5 , 0 , 68, 0 , 0  } }, // #69 [ref=2x]
  { InstDB::RWInfo::kCategoryGeneric   , 31, { 56, 5 , 0 , 0 , 0 , 0  } }, // #70 [ref=2x]
  { InstDB::RWInfo::kCategoryGeneric   , 32, { 35, 5 , 0 , 0 , 0 , 0  } }, // #71 [ref=2x]
  { InstDB::RWInfo::kCategoryGeneric   , 33, { 48, 3 , 0 , 0 , 0 , 0  } }, // #72 [ref=1x]
  { InstDB::RWInfo::kCategoryGeneric   , 15, { 4 , 40, 0 , 0 , 0 , 0  } }, // #73 [ref=1x]
  { InstDB::RWInfo::kCategoryGeneric   , 4 , { 4 , 7 , 0 , 0 , 0 , 0  } }, // #74 [ref=1x]
  { InstDB::RWInfo::kCategoryGeneric   , 27, { 2 , 13, 0 , 0 , 0 , 0  } }, // #75 [ref=1x]
  { InstDB::RWInfo::kCategoryGeneric   , 10, { 70, 0 , 0 , 0 , 0 , 0  } }, // #76 [ref=1x]
  { InstDB::RWInfo::kCategoryGeneric   , 4 , { 35, 7 , 0 , 0 , 0 , 0  } }, // #77 [ref=2x]
  { InstDB::RWInfo::kCategoryGeneric   , 10, { 65, 0 , 0 , 0 , 0 , 0  } }, // #78 [ref=1x]
  { InstDB::RWInfo::kCategoryGeneric   , 0 , { 11, 0 , 0 , 0 , 0 , 0  } }, // #79 [ref=6x]
  { InstDB::RWInfo::kCategoryGeneric   , 0 , { 16, 50, 29, 0 , 0 , 0  } }, // #80 [ref=5x]
  { InstDB::RWInfo::kCategoryGeneric   , 0 , { 44, 0 , 0 , 0 , 0 , 0  } }, // #81 [ref=1x]
  { InstDB::RWInfo::kCategoryGeneric   , 0 , { 35, 0 , 0 , 0 , 0 , 0  } }, // #82 [ref=1x]
  { InstDB::RWInfo::kCategoryGeneric   , 0 , { 16, 50, 67, 0 , 0 , 0  } }, // #83 [ref=1x]
  { InstDB::RWInfo::kCategoryGeneric   , 2 , { 11, 3 , 0 , 0 , 0 , 0  } }, // #84 [ref=19x]
  { InstDB::RWInfo::kCategoryGeneric   , 4 , { 36, 7 , 0 , 0 , 0 , 0  } }, // #85 [ref=1x]
  { InstDB::RWInfo::kCategoryGeneric   , 5 , { 37, 9 , 0 , 0 , 0 , 0  } }, // #86 [ref=1x]
  { InstDB::RWInfo::kCategoryGeneric   , 0 , { 72, 0 , 0 , 0 , 0 , 0  } }, // #87 [ref=1x]
  { InstDB::RWInfo::kCategoryGeneric   , 0 , { 7 , 0 , 0 , 0 , 0 , 0  } }, // #88 [ref=1x]
  { InstDB::RWInfo::kCategoryGeneric   , 31, { 73, 0 , 0 , 0 , 0 , 0  } }, // #89 [ref=30x]
  { InstDB::RWInfo::kCategoryGeneric   , 11, { 2 , 3 , 71, 0 , 0 , 0  } }, // #90 [ref=2x]
  { InstDB::RWInfo::kCategoryGeneric   , 35, { 11, 0 , 0 , 0 , 0 , 0  } }, // #91 [ref=3x]
  { InstDB::RWInfo::kCategoryGeneric   , 28, { 44, 0 , 0 , 0 , 0 , 0  } }, // #92 [ref=2x]
  { InstDB::RWInfo::kCategoryGeneric   , 16, { 74, 0 , 0 , 0 , 0 , 0  } }, // #93 [ref=1x]
  { InstDB::RWInfo::kCategoryGeneric   , 0 , { 75, 43, 43, 0 , 0 , 0  } }, // #94 [ref=5x]
  { InstDB::RWInfo::kCategoryGeneric   , 0 , { 74, 0 , 0 , 0 , 0 , 0  } }, // #95 [ref=1x]
  { InstDB::RWInfo::kCategoryGeneric   , 0 , { 9 , 60, 17, 0 , 0 , 0  } }, // #96 [ref=2x]
  { InstDB::RWInfo::kCategoryGeneric   , 13, { 75, 76, 77, 77, 77, 5  } }, // #97 [ref=2x]
  { InstDB::RWInfo::kCategoryGeneric   , 13, { 4 , 78, 79, 79, 79, 5  } }, // #98 [ref=2x]
  { InstDB::RWInfo::kCategoryGeneric   , 36, { 10, 5 , 7 , 0 , 0 , 0  } }, // #99 [ref=8x]
  { InstDB::RWInfo::kCategoryGeneric   , 37, { 10, 5 , 13, 0 , 0 , 0  } }, // #100 [ref=7x]
  { InstDB::RWInfo::kCategoryGeneric   , 38, { 10, 5 , 9 , 0 , 0 , 0  } }, // #101 [ref=9x]
  { InstDB::RWInfo::kCategoryGeneric   , 6 , { 11, 3 , 3 , 3 , 0 , 0  } }, // #102 [ref=3x]
  { InstDB::RWInfo::kCategoryGeneric   , 6 , { 35, 3 , 3 , 0 , 0 , 0  } }, // #103 [ref=18x]
  { InstDB::RWInfo::kCategoryGeneric   , 36, { 11, 5 , 7 , 0 , 0 , 0  } }, // #104 [ref=1x]
  { InstDB::RWInfo::kCategoryGeneric   , 37, { 35, 13, 13, 0 , 0 , 0  } }, // #105 [ref=1x]
  { InstDB::RWInfo::kCategoryGeneric   , 38, { 11, 5 , 9 , 0 , 0 , 0  } }, // #106 [ref=1x]
  { InstDB::RWInfo::kCategoryVmov1_2   , 44, { 0 , 0 , 0 , 0 , 0 , 0  } }, // #107 [ref=1x]
  { InstDB::RWInfo::kCategoryGeneric   , 36, { 10, 5 , 5 , 0 , 0 , 0  } }, // #108 [ref=1x]
  { InstDB::RWInfo::kCategoryGeneric   , 36, { 10, 82, 7 , 0 , 0 , 0  } }, // #109 [ref=1x]
  { InstDB::RWInfo::kCategoryGeneric   , 37, { 10, 5 , 5 , 0 , 0 , 0  } }, // #110 [ref=3x]
  { InstDB::RWInfo::kCategoryGeneric   , 45, { 10, 61, 3 , 0 , 0 , 0  } }, // #111 [ref=2x]
  { InstDB::RWInfo::kCategoryGeneric   , 45, { 10, 3 , 3 , 0 , 0 , 0  } }, // #112 [ref=2x]
  { InstDB::RWInfo::kCategoryGeneric   , 45, { 10, 82, 3 , 0 , 0 , 0  } }, // #113 [ref=2x]
  { InstDB::RWInfo::kCategoryGeneric   , 38, { 10, 61, 9 , 0 , 0 , 0  } }, // #114 [ref=1x]
  { InstDB::RWInfo::kCategoryGeneric   , 38, { 10, 5 , 5 , 0 , 0 , 0  } }, // #115 [ref=1x]
  { InstDB::RWInfo::kCategoryGeneric   , 46, { 10, 5 , 5 , 0 , 0 , 0  } }, // #116 [ref=9x]
  { InstDB::RWInfo::kCategoryGeneric   , 48, { 10, 81, 0 , 0 , 0 , 0  } }, // #117 [ref=2x]
  { InstDB::RWInfo::kCategoryGeneric   , 48, { 10, 3 , 0 , 0 , 0 , 0  } }, // #118 [ref=4x]
  { InstDB::RWInfo::kCategoryGeneric   , 49, { 80, 43, 0 , 0 , 0 , 0  } }, // #119 [ref=4x]
  { InstDB::RWInfo::kCategoryGeneric   , 6 , { 2 , 3 , 3 , 0 , 0 , 0  } }, // #120 [ref=82x]
  { InstDB::RWInfo::kCategoryGeneric   , 38, { 4 , 5 , 5 , 0 , 0 , 0  } }, // #121 [ref=4x]
  { InstDB::RWInfo::kCategoryGeneric   , 36, { 4 , 61, 7 , 0 , 0 , 0  } }, // #122 [ref=1x]
  { InstDB::RWInfo::kCategoryGeneric   , 38, { 4 , 82, 9 , 0 , 0 , 0  } }, // #123 [ref=1x]
  { InstDB::RWInfo::kCategoryGeneric   , 36, { 6 , 7 , 7 , 0 , 0 , 0  } }, // #124 [ref=11x]
  { InstDB::RWInfo::kCategoryGeneric   , 37, { 4 , 5 , 5 , 0 , 0 , 0  } }, // #125 [ref=6x]
  { InstDB::RWInfo::kCategoryGeneric   , 38, { 8 , 9 , 9 , 0 , 0 , 0  } }, // #126 [ref=11x]
  { InstDB::RWInfo::kCategoryGeneric   , 50, { 11, 3 , 3 , 3 , 0 , 0  } }, // #127 [ref=15x]
  { InstDB::RWInfo::kCategoryGeneric   , 51, { 35, 7 , 7 , 7 , 0 , 0  } }, // #128 [ref=4x]
  { InstDB::RWInfo::kCategoryGeneric   , 52, { 44, 9 , 9 , 9 , 0 , 0  } }, // #129 [ref=4x]
  { InstDB::RWInfo::kCategoryGeneric   , 37, { 4 , 5 , 13, 0 , 0 , 0  } }, // #130 [ref=6x]
  { InstDB::RWInfo::kCategoryGeneric   , 36, { 26, 7 , 7 , 0 , 0 , 0  } }, // #131 [ref=1x]
  { InstDB::RWInfo::kCategoryGeneric   , 38, { 53, 9 , 9 , 0 , 0 , 0  } }, // #132 [ref=1x]
  { InstDB::RWInfo::kCategoryGeneric   , 14, { 35, 3 , 0 , 0 , 0 , 0  } }, // #133 [ref=3x]
  { InstDB::RWInfo::kCategoryGeneric   , 27, { 35, 13, 0 , 0 , 0 , 0  } }, // #134 [ref=1x]
  { InstDB::RWInfo::kCategoryGeneric   , 5 , { 35, 9 , 0 , 0 , 0 , 0  } }, // #135 [ref=1x]
  { InstDB::RWInfo::kCategoryGeneric   , 8 , { 2 , 3 , 2 , 0 , 0 , 0  } }, // #136 [ref=2x]
  { InstDB::RWInfo::kCategoryGeneric   , 0 , { 2 , 3 , 2 , 0 , 0 , 0  } }, // #137 [ref=4x]
  { InstDB::RWInfo::kCategoryGeneric   , 18, { 4 , 3 , 4 , 0 , 0 , 0  } }, // #138 [ref=2x]
  { InstDB::RWInfo::kCategoryGeneric   , 36, { 10, 61, 7 , 0 , 0 , 0  } }, // #139 [ref=11x]
  { InstDB::RWInfo::kCategoryGeneric   , 37, { 10, 83, 13, 0 , 0 , 0  } }, // #140 [ref=7x]
  { InstDB::RWInfo::kCategoryGeneric   , 38, { 10, 82, 9 , 0 , 0 , 0  } }, // #141 [ref=13x]
  { InstDB::RWInfo::kCategoryGeneric   , 46, { 80, 81, 5 , 0 , 0 , 0  } }, // #142 [ref=2x]
  { InstDB::RWInfo::kCategoryGeneric   , 46, { 11, 3 , 5 , 0 , 0 , 0  } }, // #143 [ref=4x]
  { InstDB::RWInfo::kCategoryGeneric   , 53, { 74, 43, 81, 0 , 0 , 0  } }, // #144 [ref=4x]
  { InstDB::RWInfo::kCategoryVmaskmov  , 0 , { 0 , 0 , 0 , 0 , 0 , 0  } }, // #145 [ref=4x]
  { InstDB::RWInfo::kCategoryGeneric   , 12, { 35, 0 , 0 , 0 , 0 , 0  } }, // #146 [ref=2x]
  { InstDB::RWInfo::kCategoryGeneric   , 0 , { 22, 0 , 0 , 0 , 0 , 0  } }, // #147 [ref=2x]
  { InstDB::RWInfo::kCategoryGeneric   , 0 , { 10, 61, 61, 0 , 0 , 0  } }, // #148 [ref=1x]
  { InstDB::RWInfo::kCategoryGeneric   , 12, { 10, 7 , 7 , 0 , 0 , 0  } }, // #149 [ref=2x]
  { InstDB::RWInfo::kCategoryGeneric   , 0 , { 10, 7 , 7 , 0 , 0 , 0  } }, // #150 [ref=1x]
  { InstDB::RWInfo::kCategoryGeneric   , 12, { 10, 61, 7 , 0 , 0 , 0  } }, // #151 [ref=2x]
  { InstDB::RWInfo::kCategoryGeneric   , 0 , { 10, 61, 7 , 0 , 0 , 0  } }, // #152 [ref=1x]
  { InstDB::RWInfo::kCategoryGeneric   , 0 , { 10, 83, 13, 0 , 0 , 0  } }, // #153 [ref=1x]
  { InstDB::RWInfo::kCategoryGeneric   , 0 , { 10, 82, 9 , 0 , 0 , 0  } }, // #154 [ref=1x]
  { InstDB::RWInfo::kCategoryGeneric   , 0 , { 84, 0 , 0 , 0 , 0 , 0  } }, // #155 [ref=1x]
  { InstDB::RWInfo::kCategoryGeneric   , 56, { 85, 86, 3 , 3 , 0 , 0  } }, // #156 [ref=2x]
  { InstDB::RWInfo::kCategoryGeneric   , 13, { 74, 76, 77, 77, 77, 5  } }, // #157 [ref=2x]
  { InstDB::RWInfo::kCategoryGeneric   , 53, { 80, 81, 81, 0 , 0 , 0  } }, // #158 [ref=2x]
  { InstDB::RWInfo::kCategoryGeneric   , 22, { 11, 3 , 3 , 0 , 0 , 0  } }, // #159 [ref=4x]
  { InstDB::RWInfo::kCategoryGeneric   , 7 , { 48, 5 , 0 , 0 , 0 , 0  } }, // #160 [ref=1x]
  { InstDB::RWInfo::kCategoryGeneric   , 57, { 10, 5 , 40, 0 , 0 , 0  } }, // #161 [ref=1x]
  { InstDB::RWInfo::kCategoryGeneric   , 46, { 10, 5 , 5 , 5 , 0 , 0  } }, // #162 [ref=12x]
  { InstDB::RWInfo::kCategoryGeneric   , 61, { 10, 5 , 5 , 5 , 0 , 0  } }, // #163 [ref=1x]
  { InstDB::RWInfo::kCategoryGeneric   , 62, { 10, 5 , 5 , 0 , 0 , 0  } }, // #164 [ref=12x]
  { InstDB::RWInfo::kCategoryGeneric   , 22, { 11, 3 , 5 , 0 , 0 , 0  } }, // #165 [ref=9x]
  { InstDB::RWInfo::kCategoryGeneric   , 63, { 11, 3 , 0 , 0 , 0 , 0  } }, // #166 [ref=2x]
  { InstDB::RWInfo::kCategoryGeneric   , 0 , { 60, 17, 29, 0 , 0 , 0  } }, // #167 [ref=2x]
  { InstDB::RWInfo::kCategoryGeneric   , 8 , { 3 , 60, 17, 0 , 0 , 0  } }, // #168 [ref=4x]
  { InstDB::RWInfo::kCategoryGeneric   , 8 , { 11, 60, 17, 0 , 0 , 0  } }  // #169 [ref=8x]
};

const InstDB::RWInfoOp InstDB::rwInfoOp[] = {
  { 0x0000000000000000u, 0x0000000000000000u, 0xFF, 0, { 0 }, OpRWFlags::kNone }, // #0 [ref=16519x]
  { 0x0000000000000003u, 0x0000000000000003u, 0x00, 0, { 0 }, OpRWFlags::kRW | OpRWFlags::kRegPhysId }, // #1 [ref=10x]
  { 0x0000000000000000u, 0x0000000000000000u, 0xFF, 0, { 0 }, OpRWFlags::kRW | OpRWFlags::kZExt }, // #2 [ref=236x]
  { 0x0000000000000000u, 0x0000000000000000u, 0xFF, 0, { 0 }, OpRWFlags::kRead }, // #3 [ref=1077x]
  { 0x000000000000FFFFu, 0x000000000000FFFFu, 0xFF, 0, { 0 }, OpRWFlags::kRW | OpRWFlags::kZExt }, // #4 [ref=108x]
  { 0x000000000000FFFFu, 0x0000000000000000u, 0xFF, 0, { 0 }, OpRWFlags::kRead }, // #5 [ref=348x]
  { 0x00000000000000FFu, 0x00000000000000FFu, 0xFF, 0, { 0 }, OpRWFlags::kRW }, // #6 [ref=18x]
  { 0x00000000000000FFu, 0x0000000000000000u, 0xFF, 0, { 0 }, OpRWFlags::kRead }, // #7 [ref=186x]
  { 0x000000000000000Fu, 0x000000000000000Fu, 0xFF, 0, { 0 }, OpRWFlags::kRW }, // #8 [ref=18x]
  { 0x000000000000000Fu, 0x0000000000000000u, 0xFF, 0, { 0 }, OpRWFlags::kRead }, // #9 [ref=135x]
  { 0x0000000000000000u, 0x000000000000FFFFu, 0xFF, 0, { 0 }, OpRWFlags::kWrite | OpRWFlags::kZExt }, // #10 [ref=184x]
  { 0x0000000000000000u, 0x0000000000000000u, 0xFF, 0, { 0 }, OpRWFlags::kWrite | OpRWFlags::kZExt }, // #11 [ref=455x]
  { 0x0000000000000003u, 0x0000000000000003u, 0xFF, 0, { 0 }, OpRWFlags::kRW }, // #12 [ref=1x]
  { 0x0000000000000003u, 0x0000000000000000u, 0xFF, 0, { 0 }, OpRWFlags::kRead }, // #13 [ref=63x]
  { 0x000000000000FFFFu, 0x0000000000000000u, 0x00, 0, { 0 }, OpRWFlags::kRead | OpRWFlags::kRegPhysId }, // #14 [ref=4x]
  { 0x0000000000000000u, 0x0000000000000000u, 0xFF, 0, { 0 }, OpRWFlags::kWrite | OpRWFlags::kZExt | OpRWFlags::kMemBaseWrite | OpRWFlags::kMemIndexWrite }, // #15 [ref=1x]
  { 0x0000000000000000u, 0x000000000000000Fu, 0x02, 0, { 0 }, OpRWFlags::kWrite | OpRWFlags::kZExt | OpRWFlags::kRegPhysId }, // #16 [ref=9x]
  { 0x000000000000000Fu, 0x0000000000000000u, 0x00, 0, { 0 }, OpRWFlags::kRead | OpRWFlags::kRegPhysId }, // #17 [ref=23x]
  { 0x00000000000000FFu, 0x00000000000000FFu, 0x00, 0, { 0 }, OpRWFlags::kRW | OpRWFlags::kZExt | OpRWFlags::kRegPhysId }, // #18 [ref=2x]
  { 0x0000000000000000u, 0x0000000000000000u, 0x00, 0, { 0 }, OpRWFlags::kRead | OpRWFlags::kMemPhysId }, // #19 [ref=3x]
  { 0x0000000000000000u, 0x0000000000000000u, 0x06, 0, { 0 }, OpRWFlags::kRead | OpRWFlags::kMemBaseRW | OpRWFlags::kMemBasePostModify | OpRWFlags::kMemPhysId }, // #20 [ref=3x]
  { 0x0000000000000000u, 0x0000000000000000u, 0x07, 0, { 0 }, OpRWFlags::kRead | OpRWFlags::kMemBaseRW | OpRWFlags::kMemBasePostModify | OpRWFlags::kMemPhysId }, // #21 [ref=2x]
  { 0x0000000000000000u, 0x0000000000000000u, 0x00, 0, { 0 }, OpRWFlags::kRead | OpRWFlags::kRegPhysId }, // #22 [ref=7x]
  { 0x00000000000000FFu, 0x00000000000000FFu, 0x02, 0, { 0 }, OpRWFlags::kRW | OpRWFlags::kZExt | OpRWFlags::kRegPhysId }, // #23 [ref=1x]
  { 0x00000000000000FFu, 0x0000000000000000u, 0x01, 0, { 0 }, OpRWFlags::kRead | OpRWFlags::kRegPhysId }, // #24 [ref=1x]
  { 0x00000000000000FFu, 0x0000000000000000u, 0x03, 0, { 0 }, OpRWFlags::kRead | OpRWFlags::kRegPhysId }, // #25 [ref=1x]
  { 0x00000000000000FFu, 0x00000000000000FFu, 0xFF, 0, { 0 }, OpRWFlags::kRW | OpRWFlags::kZExt }, // #26 [ref=21x]
  { 0x000000000000000Fu, 0x000000000000000Fu, 0x02, 0, { 0 }, OpRWFlags::kRW | OpRWFlags::kZExt | OpRWFlags::kRegPhysId }, // #27 [ref=1x]
  { 0x000000000000000Fu, 0x000000000000000Fu, 0x00, 0, { 0 }, OpRWFlags::kRW | OpRWFlags::kZExt | OpRWFlags::kRegPhysId }, // #28 [ref=4x]
  { 0x000000000000000Fu, 0x0000000000000000u, 0x01, 0, { 0 }, OpRWFlags::kRead | OpRWFlags::kRegPhysId }, // #29 [ref=13x]
  { 0x000000000000000Fu, 0x0000000000000000u, 0x03, 0, { 0 }, OpRWFlags::kRead | OpRWFlags::kRegPhysId }, // #30 [ref=2x]
  { 0x0000000000000000u, 0x000000000000000Fu, 0x03, 0, { 0 }, OpRWFlags::kWrite | OpRWFlags::kZExt | OpRWFlags::kRegPhysId }, // #31 [ref=1x]
  { 0x000000000000000Fu, 0x000000000000000Fu, 0x01, 0, { 0 }, OpRWFlags::kRW | OpRWFlags::kZExt | OpRWFlags::kRegPhysId }, // #32 [ref=1x]
  { 0x0000000000000000u, 0x00000000000000FFu, 0x02, 0, { 0 }, OpRWFlags::kWrite | OpRWFlags::kZExt | OpRWFlags::kRegPhysId }, // #33 [ref=1x]
  { 0x00000000000000FFu, 0x0000000000000000u, 0x00, 0, { 0 }, OpRWFlags::kRead | OpRWFlags::kRegPhysId }, // #34 [ref=1x]
  { 0x0000000000000000u, 0x00000000000000FFu, 0xFF, 0, { 0 }, OpRWFlags::kWrite | OpRWFlags::kZExt }, // #35 [ref=82x]
  { 0x0000000000000000u, 0x00000000000000FFu, 0xFF, 0, { 0 }, OpRWFlags::kWrite }, // #36 [ref=6x]
  { 0x0000000000000000u, 0x000000000000000Fu, 0xFF, 0, { 0 }, OpRWFlags::kWrite }, // #37 [ref=6x]
  { 0x0000000000000000u, 0x0000000000000003u, 0x02, 0, { 0 }, OpRWFlags::kWrite | OpRWFlags::kRegPhysId }, // #38 [ref=1x]
  { 0x0000000000000003u, 0x0000000000000000u, 0x00, 0, { 0 }, OpRWFlags::kRead | OpRWFlags::kRegPhysId }, // #39 [ref=1x]
  { 0x0000000000000001u, 0x0000000000000000u, 0xFF, 0, { 0 }, OpRWFlags::kRead }, // #40 [ref=28x]
  { 0x0000000000000000u, 0x0000000000000000u, 0x02, 0, { 0 }, OpRWFlags::kRW | OpRWFlags::kRegPhysId | OpRWFlags::kZExt }, // #41 [ref=2x]
  { 0x0000000000000000u, 0x0000000000000000u, 0x00, 0, { 0 }, OpRWFlags::kRW | OpRWFlags::kRegPhysId | OpRWFlags::kZExt }, // #42 [ref=3x]
  { 0xFFFFFFFFFFFFFFFFu, 0x0000000000000000u, 0xFF, 0, { 0 }, OpRWFlags::kRead }, // #43 [ref=29x]
  { 0x0000000000000000u, 0x000000000000000Fu, 0xFF, 0, { 0 }, OpRWFlags::kWrite | OpRWFlags::kZExt }, // #44 [ref=30x]
  { 0x00000000000003FFu, 0x00000000000003FFu, 0xFF, 0, { 0 }, OpRWFlags::kRW | OpRWFlags::kZExt }, // #45 [ref=22x]
  { 0x00000000000003FFu, 0x0000000000000000u, 0xFF, 0, { 0 }, OpRWFlags::kRead }, // #46 [ref=13x]
  { 0x0000000000000000u, 0x00000000000003FFu, 0xFF, 0, { 0 }, OpRWFlags::kWrite | OpRWFlags::kZExt }, // #47 [ref=1x]
  { 0x0000000000000000u, 0x0000000000000003u, 0xFF, 0, { 0 }, OpRWFlags::kWrite | OpRWFlags::kZExt }, // #48 [ref=17x]
  { 0x0000000000000000u, 0x0000000000000003u, 0x00, 0, { 0 }, OpRWFlags::kWrite | OpRWFlags::kRegPhysId | OpRWFlags::kZExt }, // #49 [ref=2x]
  { 0x0000000000000000u, 0x000000000000000Fu, 0x00, 0, { 0 }, OpRWFlags::kWrite | OpRWFlags::kZExt | OpRWFlags::kRegPhysId }, // #50 [ref=8x]
  { 0x0000000000000000u, 0x0000000000000000u, 0x00, 0, { 0 }, OpRWFlags::kWrite | OpRWFlags::kRegPhysId | OpRWFlags::kZExt }, // #51 [ref=2x]
  { 0x0000000000000003u, 0x0000000000000000u, 0x02, 0, { 0 }, OpRWFlags::kRead | OpRWFlags::kRegPhysId }, // #52 [ref=4x]
  { 0x000000000000000Fu, 0x000000000000000Fu, 0xFF, 0, { 0 }, OpRWFlags::kRW | OpRWFlags::kZExt }, // #53 [ref=4x]
  { 0x0000000000000000u, 0x0000000000000000u, 0x07, 0, { 0 }, OpRWFlags::kWrite | OpRWFlags::kZExt | OpRWFlags::kMemPhysId }, // #54 [ref=1x]
  { 0x0000000000000000u, 0x0000000000000000u, 0x01, 0, { 0 }, OpRWFlags::kRead | OpRWFlags::kRegPhysId }, // #55 [ref=1x]
  { 0x0000000000000000u, 0x0000000000000001u, 0xFF, 0, { 0 }, OpRWFlags::kWrite | OpRWFlags::kZExt }, // #56 [ref=14x]
  { 0x0000000000000000u, 0x0000000000000001u, 0x00, 0, { 0 }, OpRWFlags::kWrite | OpRWFlags::kRegPhysId }, // #57 [ref=1x]
  { 0x0000000000000000u, 0x0000000000000000u, 0x01, 0, { 0 }, OpRWFlags::kRW | OpRWFlags::kRegPhysId | OpRWFlags::kZExt }, // #58 [ref=3x]
  { 0x0000000000000000u, 0x0000000000000000u, 0x07, 0, { 0 }, OpRWFlags::kRW | OpRWFlags::kZExt | OpRWFlags::kMemPhysId }, // #59 [ref=3x]
  { 0x000000000000000Fu, 0x0000000000000000u, 0x02, 0, { 0 }, OpRWFlags::kRead | OpRWFlags::kRegPhysId }, // #60 [ref=22x]
  { 0x000000000000FF00u, 0x0000000000000000u, 0xFF, 0, { 0 }, OpRWFlags::kRead }, // #61 [ref=23x]
  { 0x0000000000000000u, 0x000000000000FF00u, 0xFF, 0, { 0 }, OpRWFlags::kWrite }, // #62 [ref=1x]
  { 0x0000000000000000u, 0x0000000000000000u, 0x07, 0, { 0 }, OpRWFlags::kWrite | OpRWFlags::kZExt | OpRWFlags::kMemBaseRW | OpRWFlags::kMemBasePostModify | OpRWFlags::kMemPhysId }, // #63 [ref=2x]
  { 0x0000000000000000u, 0x0000000000000000u, 0x02, 0, { 0 }, OpRWFlags::kWrite | OpRWFlags::kRegPhysId | OpRWFlags::kZExt }, // #64 [ref=1x]
  { 0x0000000000000000u, 0x0000000000000000u, 0x02, 0, { 0 }, OpRWFlags::kRead | OpRWFlags::kRegPhysId }, // #65 [ref=2x]
  { 0x0000000000000000u, 0x0000000000000000u, 0x06, 0, { 0 }, OpRWFlags::kRead | OpRWFlags::kMemPhysId }, // #66 [ref=1x]
  { 0x0000000000000000u, 0x000000000000000Fu, 0x01, 0, { 0 }, OpRWFlags::kWrite | OpRWFlags::kZExt | OpRWFlags::kRegPhysId }, // #67 [ref=5x]
  { 0x0000000000000000u, 0x000000000000FFFFu, 0x00, 0, { 0 }, OpRWFlags::kWrite | OpRWFlags::kZExt | OpRWFlags::kRegPhysId }, // #68 [ref=4x]
  { 0x0000000000000000u, 0x0000000000000007u, 0xFF, 0, { 0 }, OpRWFlags::kWrite | OpRWFlags::kZExt }, // #69 [ref=2x]
  { 0x0000000000000000u, 0x0000000000000000u, 0x04, 0, { 0 }, OpRWFlags::kWrite | OpRWFlags::kZExt | OpRWFlags::kRegPhysId }, // #70 [ref=1x]
  { 0x0000000000000001u, 0x0000000000000000u, 0x01, 0, { 0 }, OpRWFlags::kRead | OpRWFlags::kRegPhysId }, // #71 [ref=10x]
  { 0x0000000000000001u, 0x0000000000000000u, 0x00, 0, { 0 }, OpRWFlags::kRead | OpRWFlags::kRegPhysId }, // #72 [ref=1x]
  { 0x0000000000000000u, 0x0000000000000001u, 0xFF, 0, { 0 }, OpRWFlags::kWrite }, // #73 [ref=30x]
  { 0x0000000000000000u, 0xFFFFFFFFFFFFFFFFu, 0xFF, 0, { 0 }, OpRWFlags::kWrite | OpRWFlags::kZExt }, // #74 [ref=20x]
  { 0xFFFFFFFFFFFFFFFFu, 0xFFFFFFFFFFFFFFFFu, 0xFF, 0, { 0 }, OpRWFlags::kRW | OpRWFlags::kZExt }, // #75 [ref=7x]
  { 0xFFFFFFFFFFFFFFFFu, 0x0000000000000000u, 0xFF, 4, { 0 }, OpRWFlags::kRead }, // #76 [ref=4x]
  { 0xFFFFFFFFFFFFFFFFu, 0x0000000000000000u, 0xFF, 0, { 0 }, OpRWFlags::kRead | OpRWFlags::kConsecutive }, // #77 [ref=12x]
  { 0x000000000000FFFFu, 0x0000000000000000u, 0xFF, 4, { 0 }, OpRWFlags::kRead }, // #78 [ref=2x]
  { 0x000000000000FFFFu, 0x0000000000000000u, 0xFF, 0, { 0 }, OpRWFlags::kRead | OpRWFlags::kConsecutive }, // #79 [ref=6x]
  { 0x0000000000000000u, 0x00000000FFFFFFFFu, 0xFF, 0, { 0 }, OpRWFlags::kWrite | OpRWFlags::kZExt }, // #80 [ref=10x]
  { 0x00000000FFFFFFFFu, 0x0000000000000000u, 0xFF, 0, { 0 }, OpRWFlags::kRead }, // #81 [ref=16x]
  { 0x000000000000FFF0u, 0x0000000000000000u, 0xFF, 0, { 0 }, OpRWFlags::kRead }, // #82 [ref=18x]
  { 0x000000000000FFFCu, 0x0000000000000000u, 0xFF, 0, { 0 }, OpRWFlags::kRead }, // #83 [ref=8x]
  { 0x0000000000000000u, 0x0000000000000000u, 0x00, 0, { 0 }, OpRWFlags::kRW | OpRWFlags::kZExt | OpRWFlags::kRegPhysId }, // #84 [ref=1x]
  { 0x0000000000000000u, 0x00000000000000FFu, 0xFF, 2, { 0 }, OpRWFlags::kWrite | OpRWFlags::kZExt }, // #85 [ref=2x]
  { 0x0000000000000000u, 0x0000000000000000u, 0xFF, 0, { 0 }, OpRWFlags::kWrite | OpRWFlags::kZExt | OpRWFlags::kConsecutive }  // #86 [ref=2x]
};

const InstDB::RWInfoRm InstDB::rwInfoRm[] = {
  { InstDB::RWInfoRm::kCategoryNone      , 0x00, 0 , 0, 0 }, // #0 [ref=2000x]
  { InstDB::RWInfoRm::kCategoryConsistent, 0x03, 0 , InstDB::RWInfoRm::kFlagAmbiguous, 0 }, // #1 [ref=8x]
  { InstDB::RWInfoRm::kCategoryConsistent, 0x02, 0 , 0, 0 }, // #2 [ref=204x]
  { InstDB::RWInfoRm::kCategoryFixed     , 0x02, 16, 0, 0 }, // #3 [ref=122x]
  { InstDB::RWInfoRm::kCategoryFixed     , 0x02, 8 , 0, 0 }, // #4 [ref=66x]
  { InstDB::RWInfoRm::kCategoryFixed     , 0x02, 4 , 0, 0 }, // #5 [ref=35x]
  { InstDB::RWInfoRm::kCategoryConsistent, 0x04, 0 , 0, 0 }, // #6 [ref=300x]
  { InstDB::RWInfoRm::kCategoryFixed     , 0x01, 2 , 0, 0 }, // #7 [ref=9x]
  { InstDB::RWInfoRm::kCategoryFixed     , 0x00, 0 , 0, 0 }, // #8 [ref=63x]
  { InstDB::RWInfoRm::kCategoryFixed     , 0x03, 0 , 0, 0 }, // #9 [ref=1x]
  { InstDB::RWInfoRm::kCategoryConsistent, 0x01, 0 , InstDB::RWInfoRm::kFlagAmbiguous, 0 }, // #10 [ref=21x]
  { InstDB::RWInfoRm::kCategoryConsistent, 0x01, 0 , 0, 0 }, // #11 [ref=14x]
  { InstDB::RWInfoRm::kCategoryFixed     , 0x00, 8 , 0, 0 }, // #12 [ref=22x]
  { InstDB::RWInfoRm::kCategoryFixed     , 0x00, 16, 0, 0 }, // #13 [ref=21x]
  { InstDB::RWInfoRm::kCategoryConsistent, 0x02, 0 , InstDB::RWInfoRm::kFlagAmbiguous, 0 }, // #14 [ref=22x]
  { InstDB::RWInfoRm::kCategoryFixed     , 0x02, 1 , 0, 0 }, // #15 [ref=5x]
  { InstDB::RWInfoRm::kCategoryFixed     , 0x00, 64, 0, 0 }, // #16 [ref=5x]
  { InstDB::RWInfoRm::kCategoryFixed     , 0x01, 4 , 0, 0 }, // #17 [ref=6x]
  { InstDB::RWInfoRm::kCategoryNone      , 0x00, 0 , InstDB::RWInfoRm::kFlagAmbiguous, 0 }, // #18 [ref=26x]
  { InstDB::RWInfoRm::kCategoryFixed     , 0x00, 10, 0, 0 }, // #19 [ref=2x]
  { InstDB::RWInfoRm::kCategoryNone      , 0x01, 0 , InstDB::RWInfoRm::kFlagAmbiguous, 0 }, // #20 [ref=5x]
  { InstDB::RWInfoRm::kCategoryFixed     , 0x00, 2 , 0, 0 }, // #21 [ref=4x]
  { InstDB::RWInfoRm::kCategoryConsistent, 0x06, 0 , 0, 0 }, // #22 [ref=14x]
  { InstDB::RWInfoRm::kCategoryFixed     , 0x03, 1 , 0, 0 }, // #23 [ref=1x]
  { InstDB::RWInfoRm::kCategoryFixed     , 0x03, 4 , 0, 0 }, // #24 [ref=4x]
  { InstDB::RWInfoRm::kCategoryFixed     , 0x03, 8 , 0, 0 }, // #25 [ref=3x]
  { InstDB::RWInfoRm::kCategoryFixed     , 0x03, 2 , 0, 0 }, // #26 [ref=2x]
  { InstDB::RWInfoRm::kCategoryFixed     , 0x02, 2 , 0, 0 }, // #27 [ref=13x]
  { InstDB::RWInfoRm::kCategoryFixed     , 0x00, 4 , 0, 0 }, // #28 [ref=6x]
  { InstDB::RWInfoRm::kCategoryNone      , 0x03, 0 , InstDB::RWInfoRm::kFlagAmbiguous, 0 }, // #29 [ref=1x]
  { InstDB::RWInfoRm::kCategoryFixed     , 0x03, 16, 0, 0 }, // #30 [ref=6x]
  { InstDB::RWInfoRm::kCategoryFixed     , 0x01, 1 , 0, 0 }, // #31 [ref=32x]
  { InstDB::RWInfoRm::kCategoryFixed     , 0x01, 8 , 0, 0 }, // #32 [ref=4x]
  { InstDB::RWInfoRm::kCategoryFixed     , 0x01, 2 , 0, uint32_t(CpuFeatures::X86::kSSE4_1) }, // #33 [ref=1x]
  { InstDB::RWInfoRm::kCategoryNone      , 0x02, 0 , 0, 0 }, // #34 [ref=4x]
  { InstDB::RWInfoRm::kCategoryFixed     , 0x01, 2 , InstDB::RWInfoRm::kFlagAmbiguous, 0 }, // #35 [ref=3x]
  { InstDB::RWInfoRm::kCategoryFixed     , 0x04, 8 , 0, 0 }, // #36 [ref=35x]
  { InstDB::RWInfoRm::kCategoryFixed     , 0x04, 2 , 0, 0 }, // #37 [ref=30x]
  { InstDB::RWInfoRm::kCategoryFixed     , 0x04, 4 , 0, 0 }, // #38 [ref=42x]
  { InstDB::RWInfoRm::kCategoryFixed     , 0x00, 32, 0, 0 }, // #39 [ref=4x]
  { InstDB::RWInfoRm::kCategoryFixed     , 0x02, 8 , InstDB::RWInfoRm::kFlagAmbiguous, 0 }, // #40 [ref=1x]
  { InstDB::RWInfoRm::kCategoryFixed     , 0x02, 4 , InstDB::RWInfoRm::kFlagAmbiguous, 0 }, // #41 [ref=1x]
  { InstDB::RWInfoRm::kCategoryHalf      , 0x02, 0 , 0, 0 }, // #42 [ref=19x]
  { InstDB::RWInfoRm::kCategoryQuarter   , 0x02, 0 , 0, 0 }, // #43 [ref=9x]
  { InstDB::RWInfoRm::kCategoryHalf      , 0x01, 0 , 0, 0 }, // #44 [ref=10x]
  { InstDB::RWInfoRm::kCategoryConsistent, 0x04, 0 , InstDB::RWInfoRm::kFlagAmbiguous, 0 }, // #45 [ref=6x]
  { InstDB::RWInfoRm::kCategoryFixed     , 0x04, 16, 0, 0 }, // #46 [ref=27x]
  { InstDB::RWInfoRm::kCategoryFixed     , 0x02, 64, 0, 0 }, // #47 [ref=6x]
  { InstDB::RWInfoRm::kCategoryFixed     , 0x01, 16, 0, 0 }, // #48 [ref=6x]
  { InstDB::RWInfoRm::kCategoryFixed     , 0x01, 32, 0, 0 }, // #49 [ref=4x]
  { InstDB::RWInfoRm::kCategoryConsistent, 0x0C, 0 , 0, 0 }, // #50 [ref=15x]
  { InstDB::RWInfoRm::kCategoryFixed     , 0x0C, 8 , 0, 0 }, // #51 [ref=4x]
  { InstDB::RWInfoRm::kCategoryFixed     , 0x0C, 4 , 0, 0 }, // #52 [ref=4x]
  { InstDB::RWInfoRm::kCategoryFixed     , 0x04, 32, 0, 0 }, // #53 [ref=6x]
  { InstDB::RWInfoRm::kCategoryConsistent, 0x03, 0 , 0, 0 }, // #54 [ref=13x]
  { InstDB::RWInfoRm::kCategoryFixed     , 0x03, 8 , InstDB::RWInfoRm::kFlagAmbiguous, 0 }, // #55 [ref=1x]
  { InstDB::RWInfoRm::kCategoryConsistent, 0x08, 0 , 0, 0 }, // #56 [ref=2x]
  { InstDB::RWInfoRm::kCategoryFixed     , 0x04, 1 , 0, 0 }, // #57 [ref=1x]
  { InstDB::RWInfoRm::kCategoryQuarter   , 0x01, 0 , 0, 0 }, // #58 [ref=6x]
  { InstDB::RWInfoRm::kCategoryEighth    , 0x01, 0 , 0, 0 }, // #59 [ref=3x]
  { InstDB::RWInfoRm::kCategoryEighth    , 0x02, 0 , 0, 0 }, // #60 [ref=2x]
  { InstDB::RWInfoRm::kCategoryFixed     , 0x0C, 16, 0, 0 }, // #61 [ref=1x]
  { InstDB::RWInfoRm::kCategoryFixed     , 0x06, 16, 0, 0 }, // #62 [ref=12x]
  { InstDB::RWInfoRm::kCategoryConsistent, 0x02, 0 , 0, uint32_t(CpuFeatures::X86::kAVX512_BW) }  // #63 [ref=2x]
};
// ----------------------------------------------------------------------------
// ${InstRWInfoTable:End}

// x86::InstDB - Tests
// ===================

#if defined(ASMJIT_TEST)
UNIT(x86_inst_db) {
  INFO("Checking validity of Inst enums");

  // Cross-validate prefixes.
  EXPECT(uint32_t(InstOptions::kX86_Rex ) == 0x40000000u, "REX prefix must be at 0x40000000");
  EXPECT(uint32_t(InstOptions::kX86_Evex) == 0x00001000u, "EVEX prefix must be at 0x00001000");

  // These could be combined together to form a valid REX prefix, they must match.
  EXPECT(uint32_t(InstOptions::kX86_OpCodeB) == uint32_t(Opcode::kB), "Opcode::kB must match InstOptions::kX86_OpCodeB");
  EXPECT(uint32_t(InstOptions::kX86_OpCodeX) == uint32_t(Opcode::kX), "Opcode::kX must match InstOptions::kX86_OpCodeX");
  EXPECT(uint32_t(InstOptions::kX86_OpCodeR) == uint32_t(Opcode::kR), "Opcode::kR must match InstOptions::kX86_OpCodeR");
  EXPECT(uint32_t(InstOptions::kX86_OpCodeW) == uint32_t(Opcode::kW), "Opcode::kW must match InstOptions::kX86_OpCodeW");

  uint32_t rex_rb = (Opcode::kR >> Opcode::kREX_Shift) | (Opcode::kB >> Opcode::kREX_Shift) | 0x40;
  uint32_t rex_rw = (Opcode::kR >> Opcode::kREX_Shift) | (Opcode::kW >> Opcode::kREX_Shift) | 0x40;

  EXPECT(rex_rb == 0x45, "Opcode::kR|B must form a valid REX prefix (0x45) if combined with 0x40");
  EXPECT(rex_rw == 0x4C, "Opcode::kR|W must form a valid REX prefix (0x4C) if combined with 0x40");
}
#endif

ASMJIT_END_SUB_NAMESPACE

#endif // !ASMJIT_NO_X86<|MERGE_RESOLUTION|>--- conflicted
+++ resolved
@@ -354,317 +354,6 @@
   INST(Insertq          , ExtInsertq         , O(F20F00,79,_,_,_,_,_,_  ), O(F20F00,78,_,_,_,_,_,_  ), 5  , 17 , 1257 , 79 , 49 ), // #279
   INST(Int              , X86Int             , O(000000,CD,_,_,_,_,_,_  ), 0                         , 0  , 0  , 1022 , 80 , 0  ), // #280
   INST(Int3             , X86Op              , O(000000,CC,_,_,_,_,_,_  ), 0                         , 0  , 0  , 1265 , 30 , 0  ), // #281
-<<<<<<< HEAD
-  INST(Into             , X86Op              , O(000000,CE,_,_,_,_,_,_  ), 0                         , 0  , 0  , 1270 , 80 , 57 ), // #282
-  INST(Invd             , X86Op              , O(000F00,08,_,_,_,_,_,_  ), 0                         , 4  , 0  , 10391, 30 , 43 ), // #283
-  INST(Invept           , X86Rm_NoSize       , O(660F38,80,_,_,_,_,_,_  ), 0                         , 2  , 0  , 1275 , 81 , 58 ), // #284
-  INST(Invlpg           , X86M_Only          , O(000F00,01,7,_,_,_,_,_  ), 0                         , 22 , 0  , 1282 , 31 , 43 ), // #285
-  INST(Invlpga          , X86Op_xAddr        , O(000F01,DF,_,_,_,_,_,_  ), 0                         , 21 , 0  , 1289 , 82 , 22 ), // #286
-  INST(Invpcid          , X86Rm_NoSize       , O(660F38,82,_,_,_,_,_,_  ), 0                         , 2  , 0  , 1297 , 81 , 43 ), // #287
-  INST(Invvpid          , X86Rm_NoSize       , O(660F38,81,_,_,_,_,_,_  ), 0                         , 2  , 0  , 1305 , 81 , 58 ), // #288
-  INST(Iret             , X86Op              , O(660000,CF,_,_,_,_,_,_  ), 0                         , 19 , 0  , 3226 , 83 , 1  ), // #289
-  INST(Iretd            , X86Op              , O(000000,CF,_,_,_,_,_,_  ), 0                         , 0  , 0  , 1313 , 83 , 1  ), // #290
-  INST(Iretq            , X86Op              , O(000000,CF,_,_,1,_,_,_  ), 0                         , 20 , 0  , 1319 , 84 , 1  ), // #291
-  INST(Ja               , X86Jcc             , O(000F00,87,_,_,_,_,_,_  ), O(000000,77,_,_,_,_,_,_  ), 4  , 18 , 1325 , 85 , 59 ), // #292
-  INST(Jae              , X86Jcc             , O(000F00,83,_,_,_,_,_,_  ), O(000000,73,_,_,_,_,_,_  ), 4  , 19 , 1328 , 85 , 60 ), // #293
-  INST(Jb               , X86Jcc             , O(000F00,82,_,_,_,_,_,_  ), O(000000,72,_,_,_,_,_,_  ), 4  , 20 , 1332 , 85 , 60 ), // #294
-  INST(Jbe              , X86Jcc             , O(000F00,86,_,_,_,_,_,_  ), O(000000,76,_,_,_,_,_,_  ), 4  , 21 , 1335 , 85 , 59 ), // #295
-  INST(Jc               , X86Jcc             , O(000F00,82,_,_,_,_,_,_  ), O(000000,72,_,_,_,_,_,_  ), 4  , 20 , 1339 , 85 , 60 ), // #296
-  INST(Je               , X86Jcc             , O(000F00,84,_,_,_,_,_,_  ), O(000000,74,_,_,_,_,_,_  ), 4  , 22 , 1342 , 85 , 61 ), // #297
-  INST(Jecxz            , X86JecxzLoop       , 0                         , O(000000,E3,_,_,_,_,_,_  ), 0  , 23 , 1345 , 86 , 0  ), // #298
-  INST(Jg               , X86Jcc             , O(000F00,8F,_,_,_,_,_,_  ), O(000000,7F,_,_,_,_,_,_  ), 4  , 24 , 1351 , 85 , 62 ), // #299
-  INST(Jge              , X86Jcc             , O(000F00,8D,_,_,_,_,_,_  ), O(000000,7D,_,_,_,_,_,_  ), 4  , 25 , 1354 , 85 , 63 ), // #300
-  INST(Jl               , X86Jcc             , O(000F00,8C,_,_,_,_,_,_  ), O(000000,7C,_,_,_,_,_,_  ), 4  , 26 , 1358 , 85 , 63 ), // #301
-  INST(Jle              , X86Jcc             , O(000F00,8E,_,_,_,_,_,_  ), O(000000,7E,_,_,_,_,_,_  ), 4  , 27 , 1361 , 85 , 62 ), // #302
-  INST(Jmp              , X86Jmp             , O(000000,FF,4,_,_,_,_,_  ), O(000000,EB,_,_,_,_,_,_  ), 9  , 28 , 1861 , 87 , 0  ), // #303
-  INST(Jna              , X86Jcc             , O(000F00,86,_,_,_,_,_,_  ), O(000000,76,_,_,_,_,_,_  ), 4  , 21 , 1365 , 85 , 59 ), // #304
-  INST(Jnae             , X86Jcc             , O(000F00,82,_,_,_,_,_,_  ), O(000000,72,_,_,_,_,_,_  ), 4  , 20 , 1369 , 85 , 60 ), // #305
-  INST(Jnb              , X86Jcc             , O(000F00,83,_,_,_,_,_,_  ), O(000000,73,_,_,_,_,_,_  ), 4  , 19 , 1374 , 85 , 60 ), // #306
-  INST(Jnbe             , X86Jcc             , O(000F00,87,_,_,_,_,_,_  ), O(000000,77,_,_,_,_,_,_  ), 4  , 18 , 1378 , 85 , 59 ), // #307
-  INST(Jnc              , X86Jcc             , O(000F00,83,_,_,_,_,_,_  ), O(000000,73,_,_,_,_,_,_  ), 4  , 19 , 1383 , 85 , 60 ), // #308
-  INST(Jne              , X86Jcc             , O(000F00,85,_,_,_,_,_,_  ), O(000000,75,_,_,_,_,_,_  ), 4  , 29 , 1387 , 85 , 61 ), // #309
-  INST(Jng              , X86Jcc             , O(000F00,8E,_,_,_,_,_,_  ), O(000000,7E,_,_,_,_,_,_  ), 4  , 27 , 1391 , 85 , 62 ), // #310
-  INST(Jnge             , X86Jcc             , O(000F00,8C,_,_,_,_,_,_  ), O(000000,7C,_,_,_,_,_,_  ), 4  , 26 , 1395 , 85 , 63 ), // #311
-  INST(Jnl              , X86Jcc             , O(000F00,8D,_,_,_,_,_,_  ), O(000000,7D,_,_,_,_,_,_  ), 4  , 25 , 1400 , 85 , 63 ), // #312
-  INST(Jnle             , X86Jcc             , O(000F00,8F,_,_,_,_,_,_  ), O(000000,7F,_,_,_,_,_,_  ), 4  , 24 , 1404 , 85 , 62 ), // #313
-  INST(Jno              , X86Jcc             , O(000F00,81,_,_,_,_,_,_  ), O(000000,71,_,_,_,_,_,_  ), 4  , 30 , 1409 , 85 , 57 ), // #314
-  INST(Jnp              , X86Jcc             , O(000F00,8B,_,_,_,_,_,_  ), O(000000,7B,_,_,_,_,_,_  ), 4  , 31 , 1413 , 85 , 64 ), // #315
-  INST(Jns              , X86Jcc             , O(000F00,89,_,_,_,_,_,_  ), O(000000,79,_,_,_,_,_,_  ), 4  , 32 , 1417 , 85 , 65 ), // #316
-  INST(Jnz              , X86Jcc             , O(000F00,85,_,_,_,_,_,_  ), O(000000,75,_,_,_,_,_,_  ), 4  , 29 , 1421 , 85 , 61 ), // #317
-  INST(Jo               , X86Jcc             , O(000F00,80,_,_,_,_,_,_  ), O(000000,70,_,_,_,_,_,_  ), 4  , 33 , 1425 , 85 , 57 ), // #318
-  INST(Jp               , X86Jcc             , O(000F00,8A,_,_,_,_,_,_  ), O(000000,7A,_,_,_,_,_,_  ), 4  , 34 , 1428 , 85 , 64 ), // #319
-  INST(Jpe              , X86Jcc             , O(000F00,8A,_,_,_,_,_,_  ), O(000000,7A,_,_,_,_,_,_  ), 4  , 34 , 1431 , 85 , 64 ), // #320
-  INST(Jpo              , X86Jcc             , O(000F00,8B,_,_,_,_,_,_  ), O(000000,7B,_,_,_,_,_,_  ), 4  , 31 , 1435 , 85 , 64 ), // #321
-  INST(Js               , X86Jcc             , O(000F00,88,_,_,_,_,_,_  ), O(000000,78,_,_,_,_,_,_  ), 4  , 35 , 1439 , 85 , 65 ), // #322
-  INST(Jz               , X86Jcc             , O(000F00,84,_,_,_,_,_,_  ), O(000000,74,_,_,_,_,_,_  ), 4  , 22 , 1442 , 85 , 61 ), // #323
-  INST(Kaddb            , VexRvm             , V(660F00,4A,_,1,0,_,_,_  ), 0                         , 66 , 0  , 1445 , 88 , 66 ), // #324
-  INST(Kaddd            , VexRvm             , V(660F00,4A,_,1,1,_,_,_  ), 0                         , 67 , 0  , 1451 , 88 , 67 ), // #325
-  INST(Kaddq            , VexRvm             , V(000F00,4A,_,1,1,_,_,_  ), 0                         , 68 , 0  , 1457 , 88 , 67 ), // #326
-  INST(Kaddw            , VexRvm             , V(000F00,4A,_,1,0,_,_,_  ), 0                         , 69 , 0  , 1463 , 88 , 66 ), // #327
-  INST(Kandb            , VexRvm             , V(660F00,41,_,1,0,_,_,_  ), 0                         , 66 , 0  , 1469 , 88 , 66 ), // #328
-  INST(Kandd            , VexRvm             , V(660F00,41,_,1,1,_,_,_  ), 0                         , 67 , 0  , 1475 , 88 , 67 ), // #329
-  INST(Kandnb           , VexRvm             , V(660F00,42,_,1,0,_,_,_  ), 0                         , 66 , 0  , 1481 , 88 , 66 ), // #330
-  INST(Kandnd           , VexRvm             , V(660F00,42,_,1,1,_,_,_  ), 0                         , 67 , 0  , 1488 , 88 , 67 ), // #331
-  INST(Kandnq           , VexRvm             , V(000F00,42,_,1,1,_,_,_  ), 0                         , 68 , 0  , 1495 , 88 , 67 ), // #332
-  INST(Kandnw           , VexRvm             , V(000F00,42,_,1,0,_,_,_  ), 0                         , 69 , 0  , 1502 , 88 , 68 ), // #333
-  INST(Kandq            , VexRvm             , V(000F00,41,_,1,1,_,_,_  ), 0                         , 68 , 0  , 1509 , 88 , 67 ), // #334
-  INST(Kandw            , VexRvm             , V(000F00,41,_,1,0,_,_,_  ), 0                         , 69 , 0  , 1515 , 88 , 68 ), // #335
-  INST(Kmovb            , VexKmov            , V(660F00,90,_,0,0,_,_,_  ), V(660F00,92,_,0,0,_,_,_  ), 70 , 36 , 1521 , 89 , 66 ), // #336
-  INST(Kmovd            , VexKmov            , V(660F00,90,_,0,1,_,_,_  ), V(F20F00,92,_,0,0,_,_,_  ), 71 , 37 , 8130 , 90 , 67 ), // #337
-  INST(Kmovq            , VexKmov            , V(000F00,90,_,0,1,_,_,_  ), V(F20F00,92,_,0,1,_,_,_  ), 72 , 38 , 8141 , 91 , 67 ), // #338
-  INST(Kmovw            , VexKmov            , V(000F00,90,_,0,0,_,_,_  ), V(000F00,92,_,0,0,_,_,_  ), 73 , 39 , 1527 , 92 , 68 ), // #339
-  INST(Knotb            , VexRm              , V(660F00,44,_,0,0,_,_,_  ), 0                         , 70 , 0  , 1533 , 93 , 66 ), // #340
-  INST(Knotd            , VexRm              , V(660F00,44,_,0,1,_,_,_  ), 0                         , 71 , 0  , 1539 , 93 , 67 ), // #341
-  INST(Knotq            , VexRm              , V(000F00,44,_,0,1,_,_,_  ), 0                         , 72 , 0  , 1545 , 93 , 67 ), // #342
-  INST(Knotw            , VexRm              , V(000F00,44,_,0,0,_,_,_  ), 0                         , 73 , 0  , 1551 , 93 , 68 ), // #343
-  INST(Korb             , VexRvm             , V(660F00,45,_,1,0,_,_,_  ), 0                         , 66 , 0  , 1557 , 88 , 66 ), // #344
-  INST(Kord             , VexRvm             , V(660F00,45,_,1,1,_,_,_  ), 0                         , 67 , 0  , 1562 , 88 , 67 ), // #345
-  INST(Korq             , VexRvm             , V(000F00,45,_,1,1,_,_,_  ), 0                         , 68 , 0  , 1567 , 88 , 67 ), // #346
-  INST(Kortestb         , VexRm              , V(660F00,98,_,0,0,_,_,_  ), 0                         , 70 , 0  , 1572 , 93 , 69 ), // #347
-  INST(Kortestd         , VexRm              , V(660F00,98,_,0,1,_,_,_  ), 0                         , 71 , 0  , 1581 , 93 , 70 ), // #348
-  INST(Kortestq         , VexRm              , V(000F00,98,_,0,1,_,_,_  ), 0                         , 72 , 0  , 1590 , 93 , 70 ), // #349
-  INST(Kortestw         , VexRm              , V(000F00,98,_,0,0,_,_,_  ), 0                         , 73 , 0  , 1599 , 93 , 71 ), // #350
-  INST(Korw             , VexRvm             , V(000F00,45,_,1,0,_,_,_  ), 0                         , 69 , 0  , 1608 , 88 , 68 ), // #351
-  INST(Kshiftlb         , VexRmi             , V(660F3A,32,_,0,0,_,_,_  ), 0                         , 74 , 0  , 1613 , 94 , 66 ), // #352
-  INST(Kshiftld         , VexRmi             , V(660F3A,33,_,0,0,_,_,_  ), 0                         , 74 , 0  , 1622 , 94 , 67 ), // #353
-  INST(Kshiftlq         , VexRmi             , V(660F3A,33,_,0,1,_,_,_  ), 0                         , 75 , 0  , 1631 , 94 , 67 ), // #354
-  INST(Kshiftlw         , VexRmi             , V(660F3A,32,_,0,1,_,_,_  ), 0                         , 75 , 0  , 1640 , 94 , 68 ), // #355
-  INST(Kshiftrb         , VexRmi             , V(660F3A,30,_,0,0,_,_,_  ), 0                         , 74 , 0  , 1649 , 94 , 66 ), // #356
-  INST(Kshiftrd         , VexRmi             , V(660F3A,31,_,0,0,_,_,_  ), 0                         , 74 , 0  , 1658 , 94 , 67 ), // #357
-  INST(Kshiftrq         , VexRmi             , V(660F3A,31,_,0,1,_,_,_  ), 0                         , 75 , 0  , 1667 , 94 , 67 ), // #358
-  INST(Kshiftrw         , VexRmi             , V(660F3A,30,_,0,1,_,_,_  ), 0                         , 75 , 0  , 1676 , 94 , 68 ), // #359
-  INST(Ktestb           , VexRm              , V(660F00,99,_,0,0,_,_,_  ), 0                         , 70 , 0  , 1685 , 93 , 69 ), // #360
-  INST(Ktestd           , VexRm              , V(660F00,99,_,0,1,_,_,_  ), 0                         , 71 , 0  , 1692 , 93 , 70 ), // #361
-  INST(Ktestq           , VexRm              , V(000F00,99,_,0,1,_,_,_  ), 0                         , 72 , 0  , 1699 , 93 , 70 ), // #362
-  INST(Ktestw           , VexRm              , V(000F00,99,_,0,0,_,_,_  ), 0                         , 73 , 0  , 1706 , 93 , 69 ), // #363
-  INST(Kunpckbw         , VexRvm             , V(660F00,4B,_,1,0,_,_,_  ), 0                         , 66 , 0  , 1713 , 88 , 68 ), // #364
-  INST(Kunpckdq         , VexRvm             , V(000F00,4B,_,1,1,_,_,_  ), 0                         , 68 , 0  , 1722 , 88 , 67 ), // #365
-  INST(Kunpckwd         , VexRvm             , V(000F00,4B,_,1,0,_,_,_  ), 0                         , 69 , 0  , 1731 , 88 , 67 ), // #366
-  INST(Kxnorb           , VexRvm             , V(660F00,46,_,1,0,_,_,_  ), 0                         , 66 , 0  , 1740 , 95 , 66 ), // #367
-  INST(Kxnord           , VexRvm             , V(660F00,46,_,1,1,_,_,_  ), 0                         , 67 , 0  , 1747 , 95 , 67 ), // #368
-  INST(Kxnorq           , VexRvm             , V(000F00,46,_,1,1,_,_,_  ), 0                         , 68 , 0  , 1754 , 95 , 67 ), // #369
-  INST(Kxnorw           , VexRvm             , V(000F00,46,_,1,0,_,_,_  ), 0                         , 69 , 0  , 1761 , 95 , 68 ), // #370
-  INST(Kxorb            , VexRvm             , V(660F00,47,_,1,0,_,_,_  ), 0                         , 66 , 0  , 1768 , 95 , 66 ), // #371
-  INST(Kxord            , VexRvm             , V(660F00,47,_,1,1,_,_,_  ), 0                         , 67 , 0  , 1774 , 95 , 67 ), // #372
-  INST(Kxorq            , VexRvm             , V(000F00,47,_,1,1,_,_,_  ), 0                         , 68 , 0  , 1780 , 95 , 67 ), // #373
-  INST(Kxorw            , VexRvm             , V(000F00,47,_,1,0,_,_,_  ), 0                         , 69 , 0  , 1786 , 95 , 68 ), // #374
-  INST(Lahf             , X86Op              , O(000000,9F,_,_,_,_,_,_  ), 0                         , 0  , 0  , 1792 , 96 , 72 ), // #375
-  INST(Lar              , X86Rm              , O(000F00,02,_,_,_,_,_,_  ), 0                         , 4  , 0  , 1797 , 97 , 10 ), // #376
-  INST(Lcall            , X86LcallLjmp       , O(000000,FF,3,_,_,_,_,_  ), O(000000,9A,_,_,_,_,_,_  ), 76 , 40 , 1801 , 98 , 1  ), // #377
-  INST(Lddqu            , ExtRm              , O(F20F00,F0,_,_,_,_,_,_  ), 0                         , 5  , 0  , 6083 , 99 , 6  ), // #378
-  INST(Ldmxcsr          , X86M_Only          , O(000F00,AE,2,_,_,_,_,_  ), 0                         , 77 , 0  , 6090 , 100, 5  ), // #379
-  INST(Lds              , X86Rm              , O(000000,C5,_,_,_,_,_,_  ), 0                         , 0  , 0  , 1807 , 101, 0  ), // #380
-  INST(Ldtilecfg        , AmxCfg             , V(000F38,49,_,0,0,_,_,_  ), 0                         , 10 , 0  , 1811 , 102, 73 ), // #381
-  INST(Lea              , X86Lea             , O(000000,8D,_,_,x,_,_,_  ), 0                         , 0  , 0  , 1821 , 103, 0  ), // #382
-  INST(Leave            , X86Op              , O(000000,C9,_,_,_,_,_,_  ), 0                         , 0  , 0  , 1825 , 30 , 0  ), // #383
-  INST(Les              , X86Rm              , O(000000,C4,_,_,_,_,_,_  ), 0                         , 0  , 0  , 1831 , 101, 0  ), // #384
-  INST(Lfence           , X86Fence           , O(000F00,AE,5,_,_,_,_,_  ), 0                         , 78 , 0  , 1835 , 30 , 4  ), // #385
-  INST(Lfs              , X86Rm              , O(000F00,B4,_,_,_,_,_,_  ), 0                         , 4  , 0  , 1842 , 104, 0  ), // #386
-  INST(Lgdt             , X86M_Only          , O(000F00,01,2,_,_,_,_,_  ), 0                         , 77 , 0  , 1846 , 31 , 0  ), // #387
-  INST(Lgs              , X86Rm              , O(000F00,B5,_,_,_,_,_,_  ), 0                         , 4  , 0  , 1851 , 104, 0  ), // #388
-  INST(Lidt             , X86M_Only          , O(000F00,01,3,_,_,_,_,_  ), 0                         , 79 , 0  , 1855 , 31 , 0  ), // #389
-  INST(Ljmp             , X86LcallLjmp       , O(000000,FF,5,_,_,_,_,_  ), O(000000,EA,_,_,_,_,_,_  ), 63 , 41 , 1860 , 105, 0  ), // #390
-  INST(Lldt             , X86M_NoSize        , O(000F00,00,2,_,_,_,_,_  ), 0                         , 77 , 0  , 1865 , 106, 0  ), // #391
-  INST(Llwpcb           , VexR_Wx            , V(XOP_M9,12,0,0,x,_,_,_  ), 0                         , 80 , 0  , 1870 , 107, 74 ), // #392
-  INST(Lmsw             , X86M_NoSize        , O(000F00,01,6,_,_,_,_,_  ), 0                         , 81 , 0  , 1877 , 106, 0  ), // #393
-  INST(Lods             , X86StrRm           , O(000000,AC,_,_,_,_,_,_  ), 0                         , 0  , 0  , 1882 , 108, 75 ), // #394
-  INST(Loop             , X86JecxzLoop       , 0                         , O(000000,E2,_,_,_,_,_,_  ), 0  , 42 , 1887 , 109, 0  ), // #395
-  INST(Loope            , X86JecxzLoop       , 0                         , O(000000,E1,_,_,_,_,_,_  ), 0  , 43 , 1892 , 109, 61 ), // #396
-  INST(Loopne           , X86JecxzLoop       , 0                         , O(000000,E0,_,_,_,_,_,_  ), 0  , 44 , 1898 , 109, 61 ), // #397
-  INST(Lsl              , X86Rm              , O(000F00,03,_,_,_,_,_,_  ), 0                         , 4  , 0  , 1905 , 110, 10 ), // #398
-  INST(Lss              , X86Rm              , O(000F00,B2,_,_,_,_,_,_  ), 0                         , 4  , 0  , 6581 , 104, 0  ), // #399
-  INST(Ltr              , X86M_NoSize        , O(000F00,00,3,_,_,_,_,_  ), 0                         , 79 , 0  , 1909 , 106, 0  ), // #400
-  INST(Lwpins           , VexVmi4_Wx         , V(XOP_MA,12,0,0,x,_,_,_  ), 0                         , 82 , 0  , 1913 , 111, 74 ), // #401
-  INST(Lwpval           , VexVmi4_Wx         , V(XOP_MA,12,1,0,x,_,_,_  ), 0                         , 83 , 0  , 1920 , 111, 74 ), // #402
-  INST(Lzcnt            , X86Rm_Raw66H       , O(F30F00,BD,_,_,x,_,_,_  ), 0                         , 6  , 0  , 1927 , 22 , 76 ), // #403
-  INST(Maskmovdqu       , ExtRm_ZDI          , O(660F00,F7,_,_,_,_,_,_  ), 0                         , 3  , 0  , 6099 , 112, 4  ), // #404
-  INST(Maskmovq         , ExtRm_ZDI          , O(000F00,F7,_,_,_,_,_,_  ), 0                         , 4  , 0  , 8138 , 113, 77 ), // #405
-  INST(Maxpd            , ExtRm              , O(660F00,5F,_,_,_,_,_,_  ), 0                         , 3  , 0  , 6133 , 5  , 4  ), // #406
-  INST(Maxps            , ExtRm              , O(000F00,5F,_,_,_,_,_,_  ), 0                         , 4  , 0  , 6140 , 5  , 5  ), // #407
-  INST(Maxsd            , ExtRm              , O(F20F00,5F,_,_,_,_,_,_  ), 0                         , 5  , 0  , 8157 , 6  , 4  ), // #408
-  INST(Maxss            , ExtRm              , O(F30F00,5F,_,_,_,_,_,_  ), 0                         , 6  , 0  , 6154 , 7  , 5  ), // #409
-  INST(Mcommit          , X86Op              , O(F30F01,FA,_,_,_,_,_,_  ), 0                         , 25 , 0  , 1933 , 30 , 78 ), // #410
-  INST(Mfence           , X86Fence           , O(000F00,AE,6,_,_,_,_,_  ), 0                         , 81 , 0  , 1941 , 30 , 4  ), // #411
-  INST(Minpd            , ExtRm              , O(660F00,5D,_,_,_,_,_,_  ), 0                         , 3  , 0  , 6183 , 5  , 4  ), // #412
-  INST(Minps            , ExtRm              , O(000F00,5D,_,_,_,_,_,_  ), 0                         , 4  , 0  , 6190 , 5  , 5  ), // #413
-  INST(Minsd            , ExtRm              , O(F20F00,5D,_,_,_,_,_,_  ), 0                         , 5  , 0  , 8221 , 6  , 4  ), // #414
-  INST(Minss            , ExtRm              , O(F30F00,5D,_,_,_,_,_,_  ), 0                         , 6  , 0  , 6204 , 7  , 5  ), // #415
-  INST(Monitor          , X86Op              , O(000F01,C8,_,_,_,_,_,_  ), 0                         , 21 , 0  , 3232 , 114, 79 ), // #416
-  INST(Monitorx         , X86Op              , O(000F01,FA,_,_,_,_,_,_  ), 0                         , 21 , 0  , 1948 , 114, 80 ), // #417
-  INST(Mov              , X86Mov             , 0                         , 0                         , 0  , 0  , 138  , 115, 0  ), // #418
-  INST(Movabs           , X86Movabs          , 0                         , 0                         , 0  , 0  , 1957 , 116, 0  ), // #419
-  INST(Movapd           , ExtMov             , O(660F00,28,_,_,_,_,_,_  ), O(660F00,29,_,_,_,_,_,_  ), 3  , 45 , 6235 , 117, 4  ), // #420
-  INST(Movaps           , ExtMov             , O(000F00,28,_,_,_,_,_,_  ), O(000F00,29,_,_,_,_,_,_  ), 4  , 46 , 6243 , 117, 5  ), // #421
-  INST(Movbe            , ExtMovbe           , O(000F38,F0,_,_,x,_,_,_  ), O(000F38,F1,_,_,x,_,_,_  ), 84 , 47 , 656  , 118, 81 ), // #422
-  INST(Movd             , ExtMovd            , O(000F00,6E,_,_,_,_,_,_  ), O(000F00,7E,_,_,_,_,_,_  ), 4  , 48 , 8131 , 119, 82 ), // #423
-  INST(Movddup          , ExtMov             , O(F20F00,12,_,_,_,_,_,_  ), 0                         , 5  , 0  , 6257 , 6  , 6  ), // #424
-  INST(Movdir64b        , X86EnqcmdMovdir64b , O(660F38,F8,_,_,_,_,_,_  ), 0                         , 2  , 0  , 1964 , 120, 83 ), // #425
-  INST(Movdiri          , X86MovntiMovdiri   , O(000F38,F9,_,_,_,_,_,_  ), 0                         , 84 , 0  , 1974 , 121, 84 ), // #426
-  INST(Movdq2q          , ExtMov             , O(F20F00,D6,_,_,_,_,_,_  ), 0                         , 5  , 0  , 1982 , 122, 4  ), // #427
-  INST(Movdqa           , ExtMov             , O(660F00,6F,_,_,_,_,_,_  ), O(660F00,7F,_,_,_,_,_,_  ), 3  , 49 , 6266 , 117, 4  ), // #428
-  INST(Movdqu           , ExtMov             , O(F30F00,6F,_,_,_,_,_,_  ), O(F30F00,7F,_,_,_,_,_,_  ), 6  , 50 , 6103 , 117, 4  ), // #429
-  INST(Movhlps          , ExtMov             , O(000F00,12,_,_,_,_,_,_  ), 0                         , 4  , 0  , 6341 , 123, 5  ), // #430
-  INST(Movhpd           , ExtMov             , O(660F00,16,_,_,_,_,_,_  ), O(660F00,17,_,_,_,_,_,_  ), 3  , 51 , 6350 , 124, 4  ), // #431
-  INST(Movhps           , ExtMov             , O(000F00,16,_,_,_,_,_,_  ), O(000F00,17,_,_,_,_,_,_  ), 4  , 52 , 6358 , 124, 5  ), // #432
-  INST(Movlhps          , ExtMov             , O(000F00,16,_,_,_,_,_,_  ), 0                         , 4  , 0  , 6366 , 123, 5  ), // #433
-  INST(Movlpd           , ExtMov             , O(660F00,12,_,_,_,_,_,_  ), O(660F00,13,_,_,_,_,_,_  ), 3  , 53 , 6375 , 124, 4  ), // #434
-  INST(Movlps           , ExtMov             , O(000F00,12,_,_,_,_,_,_  ), O(000F00,13,_,_,_,_,_,_  ), 4  , 54 , 6383 , 124, 5  ), // #435
-  INST(Movmskpd         , ExtMov             , O(660F00,50,_,_,_,_,_,_  ), 0                         , 3  , 0  , 6391 , 125, 4  ), // #436
-  INST(Movmskps         , ExtMov             , O(000F00,50,_,_,_,_,_,_  ), 0                         , 4  , 0  , 6401 , 125, 5  ), // #437
-  INST(Movntdq          , ExtMov             , 0                         , O(660F00,E7,_,_,_,_,_,_  ), 0  , 55 , 6411 , 126, 4  ), // #438
-  INST(Movntdqa         , ExtMov             , O(660F38,2A,_,_,_,_,_,_  ), 0                         , 2  , 0  , 6420 , 99 , 12 ), // #439
-  INST(Movnti           , X86MovntiMovdiri   , O(000F00,C3,_,_,x,_,_,_  ), 0                         , 4  , 0  , 1990 , 121, 4  ), // #440
-  INST(Movntpd          , ExtMov             , 0                         , O(660F00,2B,_,_,_,_,_,_  ), 0  , 56 , 6430 , 126, 4  ), // #441
-  INST(Movntps          , ExtMov             , 0                         , O(000F00,2B,_,_,_,_,_,_  ), 0  , 57 , 6439 , 126, 5  ), // #442
-  INST(Movntq           , ExtMov             , 0                         , O(000F00,E7,_,_,_,_,_,_  ), 0  , 58 , 1997 , 127, 77 ), // #443
-  INST(Movntsd          , ExtMov             , 0                         , O(F20F00,2B,_,_,_,_,_,_  ), 0  , 59 , 2004 , 128, 49 ), // #444
-  INST(Movntss          , ExtMov             , 0                         , O(F30F00,2B,_,_,_,_,_,_  ), 0  , 60 , 2012 , 129, 49 ), // #445
-  INST(Movq             , ExtMovq            , O(000F00,6E,_,_,x,_,_,_  ), O(000F00,7E,_,_,x,_,_,_  ), 4  , 61 , 8142 , 130, 82 ), // #446
-  INST(Movq2dq          , ExtRm              , O(F30F00,D6,_,_,_,_,_,_  ), 0                         , 6  , 0  , 2020 , 131, 4  ), // #447
-  INST(Movs             , X86StrMm           , O(000000,A4,_,_,_,_,_,_  ), 0                         , 0  , 0  , 439  , 132, 75 ), // #448
-  INST(Movsd            , ExtMov             , O(F20F00,10,_,_,_,_,_,_  ), O(F20F00,11,_,_,_,_,_,_  ), 5  , 62 , 6454 , 133, 4  ), // #449
-  INST(Movshdup         , ExtRm              , O(F30F00,16,_,_,_,_,_,_  ), 0                         , 6  , 0  , 6461 , 5  , 6  ), // #450
-  INST(Movsldup         , ExtRm              , O(F30F00,12,_,_,_,_,_,_  ), 0                         , 6  , 0  , 6471 , 5  , 6  ), // #451
-  INST(Movss            , ExtMov             , O(F30F00,10,_,_,_,_,_,_  ), O(F30F00,11,_,_,_,_,_,_  ), 6  , 63 , 6481 , 134, 5  ), // #452
-  INST(Movsx            , X86MovsxMovzx      , O(000F00,BE,_,_,x,_,_,_  ), 0                         , 4  , 0  , 2028 , 135, 0  ), // #453
-  INST(Movsxd           , X86Rm              , O(000000,63,_,_,x,_,_,_  ), 0                         , 0  , 0  , 2034 , 136, 0  ), // #454
-  INST(Movupd           , ExtMov             , O(660F00,10,_,_,_,_,_,_  ), O(660F00,11,_,_,_,_,_,_  ), 3  , 64 , 6488 , 117, 4  ), // #455
-  INST(Movups           , ExtMov             , O(000F00,10,_,_,_,_,_,_  ), O(000F00,11,_,_,_,_,_,_  ), 4  , 65 , 6496 , 117, 5  ), // #456
-  INST(Movzx            , X86MovsxMovzx      , O(000F00,B6,_,_,x,_,_,_  ), 0                         , 4  , 0  , 2041 , 135, 0  ), // #457
-  INST(Mpsadbw          , ExtRmi             , O(660F3A,42,_,_,_,_,_,_  ), 0                         , 8  , 0  , 6504 , 8  , 12 ), // #458
-  INST(Mul              , X86M_GPB_MulDiv    , O(000000,F6,4,_,x,_,_,_  ), 0                         , 9  , 0  , 828  , 54 , 1  ), // #459
-  INST(Mulpd            , ExtRm              , O(660F00,59,_,_,_,_,_,_  ), 0                         , 3  , 0  , 6558 , 5  , 4  ), // #460
-  INST(Mulps            , ExtRm              , O(000F00,59,_,_,_,_,_,_  ), 0                         , 4  , 0  , 6565 , 5  , 5  ), // #461
-  INST(Mulsd            , ExtRm              , O(F20F00,59,_,_,_,_,_,_  ), 0                         , 5  , 0  , 6572 , 6  , 4  ), // #462
-  INST(Mulss            , ExtRm              , O(F30F00,59,_,_,_,_,_,_  ), 0                         , 6  , 0  , 6579 , 7  , 5  ), // #463
-  INST(Mulx             , VexRvm_ZDX_Wx      , V(F20F38,F6,_,0,x,_,_,_  ), 0                         , 85 , 0  , 2047 , 137, 85 ), // #464
-  INST(Mwait            , X86Op              , O(000F01,C9,_,_,_,_,_,_  ), 0                         , 21 , 0  , 3241 , 138, 79 ), // #465
-  INST(Mwaitx           , X86Op              , O(000F01,FB,_,_,_,_,_,_  ), 0                         , 21 , 0  , 2052 , 139, 80 ), // #466
-  INST(Neg              , X86M_GPB           , O(000000,F6,3,_,x,_,_,_  ), 0                         , 76 , 0  , 2059 , 140, 1  ), // #467
-  INST(Nop              , X86M_Nop           , O(000000,90,_,_,_,_,_,_  ), 0                         , 0  , 0  , 959  , 141, 0  ), // #468
-  INST(Not              , X86M_GPB           , O(000000,F6,2,_,x,_,_,_  ), 0                         , 1  , 0  , 2063 , 140, 0  ), // #469
-  INST(Or               , X86Arith           , O(000000,08,1,_,x,_,_,_  ), 0                         , 31 , 0  , 3237 , 142, 1  ), // #470
-  INST(Orpd             , ExtRm              , O(660F00,56,_,_,_,_,_,_  ), 0                         , 3  , 0  , 10348, 11 , 4  ), // #471
-  INST(Orps             , ExtRm              , O(000F00,56,_,_,_,_,_,_  ), 0                         , 4  , 0  , 10355, 11 , 5  ), // #472
-  INST(Out              , X86Out             , O(000000,EE,_,_,_,_,_,_  ), O(000000,E6,_,_,_,_,_,_  ), 0  , 66 , 2067 , 143, 0  ), // #473
-  INST(Outs             , X86Outs            , O(000000,6E,_,_,_,_,_,_  ), 0                         , 0  , 0  , 2071 , 144, 0  ), // #474
-  INST(Pabsb            , ExtRm_P            , O(000F38,1C,_,_,_,_,_,_  ), 0                         , 84 , 0  , 6661 , 145, 86 ), // #475
-  INST(Pabsd            , ExtRm_P            , O(000F38,1E,_,_,_,_,_,_  ), 0                         , 84 , 0  , 6668 , 145, 86 ), // #476
-  INST(Pabsw            , ExtRm_P            , O(000F38,1D,_,_,_,_,_,_  ), 0                         , 84 , 0  , 6682 , 145, 86 ), // #477
-  INST(Packssdw         , ExtRm_P            , O(000F00,6B,_,_,_,_,_,_  ), 0                         , 4  , 0  , 6689 , 145, 82 ), // #478
-  INST(Packsswb         , ExtRm_P            , O(000F00,63,_,_,_,_,_,_  ), 0                         , 4  , 0  , 6699 , 145, 82 ), // #479
-  INST(Packusdw         , ExtRm              , O(660F38,2B,_,_,_,_,_,_  ), 0                         , 2  , 0  , 6709 , 5  , 12 ), // #480
-  INST(Packuswb         , ExtRm_P            , O(000F00,67,_,_,_,_,_,_  ), 0                         , 4  , 0  , 6719 , 145, 82 ), // #481
-  INST(Paddb            , ExtRm_P            , O(000F00,FC,_,_,_,_,_,_  ), 0                         , 4  , 0  , 6729 , 145, 82 ), // #482
-  INST(Paddd            , ExtRm_P            , O(000F00,FE,_,_,_,_,_,_  ), 0                         , 4  , 0  , 6736 , 145, 82 ), // #483
-  INST(Paddq            , ExtRm_P            , O(000F00,D4,_,_,_,_,_,_  ), 0                         , 4  , 0  , 6743 , 145, 4  ), // #484
-  INST(Paddsb           , ExtRm_P            , O(000F00,EC,_,_,_,_,_,_  ), 0                         , 4  , 0  , 6750 , 145, 82 ), // #485
-  INST(Paddsw           , ExtRm_P            , O(000F00,ED,_,_,_,_,_,_  ), 0                         , 4  , 0  , 6758 , 145, 82 ), // #486
-  INST(Paddusb          , ExtRm_P            , O(000F00,DC,_,_,_,_,_,_  ), 0                         , 4  , 0  , 6766 , 145, 82 ), // #487
-  INST(Paddusw          , ExtRm_P            , O(000F00,DD,_,_,_,_,_,_  ), 0                         , 4  , 0  , 6775 , 145, 82 ), // #488
-  INST(Paddw            , ExtRm_P            , O(000F00,FD,_,_,_,_,_,_  ), 0                         , 4  , 0  , 6784 , 145, 82 ), // #489
-  INST(Palignr          , ExtRmi_P           , O(000F3A,0F,_,_,_,_,_,_  ), 0                         , 86 , 0  , 6791 , 146, 6  ), // #490
-  INST(Pand             , ExtRm_P            , O(000F00,DB,_,_,_,_,_,_  ), 0                         , 4  , 0  , 6800 , 147, 82 ), // #491
-  INST(Pandn            , ExtRm_P            , O(000F00,DF,_,_,_,_,_,_  ), 0                         , 4  , 0  , 6813 , 148, 82 ), // #492
-  INST(Pause            , X86Op              , O(F30000,90,_,_,_,_,_,_  ), 0                         , 87 , 0  , 3195 , 30 , 0  ), // #493
-  INST(Pavgb            , ExtRm_P            , O(000F00,E0,_,_,_,_,_,_  ), 0                         , 4  , 0  , 6843 , 145, 87 ), // #494
-  INST(Pavgusb          , Ext3dNow           , O(000F0F,BF,_,_,_,_,_,_  ), 0                         , 88 , 0  , 2076 , 149, 51 ), // #495
-  INST(Pavgw            , ExtRm_P            , O(000F00,E3,_,_,_,_,_,_  ), 0                         , 4  , 0  , 6850 , 145, 87 ), // #496
-  INST(Pblendvb         , ExtRm_XMM0         , O(660F38,10,_,_,_,_,_,_  ), 0                         , 2  , 0  , 6906 , 15 , 12 ), // #497
-  INST(Pblendw          , ExtRmi             , O(660F3A,0E,_,_,_,_,_,_  ), 0                         , 8  , 0  , 6916 , 8  , 12 ), // #498
-  INST(Pclmulqdq        , ExtRmi             , O(660F3A,44,_,_,_,_,_,_  ), 0                         , 8  , 0  , 7009 , 8  , 88 ), // #499
-  INST(Pcmpeqb          , ExtRm_P            , O(000F00,74,_,_,_,_,_,_  ), 0                         , 4  , 0  , 7041 , 148, 82 ), // #500
-  INST(Pcmpeqd          , ExtRm_P            , O(000F00,76,_,_,_,_,_,_  ), 0                         , 4  , 0  , 7050 , 148, 82 ), // #501
-  INST(Pcmpeqq          , ExtRm              , O(660F38,29,_,_,_,_,_,_  ), 0                         , 2  , 0  , 7059 , 150, 12 ), // #502
-  INST(Pcmpeqw          , ExtRm_P            , O(000F00,75,_,_,_,_,_,_  ), 0                         , 4  , 0  , 7068 , 148, 82 ), // #503
-  INST(Pcmpestri        , ExtRmi             , O(660F3A,61,_,_,_,_,_,_  ), 0                         , 8  , 0  , 7077 , 151, 89 ), // #504
-  INST(Pcmpestrm        , ExtRmi             , O(660F3A,60,_,_,_,_,_,_  ), 0                         , 8  , 0  , 7088 , 152, 89 ), // #505
-  INST(Pcmpgtb          , ExtRm_P            , O(000F00,64,_,_,_,_,_,_  ), 0                         , 4  , 0  , 7099 , 148, 82 ), // #506
-  INST(Pcmpgtd          , ExtRm_P            , O(000F00,66,_,_,_,_,_,_  ), 0                         , 4  , 0  , 7108 , 148, 82 ), // #507
-  INST(Pcmpgtq          , ExtRm              , O(660F38,37,_,_,_,_,_,_  ), 0                         , 2  , 0  , 7117 , 150, 44 ), // #508
-  INST(Pcmpgtw          , ExtRm_P            , O(000F00,65,_,_,_,_,_,_  ), 0                         , 4  , 0  , 7126 , 148, 82 ), // #509
-  INST(Pcmpistri        , ExtRmi             , O(660F3A,63,_,_,_,_,_,_  ), 0                         , 8  , 0  , 7135 , 153, 89 ), // #510
-  INST(Pcmpistrm        , ExtRmi             , O(660F3A,62,_,_,_,_,_,_  ), 0                         , 8  , 0  , 7146 , 154, 89 ), // #511
-  INST(Pconfig          , X86Op              , O(000F01,C5,_,_,_,_,_,_  ), 0                         , 21 , 0  , 2084 , 30 , 90 ), // #512
-  INST(Pdep             , VexRvm_Wx          , V(F20F38,F5,_,0,x,_,_,_  ), 0                         , 85 , 0  , 2092 , 10 , 85 ), // #513
-  INST(Pext             , VexRvm_Wx          , V(F30F38,F5,_,0,x,_,_,_  ), 0                         , 89 , 0  , 2097 , 10 , 85 ), // #514
-  INST(Pextrb           , ExtExtract         , O(000F3A,14,_,_,_,_,_,_  ), 0                         , 86 , 0  , 7633 , 155, 12 ), // #515
-  INST(Pextrd           , ExtExtract         , O(000F3A,16,_,_,_,_,_,_  ), 0                         , 86 , 0  , 7641 , 58 , 12 ), // #516
-  INST(Pextrq           , ExtExtract         , O(000F3A,16,_,_,1,_,_,_  ), 0                         , 90 , 0  , 7649 , 156, 12 ), // #517
-  INST(Pextrw           , ExtPextrw          , O(000F00,C5,_,_,_,_,_,_  ), O(000F3A,15,_,_,_,_,_,_  ), 4  , 67 , 7657 , 157, 91 ), // #518
-  INST(Pf2id            , Ext3dNow           , O(000F0F,1D,_,_,_,_,_,_  ), 0                         , 88 , 0  , 2102 , 149, 51 ), // #519
-  INST(Pf2iw            , Ext3dNow           , O(000F0F,1C,_,_,_,_,_,_  ), 0                         , 88 , 0  , 2108 , 149, 92 ), // #520
-  INST(Pfacc            , Ext3dNow           , O(000F0F,AE,_,_,_,_,_,_  ), 0                         , 88 , 0  , 2114 , 149, 51 ), // #521
-  INST(Pfadd            , Ext3dNow           , O(000F0F,9E,_,_,_,_,_,_  ), 0                         , 88 , 0  , 2120 , 149, 51 ), // #522
-  INST(Pfcmpeq          , Ext3dNow           , O(000F0F,B0,_,_,_,_,_,_  ), 0                         , 88 , 0  , 2126 , 149, 51 ), // #523
-  INST(Pfcmpge          , Ext3dNow           , O(000F0F,90,_,_,_,_,_,_  ), 0                         , 88 , 0  , 2134 , 149, 51 ), // #524
-  INST(Pfcmpgt          , Ext3dNow           , O(000F0F,A0,_,_,_,_,_,_  ), 0                         , 88 , 0  , 2142 , 149, 51 ), // #525
-  INST(Pfmax            , Ext3dNow           , O(000F0F,A4,_,_,_,_,_,_  ), 0                         , 88 , 0  , 2150 , 149, 51 ), // #526
-  INST(Pfmin            , Ext3dNow           , O(000F0F,94,_,_,_,_,_,_  ), 0                         , 88 , 0  , 2156 , 149, 51 ), // #527
-  INST(Pfmul            , Ext3dNow           , O(000F0F,B4,_,_,_,_,_,_  ), 0                         , 88 , 0  , 2162 , 149, 51 ), // #528
-  INST(Pfnacc           , Ext3dNow           , O(000F0F,8A,_,_,_,_,_,_  ), 0                         , 88 , 0  , 2168 , 149, 92 ), // #529
-  INST(Pfpnacc          , Ext3dNow           , O(000F0F,8E,_,_,_,_,_,_  ), 0                         , 88 , 0  , 2175 , 149, 92 ), // #530
-  INST(Pfrcp            , Ext3dNow           , O(000F0F,96,_,_,_,_,_,_  ), 0                         , 88 , 0  , 2183 , 149, 51 ), // #531
-  INST(Pfrcpit1         , Ext3dNow           , O(000F0F,A6,_,_,_,_,_,_  ), 0                         , 88 , 0  , 2189 , 149, 51 ), // #532
-  INST(Pfrcpit2         , Ext3dNow           , O(000F0F,B6,_,_,_,_,_,_  ), 0                         , 88 , 0  , 2198 , 149, 51 ), // #533
-  INST(Pfrcpv           , Ext3dNow           , O(000F0F,86,_,_,_,_,_,_  ), 0                         , 88 , 0  , 2207 , 149, 93 ), // #534
-  INST(Pfrsqit1         , Ext3dNow           , O(000F0F,A7,_,_,_,_,_,_  ), 0                         , 88 , 0  , 2214 , 149, 51 ), // #535
-  INST(Pfrsqrt          , Ext3dNow           , O(000F0F,97,_,_,_,_,_,_  ), 0                         , 88 , 0  , 2223 , 149, 51 ), // #536
-  INST(Pfrsqrtv         , Ext3dNow           , O(000F0F,87,_,_,_,_,_,_  ), 0                         , 88 , 0  , 2231 , 149, 93 ), // #537
-  INST(Pfsub            , Ext3dNow           , O(000F0F,9A,_,_,_,_,_,_  ), 0                         , 88 , 0  , 2240 , 149, 51 ), // #538
-  INST(Pfsubr           , Ext3dNow           , O(000F0F,AA,_,_,_,_,_,_  ), 0                         , 88 , 0  , 2246 , 149, 51 ), // #539
-  INST(Phaddd           , ExtRm_P            , O(000F38,02,_,_,_,_,_,_  ), 0                         , 84 , 0  , 7736 , 145, 86 ), // #540
-  INST(Phaddsw          , ExtRm_P            , O(000F38,03,_,_,_,_,_,_  ), 0                         , 84 , 0  , 7753 , 145, 86 ), // #541
-  INST(Phaddw           , ExtRm_P            , O(000F38,01,_,_,_,_,_,_  ), 0                         , 84 , 0  , 7822 , 145, 86 ), // #542
-  INST(Phminposuw       , ExtRm              , O(660F38,41,_,_,_,_,_,_  ), 0                         , 2  , 0  , 7848 , 5  , 12 ), // #543
-  INST(Phsubd           , ExtRm_P            , O(000F38,06,_,_,_,_,_,_  ), 0                         , 84 , 0  , 7869 , 145, 86 ), // #544
-  INST(Phsubsw          , ExtRm_P            , O(000F38,07,_,_,_,_,_,_  ), 0                         , 84 , 0  , 7886 , 145, 86 ), // #545
-  INST(Phsubw           , ExtRm_P            , O(000F38,05,_,_,_,_,_,_  ), 0                         , 84 , 0  , 7895 , 145, 86 ), // #546
-  INST(Pi2fd            , Ext3dNow           , O(000F0F,0D,_,_,_,_,_,_  ), 0                         , 88 , 0  , 2253 , 149, 51 ), // #547
-  INST(Pi2fw            , Ext3dNow           , O(000F0F,0C,_,_,_,_,_,_  ), 0                         , 88 , 0  , 2259 , 149, 92 ), // #548
-  INST(Pinsrb           , ExtRmi             , O(660F3A,20,_,_,_,_,_,_  ), 0                         , 8  , 0  , 7912 , 158, 12 ), // #549
-  INST(Pinsrd           , ExtRmi             , O(660F3A,22,_,_,_,_,_,_  ), 0                         , 8  , 0  , 7920 , 159, 12 ), // #550
-  INST(Pinsrq           , ExtRmi             , O(660F3A,22,_,_,1,_,_,_  ), 0                         , 91 , 0  , 7928 , 160, 12 ), // #551
-  INST(Pinsrw           , ExtRmi_P           , O(000F00,C4,_,_,_,_,_,_  ), 0                         , 4  , 0  , 7936 , 161, 87 ), // #552
-  INST(Pmaddubsw        , ExtRm_P            , O(000F38,04,_,_,_,_,_,_  ), 0                         , 84 , 0  , 8106 , 145, 86 ), // #553
-  INST(Pmaddwd          , ExtRm_P            , O(000F00,F5,_,_,_,_,_,_  ), 0                         , 4  , 0  , 8117 , 145, 82 ), // #554
-  INST(Pmaxsb           , ExtRm              , O(660F38,3C,_,_,_,_,_,_  ), 0                         , 2  , 0  , 8148 , 11 , 12 ), // #555
-  INST(Pmaxsd           , ExtRm              , O(660F38,3D,_,_,_,_,_,_  ), 0                         , 2  , 0  , 8156 , 11 , 12 ), // #556
-  INST(Pmaxsw           , ExtRm_P            , O(000F00,EE,_,_,_,_,_,_  ), 0                         , 4  , 0  , 8172 , 147, 87 ), // #557
-  INST(Pmaxub           , ExtRm_P            , O(000F00,DE,_,_,_,_,_,_  ), 0                         , 4  , 0  , 8180 , 147, 87 ), // #558
-  INST(Pmaxud           , ExtRm              , O(660F38,3F,_,_,_,_,_,_  ), 0                         , 2  , 0  , 8188 , 11 , 12 ), // #559
-  INST(Pmaxuw           , ExtRm              , O(660F38,3E,_,_,_,_,_,_  ), 0                         , 2  , 0  , 8204 , 11 , 12 ), // #560
-  INST(Pminsb           , ExtRm              , O(660F38,38,_,_,_,_,_,_  ), 0                         , 2  , 0  , 8212 , 11 , 12 ), // #561
-  INST(Pminsd           , ExtRm              , O(660F38,39,_,_,_,_,_,_  ), 0                         , 2  , 0  , 8220 , 11 , 12 ), // #562
-  INST(Pminsw           , ExtRm_P            , O(000F00,EA,_,_,_,_,_,_  ), 0                         , 4  , 0  , 8236 , 147, 87 ), // #563
-  INST(Pminub           , ExtRm_P            , O(000F00,DA,_,_,_,_,_,_  ), 0                         , 4  , 0  , 8244 , 147, 87 ), // #564
-  INST(Pminud           , ExtRm              , O(660F38,3B,_,_,_,_,_,_  ), 0                         , 2  , 0  , 8252 , 11 , 12 ), // #565
-  INST(Pminuw           , ExtRm              , O(660F38,3A,_,_,_,_,_,_  ), 0                         , 2  , 0  , 8268 , 11 , 12 ), // #566
-  INST(Pmovmskb         , ExtRm_P            , O(000F00,D7,_,_,_,_,_,_  ), 0                         , 4  , 0  , 8346 , 162, 87 ), // #567
-  INST(Pmovsxbd         , ExtRm              , O(660F38,21,_,_,_,_,_,_  ), 0                         , 2  , 0  , 8443 , 7  , 12 ), // #568
-  INST(Pmovsxbq         , ExtRm              , O(660F38,22,_,_,_,_,_,_  ), 0                         , 2  , 0  , 8453 , 163, 12 ), // #569
-  INST(Pmovsxbw         , ExtRm              , O(660F38,20,_,_,_,_,_,_  ), 0                         , 2  , 0  , 8463 , 6  , 12 ), // #570
-  INST(Pmovsxdq         , ExtRm              , O(660F38,25,_,_,_,_,_,_  ), 0                         , 2  , 0  , 8473 , 6  , 12 ), // #571
-  INST(Pmovsxwd         , ExtRm              , O(660F38,23,_,_,_,_,_,_  ), 0                         , 2  , 0  , 8483 , 6  , 12 ), // #572
-  INST(Pmovsxwq         , ExtRm              , O(660F38,24,_,_,_,_,_,_  ), 0                         , 2  , 0  , 8493 , 7  , 12 ), // #573
-  INST(Pmovzxbd         , ExtRm              , O(660F38,31,_,_,_,_,_,_  ), 0                         , 2  , 0  , 8580 , 7  , 12 ), // #574
-  INST(Pmovzxbq         , ExtRm              , O(660F38,32,_,_,_,_,_,_  ), 0                         , 2  , 0  , 8590 , 163, 12 ), // #575
-  INST(Pmovzxbw         , ExtRm              , O(660F38,30,_,_,_,_,_,_  ), 0                         , 2  , 0  , 8600 , 6  , 12 ), // #576
-  INST(Pmovzxdq         , ExtRm              , O(660F38,35,_,_,_,_,_,_  ), 0                         , 2  , 0  , 8610 , 6  , 12 ), // #577
-  INST(Pmovzxwd         , ExtRm              , O(660F38,33,_,_,_,_,_,_  ), 0                         , 2  , 0  , 8620 , 6  , 12 ), // #578
-  INST(Pmovzxwq         , ExtRm              , O(660F38,34,_,_,_,_,_,_  ), 0                         , 2  , 0  , 8630 , 7  , 12 ), // #579
-  INST(Pmuldq           , ExtRm              , O(660F38,28,_,_,_,_,_,_  ), 0                         , 2  , 0  , 8640 , 5  , 12 ), // #580
-  INST(Pmulhrsw         , ExtRm_P            , O(000F38,0B,_,_,_,_,_,_  ), 0                         , 84 , 0  , 8648 , 145, 86 ), // #581
-  INST(Pmulhrw          , Ext3dNow           , O(000F0F,B7,_,_,_,_,_,_  ), 0                         , 88 , 0  , 2265 , 149, 51 ), // #582
-  INST(Pmulhuw          , ExtRm_P            , O(000F00,E4,_,_,_,_,_,_  ), 0                         , 4  , 0  , 8658 , 145, 87 ), // #583
-  INST(Pmulhw           , ExtRm_P            , O(000F00,E5,_,_,_,_,_,_  ), 0                         , 4  , 0  , 8667 , 145, 82 ), // #584
-  INST(Pmulld           , ExtRm              , O(660F38,40,_,_,_,_,_,_  ), 0                         , 2  , 0  , 8675 , 5  , 12 ), // #585
-  INST(Pmullw           , ExtRm_P            , O(000F00,D5,_,_,_,_,_,_  ), 0                         , 4  , 0  , 8691 , 145, 82 ), // #586
-  INST(Pmuludq          , ExtRm_P            , O(000F00,F4,_,_,_,_,_,_  ), 0                         , 4  , 0  , 8714 , 145, 4  ), // #587
-  INST(Pop              , X86Pop             , O(000000,8F,0,_,_,_,_,_  ), O(000000,58,_,_,_,_,_,_  ), 0  , 68 , 2273 , 164, 0  ), // #588
-  INST(Popa             , X86Op              , O(660000,61,_,_,_,_,_,_  ), 0                         , 19 , 0  , 2277 , 80 , 0  ), // #589
-  INST(Popad            , X86Op              , O(000000,61,_,_,_,_,_,_  ), 0                         , 0  , 0  , 2282 , 80 , 0  ), // #590
-=======
   INST(Into             , X86Op              , O(000000,CE,_,_,_,_,_,_  ), 0                         , 0  , 0  , 1270 , 81 , 57 ), // #282
   INST(Invd             , X86Op              , O(000F00,08,_,_,_,_,_,_  ), 0                         , 4  , 0  , 11501, 30 , 43 ), // #283
   INST(Invept           , X86Rm_NoSize       , O(660F38,80,_,_,_,_,_,_  ), 0                         , 2  , 0  , 1275 , 82 , 58 ), // #284
@@ -974,67 +663,17 @@
   INST(Pop              , X86Pop             , O(000000,8F,0,_,_,_,_,_  ), O(000000,58,_,_,_,_,_,_  ), 0  , 67 , 2273 , 165, 0  ), // #588
   INST(Popa             , X86Op              , O(660000,61,_,_,_,_,_,_  ), 0                         , 19 , 0  , 2277 , 81 , 0  ), // #589
   INST(Popad            , X86Op              , O(000000,61,_,_,_,_,_,_  ), 0                         , 0  , 0  , 2282 , 81 , 0  ), // #590
->>>>>>> 055e2185
   INST(Popcnt           , X86Rm_Raw66H       , O(F30F00,B8,_,_,x,_,_,_  ), 0                         , 6  , 0  , 2288 , 22 , 94 ), // #591
   INST(Popf             , X86Op              , O(660000,9D,_,_,_,_,_,_  ), 0                         , 19 , 0  , 2295 , 30 , 95 ), // #592
   INST(Popfd            , X86Op              , O(000000,9D,_,_,_,_,_,_  ), 0                         , 0  , 0  , 2300 , 81 , 95 ), // #593
   INST(Popfq            , X86Op              , O(000000,9D,_,_,_,_,_,_  ), 0                         , 0  , 0  , 2306 , 33 , 95 ), // #594
-<<<<<<< HEAD
-  INST(Por              , ExtRm_P            , O(000F00,EB,_,_,_,_,_,_  ), 0                         , 4  , 0  , 8759 , 147, 82 ), // #595
-=======
   INST(Por              , ExtRm_P            , O(000F00,EB,_,_,_,_,_,_  ), 0                         , 4  , 0  , 9734 , 148, 82 ), // #595
->>>>>>> 055e2185
   INST(Prefetch         , X86M_Only          , O(000F00,0D,0,_,_,_,_,_  ), 0                         , 4  , 0  , 2312 , 31 , 51 ), // #596
   INST(Prefetchnta      , X86M_Only          , O(000F00,18,0,_,_,_,_,_  ), 0                         , 4  , 0  , 2321 , 31 , 77 ), // #597
   INST(Prefetcht0       , X86M_Only          , O(000F00,18,1,_,_,_,_,_  ), 0                         , 29 , 0  , 2333 , 31 , 77 ), // #598
   INST(Prefetcht1       , X86M_Only          , O(000F00,18,2,_,_,_,_,_  ), 0                         , 76 , 0  , 2344 , 31 , 77 ), // #599
   INST(Prefetcht2       , X86M_Only          , O(000F00,18,3,_,_,_,_,_  ), 0                         , 78 , 0  , 2355 , 31 , 77 ), // #600
   INST(Prefetchw        , X86M_Only          , O(000F00,0D,1,_,_,_,_,_  ), 0                         , 29 , 0  , 2366 , 31 , 96 ), // #601
-<<<<<<< HEAD
-  INST(Prefetchwt1      , X86M_Only          , O(000F00,0D,2,_,_,_,_,_  ), 0                         , 77 , 0  , 2376 , 31 , 97 ), // #602
-  INST(Psadbw           , ExtRm_P            , O(000F00,F6,_,_,_,_,_,_  ), 0                         , 4  , 0  , 4272 , 145, 87 ), // #603
-  INST(Pshufb           , ExtRm_P            , O(000F38,00,_,_,_,_,_,_  ), 0                         , 84 , 0  , 9085 , 145, 86 ), // #604
-  INST(Pshufd           , ExtRmi             , O(660F00,70,_,_,_,_,_,_  ), 0                         , 3  , 0  , 9106 , 8  , 4  ), // #605
-  INST(Pshufhw          , ExtRmi             , O(F30F00,70,_,_,_,_,_,_  ), 0                         , 6  , 0  , 9114 , 8  , 4  ), // #606
-  INST(Pshuflw          , ExtRmi             , O(F20F00,70,_,_,_,_,_,_  ), 0                         , 5  , 0  , 9123 , 8  , 4  ), // #607
-  INST(Pshufw           , ExtRmi_P           , O(000F00,70,_,_,_,_,_,_  ), 0                         , 4  , 0  , 2388 , 165, 77 ), // #608
-  INST(Psignb           , ExtRm_P            , O(000F38,08,_,_,_,_,_,_  ), 0                         , 84 , 0  , 9132 , 145, 86 ), // #609
-  INST(Psignd           , ExtRm_P            , O(000F38,0A,_,_,_,_,_,_  ), 0                         , 84 , 0  , 9140 , 145, 86 ), // #610
-  INST(Psignw           , ExtRm_P            , O(000F38,09,_,_,_,_,_,_  ), 0                         , 84 , 0  , 9148 , 145, 86 ), // #611
-  INST(Pslld            , ExtRmRi_P          , O(000F00,F2,_,_,_,_,_,_  ), O(000F00,72,6,_,_,_,_,_  ), 4  , 69 , 9156 , 166, 82 ), // #612
-  INST(Pslldq           , ExtRmRi            , 0                         , O(660F00,73,7,_,_,_,_,_  ), 0  , 70 , 9163 , 167, 4  ), // #613
-  INST(Psllq            , ExtRmRi_P          , O(000F00,F3,_,_,_,_,_,_  ), O(000F00,73,6,_,_,_,_,_  ), 4  , 71 , 9171 , 166, 82 ), // #614
-  INST(Psllw            , ExtRmRi_P          , O(000F00,F1,_,_,_,_,_,_  ), O(000F00,71,6,_,_,_,_,_  ), 4  , 72 , 9202 , 166, 82 ), // #615
-  INST(Psmash           , X86Op              , O(F30F01,FF,_,_,_,_,_,_  ), 0                         , 25 , 0  , 2395 , 33 , 98 ), // #616
-  INST(Psrad            , ExtRmRi_P          , O(000F00,E2,_,_,_,_,_,_  ), O(000F00,72,4,_,_,_,_,_  ), 4  , 73 , 9209 , 166, 82 ), // #617
-  INST(Psraw            , ExtRmRi_P          , O(000F00,E1,_,_,_,_,_,_  ), O(000F00,71,4,_,_,_,_,_  ), 4  , 74 , 9247 , 166, 82 ), // #618
-  INST(Psrld            , ExtRmRi_P          , O(000F00,D2,_,_,_,_,_,_  ), O(000F00,72,2,_,_,_,_,_  ), 4  , 75 , 9254 , 166, 82 ), // #619
-  INST(Psrldq           , ExtRmRi            , 0                         , O(660F00,73,3,_,_,_,_,_  ), 0  , 76 , 9261 , 167, 4  ), // #620
-  INST(Psrlq            , ExtRmRi_P          , O(000F00,D3,_,_,_,_,_,_  ), O(000F00,73,2,_,_,_,_,_  ), 4  , 77 , 9269 , 166, 82 ), // #621
-  INST(Psrlw            , ExtRmRi_P          , O(000F00,D1,_,_,_,_,_,_  ), O(000F00,71,2,_,_,_,_,_  ), 4  , 78 , 9300 , 166, 82 ), // #622
-  INST(Psubb            , ExtRm_P            , O(000F00,F8,_,_,_,_,_,_  ), 0                         , 4  , 0  , 9307 , 148, 82 ), // #623
-  INST(Psubd            , ExtRm_P            , O(000F00,FA,_,_,_,_,_,_  ), 0                         , 4  , 0  , 9314 , 148, 82 ), // #624
-  INST(Psubq            , ExtRm_P            , O(000F00,FB,_,_,_,_,_,_  ), 0                         , 4  , 0  , 9321 , 148, 4  ), // #625
-  INST(Psubsb           , ExtRm_P            , O(000F00,E8,_,_,_,_,_,_  ), 0                         , 4  , 0  , 9328 , 148, 82 ), // #626
-  INST(Psubsw           , ExtRm_P            , O(000F00,E9,_,_,_,_,_,_  ), 0                         , 4  , 0  , 9336 , 148, 82 ), // #627
-  INST(Psubusb          , ExtRm_P            , O(000F00,D8,_,_,_,_,_,_  ), 0                         , 4  , 0  , 9344 , 148, 82 ), // #628
-  INST(Psubusw          , ExtRm_P            , O(000F00,D9,_,_,_,_,_,_  ), 0                         , 4  , 0  , 9353 , 148, 82 ), // #629
-  INST(Psubw            , ExtRm_P            , O(000F00,F9,_,_,_,_,_,_  ), 0                         , 4  , 0  , 9362 , 148, 82 ), // #630
-  INST(Pswapd           , Ext3dNow           , O(000F0F,BB,_,_,_,_,_,_  ), 0                         , 88 , 0  , 2402 , 149, 92 ), // #631
-  INST(Ptest            , ExtRm              , O(660F38,17,_,_,_,_,_,_  ), 0                         , 2  , 0  , 9391 , 5  , 99 ), // #632
-  INST(Ptwrite          , X86M               , O(F30F00,AE,4,_,_,_,_,_  ), 0                         , 92 , 0  , 2409 , 168, 100), // #633
-  INST(Punpckhbw        , ExtRm_P            , O(000F00,68,_,_,_,_,_,_  ), 0                         , 4  , 0  , 9474 , 145, 82 ), // #634
-  INST(Punpckhdq        , ExtRm_P            , O(000F00,6A,_,_,_,_,_,_  ), 0                         , 4  , 0  , 9485 , 145, 82 ), // #635
-  INST(Punpckhqdq       , ExtRm              , O(660F00,6D,_,_,_,_,_,_  ), 0                         , 3  , 0  , 9496 , 5  , 4  ), // #636
-  INST(Punpckhwd        , ExtRm_P            , O(000F00,69,_,_,_,_,_,_  ), 0                         , 4  , 0  , 9508 , 145, 82 ), // #637
-  INST(Punpcklbw        , ExtRm_P            , O(000F00,60,_,_,_,_,_,_  ), 0                         , 4  , 0  , 9519 , 169, 82 ), // #638
-  INST(Punpckldq        , ExtRm_P            , O(000F00,62,_,_,_,_,_,_  ), 0                         , 4  , 0  , 9530 , 169, 82 ), // #639
-  INST(Punpcklqdq       , ExtRm              , O(660F00,6C,_,_,_,_,_,_  ), 0                         , 3  , 0  , 9541 , 5  , 4  ), // #640
-  INST(Punpcklwd        , ExtRm_P            , O(000F00,61,_,_,_,_,_,_  ), 0                         , 4  , 0  , 9553 , 169, 82 ), // #641
-  INST(Push             , X86Push            , O(000000,FF,6,_,_,_,_,_  ), O(000000,50,_,_,_,_,_,_  ), 32 , 79 , 2417 , 170, 0  ), // #642
-  INST(Pusha            , X86Op              , O(660000,60,_,_,_,_,_,_  ), 0                         , 19 , 0  , 2422 , 80 , 0  ), // #643
-  INST(Pushad           , X86Op              , O(000000,60,_,_,_,_,_,_  ), 0                         , 0  , 0  , 2428 , 80 , 0  ), // #644
-=======
   INST(Prefetchwt1      , X86M_Only          , O(000F00,0D,2,_,_,_,_,_  ), 0                         , 76 , 0  , 2376 , 31 , 97 ), // #602
   INST(Psadbw           , ExtRm_P            , O(000F00,F6,_,_,_,_,_,_  ), 0                         , 4  , 0  , 4644 , 146, 87 ), // #603
   INST(Pshufb           , ExtRm_P            , O(000F38,00,_,_,_,_,_,_  ), 0                         , 83 , 0  , 10060, 146, 86 ), // #604
@@ -1078,26 +717,9 @@
   INST(Push             , X86Push            , O(000000,FF,6,_,_,_,_,_  ), O(000000,50,_,_,_,_,_,_  ), 32 , 78 , 2417 , 171, 0  ), // #642
   INST(Pusha            , X86Op              , O(660000,60,_,_,_,_,_,_  ), 0                         , 19 , 0  , 2422 , 81 , 0  ), // #643
   INST(Pushad           , X86Op              , O(000000,60,_,_,_,_,_,_  ), 0                         , 0  , 0  , 2428 , 81 , 0  ), // #644
->>>>>>> 055e2185
   INST(Pushf            , X86Op              , O(660000,9C,_,_,_,_,_,_  ), 0                         , 19 , 0  , 2435 , 30 , 101), // #645
   INST(Pushfd           , X86Op              , O(000000,9C,_,_,_,_,_,_  ), 0                         , 0  , 0  , 2441 , 81 , 101), // #646
   INST(Pushfq           , X86Op              , O(000000,9C,_,_,_,_,_,_  ), 0                         , 0  , 0  , 2448 , 33 , 101), // #647
-<<<<<<< HEAD
-  INST(Pvalidate        , X86Op              , O(F20F01,FF,_,_,_,_,_,_  ), 0                         , 93 , 0  , 2455 , 30 , 102), // #648
-  INST(Pxor             , ExtRm_P            , O(000F00,EF,_,_,_,_,_,_  ), 0                         , 4  , 0  , 9564 , 148, 82 ), // #649
-  INST(Rcl              , X86Rot             , O(000000,D0,2,_,x,_,_,_  ), 0                         , 1  , 0  , 2465 , 171, 103), // #650
-  INST(Rcpps            , ExtRm              , O(000F00,53,_,_,_,_,_,_  ), 0                         , 4  , 0  , 9692 , 5  , 5  ), // #651
-  INST(Rcpss            , ExtRm              , O(F30F00,53,_,_,_,_,_,_  ), 0                         , 6  , 0  , 9699 , 7  , 5  ), // #652
-  INST(Rcr              , X86Rot             , O(000000,D0,3,_,x,_,_,_  ), 0                         , 76 , 0  , 2469 , 171, 103), // #653
-  INST(Rdfsbase         , X86M               , O(F30F00,AE,0,_,x,_,_,_  ), 0                         , 6  , 0  , 2473 , 172, 104), // #654
-  INST(Rdgsbase         , X86M               , O(F30F00,AE,1,_,x,_,_,_  ), 0                         , 94 , 0  , 2482 , 172, 104), // #655
-  INST(Rdmsr            , X86Op              , O(000F00,32,_,_,_,_,_,_  ), 0                         , 4  , 0  , 2491 , 173, 105), // #656
-  INST(Rdpid            , X86R_Native        , O(F30F00,C7,7,_,_,_,_,_  ), 0                         , 95 , 0  , 2497 , 174, 106), // #657
-  INST(Rdpkru           , X86Op              , O(000F01,EE,_,_,_,_,_,_  ), 0                         , 21 , 0  , 2503 , 173, 107), // #658
-  INST(Rdpmc            , X86Op              , O(000F00,33,_,_,_,_,_,_  ), 0                         , 4  , 0  , 2510 , 173, 0  ), // #659
-  INST(Rdpru            , X86Op              , O(000F01,FD,_,_,_,_,_,_  ), 0                         , 21 , 0  , 2516 , 173, 108), // #660
-  INST(Rdrand           , X86M               , O(000F00,C7,6,_,x,_,_,_  ), 0                         , 81 , 0  , 2522 , 23 , 109), // #661
-=======
   INST(Pvalidate        , X86Op              , O(F20F01,FF,_,_,_,_,_,_  ), 0                         , 92 , 0  , 2455 , 30 , 102), // #648
   INST(Pxor             , ExtRm_P            , O(000F00,EF,_,_,_,_,_,_  ), 0                         , 4  , 0  , 10539, 149, 82 ), // #649
   INST(Rcl              , X86Rot             , O(000000,D0,2,_,x,_,_,_  ), 0                         , 1  , 0  , 2465 , 172, 103), // #650
@@ -1112,95 +734,10 @@
   INST(Rdpmc            , X86Op              , O(000F00,33,_,_,_,_,_,_  ), 0                         , 4  , 0  , 2510 , 174, 0  ), // #659
   INST(Rdpru            , X86Op              , O(000F01,FD,_,_,_,_,_,_  ), 0                         , 21 , 0  , 2516 , 174, 108), // #660
   INST(Rdrand           , X86M               , O(000F00,C7,6,_,x,_,_,_  ), 0                         , 80 , 0  , 2522 , 23 , 109), // #661
->>>>>>> 055e2185
   INST(Rdseed           , X86M               , O(000F00,C7,7,_,x,_,_,_  ), 0                         , 22 , 0  , 2529 , 23 , 110), // #662
   INST(Rdsspd           , X86M               , O(F30F00,1E,1,_,_,_,_,_  ), 0                         , 93 , 0  , 2536 , 76 , 56 ), // #663
   INST(Rdsspq           , X86M               , O(F30F00,1E,1,_,_,_,_,_  ), 0                         , 93 , 0  , 2543 , 77 , 56 ), // #664
   INST(Rdtsc            , X86Op              , O(000F00,31,_,_,_,_,_,_  ), 0                         , 4  , 0  , 2550 , 28 , 111), // #665
-<<<<<<< HEAD
-  INST(Rdtscp           , X86Op              , O(000F01,F9,_,_,_,_,_,_  ), 0                         , 21 , 0  , 2556 , 173, 112), // #666
-  INST(Ret              , X86Ret             , O(000000,C2,_,_,_,_,_,_  ), 0                         , 0  , 0  , 3072 , 175, 0  ), // #667
-  INST(Retf             , X86Ret             , O(000000,CA,_,_,x,_,_,_  ), 0                         , 0  , 0  , 2563 , 176, 0  ), // #668
-  INST(Rmpadjust        , X86Op              , O(F30F01,FE,_,_,_,_,_,_  ), 0                         , 25 , 0  , 2568 , 33 , 98 ), // #669
-  INST(Rmpupdate        , X86Op              , O(F20F01,FE,_,_,_,_,_,_  ), 0                         , 93 , 0  , 2578 , 33 , 98 ), // #670
-  INST(Rol              , X86Rot             , O(000000,D0,0,_,x,_,_,_  ), 0                         , 0  , 0  , 2588 , 171, 113), // #671
-  INST(Ror              , X86Rot             , O(000000,D0,1,_,x,_,_,_  ), 0                         , 31 , 0  , 2592 , 171, 113), // #672
-  INST(Rorx             , VexRmi_Wx          , V(F20F3A,F0,_,0,x,_,_,_  ), 0                         , 96 , 0  , 2596 , 177, 85 ), // #673
-  INST(Roundpd          , ExtRmi             , O(660F3A,09,_,_,_,_,_,_  ), 0                         , 8  , 0  , 9794 , 8  , 12 ), // #674
-  INST(Roundps          , ExtRmi             , O(660F3A,08,_,_,_,_,_,_  ), 0                         , 8  , 0  , 9803 , 8  , 12 ), // #675
-  INST(Roundsd          , ExtRmi             , O(660F3A,0B,_,_,_,_,_,_  ), 0                         , 8  , 0  , 9812 , 37 , 12 ), // #676
-  INST(Roundss          , ExtRmi             , O(660F3A,0A,_,_,_,_,_,_  ), 0                         , 8  , 0  , 9821 , 38 , 12 ), // #677
-  INST(Rsm              , X86Op              , O(000F00,AA,_,_,_,_,_,_  ), 0                         , 4  , 0  , 2601 , 80 , 1  ), // #678
-  INST(Rsqrtps          , ExtRm              , O(000F00,52,_,_,_,_,_,_  ), 0                         , 4  , 0  , 9918 , 5  , 5  ), // #679
-  INST(Rsqrtss          , ExtRm              , O(F30F00,52,_,_,_,_,_,_  ), 0                         , 6  , 0  , 9927 , 7  , 5  ), // #680
-  INST(Rstorssp         , X86M_Only          , O(F30F00,01,5,_,_,_,_,_  ), 0                         , 64 , 0  , 2605 , 32 , 24 ), // #681
-  INST(Sahf             , X86Op              , O(000000,9E,_,_,_,_,_,_  ), 0                         , 0  , 0  , 2614 , 96 , 114), // #682
-  INST(Sal              , X86Rot             , O(000000,D0,4,_,x,_,_,_  ), 0                         , 9  , 0  , 2619 , 171, 1  ), // #683
-  INST(Sar              , X86Rot             , O(000000,D0,7,_,x,_,_,_  ), 0                         , 27 , 0  , 2623 , 171, 1  ), // #684
-  INST(Sarx             , VexRmv_Wx          , V(F30F38,F7,_,0,x,_,_,_  ), 0                         , 89 , 0  , 2627 , 13 , 85 ), // #685
-  INST(Saveprevssp      , X86Op              , O(F30F01,EA,_,_,_,_,_,_  ), 0                         , 25 , 0  , 2632 , 30 , 24 ), // #686
-  INST(Sbb              , X86Arith           , O(000000,18,3,_,x,_,_,_  ), 0                         , 76 , 0  , 2644 , 178, 2  ), // #687
-  INST(Scas             , X86StrRm           , O(000000,AE,_,_,_,_,_,_  ), 0                         , 0  , 0  , 2648 , 179, 37 ), // #688
-  INST(Senduipi         , X86M_NoSize        , O(F30F00,C7,6,_,_,_,_,_  ), 0                         , 24 , 0  , 2653 , 76 , 25 ), // #689
-  INST(Serialize        , X86Op              , O(000F01,E8,_,_,_,_,_,_  ), 0                         , 21 , 0  , 2662 , 30 , 115), // #690
-  INST(Seta             , X86Set             , O(000F00,97,_,_,_,_,_,_  ), 0                         , 4  , 0  , 2672 , 180, 59 ), // #691
-  INST(Setae            , X86Set             , O(000F00,93,_,_,_,_,_,_  ), 0                         , 4  , 0  , 2677 , 180, 60 ), // #692
-  INST(Setb             , X86Set             , O(000F00,92,_,_,_,_,_,_  ), 0                         , 4  , 0  , 2683 , 180, 60 ), // #693
-  INST(Setbe            , X86Set             , O(000F00,96,_,_,_,_,_,_  ), 0                         , 4  , 0  , 2688 , 180, 59 ), // #694
-  INST(Setc             , X86Set             , O(000F00,92,_,_,_,_,_,_  ), 0                         , 4  , 0  , 2694 , 180, 60 ), // #695
-  INST(Sete             , X86Set             , O(000F00,94,_,_,_,_,_,_  ), 0                         , 4  , 0  , 2699 , 180, 61 ), // #696
-  INST(Setg             , X86Set             , O(000F00,9F,_,_,_,_,_,_  ), 0                         , 4  , 0  , 2704 , 180, 62 ), // #697
-  INST(Setge            , X86Set             , O(000F00,9D,_,_,_,_,_,_  ), 0                         , 4  , 0  , 2709 , 180, 63 ), // #698
-  INST(Setl             , X86Set             , O(000F00,9C,_,_,_,_,_,_  ), 0                         , 4  , 0  , 2715 , 180, 63 ), // #699
-  INST(Setle            , X86Set             , O(000F00,9E,_,_,_,_,_,_  ), 0                         , 4  , 0  , 2720 , 180, 62 ), // #700
-  INST(Setna            , X86Set             , O(000F00,96,_,_,_,_,_,_  ), 0                         , 4  , 0  , 2726 , 180, 59 ), // #701
-  INST(Setnae           , X86Set             , O(000F00,92,_,_,_,_,_,_  ), 0                         , 4  , 0  , 2732 , 180, 60 ), // #702
-  INST(Setnb            , X86Set             , O(000F00,93,_,_,_,_,_,_  ), 0                         , 4  , 0  , 2739 , 180, 60 ), // #703
-  INST(Setnbe           , X86Set             , O(000F00,97,_,_,_,_,_,_  ), 0                         , 4  , 0  , 2745 , 180, 59 ), // #704
-  INST(Setnc            , X86Set             , O(000F00,93,_,_,_,_,_,_  ), 0                         , 4  , 0  , 2752 , 180, 60 ), // #705
-  INST(Setne            , X86Set             , O(000F00,95,_,_,_,_,_,_  ), 0                         , 4  , 0  , 2758 , 180, 61 ), // #706
-  INST(Setng            , X86Set             , O(000F00,9E,_,_,_,_,_,_  ), 0                         , 4  , 0  , 2764 , 180, 62 ), // #707
-  INST(Setnge           , X86Set             , O(000F00,9C,_,_,_,_,_,_  ), 0                         , 4  , 0  , 2770 , 180, 63 ), // #708
-  INST(Setnl            , X86Set             , O(000F00,9D,_,_,_,_,_,_  ), 0                         , 4  , 0  , 2777 , 180, 63 ), // #709
-  INST(Setnle           , X86Set             , O(000F00,9F,_,_,_,_,_,_  ), 0                         , 4  , 0  , 2783 , 180, 62 ), // #710
-  INST(Setno            , X86Set             , O(000F00,91,_,_,_,_,_,_  ), 0                         , 4  , 0  , 2790 , 180, 57 ), // #711
-  INST(Setnp            , X86Set             , O(000F00,9B,_,_,_,_,_,_  ), 0                         , 4  , 0  , 2796 , 180, 64 ), // #712
-  INST(Setns            , X86Set             , O(000F00,99,_,_,_,_,_,_  ), 0                         , 4  , 0  , 2802 , 180, 65 ), // #713
-  INST(Setnz            , X86Set             , O(000F00,95,_,_,_,_,_,_  ), 0                         , 4  , 0  , 2808 , 180, 61 ), // #714
-  INST(Seto             , X86Set             , O(000F00,90,_,_,_,_,_,_  ), 0                         , 4  , 0  , 2814 , 180, 57 ), // #715
-  INST(Setp             , X86Set             , O(000F00,9A,_,_,_,_,_,_  ), 0                         , 4  , 0  , 2819 , 180, 64 ), // #716
-  INST(Setpe            , X86Set             , O(000F00,9A,_,_,_,_,_,_  ), 0                         , 4  , 0  , 2824 , 180, 64 ), // #717
-  INST(Setpo            , X86Set             , O(000F00,9B,_,_,_,_,_,_  ), 0                         , 4  , 0  , 2830 , 180, 64 ), // #718
-  INST(Sets             , X86Set             , O(000F00,98,_,_,_,_,_,_  ), 0                         , 4  , 0  , 2836 , 180, 65 ), // #719
-  INST(Setssbsy         , X86Op              , O(F30F01,E8,_,_,_,_,_,_  ), 0                         , 25 , 0  , 2841 , 30 , 56 ), // #720
-  INST(Setz             , X86Set             , O(000F00,94,_,_,_,_,_,_  ), 0                         , 4  , 0  , 2850 , 180, 61 ), // #721
-  INST(Sfence           , X86Fence           , O(000F00,AE,7,_,_,_,_,_  ), 0                         , 22 , 0  , 2855 , 30 , 77 ), // #722
-  INST(Sgdt             , X86M_Only          , O(000F00,01,0,_,_,_,_,_  ), 0                         , 4  , 0  , 2862 , 31 , 0  ), // #723
-  INST(Sha1msg1         , ExtRm              , O(000F38,C9,_,_,_,_,_,_  ), 0                         , 84 , 0  , 2867 , 5  , 116), // #724
-  INST(Sha1msg2         , ExtRm              , O(000F38,CA,_,_,_,_,_,_  ), 0                         , 84 , 0  , 2876 , 5  , 116), // #725
-  INST(Sha1nexte        , ExtRm              , O(000F38,C8,_,_,_,_,_,_  ), 0                         , 84 , 0  , 2885 , 5  , 116), // #726
-  INST(Sha1rnds4        , ExtRmi             , O(000F3A,CC,_,_,_,_,_,_  ), 0                         , 86 , 0  , 2895 , 8  , 116), // #727
-  INST(Sha256msg1       , ExtRm              , O(000F38,CC,_,_,_,_,_,_  ), 0                         , 84 , 0  , 2905 , 5  , 116), // #728
-  INST(Sha256msg2       , ExtRm              , O(000F38,CD,_,_,_,_,_,_  ), 0                         , 84 , 0  , 2916 , 5  , 116), // #729
-  INST(Sha256rnds2      , ExtRm_XMM0         , O(000F38,CB,_,_,_,_,_,_  ), 0                         , 84 , 0  , 2927 , 15 , 116), // #730
-  INST(Shl              , X86Rot             , O(000000,D0,4,_,x,_,_,_  ), 0                         , 9  , 0  , 2939 , 171, 1  ), // #731
-  INST(Shld             , X86ShldShrd        , O(000F00,A4,_,_,x,_,_,_  ), 0                         , 4  , 0  , 8963 , 181, 1  ), // #732
-  INST(Shlx             , VexRmv_Wx          , V(660F38,F7,_,0,x,_,_,_  ), 0                         , 97 , 0  , 2943 , 13 , 85 ), // #733
-  INST(Shr              , X86Rot             , O(000000,D0,5,_,x,_,_,_  ), 0                         , 63 , 0  , 2948 , 171, 1  ), // #734
-  INST(Shrd             , X86ShldShrd        , O(000F00,AC,_,_,x,_,_,_  ), 0                         , 4  , 0  , 2952 , 181, 1  ), // #735
-  INST(Shrx             , VexRmv_Wx          , V(F20F38,F7,_,0,x,_,_,_  ), 0                         , 85 , 0  , 2957 , 13 , 85 ), // #736
-  INST(Shufpd           , ExtRmi             , O(660F00,C6,_,_,_,_,_,_  ), 0                         , 3  , 0  , 10188, 8  , 4  ), // #737
-  INST(Shufps           , ExtRmi             , O(000F00,C6,_,_,_,_,_,_  ), 0                         , 4  , 0  , 10196, 8  , 5  ), // #738
-  INST(Sidt             , X86M_Only          , O(000F00,01,1,_,_,_,_,_  ), 0                         , 29 , 0  , 2962 , 31 , 0  ), // #739
-  INST(Skinit           , X86Op_xAX          , O(000F01,DE,_,_,_,_,_,_  ), 0                         , 21 , 0  , 2967 , 52 , 117), // #740
-  INST(Sldt             , X86M_NoMemSize     , O(000F00,00,0,_,_,_,_,_  ), 0                         , 4  , 0  , 2974 , 182, 0  ), // #741
-  INST(Slwpcb           , VexR_Wx            , V(XOP_M9,12,1,0,x,_,_,_  ), 0                         , 11 , 0  , 2979 , 107, 74 ), // #742
-  INST(Smsw             , X86M_NoMemSize     , O(000F00,01,4,_,_,_,_,_  ), 0                         , 98 , 0  , 2986 , 182, 0  ), // #743
-  INST(Sqrtpd           , ExtRm              , O(660F00,51,_,_,_,_,_,_  ), 0                         , 3  , 0  , 10204, 5  , 4  ), // #744
-  INST(Sqrtps           , ExtRm              , O(000F00,51,_,_,_,_,_,_  ), 0                         , 4  , 0  , 9919 , 5  , 5  ), // #745
-  INST(Sqrtsd           , ExtRm              , O(F20F00,51,_,_,_,_,_,_  ), 0                         , 5  , 0  , 10220, 6  , 4  ), // #746
-  INST(Sqrtss           , ExtRm              , O(F30F00,51,_,_,_,_,_,_  ), 0                         , 6  , 0  , 9928 , 7  , 5  ), // #747
-=======
   INST(Rdtscp           , X86Op              , O(000F01,F9,_,_,_,_,_,_  ), 0                         , 21 , 0  , 2556 , 174, 112), // #666
   INST(Ret              , X86Ret             , O(000000,C2,_,_,_,_,_,_  ), 0                         , 0  , 0  , 3072 , 176, 0  ), // #667
   INST(Retf             , X86Ret             , O(000000,CA,_,_,x,_,_,_  ), 0                         , 0  , 0  , 2563 , 177, 0  ), // #668
@@ -1283,24 +820,11 @@
   INST(Sqrtps           , ExtRm              , O(000F00,51,_,_,_,_,_,_  ), 0                         , 4  , 0  , 10961, 5  , 5  ), // #745
   INST(Sqrtsd           , ExtRm              , O(F20F00,51,_,_,_,_,_,_  ), 0                         , 5  , 0  , 11299, 6  , 4  ), // #746
   INST(Sqrtss           , ExtRm              , O(F30F00,51,_,_,_,_,_,_  ), 0                         , 6  , 0  , 10979, 7  , 5  ), // #747
->>>>>>> 055e2185
   INST(Stac             , X86Op              , O(000F01,CB,_,_,_,_,_,_  ), 0                         , 21 , 0  , 2991 , 30 , 16 ), // #748
   INST(Stc              , X86Op              , O(000000,F9,_,_,_,_,_,_  ), 0                         , 0  , 0  , 2996 , 30 , 17 ), // #749
   INST(Std              , X86Op              , O(000000,FD,_,_,_,_,_,_  ), 0                         , 0  , 0  , 7921 , 30 , 18 ), // #750
   INST(Stgi             , X86Op              , O(000F01,DC,_,_,_,_,_,_  ), 0                         , 21 , 0  , 3000 , 30 , 117), // #751
   INST(Sti              , X86Op              , O(000000,FB,_,_,_,_,_,_  ), 0                         , 0  , 0  , 3005 , 30 , 23 ), // #752
-<<<<<<< HEAD
-  INST(Stmxcsr          , X86M_Only          , O(000F00,AE,3,_,_,_,_,_  ), 0                         , 79 , 0  , 10236, 100, 5  ), // #753
-  INST(Stos             , X86StrMr           , O(000000,AA,_,_,_,_,_,_  ), 0                         , 0  , 0  , 3009 , 183, 75 ), // #754
-  INST(Str              , X86M_NoMemSize     , O(000F00,00,1,_,_,_,_,_  ), 0                         , 29 , 0  , 3014 , 182, 0  ), // #755
-  INST(Sttilecfg        , AmxCfg             , V(660F38,49,_,0,0,_,_,_  ), 0                         , 97 , 0  , 3018 , 102, 73 ), // #756
-  INST(Stui             , X86Op              , O(F30F01,EF,_,_,_,_,_,_  ), 0                         , 25 , 0  , 3135 , 33 , 25 ), // #757
-  INST(Sub              , X86Arith           , O(000000,28,5,_,x,_,_,_  ), 0                         , 63 , 0  , 866  , 178, 1  ), // #758
-  INST(Subpd            , ExtRm              , O(660F00,5C,_,_,_,_,_,_  ), 0                         , 3  , 0  , 4848 , 5  , 4  ), // #759
-  INST(Subps            , ExtRm              , O(000F00,5C,_,_,_,_,_,_  ), 0                         , 4  , 0  , 4860 , 5  , 5  ), // #760
-  INST(Subsd            , ExtRm              , O(F20F00,5C,_,_,_,_,_,_  ), 0                         , 5  , 0  , 5536 , 6  , 4  ), // #761
-  INST(Subss            , ExtRm              , O(F30F00,5C,_,_,_,_,_,_  ), 0                         , 6  , 0  , 5546 , 7  , 5  ), // #762
-=======
   INST(Stmxcsr          , X86M_Only          , O(000F00,AE,3,_,_,_,_,_  ), 0                         , 78 , 0  , 11323, 101, 5  ), // #753
   INST(Stos             , X86StrMr           , O(000000,AA,_,_,_,_,_,_  ), 0                         , 0  , 0  , 3009 , 184, 75 ), // #754
   INST(Str              , X86M_NoMemSize     , O(000F00,00,1,_,_,_,_,_  ), 0                         , 29 , 0  , 3014 , 183, 0  ), // #755
@@ -1311,803 +835,12 @@
   INST(Subps            , ExtRm              , O(000F00,5C,_,_,_,_,_,_  ), 0                         , 4  , 0  , 5425 , 5  , 5  ), // #760
   INST(Subsd            , ExtRm              , O(F20F00,5C,_,_,_,_,_,_  ), 0                         , 5  , 0  , 6392 , 6  , 4  ), // #761
   INST(Subss            , ExtRm              , O(F30F00,5C,_,_,_,_,_,_  ), 0                         , 6  , 0  , 6402 , 7  , 5  ), // #762
->>>>>>> 055e2185
   INST(Swapgs           , X86Op              , O(000F01,F8,_,_,_,_,_,_  ), 0                         , 21 , 0  , 3028 , 33 , 0  ), // #763
   INST(Syscall          , X86Op              , O(000F00,05,_,_,_,_,_,_  ), 0                         , 4  , 0  , 3035 , 33 , 0  ), // #764
   INST(Sysenter         , X86Op              , O(000F00,34,_,_,_,_,_,_  ), 0                         , 4  , 0  , 3043 , 30 , 0  ), // #765
   INST(Sysexit          , X86Op              , O(000F00,35,_,_,_,_,_,_  ), 0                         , 4  , 0  , 3052 , 30 , 0  ), // #766
   INST(Sysexitq         , X86Op              , O(000F00,35,_,_,1,_,_,_  ), 0                         , 60 , 0  , 3060 , 30 , 0  ), // #767
   INST(Sysret           , X86Op              , O(000F00,07,_,_,_,_,_,_  ), 0                         , 4  , 0  , 3069 , 33 , 0  ), // #768
-<<<<<<< HEAD
-  INST(Sysretq          , X86Op              , O(000F00,07,_,_,1,_,_,_  ), 0                         , 61 , 0  , 3076 , 33 , 0  ), // #769
-  INST(T1mskc           , VexVm_Wx           , V(XOP_M9,01,7,0,x,_,_,_  ), 0                         , 99 , 0  , 3084 , 14 , 11 ), // #770
-  INST(Tdpbf16ps        , AmxRmv             , V(F30F38,5C,_,0,0,_,_,_  ), 0                         , 89 , 0  , 3091 , 184, 118), // #771
-  INST(Tdpbssd          , AmxRmv             , V(F20F38,5E,_,0,0,_,_,_  ), 0                         , 85 , 0  , 3101 , 184, 119), // #772
-  INST(Tdpbsud          , AmxRmv             , V(F30F38,5E,_,0,0,_,_,_  ), 0                         , 89 , 0  , 3109 , 184, 119), // #773
-  INST(Tdpbusd          , AmxRmv             , V(660F38,5E,_,0,0,_,_,_  ), 0                         , 97 , 0  , 3117 , 184, 119), // #774
-  INST(Tdpbuud          , AmxRmv             , V(000F38,5E,_,0,0,_,_,_  ), 0                         , 10 , 0  , 3125 , 184, 119), // #775
-  INST(Test             , X86Test            , O(000000,84,_,_,x,_,_,_  ), O(000000,F6,_,_,x,_,_,_  ), 0  , 80 , 9392 , 185, 1  ), // #776
-  INST(Testui           , X86Op              , O(F30F01,ED,_,_,_,_,_,_  ), 0                         , 25 , 0  , 3133 , 33 , 120), // #777
-  INST(Tileloadd        , AmxRm              , V(F20F38,4B,_,0,0,_,_,_  ), 0                         , 85 , 0  , 3140 , 186, 73 ), // #778
-  INST(Tileloaddt1      , AmxRm              , V(660F38,4B,_,0,0,_,_,_  ), 0                         , 97 , 0  , 3150 , 186, 73 ), // #779
-  INST(Tilerelease      , VexOpMod           , V(000F38,49,0,0,0,_,_,_  ), 0                         , 10 , 0  , 3162 , 187, 73 ), // #780
-  INST(Tilestored       , AmxMr              , V(F30F38,4B,_,0,0,_,_,_  ), 0                         , 89 , 0  , 3174 , 188, 73 ), // #781
-  INST(Tilezero         , AmxR               , V(F20F38,49,_,0,0,_,_,_  ), 0                         , 85 , 0  , 3185 , 189, 73 ), // #782
-  INST(Tpause           , X86R32_EDX_EAX     , O(660F00,AE,6,_,_,_,_,_  ), 0                         , 26 , 0  , 3194 , 190, 121), // #783
-  INST(Tzcnt            , X86Rm_Raw66H       , O(F30F00,BC,_,_,x,_,_,_  ), 0                         , 6  , 0  , 3201 , 22 , 9  ), // #784
-  INST(Tzmsk            , VexVm_Wx           , V(XOP_M9,01,4,0,x,_,_,_  ), 0                         , 100, 0  , 3207 , 14 , 11 ), // #785
-  INST(Ucomisd          , ExtRm              , O(660F00,2E,_,_,_,_,_,_  ), 0                         , 3  , 0  , 10289, 6  , 41 ), // #786
-  INST(Ucomiss          , ExtRm              , O(000F00,2E,_,_,_,_,_,_  ), 0                         , 4  , 0  , 10298, 7  , 42 ), // #787
-  INST(Ud0              , X86Rm              , O(000F00,FF,_,_,_,_,_,_  ), 0                         , 4  , 0  , 3213 , 191, 0  ), // #788
-  INST(Ud1              , X86Rm              , O(000F00,B9,_,_,_,_,_,_  ), 0                         , 4  , 0  , 3217 , 191, 0  ), // #789
-  INST(Ud2              , X86Op              , O(000F00,0B,_,_,_,_,_,_  ), 0                         , 4  , 0  , 3221 , 30 , 0  ), // #790
-  INST(Uiret            , X86Op              , O(F30F01,EC,_,_,_,_,_,_  ), 0                         , 25 , 0  , 3225 , 33 , 25 ), // #791
-  INST(Umonitor         , X86R_FromM         , O(F30F00,AE,6,_,_,_,_,_  ), 0                         , 24 , 0  , 3231 , 192, 122), // #792
-  INST(Umwait           , X86R32_EDX_EAX     , O(F20F00,AE,6,_,_,_,_,_  ), 0                         , 101, 0  , 3240 , 190, 121), // #793
-  INST(Unpckhpd         , ExtRm              , O(660F00,15,_,_,_,_,_,_  ), 0                         , 3  , 0  , 10307, 5  , 4  ), // #794
-  INST(Unpckhps         , ExtRm              , O(000F00,15,_,_,_,_,_,_  ), 0                         , 4  , 0  , 10317, 5  , 5  ), // #795
-  INST(Unpcklpd         , ExtRm              , O(660F00,14,_,_,_,_,_,_  ), 0                         , 3  , 0  , 10327, 5  , 4  ), // #796
-  INST(Unpcklps         , ExtRm              , O(000F00,14,_,_,_,_,_,_  ), 0                         , 4  , 0  , 10337, 5  , 5  ), // #797
-  INST(V4fmaddps        , VexRm_T1_4X        , E(F20F38,9A,_,2,_,0,4,T4X), 0                         , 102, 0  , 3247 , 193, 123), // #798
-  INST(V4fmaddss        , VexRm_T1_4X        , E(F20F38,9B,_,0,_,0,4,T4X), 0                         , 103, 0  , 3257 , 194, 123), // #799
-  INST(V4fnmaddps       , VexRm_T1_4X        , E(F20F38,AA,_,2,_,0,4,T4X), 0                         , 102, 0  , 3267 , 193, 123), // #800
-  INST(V4fnmaddss       , VexRm_T1_4X        , E(F20F38,AB,_,0,_,0,4,T4X), 0                         , 103, 0  , 3278 , 194, 123), // #801
-  INST(Vaddpd           , VexRvm_Lx          , V(660F00,58,_,x,I,1,4,FV ), 0                         , 104, 0  , 3289 , 195, 124), // #802
-  INST(Vaddps           , VexRvm_Lx          , V(000F00,58,_,x,I,0,4,FV ), 0                         , 105, 0  , 3296 , 196, 124), // #803
-  INST(Vaddsd           , VexRvm             , V(F20F00,58,_,I,I,1,3,T1S), 0                         , 106, 0  , 3303 , 197, 125), // #804
-  INST(Vaddss           , VexRvm             , V(F30F00,58,_,I,I,0,2,T1S), 0                         , 107, 0  , 3310 , 198, 125), // #805
-  INST(Vaddsubpd        , VexRvm_Lx          , V(660F00,D0,_,x,I,_,_,_  ), 0                         , 70 , 0  , 3317 , 199, 126), // #806
-  INST(Vaddsubps        , VexRvm_Lx          , V(F20F00,D0,_,x,I,_,_,_  ), 0                         , 108, 0  , 3327 , 199, 126), // #807
-  INST(Vaesdec          , VexRvm_Lx          , V(660F38,DE,_,x,I,_,4,FVM), 0                         , 109, 0  , 3337 , 200, 127), // #808
-  INST(Vaesdeclast      , VexRvm_Lx          , V(660F38,DF,_,x,I,_,4,FVM), 0                         , 109, 0  , 3345 , 200, 127), // #809
-  INST(Vaesenc          , VexRvm_Lx          , V(660F38,DC,_,x,I,_,4,FVM), 0                         , 109, 0  , 3357 , 200, 127), // #810
-  INST(Vaesenclast      , VexRvm_Lx          , V(660F38,DD,_,x,I,_,4,FVM), 0                         , 109, 0  , 3365 , 200, 127), // #811
-  INST(Vaesimc          , VexRm              , V(660F38,DB,_,0,I,_,_,_  ), 0                         , 97 , 0  , 3377 , 201, 128), // #812
-  INST(Vaeskeygenassist , VexRmi             , V(660F3A,DF,_,0,I,_,_,_  ), 0                         , 74 , 0  , 3385 , 202, 128), // #813
-  INST(Valignd          , VexRvmi_Lx         , E(660F3A,03,_,x,_,0,4,FV ), 0                         , 110, 0  , 3402 , 203, 129), // #814
-  INST(Valignq          , VexRvmi_Lx         , E(660F3A,03,_,x,_,1,4,FV ), 0                         , 111, 0  , 3410 , 204, 129), // #815
-  INST(Vandnpd          , VexRvm_Lx          , V(660F00,55,_,x,I,1,4,FV ), 0                         , 104, 0  , 3418 , 205, 130), // #816
-  INST(Vandnps          , VexRvm_Lx          , V(000F00,55,_,x,I,0,4,FV ), 0                         , 105, 0  , 3426 , 206, 130), // #817
-  INST(Vandpd           , VexRvm_Lx          , V(660F00,54,_,x,I,1,4,FV ), 0                         , 104, 0  , 3434 , 207, 130), // #818
-  INST(Vandps           , VexRvm_Lx          , V(000F00,54,_,x,I,0,4,FV ), 0                         , 105, 0  , 3441 , 208, 130), // #819
-  INST(Vblendmpd        , VexRvm_Lx          , E(660F38,65,_,x,_,1,4,FV ), 0                         , 112, 0  , 3448 , 209, 129), // #820
-  INST(Vblendmps        , VexRvm_Lx          , E(660F38,65,_,x,_,0,4,FV ), 0                         , 113, 0  , 3458 , 210, 129), // #821
-  INST(Vblendpd         , VexRvmi_Lx         , V(660F3A,0D,_,x,I,_,_,_  ), 0                         , 74 , 0  , 3468 , 211, 126), // #822
-  INST(Vblendps         , VexRvmi_Lx         , V(660F3A,0C,_,x,I,_,_,_  ), 0                         , 74 , 0  , 3477 , 211, 126), // #823
-  INST(Vblendvpd        , VexRvmr_Lx         , V(660F3A,4B,_,x,0,_,_,_  ), 0                         , 74 , 0  , 3486 , 212, 126), // #824
-  INST(Vblendvps        , VexRvmr_Lx         , V(660F3A,4A,_,x,0,_,_,_  ), 0                         , 74 , 0  , 3496 , 212, 126), // #825
-  INST(Vbroadcastf128   , VexRm              , V(660F38,1A,_,1,0,_,_,_  ), 0                         , 114, 0  , 3506 , 213, 126), // #826
-  INST(Vbroadcastf32x2  , VexRm_Lx           , E(660F38,19,_,x,_,0,3,T2 ), 0                         , 115, 0  , 3521 , 214, 131), // #827
-  INST(Vbroadcastf32x4  , VexRm_Lx           , E(660F38,1A,_,x,_,0,4,T4 ), 0                         , 116, 0  , 3537 , 215, 68 ), // #828
-  INST(Vbroadcastf32x8  , VexRm              , E(660F38,1B,_,2,_,0,5,T8 ), 0                         , 117, 0  , 3553 , 216, 66 ), // #829
-  INST(Vbroadcastf64x2  , VexRm_Lx           , E(660F38,1A,_,x,_,1,4,T2 ), 0                         , 118, 0  , 3569 , 215, 131), // #830
-  INST(Vbroadcastf64x4  , VexRm              , E(660F38,1B,_,2,_,1,5,T4 ), 0                         , 119, 0  , 3585 , 216, 68 ), // #831
-  INST(Vbroadcasti128   , VexRm              , V(660F38,5A,_,1,0,_,_,_  ), 0                         , 114, 0  , 3601 , 213, 132), // #832
-  INST(Vbroadcasti32x2  , VexRm_Lx           , E(660F38,59,_,x,_,0,3,T2 ), 0                         , 115, 0  , 3616 , 217, 131), // #833
-  INST(Vbroadcasti32x4  , VexRm_Lx           , E(660F38,5A,_,x,_,0,4,T4 ), 0                         , 116, 0  , 3632 , 215, 129), // #834
-  INST(Vbroadcasti32x8  , VexRm              , E(660F38,5B,_,2,_,0,5,T8 ), 0                         , 117, 0  , 3648 , 216, 66 ), // #835
-  INST(Vbroadcasti64x2  , VexRm_Lx           , E(660F38,5A,_,x,_,1,4,T2 ), 0                         , 118, 0  , 3664 , 215, 131), // #836
-  INST(Vbroadcasti64x4  , VexRm              , E(660F38,5B,_,2,_,1,5,T4 ), 0                         , 119, 0  , 3680 , 216, 68 ), // #837
-  INST(Vbroadcastsd     , VexRm_Lx           , V(660F38,19,_,x,0,1,3,T1S), 0                         , 120, 0  , 3696 , 218, 133), // #838
-  INST(Vbroadcastss     , VexRm_Lx           , V(660F38,18,_,x,0,0,2,T1S), 0                         , 121, 0  , 3709 , 219, 133), // #839
-  INST(Vcmppd           , VexRvmi_Lx_KEvex   , V(660F00,C2,_,x,I,1,4,FV ), 0                         , 104, 0  , 3722 , 220, 124), // #840
-  INST(Vcmpps           , VexRvmi_Lx_KEvex   , V(000F00,C2,_,x,I,0,4,FV ), 0                         , 105, 0  , 3729 , 221, 124), // #841
-  INST(Vcmpsd           , VexRvmi_KEvex      , V(F20F00,C2,_,I,I,1,3,T1S), 0                         , 106, 0  , 3736 , 222, 125), // #842
-  INST(Vcmpss           , VexRvmi_KEvex      , V(F30F00,C2,_,I,I,0,2,T1S), 0                         , 107, 0  , 3743 , 223, 125), // #843
-  INST(Vcomisd          , VexRm              , V(660F00,2F,_,I,I,1,3,T1S), 0                         , 122, 0  , 3750 , 224, 134), // #844
-  INST(Vcomiss          , VexRm              , V(000F00,2F,_,I,I,0,2,T1S), 0                         , 123, 0  , 3758 , 225, 134), // #845
-  INST(Vcompresspd      , VexMr_Lx           , E(660F38,8A,_,x,_,1,3,T1S), 0                         , 124, 0  , 3766 , 226, 129), // #846
-  INST(Vcompressps      , VexMr_Lx           , E(660F38,8A,_,x,_,0,2,T1S), 0                         , 125, 0  , 3778 , 226, 129), // #847
-  INST(Vcvtdq2pd        , VexRm_Lx           , V(F30F00,E6,_,x,I,0,3,HV ), 0                         , 126, 0  , 3790 , 227, 124), // #848
-  INST(Vcvtdq2ps        , VexRm_Lx           , V(000F00,5B,_,x,I,0,4,FV ), 0                         , 105, 0  , 3800 , 228, 124), // #849
-  INST(Vcvtne2ps2bf16   , VexRvm_Lx          , E(F20F38,72,_,_,_,0,4,FV ), 0                         , 127, 0  , 3810 , 210, 135), // #850
-  INST(Vcvtneps2bf16    , VexRm_Lx_Narrow    , E(F30F38,72,_,_,_,0,4,FV ), 0                         , 128, 0  , 3825 , 229, 135), // #851
-  INST(Vcvtpd2dq        , VexRm_Lx_Narrow    , V(F20F00,E6,_,x,I,1,4,FV ), 0                         , 129, 0  , 3839 , 230, 124), // #852
-  INST(Vcvtpd2ps        , VexRm_Lx_Narrow    , V(660F00,5A,_,x,I,1,4,FV ), 0                         , 104, 0  , 3849 , 230, 124), // #853
-  INST(Vcvtpd2qq        , VexRm_Lx           , E(660F00,7B,_,x,_,1,4,FV ), 0                         , 130, 0  , 3859 , 231, 131), // #854
-  INST(Vcvtpd2udq       , VexRm_Lx_Narrow    , E(000F00,79,_,x,_,1,4,FV ), 0                         , 131, 0  , 3869 , 232, 129), // #855
-  INST(Vcvtpd2uqq       , VexRm_Lx           , E(660F00,79,_,x,_,1,4,FV ), 0                         , 130, 0  , 3880 , 231, 131), // #856
-  INST(Vcvtph2ps        , VexRm_Lx           , V(660F38,13,_,x,0,0,3,HVM), 0                         , 132, 0  , 3891 , 233, 136), // #857
-  INST(Vcvtps2dq        , VexRm_Lx           , V(660F00,5B,_,x,I,0,4,FV ), 0                         , 133, 0  , 3901 , 228, 124), // #858
-  INST(Vcvtps2pd        , VexRm_Lx           , V(000F00,5A,_,x,I,0,3,HV ), 0                         , 134, 0  , 3911 , 234, 124), // #859
-  INST(Vcvtps2ph        , VexMri_Lx          , V(660F3A,1D,_,x,0,0,3,HVM), 0                         , 135, 0  , 3921 , 235, 136), // #860
-  INST(Vcvtps2qq        , VexRm_Lx           , E(660F00,7B,_,x,_,0,3,HV ), 0                         , 136, 0  , 3931 , 236, 131), // #861
-  INST(Vcvtps2udq       , VexRm_Lx           , E(000F00,79,_,x,_,0,4,FV ), 0                         , 137, 0  , 3941 , 237, 129), // #862
-  INST(Vcvtps2uqq       , VexRm_Lx           , E(660F00,79,_,x,_,0,3,HV ), 0                         , 136, 0  , 3952 , 236, 131), // #863
-  INST(Vcvtqq2pd        , VexRm_Lx           , E(F30F00,E6,_,x,_,1,4,FV ), 0                         , 138, 0  , 3963 , 231, 131), // #864
-  INST(Vcvtqq2ps        , VexRm_Lx_Narrow    , E(000F00,5B,_,x,_,1,4,FV ), 0                         , 131, 0  , 3973 , 232, 131), // #865
-  INST(Vcvtsd2si        , VexRm_Wx           , V(F20F00,2D,_,I,x,x,3,T1F), 0                         , 139, 0  , 3983 , 238, 125), // #866
-  INST(Vcvtsd2ss        , VexRvm             , V(F20F00,5A,_,I,I,1,3,T1S), 0                         , 106, 0  , 3993 , 197, 125), // #867
-  INST(Vcvtsd2usi       , VexRm_Wx           , E(F20F00,79,_,I,_,x,3,T1F), 0                         , 140, 0  , 4003 , 239, 68 ), // #868
-  INST(Vcvtsi2sd        , VexRvm_Wx          , V(F20F00,2A,_,I,x,x,2,T1W), 0                         , 141, 0  , 4014 , 240, 125), // #869
-  INST(Vcvtsi2ss        , VexRvm_Wx          , V(F30F00,2A,_,I,x,x,2,T1W), 0                         , 142, 0  , 4024 , 240, 125), // #870
-  INST(Vcvtss2sd        , VexRvm             , V(F30F00,5A,_,I,I,0,2,T1S), 0                         , 107, 0  , 4034 , 241, 125), // #871
-  INST(Vcvtss2si        , VexRm_Wx           , V(F30F00,2D,_,I,x,x,2,T1F), 0                         , 143, 0  , 4044 , 242, 125), // #872
-  INST(Vcvtss2usi       , VexRm_Wx           , E(F30F00,79,_,I,_,x,2,T1F), 0                         , 144, 0  , 4054 , 243, 68 ), // #873
-  INST(Vcvttpd2dq       , VexRm_Lx_Narrow    , V(660F00,E6,_,x,I,1,4,FV ), 0                         , 104, 0  , 4065 , 244, 124), // #874
-  INST(Vcvttpd2qq       , VexRm_Lx           , E(660F00,7A,_,x,_,1,4,FV ), 0                         , 130, 0  , 4076 , 245, 129), // #875
-  INST(Vcvttpd2udq      , VexRm_Lx_Narrow    , E(000F00,78,_,x,_,1,4,FV ), 0                         , 131, 0  , 4087 , 246, 129), // #876
-  INST(Vcvttpd2uqq      , VexRm_Lx           , E(660F00,78,_,x,_,1,4,FV ), 0                         , 130, 0  , 4099 , 245, 131), // #877
-  INST(Vcvttps2dq       , VexRm_Lx           , V(F30F00,5B,_,x,I,0,4,FV ), 0                         , 145, 0  , 4111 , 247, 124), // #878
-  INST(Vcvttps2qq       , VexRm_Lx           , E(660F00,7A,_,x,_,0,3,HV ), 0                         , 136, 0  , 4122 , 248, 131), // #879
-  INST(Vcvttps2udq      , VexRm_Lx           , E(000F00,78,_,x,_,0,4,FV ), 0                         , 137, 0  , 4133 , 249, 129), // #880
-  INST(Vcvttps2uqq      , VexRm_Lx           , E(660F00,78,_,x,_,0,3,HV ), 0                         , 136, 0  , 4145 , 248, 131), // #881
-  INST(Vcvttsd2si       , VexRm_Wx           , V(F20F00,2C,_,I,x,x,3,T1F), 0                         , 139, 0  , 4157 , 250, 125), // #882
-  INST(Vcvttsd2usi      , VexRm_Wx           , E(F20F00,78,_,I,_,x,3,T1F), 0                         , 140, 0  , 4168 , 251, 68 ), // #883
-  INST(Vcvttss2si       , VexRm_Wx           , V(F30F00,2C,_,I,x,x,2,T1F), 0                         , 143, 0  , 4180 , 252, 125), // #884
-  INST(Vcvttss2usi      , VexRm_Wx           , E(F30F00,78,_,I,_,x,2,T1F), 0                         , 144, 0  , 4191 , 253, 68 ), // #885
-  INST(Vcvtudq2pd       , VexRm_Lx           , E(F30F00,7A,_,x,_,0,3,HV ), 0                         , 146, 0  , 4203 , 254, 129), // #886
-  INST(Vcvtudq2ps       , VexRm_Lx           , E(F20F00,7A,_,x,_,0,4,FV ), 0                         , 147, 0  , 4214 , 237, 129), // #887
-  INST(Vcvtuqq2pd       , VexRm_Lx           , E(F30F00,7A,_,x,_,1,4,FV ), 0                         , 138, 0  , 4225 , 231, 131), // #888
-  INST(Vcvtuqq2ps       , VexRm_Lx_Narrow    , E(F20F00,7A,_,x,_,1,4,FV ), 0                         , 148, 0  , 4236 , 232, 131), // #889
-  INST(Vcvtusi2sd       , VexRvm_Wx          , E(F20F00,7B,_,I,_,x,2,T1W), 0                         , 149, 0  , 4247 , 255, 68 ), // #890
-  INST(Vcvtusi2ss       , VexRvm_Wx          , E(F30F00,7B,_,I,_,x,2,T1W), 0                         , 150, 0  , 4258 , 255, 68 ), // #891
-  INST(Vdbpsadbw        , VexRvmi_Lx         , E(660F3A,42,_,x,_,0,4,FVM), 0                         , 151, 0  , 4269 , 256, 137), // #892
-  INST(Vdivpd           , VexRvm_Lx          , V(660F00,5E,_,x,I,1,4,FV ), 0                         , 104, 0  , 4279 , 195, 124), // #893
-  INST(Vdivps           , VexRvm_Lx          , V(000F00,5E,_,x,I,0,4,FV ), 0                         , 105, 0  , 4286 , 196, 124), // #894
-  INST(Vdivsd           , VexRvm             , V(F20F00,5E,_,I,I,1,3,T1S), 0                         , 106, 0  , 4293 , 197, 125), // #895
-  INST(Vdivss           , VexRvm             , V(F30F00,5E,_,I,I,0,2,T1S), 0                         , 107, 0  , 4300 , 198, 125), // #896
-  INST(Vdpbf16ps        , VexRvm_Lx          , E(F30F38,52,_,_,_,0,4,FV ), 0                         , 128, 0  , 4307 , 210, 135), // #897
-  INST(Vdppd            , VexRvmi_Lx         , V(660F3A,41,_,x,I,_,_,_  ), 0                         , 74 , 0  , 4317 , 257, 126), // #898
-  INST(Vdpps            , VexRvmi_Lx         , V(660F3A,40,_,x,I,_,_,_  ), 0                         , 74 , 0  , 4323 , 211, 126), // #899
-  INST(Verr             , X86M_NoSize        , O(000F00,00,4,_,_,_,_,_  ), 0                         , 98 , 0  , 4329 , 106, 10 ), // #900
-  INST(Verw             , X86M_NoSize        , O(000F00,00,5,_,_,_,_,_  ), 0                         , 78 , 0  , 4334 , 106, 10 ), // #901
-  INST(Vexp2pd          , VexRm              , E(660F38,C8,_,2,_,1,4,FV ), 0                         , 152, 0  , 4339 , 258, 138), // #902
-  INST(Vexp2ps          , VexRm              , E(660F38,C8,_,2,_,0,4,FV ), 0                         , 153, 0  , 4347 , 259, 138), // #903
-  INST(Vexpandpd        , VexRm_Lx           , E(660F38,88,_,x,_,1,3,T1S), 0                         , 124, 0  , 4355 , 260, 129), // #904
-  INST(Vexpandps        , VexRm_Lx           , E(660F38,88,_,x,_,0,2,T1S), 0                         , 125, 0  , 4365 , 260, 129), // #905
-  INST(Vextractf128     , VexMri             , V(660F3A,19,_,1,0,_,_,_  ), 0                         , 154, 0  , 4375 , 261, 126), // #906
-  INST(Vextractf32x4    , VexMri_Lx          , E(660F3A,19,_,x,_,0,4,T4 ), 0                         , 155, 0  , 4388 , 262, 129), // #907
-  INST(Vextractf32x8    , VexMri             , E(660F3A,1B,_,2,_,0,5,T8 ), 0                         , 156, 0  , 4402 , 263, 66 ), // #908
-  INST(Vextractf64x2    , VexMri_Lx          , E(660F3A,19,_,x,_,1,4,T2 ), 0                         , 157, 0  , 4416 , 262, 131), // #909
-  INST(Vextractf64x4    , VexMri             , E(660F3A,1B,_,2,_,1,5,T4 ), 0                         , 158, 0  , 4430 , 263, 68 ), // #910
-  INST(Vextracti128     , VexMri             , V(660F3A,39,_,1,0,_,_,_  ), 0                         , 154, 0  , 4444 , 261, 132), // #911
-  INST(Vextracti32x4    , VexMri_Lx          , E(660F3A,39,_,x,_,0,4,T4 ), 0                         , 155, 0  , 4457 , 262, 129), // #912
-  INST(Vextracti32x8    , VexMri             , E(660F3A,3B,_,2,_,0,5,T8 ), 0                         , 156, 0  , 4471 , 263, 66 ), // #913
-  INST(Vextracti64x2    , VexMri_Lx          , E(660F3A,39,_,x,_,1,4,T2 ), 0                         , 157, 0  , 4485 , 262, 131), // #914
-  INST(Vextracti64x4    , VexMri             , E(660F3A,3B,_,2,_,1,5,T4 ), 0                         , 158, 0  , 4499 , 263, 68 ), // #915
-  INST(Vextractps       , VexMri             , V(660F3A,17,_,0,I,I,2,T1S), 0                         , 159, 0  , 4513 , 264, 125), // #916
-  INST(Vfixupimmpd      , VexRvmi_Lx         , E(660F3A,54,_,x,_,1,4,FV ), 0                         , 111, 0  , 4524 , 265, 129), // #917
-  INST(Vfixupimmps      , VexRvmi_Lx         , E(660F3A,54,_,x,_,0,4,FV ), 0                         , 110, 0  , 4536 , 266, 129), // #918
-  INST(Vfixupimmsd      , VexRvmi            , E(660F3A,55,_,I,_,1,3,T1S), 0                         , 160, 0  , 4548 , 267, 68 ), // #919
-  INST(Vfixupimmss      , VexRvmi            , E(660F3A,55,_,I,_,0,2,T1S), 0                         , 161, 0  , 4560 , 268, 68 ), // #920
-  INST(Vfmadd132pd      , VexRvm_Lx          , V(660F38,98,_,x,1,1,4,FV ), 0                         , 162, 0  , 4572 , 195, 139), // #921
-  INST(Vfmadd132ps      , VexRvm_Lx          , V(660F38,98,_,x,0,0,4,FV ), 0                         , 163, 0  , 4584 , 196, 139), // #922
-  INST(Vfmadd132sd      , VexRvm             , V(660F38,99,_,I,1,1,3,T1S), 0                         , 164, 0  , 4596 , 197, 140), // #923
-  INST(Vfmadd132ss      , VexRvm             , V(660F38,99,_,I,0,0,2,T1S), 0                         , 121, 0  , 4608 , 198, 140), // #924
-  INST(Vfmadd213pd      , VexRvm_Lx          , V(660F38,A8,_,x,1,1,4,FV ), 0                         , 162, 0  , 4620 , 195, 139), // #925
-  INST(Vfmadd213ps      , VexRvm_Lx          , V(660F38,A8,_,x,0,0,4,FV ), 0                         , 163, 0  , 4632 , 196, 139), // #926
-  INST(Vfmadd213sd      , VexRvm             , V(660F38,A9,_,I,1,1,3,T1S), 0                         , 164, 0  , 4644 , 197, 140), // #927
-  INST(Vfmadd213ss      , VexRvm             , V(660F38,A9,_,I,0,0,2,T1S), 0                         , 121, 0  , 4656 , 198, 140), // #928
-  INST(Vfmadd231pd      , VexRvm_Lx          , V(660F38,B8,_,x,1,1,4,FV ), 0                         , 162, 0  , 4668 , 195, 139), // #929
-  INST(Vfmadd231ps      , VexRvm_Lx          , V(660F38,B8,_,x,0,0,4,FV ), 0                         , 163, 0  , 4680 , 196, 139), // #930
-  INST(Vfmadd231sd      , VexRvm             , V(660F38,B9,_,I,1,1,3,T1S), 0                         , 164, 0  , 4692 , 197, 140), // #931
-  INST(Vfmadd231ss      , VexRvm             , V(660F38,B9,_,I,0,0,2,T1S), 0                         , 121, 0  , 4704 , 198, 140), // #932
-  INST(Vfmaddpd         , Fma4_Lx            , V(660F3A,69,_,x,x,_,_,_  ), 0                         , 74 , 0  , 4716 , 269, 141), // #933
-  INST(Vfmaddps         , Fma4_Lx            , V(660F3A,68,_,x,x,_,_,_  ), 0                         , 74 , 0  , 4725 , 269, 141), // #934
-  INST(Vfmaddsd         , Fma4               , V(660F3A,6B,_,0,x,_,_,_  ), 0                         , 74 , 0  , 4734 , 270, 141), // #935
-  INST(Vfmaddss         , Fma4               , V(660F3A,6A,_,0,x,_,_,_  ), 0                         , 74 , 0  , 4743 , 271, 141), // #936
-  INST(Vfmaddsub132pd   , VexRvm_Lx          , V(660F38,96,_,x,1,1,4,FV ), 0                         , 162, 0  , 4752 , 195, 139), // #937
-  INST(Vfmaddsub132ps   , VexRvm_Lx          , V(660F38,96,_,x,0,0,4,FV ), 0                         , 163, 0  , 4767 , 196, 139), // #938
-  INST(Vfmaddsub213pd   , VexRvm_Lx          , V(660F38,A6,_,x,1,1,4,FV ), 0                         , 162, 0  , 4782 , 195, 139), // #939
-  INST(Vfmaddsub213ps   , VexRvm_Lx          , V(660F38,A6,_,x,0,0,4,FV ), 0                         , 163, 0  , 4797 , 196, 139), // #940
-  INST(Vfmaddsub231pd   , VexRvm_Lx          , V(660F38,B6,_,x,1,1,4,FV ), 0                         , 162, 0  , 4812 , 195, 139), // #941
-  INST(Vfmaddsub231ps   , VexRvm_Lx          , V(660F38,B6,_,x,0,0,4,FV ), 0                         , 163, 0  , 4827 , 196, 139), // #942
-  INST(Vfmaddsubpd      , Fma4_Lx            , V(660F3A,5D,_,x,x,_,_,_  ), 0                         , 74 , 0  , 4842 , 269, 141), // #943
-  INST(Vfmaddsubps      , Fma4_Lx            , V(660F3A,5C,_,x,x,_,_,_  ), 0                         , 74 , 0  , 4854 , 269, 141), // #944
-  INST(Vfmsub132pd      , VexRvm_Lx          , V(660F38,9A,_,x,1,1,4,FV ), 0                         , 162, 0  , 4866 , 195, 139), // #945
-  INST(Vfmsub132ps      , VexRvm_Lx          , V(660F38,9A,_,x,0,0,4,FV ), 0                         , 163, 0  , 4878 , 196, 139), // #946
-  INST(Vfmsub132sd      , VexRvm             , V(660F38,9B,_,I,1,1,3,T1S), 0                         , 164, 0  , 4890 , 197, 140), // #947
-  INST(Vfmsub132ss      , VexRvm             , V(660F38,9B,_,I,0,0,2,T1S), 0                         , 121, 0  , 4902 , 198, 140), // #948
-  INST(Vfmsub213pd      , VexRvm_Lx          , V(660F38,AA,_,x,1,1,4,FV ), 0                         , 162, 0  , 4914 , 195, 139), // #949
-  INST(Vfmsub213ps      , VexRvm_Lx          , V(660F38,AA,_,x,0,0,4,FV ), 0                         , 163, 0  , 4926 , 196, 139), // #950
-  INST(Vfmsub213sd      , VexRvm             , V(660F38,AB,_,I,1,1,3,T1S), 0                         , 164, 0  , 4938 , 197, 140), // #951
-  INST(Vfmsub213ss      , VexRvm             , V(660F38,AB,_,I,0,0,2,T1S), 0                         , 121, 0  , 4950 , 198, 140), // #952
-  INST(Vfmsub231pd      , VexRvm_Lx          , V(660F38,BA,_,x,1,1,4,FV ), 0                         , 162, 0  , 4962 , 195, 139), // #953
-  INST(Vfmsub231ps      , VexRvm_Lx          , V(660F38,BA,_,x,0,0,4,FV ), 0                         , 163, 0  , 4974 , 196, 139), // #954
-  INST(Vfmsub231sd      , VexRvm             , V(660F38,BB,_,I,1,1,3,T1S), 0                         , 164, 0  , 4986 , 197, 140), // #955
-  INST(Vfmsub231ss      , VexRvm             , V(660F38,BB,_,I,0,0,2,T1S), 0                         , 121, 0  , 4998 , 198, 140), // #956
-  INST(Vfmsubadd132pd   , VexRvm_Lx          , V(660F38,97,_,x,1,1,4,FV ), 0                         , 162, 0  , 5010 , 195, 139), // #957
-  INST(Vfmsubadd132ps   , VexRvm_Lx          , V(660F38,97,_,x,0,0,4,FV ), 0                         , 163, 0  , 5025 , 196, 139), // #958
-  INST(Vfmsubadd213pd   , VexRvm_Lx          , V(660F38,A7,_,x,1,1,4,FV ), 0                         , 162, 0  , 5040 , 195, 139), // #959
-  INST(Vfmsubadd213ps   , VexRvm_Lx          , V(660F38,A7,_,x,0,0,4,FV ), 0                         , 163, 0  , 5055 , 196, 139), // #960
-  INST(Vfmsubadd231pd   , VexRvm_Lx          , V(660F38,B7,_,x,1,1,4,FV ), 0                         , 162, 0  , 5070 , 195, 139), // #961
-  INST(Vfmsubadd231ps   , VexRvm_Lx          , V(660F38,B7,_,x,0,0,4,FV ), 0                         , 163, 0  , 5085 , 196, 139), // #962
-  INST(Vfmsubaddpd      , Fma4_Lx            , V(660F3A,5F,_,x,x,_,_,_  ), 0                         , 74 , 0  , 5100 , 269, 141), // #963
-  INST(Vfmsubaddps      , Fma4_Lx            , V(660F3A,5E,_,x,x,_,_,_  ), 0                         , 74 , 0  , 5112 , 269, 141), // #964
-  INST(Vfmsubpd         , Fma4_Lx            , V(660F3A,6D,_,x,x,_,_,_  ), 0                         , 74 , 0  , 5124 , 269, 141), // #965
-  INST(Vfmsubps         , Fma4_Lx            , V(660F3A,6C,_,x,x,_,_,_  ), 0                         , 74 , 0  , 5133 , 269, 141), // #966
-  INST(Vfmsubsd         , Fma4               , V(660F3A,6F,_,0,x,_,_,_  ), 0                         , 74 , 0  , 5142 , 270, 141), // #967
-  INST(Vfmsubss         , Fma4               , V(660F3A,6E,_,0,x,_,_,_  ), 0                         , 74 , 0  , 5151 , 271, 141), // #968
-  INST(Vfnmadd132pd     , VexRvm_Lx          , V(660F38,9C,_,x,1,1,4,FV ), 0                         , 162, 0  , 5160 , 195, 139), // #969
-  INST(Vfnmadd132ps     , VexRvm_Lx          , V(660F38,9C,_,x,0,0,4,FV ), 0                         , 163, 0  , 5173 , 196, 139), // #970
-  INST(Vfnmadd132sd     , VexRvm             , V(660F38,9D,_,I,1,1,3,T1S), 0                         , 164, 0  , 5186 , 197, 140), // #971
-  INST(Vfnmadd132ss     , VexRvm             , V(660F38,9D,_,I,0,0,2,T1S), 0                         , 121, 0  , 5199 , 198, 140), // #972
-  INST(Vfnmadd213pd     , VexRvm_Lx          , V(660F38,AC,_,x,1,1,4,FV ), 0                         , 162, 0  , 5212 , 195, 139), // #973
-  INST(Vfnmadd213ps     , VexRvm_Lx          , V(660F38,AC,_,x,0,0,4,FV ), 0                         , 163, 0  , 5225 , 196, 139), // #974
-  INST(Vfnmadd213sd     , VexRvm             , V(660F38,AD,_,I,1,1,3,T1S), 0                         , 164, 0  , 5238 , 197, 140), // #975
-  INST(Vfnmadd213ss     , VexRvm             , V(660F38,AD,_,I,0,0,2,T1S), 0                         , 121, 0  , 5251 , 198, 140), // #976
-  INST(Vfnmadd231pd     , VexRvm_Lx          , V(660F38,BC,_,x,1,1,4,FV ), 0                         , 162, 0  , 5264 , 195, 139), // #977
-  INST(Vfnmadd231ps     , VexRvm_Lx          , V(660F38,BC,_,x,0,0,4,FV ), 0                         , 163, 0  , 5277 , 196, 139), // #978
-  INST(Vfnmadd231sd     , VexRvm             , V(660F38,BD,_,I,1,1,3,T1S), 0                         , 164, 0  , 5290 , 197, 140), // #979
-  INST(Vfnmadd231ss     , VexRvm             , V(660F38,BD,_,I,0,0,2,T1S), 0                         , 121, 0  , 5303 , 198, 140), // #980
-  INST(Vfnmaddpd        , Fma4_Lx            , V(660F3A,79,_,x,x,_,_,_  ), 0                         , 74 , 0  , 5316 , 269, 141), // #981
-  INST(Vfnmaddps        , Fma4_Lx            , V(660F3A,78,_,x,x,_,_,_  ), 0                         , 74 , 0  , 5326 , 269, 141), // #982
-  INST(Vfnmaddsd        , Fma4               , V(660F3A,7B,_,0,x,_,_,_  ), 0                         , 74 , 0  , 5336 , 270, 141), // #983
-  INST(Vfnmaddss        , Fma4               , V(660F3A,7A,_,0,x,_,_,_  ), 0                         , 74 , 0  , 5346 , 271, 141), // #984
-  INST(Vfnmsub132pd     , VexRvm_Lx          , V(660F38,9E,_,x,1,1,4,FV ), 0                         , 162, 0  , 5356 , 195, 139), // #985
-  INST(Vfnmsub132ps     , VexRvm_Lx          , V(660F38,9E,_,x,0,0,4,FV ), 0                         , 163, 0  , 5369 , 196, 139), // #986
-  INST(Vfnmsub132sd     , VexRvm             , V(660F38,9F,_,I,1,1,3,T1S), 0                         , 164, 0  , 5382 , 197, 140), // #987
-  INST(Vfnmsub132ss     , VexRvm             , V(660F38,9F,_,I,0,0,2,T1S), 0                         , 121, 0  , 5395 , 198, 140), // #988
-  INST(Vfnmsub213pd     , VexRvm_Lx          , V(660F38,AE,_,x,1,1,4,FV ), 0                         , 162, 0  , 5408 , 195, 139), // #989
-  INST(Vfnmsub213ps     , VexRvm_Lx          , V(660F38,AE,_,x,0,0,4,FV ), 0                         , 163, 0  , 5421 , 196, 139), // #990
-  INST(Vfnmsub213sd     , VexRvm             , V(660F38,AF,_,I,1,1,3,T1S), 0                         , 164, 0  , 5434 , 197, 140), // #991
-  INST(Vfnmsub213ss     , VexRvm             , V(660F38,AF,_,I,0,0,2,T1S), 0                         , 121, 0  , 5447 , 198, 140), // #992
-  INST(Vfnmsub231pd     , VexRvm_Lx          , V(660F38,BE,_,x,1,1,4,FV ), 0                         , 162, 0  , 5460 , 195, 139), // #993
-  INST(Vfnmsub231ps     , VexRvm_Lx          , V(660F38,BE,_,x,0,0,4,FV ), 0                         , 163, 0  , 5473 , 196, 139), // #994
-  INST(Vfnmsub231sd     , VexRvm             , V(660F38,BF,_,I,1,1,3,T1S), 0                         , 164, 0  , 5486 , 197, 140), // #995
-  INST(Vfnmsub231ss     , VexRvm             , V(660F38,BF,_,I,0,0,2,T1S), 0                         , 121, 0  , 5499 , 198, 140), // #996
-  INST(Vfnmsubpd        , Fma4_Lx            , V(660F3A,7D,_,x,x,_,_,_  ), 0                         , 74 , 0  , 5512 , 269, 141), // #997
-  INST(Vfnmsubps        , Fma4_Lx            , V(660F3A,7C,_,x,x,_,_,_  ), 0                         , 74 , 0  , 5522 , 269, 141), // #998
-  INST(Vfnmsubsd        , Fma4               , V(660F3A,7F,_,0,x,_,_,_  ), 0                         , 74 , 0  , 5532 , 270, 141), // #999
-  INST(Vfnmsubss        , Fma4               , V(660F3A,7E,_,0,x,_,_,_  ), 0                         , 74 , 0  , 5542 , 271, 141), // #1000
-  INST(Vfpclasspd       , VexRmi_Lx          , E(660F3A,66,_,x,_,1,4,FV ), 0                         , 111, 0  , 5552 , 272, 131), // #1001
-  INST(Vfpclassps       , VexRmi_Lx          , E(660F3A,66,_,x,_,0,4,FV ), 0                         , 110, 0  , 5563 , 273, 131), // #1002
-  INST(Vfpclasssd       , VexRmi_Lx          , E(660F3A,67,_,I,_,1,3,T1S), 0                         , 160, 0  , 5574 , 274, 66 ), // #1003
-  INST(Vfpclassss       , VexRmi_Lx          , E(660F3A,67,_,I,_,0,2,T1S), 0                         , 161, 0  , 5585 , 275, 66 ), // #1004
-  INST(Vfrczpd          , VexRm_Lx           , V(XOP_M9,81,_,x,0,_,_,_  ), 0                         , 80 , 0  , 5596 , 276, 142), // #1005
-  INST(Vfrczps          , VexRm_Lx           , V(XOP_M9,80,_,x,0,_,_,_  ), 0                         , 80 , 0  , 5604 , 276, 142), // #1006
-  INST(Vfrczsd          , VexRm              , V(XOP_M9,83,_,0,0,_,_,_  ), 0                         , 80 , 0  , 5612 , 277, 142), // #1007
-  INST(Vfrczss          , VexRm              , V(XOP_M9,82,_,0,0,_,_,_  ), 0                         , 80 , 0  , 5620 , 278, 142), // #1008
-  INST(Vgatherdpd       , VexRmvRm_VM        , V(660F38,92,_,x,1,_,_,_  ), E(660F38,92,_,x,_,1,3,T1S), 165, 81 , 5628 , 279, 143), // #1009
-  INST(Vgatherdps       , VexRmvRm_VM        , V(660F38,92,_,x,0,_,_,_  ), E(660F38,92,_,x,_,0,2,T1S), 97 , 82 , 5639 , 280, 143), // #1010
-  INST(Vgatherpf0dpd    , VexM_VM            , E(660F38,C6,1,2,_,1,3,T1S), 0                         , 166, 0  , 5650 , 281, 144), // #1011
-  INST(Vgatherpf0dps    , VexM_VM            , E(660F38,C6,1,2,_,0,2,T1S), 0                         , 167, 0  , 5664 , 282, 144), // #1012
-  INST(Vgatherpf0qpd    , VexM_VM            , E(660F38,C7,1,2,_,1,3,T1S), 0                         , 166, 0  , 5678 , 283, 144), // #1013
-  INST(Vgatherpf0qps    , VexM_VM            , E(660F38,C7,1,2,_,0,2,T1S), 0                         , 167, 0  , 5692 , 283, 144), // #1014
-  INST(Vgatherpf1dpd    , VexM_VM            , E(660F38,C6,2,2,_,1,3,T1S), 0                         , 168, 0  , 5706 , 281, 144), // #1015
-  INST(Vgatherpf1dps    , VexM_VM            , E(660F38,C6,2,2,_,0,2,T1S), 0                         , 169, 0  , 5720 , 282, 144), // #1016
-  INST(Vgatherpf1qpd    , VexM_VM            , E(660F38,C7,2,2,_,1,3,T1S), 0                         , 168, 0  , 5734 , 283, 144), // #1017
-  INST(Vgatherpf1qps    , VexM_VM            , E(660F38,C7,2,2,_,0,2,T1S), 0                         , 169, 0  , 5748 , 283, 144), // #1018
-  INST(Vgatherqpd       , VexRmvRm_VM        , V(660F38,93,_,x,1,_,_,_  ), E(660F38,93,_,x,_,1,3,T1S), 165, 83 , 5762 , 284, 143), // #1019
-  INST(Vgatherqps       , VexRmvRm_VM        , V(660F38,93,_,x,0,_,_,_  ), E(660F38,93,_,x,_,0,2,T1S), 97 , 84 , 5773 , 285, 143), // #1020
-  INST(Vgetexppd        , VexRm_Lx           , E(660F38,42,_,x,_,1,4,FV ), 0                         , 112, 0  , 5784 , 245, 129), // #1021
-  INST(Vgetexpps        , VexRm_Lx           , E(660F38,42,_,x,_,0,4,FV ), 0                         , 113, 0  , 5794 , 249, 129), // #1022
-  INST(Vgetexpsd        , VexRvm             , E(660F38,43,_,I,_,1,3,T1S), 0                         , 124, 0  , 5804 , 286, 68 ), // #1023
-  INST(Vgetexpss        , VexRvm             , E(660F38,43,_,I,_,0,2,T1S), 0                         , 125, 0  , 5814 , 287, 68 ), // #1024
-  INST(Vgetmantpd       , VexRmi_Lx          , E(660F3A,26,_,x,_,1,4,FV ), 0                         , 111, 0  , 5824 , 288, 129), // #1025
-  INST(Vgetmantps       , VexRmi_Lx          , E(660F3A,26,_,x,_,0,4,FV ), 0                         , 110, 0  , 5835 , 289, 129), // #1026
-  INST(Vgetmantsd       , VexRvmi            , E(660F3A,27,_,I,_,1,3,T1S), 0                         , 160, 0  , 5846 , 267, 68 ), // #1027
-  INST(Vgetmantss       , VexRvmi            , E(660F3A,27,_,I,_,0,2,T1S), 0                         , 161, 0  , 5857 , 268, 68 ), // #1028
-  INST(Vgf2p8affineinvqb, VexRvmi_Lx         , V(660F3A,CF,_,x,1,1,4,FV ), 0                         , 170, 0  , 5868 , 290, 145), // #1029
-  INST(Vgf2p8affineqb   , VexRvmi_Lx         , V(660F3A,CE,_,x,1,1,4,FV ), 0                         , 170, 0  , 5886 , 290, 145), // #1030
-  INST(Vgf2p8mulb       , VexRvm_Lx          , V(660F38,CF,_,x,0,0,4,FV ), 0                         , 163, 0  , 5901 , 291, 145), // #1031
-  INST(Vhaddpd          , VexRvm_Lx          , V(660F00,7C,_,x,I,_,_,_  ), 0                         , 70 , 0  , 5912 , 199, 126), // #1032
-  INST(Vhaddps          , VexRvm_Lx          , V(F20F00,7C,_,x,I,_,_,_  ), 0                         , 108, 0  , 5920 , 199, 126), // #1033
-  INST(Vhsubpd          , VexRvm_Lx          , V(660F00,7D,_,x,I,_,_,_  ), 0                         , 70 , 0  , 5928 , 199, 126), // #1034
-  INST(Vhsubps          , VexRvm_Lx          , V(F20F00,7D,_,x,I,_,_,_  ), 0                         , 108, 0  , 5936 , 199, 126), // #1035
-  INST(Vinsertf128      , VexRvmi            , V(660F3A,18,_,1,0,_,_,_  ), 0                         , 154, 0  , 5944 , 292, 126), // #1036
-  INST(Vinsertf32x4     , VexRvmi_Lx         , E(660F3A,18,_,x,_,0,4,T4 ), 0                         , 155, 0  , 5956 , 293, 129), // #1037
-  INST(Vinsertf32x8     , VexRvmi            , E(660F3A,1A,_,2,_,0,5,T8 ), 0                         , 156, 0  , 5969 , 294, 66 ), // #1038
-  INST(Vinsertf64x2     , VexRvmi_Lx         , E(660F3A,18,_,x,_,1,4,T2 ), 0                         , 157, 0  , 5982 , 293, 131), // #1039
-  INST(Vinsertf64x4     , VexRvmi            , E(660F3A,1A,_,2,_,1,5,T4 ), 0                         , 158, 0  , 5995 , 294, 68 ), // #1040
-  INST(Vinserti128      , VexRvmi            , V(660F3A,38,_,1,0,_,_,_  ), 0                         , 154, 0  , 6008 , 292, 132), // #1041
-  INST(Vinserti32x4     , VexRvmi_Lx         , E(660F3A,38,_,x,_,0,4,T4 ), 0                         , 155, 0  , 6020 , 293, 129), // #1042
-  INST(Vinserti32x8     , VexRvmi            , E(660F3A,3A,_,2,_,0,5,T8 ), 0                         , 156, 0  , 6033 , 294, 66 ), // #1043
-  INST(Vinserti64x2     , VexRvmi_Lx         , E(660F3A,38,_,x,_,1,4,T2 ), 0                         , 157, 0  , 6046 , 293, 131), // #1044
-  INST(Vinserti64x4     , VexRvmi            , E(660F3A,3A,_,2,_,1,5,T4 ), 0                         , 158, 0  , 6059 , 294, 68 ), // #1045
-  INST(Vinsertps        , VexRvmi            , V(660F3A,21,_,0,I,0,2,T1S), 0                         , 159, 0  , 6072 , 295, 125), // #1046
-  INST(Vlddqu           , VexRm_Lx           , V(F20F00,F0,_,x,I,_,_,_  ), 0                         , 108, 0  , 6082 , 296, 126), // #1047
-  INST(Vldmxcsr         , VexM               , V(000F00,AE,2,0,I,_,_,_  ), 0                         , 171, 0  , 6089 , 297, 126), // #1048
-  INST(Vmaskmovdqu      , VexRm_ZDI          , V(660F00,F7,_,0,I,_,_,_  ), 0                         , 70 , 0  , 6098 , 298, 126), // #1049
-  INST(Vmaskmovpd       , VexRvmMvr_Lx       , V(660F38,2D,_,x,0,_,_,_  ), V(660F38,2F,_,x,0,_,_,_  ), 97 , 85 , 6110 , 299, 126), // #1050
-  INST(Vmaskmovps       , VexRvmMvr_Lx       , V(660F38,2C,_,x,0,_,_,_  ), V(660F38,2E,_,x,0,_,_,_  ), 97 , 86 , 6121 , 299, 126), // #1051
-  INST(Vmaxpd           , VexRvm_Lx          , V(660F00,5F,_,x,I,1,4,FV ), 0                         , 104, 0  , 6132 , 300, 124), // #1052
-  INST(Vmaxps           , VexRvm_Lx          , V(000F00,5F,_,x,I,0,4,FV ), 0                         , 105, 0  , 6139 , 301, 124), // #1053
-  INST(Vmaxsd           , VexRvm             , V(F20F00,5F,_,I,I,1,3,T1S), 0                         , 106, 0  , 6146 , 302, 124), // #1054
-  INST(Vmaxss           , VexRvm             , V(F30F00,5F,_,I,I,0,2,T1S), 0                         , 107, 0  , 6153 , 241, 124), // #1055
-  INST(Vmcall           , X86Op              , O(000F01,C1,_,_,_,_,_,_  ), 0                         , 21 , 0  , 6160 , 30 , 58 ), // #1056
-  INST(Vmclear          , X86M_Only          , O(660F00,C7,6,_,_,_,_,_  ), 0                         , 26 , 0  , 6167 , 32 , 58 ), // #1057
-  INST(Vmfunc           , X86Op              , O(000F01,D4,_,_,_,_,_,_  ), 0                         , 21 , 0  , 6175 , 30 , 58 ), // #1058
-  INST(Vminpd           , VexRvm_Lx          , V(660F00,5D,_,x,I,1,4,FV ), 0                         , 104, 0  , 6182 , 300, 124), // #1059
-  INST(Vminps           , VexRvm_Lx          , V(000F00,5D,_,x,I,0,4,FV ), 0                         , 105, 0  , 6189 , 301, 124), // #1060
-  INST(Vminsd           , VexRvm             , V(F20F00,5D,_,I,I,1,3,T1S), 0                         , 106, 0  , 6196 , 302, 124), // #1061
-  INST(Vminss           , VexRvm             , V(F30F00,5D,_,I,I,0,2,T1S), 0                         , 107, 0  , 6203 , 241, 124), // #1062
-  INST(Vmlaunch         , X86Op              , O(000F01,C2,_,_,_,_,_,_  ), 0                         , 21 , 0  , 6210 , 30 , 58 ), // #1063
-  INST(Vmload           , X86Op_xAX          , O(000F01,DA,_,_,_,_,_,_  ), 0                         , 21 , 0  , 6219 , 303, 22 ), // #1064
-  INST(Vmmcall          , X86Op              , O(000F01,D9,_,_,_,_,_,_  ), 0                         , 21 , 0  , 6226 , 30 , 22 ), // #1065
-  INST(Vmovapd          , VexRmMr_Lx         , V(660F00,28,_,x,I,1,4,FVM), V(660F00,29,_,x,I,1,4,FVM), 172, 87 , 6234 , 304, 124), // #1066
-  INST(Vmovaps          , VexRmMr_Lx         , V(000F00,28,_,x,I,0,4,FVM), V(000F00,29,_,x,I,0,4,FVM), 173, 88 , 6242 , 304, 124), // #1067
-  INST(Vmovd            , VexMovdMovq        , V(660F00,6E,_,0,0,0,2,T1S), V(660F00,7E,_,0,0,0,2,T1S), 174, 89 , 6250 , 305, 125), // #1068
-  INST(Vmovddup         , VexRm_Lx           , V(F20F00,12,_,x,I,1,3,DUP), 0                         , 175, 0  , 6256 , 306, 124), // #1069
-  INST(Vmovdqa          , VexRmMr_Lx         , V(660F00,6F,_,x,I,_,_,_  ), V(660F00,7F,_,x,I,_,_,_  ), 70 , 90 , 6265 , 307, 126), // #1070
-  INST(Vmovdqa32        , VexRmMr_Lx         , E(660F00,6F,_,x,_,0,4,FVM), E(660F00,7F,_,x,_,0,4,FVM), 176, 91 , 6273 , 308, 129), // #1071
-  INST(Vmovdqa64        , VexRmMr_Lx         , E(660F00,6F,_,x,_,1,4,FVM), E(660F00,7F,_,x,_,1,4,FVM), 177, 92 , 6283 , 308, 129), // #1072
-  INST(Vmovdqu          , VexRmMr_Lx         , V(F30F00,6F,_,x,I,_,_,_  ), V(F30F00,7F,_,x,I,_,_,_  ), 178, 93 , 6293 , 307, 126), // #1073
-  INST(Vmovdqu16        , VexRmMr_Lx         , E(F20F00,6F,_,x,_,1,4,FVM), E(F20F00,7F,_,x,_,1,4,FVM), 179, 94 , 6301 , 308, 137), // #1074
-  INST(Vmovdqu32        , VexRmMr_Lx         , E(F30F00,6F,_,x,_,0,4,FVM), E(F30F00,7F,_,x,_,0,4,FVM), 180, 95 , 6311 , 308, 129), // #1075
-  INST(Vmovdqu64        , VexRmMr_Lx         , E(F30F00,6F,_,x,_,1,4,FVM), E(F30F00,7F,_,x,_,1,4,FVM), 181, 96 , 6321 , 308, 129), // #1076
-  INST(Vmovdqu8         , VexRmMr_Lx         , E(F20F00,6F,_,x,_,0,4,FVM), E(F20F00,7F,_,x,_,0,4,FVM), 182, 97 , 6331 , 308, 137), // #1077
-  INST(Vmovhlps         , VexRvm             , V(000F00,12,_,0,I,0,_,_  ), 0                         , 73 , 0  , 6340 , 309, 125), // #1078
-  INST(Vmovhpd          , VexRvmMr           , V(660F00,16,_,0,I,1,3,T1S), V(660F00,17,_,0,I,1,3,T1S), 122, 98 , 6349 , 310, 125), // #1079
-  INST(Vmovhps          , VexRvmMr           , V(000F00,16,_,0,I,0,3,T2 ), V(000F00,17,_,0,I,0,3,T2 ), 183, 99 , 6357 , 310, 125), // #1080
-  INST(Vmovlhps         , VexRvm             , V(000F00,16,_,0,I,0,_,_  ), 0                         , 73 , 0  , 6365 , 309, 125), // #1081
-  INST(Vmovlpd          , VexRvmMr           , V(660F00,12,_,0,I,1,3,T1S), V(660F00,13,_,0,I,1,3,T1S), 122, 100, 6374 , 310, 125), // #1082
-  INST(Vmovlps          , VexRvmMr           , V(000F00,12,_,0,I,0,3,T2 ), V(000F00,13,_,0,I,0,3,T2 ), 183, 101, 6382 , 310, 125), // #1083
-  INST(Vmovmskpd        , VexRm_Lx           , V(660F00,50,_,x,I,_,_,_  ), 0                         , 70 , 0  , 6390 , 311, 126), // #1084
-  INST(Vmovmskps        , VexRm_Lx           , V(000F00,50,_,x,I,_,_,_  ), 0                         , 73 , 0  , 6400 , 311, 126), // #1085
-  INST(Vmovntdq         , VexMr_Lx           , V(660F00,E7,_,x,I,0,4,FVM), 0                         , 184, 0  , 6410 , 312, 124), // #1086
-  INST(Vmovntdqa        , VexRm_Lx           , V(660F38,2A,_,x,I,0,4,FVM), 0                         , 109, 0  , 6419 , 313, 133), // #1087
-  INST(Vmovntpd         , VexMr_Lx           , V(660F00,2B,_,x,I,1,4,FVM), 0                         , 172, 0  , 6429 , 312, 124), // #1088
-  INST(Vmovntps         , VexMr_Lx           , V(000F00,2B,_,x,I,0,4,FVM), 0                         , 173, 0  , 6438 , 312, 124), // #1089
-  INST(Vmovq            , VexMovdMovq        , V(660F00,6E,_,0,I,1,3,T1S), V(660F00,7E,_,0,I,1,3,T1S), 122, 102, 6447 , 314, 125), // #1090
-  INST(Vmovsd           , VexMovssMovsd      , V(F20F00,10,_,I,I,1,3,T1S), V(F20F00,11,_,I,I,1,3,T1S), 106, 103, 6453 , 315, 125), // #1091
-  INST(Vmovshdup        , VexRm_Lx           , V(F30F00,16,_,x,I,0,4,FVM), 0                         , 185, 0  , 6460 , 316, 124), // #1092
-  INST(Vmovsldup        , VexRm_Lx           , V(F30F00,12,_,x,I,0,4,FVM), 0                         , 185, 0  , 6470 , 316, 124), // #1093
-  INST(Vmovss           , VexMovssMovsd      , V(F30F00,10,_,I,I,0,2,T1S), V(F30F00,11,_,I,I,0,2,T1S), 107, 104, 6480 , 317, 125), // #1094
-  INST(Vmovupd          , VexRmMr_Lx         , V(660F00,10,_,x,I,1,4,FVM), V(660F00,11,_,x,I,1,4,FVM), 172, 105, 6487 , 304, 124), // #1095
-  INST(Vmovups          , VexRmMr_Lx         , V(000F00,10,_,x,I,0,4,FVM), V(000F00,11,_,x,I,0,4,FVM), 173, 106, 6495 , 304, 124), // #1096
-  INST(Vmpsadbw         , VexRvmi_Lx         , V(660F3A,42,_,x,I,_,_,_  ), 0                         , 74 , 0  , 6503 , 211, 146), // #1097
-  INST(Vmptrld          , X86M_Only          , O(000F00,C7,6,_,_,_,_,_  ), 0                         , 81 , 0  , 6512 , 32 , 58 ), // #1098
-  INST(Vmptrst          , X86M_Only          , O(000F00,C7,7,_,_,_,_,_  ), 0                         , 22 , 0  , 6520 , 32 , 58 ), // #1099
-  INST(Vmread           , X86Mr_NoSize       , O(000F00,78,_,_,_,_,_,_  ), 0                         , 4  , 0  , 6528 , 318, 58 ), // #1100
-  INST(Vmresume         , X86Op              , O(000F01,C3,_,_,_,_,_,_  ), 0                         , 21 , 0  , 6535 , 30 , 58 ), // #1101
-  INST(Vmrun            , X86Op_xAX          , O(000F01,D8,_,_,_,_,_,_  ), 0                         , 21 , 0  , 6544 , 303, 22 ), // #1102
-  INST(Vmsave           , X86Op_xAX          , O(000F01,DB,_,_,_,_,_,_  ), 0                         , 21 , 0  , 6550 , 303, 22 ), // #1103
-  INST(Vmulpd           , VexRvm_Lx          , V(660F00,59,_,x,I,1,4,FV ), 0                         , 104, 0  , 6557 , 195, 124), // #1104
-  INST(Vmulps           , VexRvm_Lx          , V(000F00,59,_,x,I,0,4,FV ), 0                         , 105, 0  , 6564 , 196, 124), // #1105
-  INST(Vmulsd           , VexRvm_Lx          , V(F20F00,59,_,I,I,1,3,T1S), 0                         , 106, 0  , 6571 , 197, 125), // #1106
-  INST(Vmulss           , VexRvm_Lx          , V(F30F00,59,_,I,I,0,2,T1S), 0                         , 107, 0  , 6578 , 198, 125), // #1107
-  INST(Vmwrite          , X86Rm_NoSize       , O(000F00,79,_,_,_,_,_,_  ), 0                         , 4  , 0  , 6585 , 319, 58 ), // #1108
-  INST(Vmxon            , X86M_Only          , O(F30F00,C7,6,_,_,_,_,_  ), 0                         , 24 , 0  , 6593 , 32 , 58 ), // #1109
-  INST(Vorpd            , VexRvm_Lx          , V(660F00,56,_,x,I,1,4,FV ), 0                         , 104, 0  , 6599 , 207, 130), // #1110
-  INST(Vorps            , VexRvm_Lx          , V(000F00,56,_,x,I,0,4,FV ), 0                         , 105, 0  , 6605 , 208, 130), // #1111
-  INST(Vp2intersectd    , VexRvm_Lx_2xK      , E(F20F38,68,_,_,_,0,4,FV ), 0                         , 127, 0  , 6611 , 320, 147), // #1112
-  INST(Vp2intersectq    , VexRvm_Lx_2xK      , E(F20F38,68,_,_,_,1,4,FV ), 0                         , 186, 0  , 6625 , 321, 147), // #1113
-  INST(Vp4dpwssd        , VexRm_T1_4X        , E(F20F38,52,_,2,_,0,4,T4X), 0                         , 102, 0  , 6639 , 193, 148), // #1114
-  INST(Vp4dpwssds       , VexRm_T1_4X        , E(F20F38,53,_,2,_,0,4,T4X), 0                         , 102, 0  , 6649 , 193, 148), // #1115
-  INST(Vpabsb           , VexRm_Lx           , V(660F38,1C,_,x,I,_,4,FVM), 0                         , 109, 0  , 6660 , 316, 149), // #1116
-  INST(Vpabsd           , VexRm_Lx           , V(660F38,1E,_,x,I,0,4,FV ), 0                         , 163, 0  , 6667 , 316, 133), // #1117
-  INST(Vpabsq           , VexRm_Lx           , E(660F38,1F,_,x,_,1,4,FV ), 0                         , 112, 0  , 6674 , 260, 129), // #1118
-  INST(Vpabsw           , VexRm_Lx           , V(660F38,1D,_,x,I,_,4,FVM), 0                         , 109, 0  , 6681 , 316, 149), // #1119
-  INST(Vpackssdw        , VexRvm_Lx          , V(660F00,6B,_,x,I,0,4,FV ), 0                         , 133, 0  , 6688 , 206, 149), // #1120
-  INST(Vpacksswb        , VexRvm_Lx          , V(660F00,63,_,x,I,I,4,FVM), 0                         , 184, 0  , 6698 , 291, 149), // #1121
-  INST(Vpackusdw        , VexRvm_Lx          , V(660F38,2B,_,x,I,0,4,FV ), 0                         , 163, 0  , 6708 , 206, 149), // #1122
-  INST(Vpackuswb        , VexRvm_Lx          , V(660F00,67,_,x,I,I,4,FVM), 0                         , 184, 0  , 6718 , 291, 149), // #1123
-  INST(Vpaddb           , VexRvm_Lx          , V(660F00,FC,_,x,I,I,4,FVM), 0                         , 184, 0  , 6728 , 291, 149), // #1124
-  INST(Vpaddd           , VexRvm_Lx          , V(660F00,FE,_,x,I,0,4,FV ), 0                         , 133, 0  , 6735 , 206, 133), // #1125
-  INST(Vpaddq           , VexRvm_Lx          , V(660F00,D4,_,x,I,1,4,FV ), 0                         , 104, 0  , 6742 , 205, 133), // #1126
-  INST(Vpaddsb          , VexRvm_Lx          , V(660F00,EC,_,x,I,I,4,FVM), 0                         , 184, 0  , 6749 , 291, 149), // #1127
-  INST(Vpaddsw          , VexRvm_Lx          , V(660F00,ED,_,x,I,I,4,FVM), 0                         , 184, 0  , 6757 , 291, 149), // #1128
-  INST(Vpaddusb         , VexRvm_Lx          , V(660F00,DC,_,x,I,I,4,FVM), 0                         , 184, 0  , 6765 , 291, 149), // #1129
-  INST(Vpaddusw         , VexRvm_Lx          , V(660F00,DD,_,x,I,I,4,FVM), 0                         , 184, 0  , 6774 , 291, 149), // #1130
-  INST(Vpaddw           , VexRvm_Lx          , V(660F00,FD,_,x,I,I,4,FVM), 0                         , 184, 0  , 6783 , 291, 149), // #1131
-  INST(Vpalignr         , VexRvmi_Lx         , V(660F3A,0F,_,x,I,I,4,FVM), 0                         , 187, 0  , 6790 , 290, 149), // #1132
-  INST(Vpand            , VexRvm_Lx          , V(660F00,DB,_,x,I,_,_,_  ), 0                         , 70 , 0  , 6799 , 322, 146), // #1133
-  INST(Vpandd           , VexRvm_Lx          , E(660F00,DB,_,x,_,0,4,FV ), 0                         , 188, 0  , 6805 , 323, 129), // #1134
-  INST(Vpandn           , VexRvm_Lx          , V(660F00,DF,_,x,I,_,_,_  ), 0                         , 70 , 0  , 6812 , 324, 146), // #1135
-  INST(Vpandnd          , VexRvm_Lx          , E(660F00,DF,_,x,_,0,4,FV ), 0                         , 188, 0  , 6819 , 325, 129), // #1136
-  INST(Vpandnq          , VexRvm_Lx          , E(660F00,DF,_,x,_,1,4,FV ), 0                         , 130, 0  , 6827 , 326, 129), // #1137
-  INST(Vpandq           , VexRvm_Lx          , E(660F00,DB,_,x,_,1,4,FV ), 0                         , 130, 0  , 6835 , 327, 129), // #1138
-  INST(Vpavgb           , VexRvm_Lx          , V(660F00,E0,_,x,I,I,4,FVM), 0                         , 184, 0  , 6842 , 291, 149), // #1139
-  INST(Vpavgw           , VexRvm_Lx          , V(660F00,E3,_,x,I,I,4,FVM), 0                         , 184, 0  , 6849 , 291, 149), // #1140
-  INST(Vpblendd         , VexRvmi_Lx         , V(660F3A,02,_,x,0,_,_,_  ), 0                         , 74 , 0  , 6856 , 211, 132), // #1141
-  INST(Vpblendmb        , VexRvm_Lx          , E(660F38,66,_,x,_,0,4,FVM), 0                         , 189, 0  , 6865 , 328, 137), // #1142
-  INST(Vpblendmd        , VexRvm_Lx          , E(660F38,64,_,x,_,0,4,FV ), 0                         , 113, 0  , 6875 , 210, 129), // #1143
-  INST(Vpblendmq        , VexRvm_Lx          , E(660F38,64,_,x,_,1,4,FV ), 0                         , 112, 0  , 6885 , 209, 129), // #1144
-  INST(Vpblendmw        , VexRvm_Lx          , E(660F38,66,_,x,_,1,4,FVM), 0                         , 190, 0  , 6895 , 328, 137), // #1145
-  INST(Vpblendvb        , VexRvmr_Lx         , V(660F3A,4C,_,x,0,_,_,_  ), 0                         , 74 , 0  , 6905 , 212, 146), // #1146
-  INST(Vpblendw         , VexRvmi_Lx         , V(660F3A,0E,_,x,I,_,_,_  ), 0                         , 74 , 0  , 6915 , 211, 146), // #1147
-  INST(Vpbroadcastb     , VexRm_Lx_Bcst      , V(660F38,78,_,x,0,0,0,T1S), E(660F38,7A,_,x,0,0,0,T1S), 191, 107, 6924 , 329, 150), // #1148
-  INST(Vpbroadcastd     , VexRm_Lx_Bcst      , V(660F38,58,_,x,0,0,2,T1S), E(660F38,7C,_,x,0,0,0,T1S), 121, 108, 6937 , 330, 143), // #1149
-  INST(Vpbroadcastmb2q  , VexRm_Lx           , E(F30F38,2A,_,x,_,1,_,_  ), 0                         , 192, 0  , 6950 , 331, 151), // #1150
-  INST(Vpbroadcastmw2d  , VexRm_Lx           , E(F30F38,3A,_,x,_,0,_,_  ), 0                         , 193, 0  , 6966 , 331, 151), // #1151
-  INST(Vpbroadcastq     , VexRm_Lx_Bcst      , V(660F38,59,_,x,0,1,3,T1S), E(660F38,7C,_,x,0,1,0,T1S), 120, 109, 6982 , 332, 143), // #1152
-  INST(Vpbroadcastw     , VexRm_Lx_Bcst      , V(660F38,79,_,x,0,0,1,T1S), E(660F38,7B,_,x,0,0,0,T1S), 194, 110, 6995 , 333, 150), // #1153
-  INST(Vpclmulqdq       , VexRvmi_Lx         , V(660F3A,44,_,x,I,_,4,FVM), 0                         , 187, 0  , 7008 , 334, 152), // #1154
-  INST(Vpcmov           , VexRvrmRvmr_Lx     , V(XOP_M8,A2,_,x,x,_,_,_  ), 0                         , 195, 0  , 7019 , 269, 142), // #1155
-  INST(Vpcmpb           , VexRvmi_Lx         , E(660F3A,3F,_,x,_,0,4,FVM), 0                         , 151, 0  , 7026 , 335, 137), // #1156
-  INST(Vpcmpd           , VexRvmi_Lx         , E(660F3A,1F,_,x,_,0,4,FV ), 0                         , 110, 0  , 7033 , 336, 129), // #1157
-  INST(Vpcmpeqb         , VexRvm_Lx_KEvex    , V(660F00,74,_,x,I,I,4,FV ), 0                         , 133, 0  , 7040 , 337, 149), // #1158
-  INST(Vpcmpeqd         , VexRvm_Lx_KEvex    , V(660F00,76,_,x,I,0,4,FVM), 0                         , 184, 0  , 7049 , 338, 133), // #1159
-  INST(Vpcmpeqq         , VexRvm_Lx_KEvex    , V(660F38,29,_,x,I,1,4,FVM), 0                         , 196, 0  , 7058 , 339, 133), // #1160
-  INST(Vpcmpeqw         , VexRvm_Lx_KEvex    , V(660F00,75,_,x,I,I,4,FV ), 0                         , 133, 0  , 7067 , 337, 149), // #1161
-  INST(Vpcmpestri       , VexRmi             , V(660F3A,61,_,0,I,_,_,_  ), 0                         , 74 , 0  , 7076 , 340, 153), // #1162
-  INST(Vpcmpestrm       , VexRmi             , V(660F3A,60,_,0,I,_,_,_  ), 0                         , 74 , 0  , 7087 , 341, 153), // #1163
-  INST(Vpcmpgtb         , VexRvm_Lx_KEvex    , V(660F00,64,_,x,I,I,4,FV ), 0                         , 133, 0  , 7098 , 337, 149), // #1164
-  INST(Vpcmpgtd         , VexRvm_Lx_KEvex    , V(660F00,66,_,x,I,0,4,FVM), 0                         , 184, 0  , 7107 , 338, 133), // #1165
-  INST(Vpcmpgtq         , VexRvm_Lx_KEvex    , V(660F38,37,_,x,I,1,4,FVM), 0                         , 196, 0  , 7116 , 339, 133), // #1166
-  INST(Vpcmpgtw         , VexRvm_Lx_KEvex    , V(660F00,65,_,x,I,I,4,FV ), 0                         , 133, 0  , 7125 , 337, 149), // #1167
-  INST(Vpcmpistri       , VexRmi             , V(660F3A,63,_,0,I,_,_,_  ), 0                         , 74 , 0  , 7134 , 342, 153), // #1168
-  INST(Vpcmpistrm       , VexRmi             , V(660F3A,62,_,0,I,_,_,_  ), 0                         , 74 , 0  , 7145 , 343, 153), // #1169
-  INST(Vpcmpq           , VexRvmi_Lx         , E(660F3A,1F,_,x,_,1,4,FV ), 0                         , 111, 0  , 7156 , 344, 129), // #1170
-  INST(Vpcmpub          , VexRvmi_Lx         , E(660F3A,3E,_,x,_,0,4,FVM), 0                         , 151, 0  , 7163 , 335, 137), // #1171
-  INST(Vpcmpud          , VexRvmi_Lx         , E(660F3A,1E,_,x,_,0,4,FV ), 0                         , 110, 0  , 7171 , 336, 129), // #1172
-  INST(Vpcmpuq          , VexRvmi_Lx         , E(660F3A,1E,_,x,_,1,4,FV ), 0                         , 111, 0  , 7179 , 344, 129), // #1173
-  INST(Vpcmpuw          , VexRvmi_Lx         , E(660F3A,3E,_,x,_,1,4,FVM), 0                         , 197, 0  , 7187 , 344, 137), // #1174
-  INST(Vpcmpw           , VexRvmi_Lx         , E(660F3A,3F,_,x,_,1,4,FVM), 0                         , 197, 0  , 7195 , 344, 137), // #1175
-  INST(Vpcomb           , VexRvmi            , V(XOP_M8,CC,_,0,0,_,_,_  ), 0                         , 195, 0  , 7202 , 257, 142), // #1176
-  INST(Vpcomd           , VexRvmi            , V(XOP_M8,CE,_,0,0,_,_,_  ), 0                         , 195, 0  , 7209 , 257, 142), // #1177
-  INST(Vpcompressb      , VexMr_Lx           , E(660F38,63,_,x,_,0,0,T1S), 0                         , 198, 0  , 7216 , 226, 154), // #1178
-  INST(Vpcompressd      , VexMr_Lx           , E(660F38,8B,_,x,_,0,2,T1S), 0                         , 125, 0  , 7228 , 226, 129), // #1179
-  INST(Vpcompressq      , VexMr_Lx           , E(660F38,8B,_,x,_,1,3,T1S), 0                         , 124, 0  , 7240 , 226, 129), // #1180
-  INST(Vpcompressw      , VexMr_Lx           , E(660F38,63,_,x,_,1,1,T1S), 0                         , 199, 0  , 7252 , 226, 154), // #1181
-  INST(Vpcomq           , VexRvmi            , V(XOP_M8,CF,_,0,0,_,_,_  ), 0                         , 195, 0  , 7264 , 257, 142), // #1182
-  INST(Vpcomub          , VexRvmi            , V(XOP_M8,EC,_,0,0,_,_,_  ), 0                         , 195, 0  , 7271 , 257, 142), // #1183
-  INST(Vpcomud          , VexRvmi            , V(XOP_M8,EE,_,0,0,_,_,_  ), 0                         , 195, 0  , 7279 , 257, 142), // #1184
-  INST(Vpcomuq          , VexRvmi            , V(XOP_M8,EF,_,0,0,_,_,_  ), 0                         , 195, 0  , 7287 , 257, 142), // #1185
-  INST(Vpcomuw          , VexRvmi            , V(XOP_M8,ED,_,0,0,_,_,_  ), 0                         , 195, 0  , 7295 , 257, 142), // #1186
-  INST(Vpcomw           , VexRvmi            , V(XOP_M8,CD,_,0,0,_,_,_  ), 0                         , 195, 0  , 7303 , 257, 142), // #1187
-  INST(Vpconflictd      , VexRm_Lx           , E(660F38,C4,_,x,_,0,4,FV ), 0                         , 113, 0  , 7310 , 345, 151), // #1188
-  INST(Vpconflictq      , VexRm_Lx           , E(660F38,C4,_,x,_,1,4,FV ), 0                         , 112, 0  , 7322 , 345, 151), // #1189
-  INST(Vpdpbusd         , VexRvm_Lx          , V(660F38,50,_,x,_,0,4,FV ), 0                         , 163, 0  , 7334 , 346, 155), // #1190
-  INST(Vpdpbusds        , VexRvm_Lx          , V(660F38,51,_,x,_,0,4,FV ), 0                         , 163, 0  , 7343 , 346, 155), // #1191
-  INST(Vpdpwssd         , VexRvm_Lx          , V(660F38,52,_,x,_,0,4,FV ), 0                         , 163, 0  , 7353 , 346, 155), // #1192
-  INST(Vpdpwssds        , VexRvm_Lx          , V(660F38,53,_,x,_,0,4,FV ), 0                         , 163, 0  , 7362 , 346, 155), // #1193
-  INST(Vperm2f128       , VexRvmi            , V(660F3A,06,_,1,0,_,_,_  ), 0                         , 154, 0  , 7372 , 347, 126), // #1194
-  INST(Vperm2i128       , VexRvmi            , V(660F3A,46,_,1,0,_,_,_  ), 0                         , 154, 0  , 7383 , 347, 132), // #1195
-  INST(Vpermb           , VexRvm_Lx          , E(660F38,8D,_,x,_,0,4,FVM), 0                         , 189, 0  , 7394 , 328, 156), // #1196
-  INST(Vpermd           , VexRvm_Lx          , V(660F38,36,_,x,0,0,4,FV ), 0                         , 163, 0  , 7401 , 348, 143), // #1197
-  INST(Vpermi2b         , VexRvm_Lx          , E(660F38,75,_,x,_,0,4,FVM), 0                         , 189, 0  , 7408 , 328, 156), // #1198
-  INST(Vpermi2d         , VexRvm_Lx          , E(660F38,76,_,x,_,0,4,FV ), 0                         , 113, 0  , 7417 , 210, 129), // #1199
-  INST(Vpermi2pd        , VexRvm_Lx          , E(660F38,77,_,x,_,1,4,FV ), 0                         , 112, 0  , 7426 , 209, 129), // #1200
-  INST(Vpermi2ps        , VexRvm_Lx          , E(660F38,77,_,x,_,0,4,FV ), 0                         , 113, 0  , 7436 , 210, 129), // #1201
-  INST(Vpermi2q         , VexRvm_Lx          , E(660F38,76,_,x,_,1,4,FV ), 0                         , 112, 0  , 7446 , 209, 129), // #1202
-  INST(Vpermi2w         , VexRvm_Lx          , E(660F38,75,_,x,_,1,4,FVM), 0                         , 190, 0  , 7455 , 328, 137), // #1203
-  INST(Vpermil2pd       , VexRvrmiRvmri_Lx   , V(660F3A,49,_,x,x,_,_,_  ), 0                         , 74 , 0  , 7464 , 349, 142), // #1204
-  INST(Vpermil2ps       , VexRvrmiRvmri_Lx   , V(660F3A,48,_,x,x,_,_,_  ), 0                         , 74 , 0  , 7475 , 349, 142), // #1205
-  INST(Vpermilpd        , VexRvmRmi_Lx       , V(660F38,0D,_,x,0,1,4,FV ), V(660F3A,05,_,x,0,1,4,FV ), 200, 111, 7486 , 350, 124), // #1206
-  INST(Vpermilps        , VexRvmRmi_Lx       , V(660F38,0C,_,x,0,0,4,FV ), V(660F3A,04,_,x,0,0,4,FV ), 163, 112, 7496 , 350, 124), // #1207
-  INST(Vpermpd          , VexRvmRmi_Lx       , E(660F38,16,_,x,1,1,4,FV ), V(660F3A,01,_,x,1,1,4,FV ), 201, 113, 7506 , 351, 143), // #1208
-  INST(Vpermps          , VexRvm_Lx          , V(660F38,16,_,x,0,0,4,FV ), 0                         , 163, 0  , 7514 , 348, 143), // #1209
-  INST(Vpermq           , VexRvmRmi_Lx       , E(660F38,36,_,x,_,1,4,FV ), V(660F3A,00,_,x,1,1,4,FV ), 112, 114, 7522 , 351, 143), // #1210
-  INST(Vpermt2b         , VexRvm_Lx          , E(660F38,7D,_,x,_,0,4,FVM), 0                         , 189, 0  , 7529 , 328, 156), // #1211
-  INST(Vpermt2d         , VexRvm_Lx          , E(660F38,7E,_,x,_,0,4,FV ), 0                         , 113, 0  , 7538 , 210, 129), // #1212
-  INST(Vpermt2pd        , VexRvm_Lx          , E(660F38,7F,_,x,_,1,4,FV ), 0                         , 112, 0  , 7547 , 209, 129), // #1213
-  INST(Vpermt2ps        , VexRvm_Lx          , E(660F38,7F,_,x,_,0,4,FV ), 0                         , 113, 0  , 7557 , 210, 129), // #1214
-  INST(Vpermt2q         , VexRvm_Lx          , E(660F38,7E,_,x,_,1,4,FV ), 0                         , 112, 0  , 7567 , 209, 129), // #1215
-  INST(Vpermt2w         , VexRvm_Lx          , E(660F38,7D,_,x,_,1,4,FVM), 0                         , 190, 0  , 7576 , 328, 137), // #1216
-  INST(Vpermw           , VexRvm_Lx          , E(660F38,8D,_,x,_,1,4,FVM), 0                         , 190, 0  , 7585 , 328, 137), // #1217
-  INST(Vpexpandb        , VexRm_Lx           , E(660F38,62,_,x,_,0,0,T1S), 0                         , 198, 0  , 7592 , 260, 154), // #1218
-  INST(Vpexpandd        , VexRm_Lx           , E(660F38,89,_,x,_,0,2,T1S), 0                         , 125, 0  , 7602 , 260, 129), // #1219
-  INST(Vpexpandq        , VexRm_Lx           , E(660F38,89,_,x,_,1,3,T1S), 0                         , 124, 0  , 7612 , 260, 129), // #1220
-  INST(Vpexpandw        , VexRm_Lx           , E(660F38,62,_,x,_,1,1,T1S), 0                         , 199, 0  , 7622 , 260, 154), // #1221
-  INST(Vpextrb          , VexMri             , V(660F3A,14,_,0,0,I,0,T1S), 0                         , 202, 0  , 7632 , 352, 157), // #1222
-  INST(Vpextrd          , VexMri             , V(660F3A,16,_,0,0,0,2,T1S), 0                         , 159, 0  , 7640 , 264, 158), // #1223
-  INST(Vpextrq          , VexMri             , V(660F3A,16,_,0,1,1,3,T1S), 0                         , 203, 0  , 7648 , 353, 158), // #1224
-  INST(Vpextrw          , VexMri_Vpextrw     , V(660F3A,15,_,0,0,I,1,T1S), 0                         , 204, 0  , 7656 , 354, 157), // #1225
-  INST(Vpgatherdd       , VexRmvRm_VM        , V(660F38,90,_,x,0,_,_,_  ), E(660F38,90,_,x,_,0,2,T1S), 97 , 115, 7664 , 280, 143), // #1226
-  INST(Vpgatherdq       , VexRmvRm_VM        , V(660F38,90,_,x,1,_,_,_  ), E(660F38,90,_,x,_,1,3,T1S), 165, 116, 7675 , 279, 143), // #1227
-  INST(Vpgatherqd       , VexRmvRm_VM        , V(660F38,91,_,x,0,_,_,_  ), E(660F38,91,_,x,_,0,2,T1S), 97 , 117, 7686 , 285, 143), // #1228
-  INST(Vpgatherqq       , VexRmvRm_VM        , V(660F38,91,_,x,1,_,_,_  ), E(660F38,91,_,x,_,1,3,T1S), 165, 118, 7697 , 284, 143), // #1229
-  INST(Vphaddbd         , VexRm              , V(XOP_M9,C2,_,0,0,_,_,_  ), 0                         , 80 , 0  , 7708 , 201, 142), // #1230
-  INST(Vphaddbq         , VexRm              , V(XOP_M9,C3,_,0,0,_,_,_  ), 0                         , 80 , 0  , 7717 , 201, 142), // #1231
-  INST(Vphaddbw         , VexRm              , V(XOP_M9,C1,_,0,0,_,_,_  ), 0                         , 80 , 0  , 7726 , 201, 142), // #1232
-  INST(Vphaddd          , VexRvm_Lx          , V(660F38,02,_,x,I,_,_,_  ), 0                         , 97 , 0  , 7735 , 199, 146), // #1233
-  INST(Vphadddq         , VexRm              , V(XOP_M9,CB,_,0,0,_,_,_  ), 0                         , 80 , 0  , 7743 , 201, 142), // #1234
-  INST(Vphaddsw         , VexRvm_Lx          , V(660F38,03,_,x,I,_,_,_  ), 0                         , 97 , 0  , 7752 , 199, 146), // #1235
-  INST(Vphaddubd        , VexRm              , V(XOP_M9,D2,_,0,0,_,_,_  ), 0                         , 80 , 0  , 7761 , 201, 142), // #1236
-  INST(Vphaddubq        , VexRm              , V(XOP_M9,D3,_,0,0,_,_,_  ), 0                         , 80 , 0  , 7771 , 201, 142), // #1237
-  INST(Vphaddubw        , VexRm              , V(XOP_M9,D1,_,0,0,_,_,_  ), 0                         , 80 , 0  , 7781 , 201, 142), // #1238
-  INST(Vphaddudq        , VexRm              , V(XOP_M9,DB,_,0,0,_,_,_  ), 0                         , 80 , 0  , 7791 , 201, 142), // #1239
-  INST(Vphadduwd        , VexRm              , V(XOP_M9,D6,_,0,0,_,_,_  ), 0                         , 80 , 0  , 7801 , 201, 142), // #1240
-  INST(Vphadduwq        , VexRm              , V(XOP_M9,D7,_,0,0,_,_,_  ), 0                         , 80 , 0  , 7811 , 201, 142), // #1241
-  INST(Vphaddw          , VexRvm_Lx          , V(660F38,01,_,x,I,_,_,_  ), 0                         , 97 , 0  , 7821 , 199, 146), // #1242
-  INST(Vphaddwd         , VexRm              , V(XOP_M9,C6,_,0,0,_,_,_  ), 0                         , 80 , 0  , 7829 , 201, 142), // #1243
-  INST(Vphaddwq         , VexRm              , V(XOP_M9,C7,_,0,0,_,_,_  ), 0                         , 80 , 0  , 7838 , 201, 142), // #1244
-  INST(Vphminposuw      , VexRm              , V(660F38,41,_,0,I,_,_,_  ), 0                         , 97 , 0  , 7847 , 201, 126), // #1245
-  INST(Vphsubbw         , VexRm              , V(XOP_M9,E1,_,0,0,_,_,_  ), 0                         , 80 , 0  , 7859 , 201, 142), // #1246
-  INST(Vphsubd          , VexRvm_Lx          , V(660F38,06,_,x,I,_,_,_  ), 0                         , 97 , 0  , 7868 , 199, 146), // #1247
-  INST(Vphsubdq         , VexRm              , V(XOP_M9,E3,_,0,0,_,_,_  ), 0                         , 80 , 0  , 7876 , 201, 142), // #1248
-  INST(Vphsubsw         , VexRvm_Lx          , V(660F38,07,_,x,I,_,_,_  ), 0                         , 97 , 0  , 7885 , 199, 146), // #1249
-  INST(Vphsubw          , VexRvm_Lx          , V(660F38,05,_,x,I,_,_,_  ), 0                         , 97 , 0  , 7894 , 199, 146), // #1250
-  INST(Vphsubwd         , VexRm              , V(XOP_M9,E2,_,0,0,_,_,_  ), 0                         , 80 , 0  , 7902 , 201, 142), // #1251
-  INST(Vpinsrb          , VexRvmi            , V(660F3A,20,_,0,0,I,0,T1S), 0                         , 202, 0  , 7911 , 355, 157), // #1252
-  INST(Vpinsrd          , VexRvmi            , V(660F3A,22,_,0,0,0,2,T1S), 0                         , 159, 0  , 7919 , 356, 158), // #1253
-  INST(Vpinsrq          , VexRvmi            , V(660F3A,22,_,0,1,1,3,T1S), 0                         , 203, 0  , 7927 , 357, 158), // #1254
-  INST(Vpinsrw          , VexRvmi            , V(660F00,C4,_,0,0,I,1,T1S), 0                         , 205, 0  , 7935 , 358, 157), // #1255
-  INST(Vplzcntd         , VexRm_Lx           , E(660F38,44,_,x,_,0,4,FV ), 0                         , 113, 0  , 7943 , 345, 151), // #1256
-  INST(Vplzcntq         , VexRm_Lx           , E(660F38,44,_,x,_,1,4,FV ), 0                         , 112, 0  , 7952 , 359, 151), // #1257
-  INST(Vpmacsdd         , VexRvmr            , V(XOP_M8,9E,_,0,0,_,_,_  ), 0                         , 195, 0  , 7961 , 360, 142), // #1258
-  INST(Vpmacsdqh        , VexRvmr            , V(XOP_M8,9F,_,0,0,_,_,_  ), 0                         , 195, 0  , 7970 , 360, 142), // #1259
-  INST(Vpmacsdql        , VexRvmr            , V(XOP_M8,97,_,0,0,_,_,_  ), 0                         , 195, 0  , 7980 , 360, 142), // #1260
-  INST(Vpmacssdd        , VexRvmr            , V(XOP_M8,8E,_,0,0,_,_,_  ), 0                         , 195, 0  , 7990 , 360, 142), // #1261
-  INST(Vpmacssdqh       , VexRvmr            , V(XOP_M8,8F,_,0,0,_,_,_  ), 0                         , 195, 0  , 8000 , 360, 142), // #1262
-  INST(Vpmacssdql       , VexRvmr            , V(XOP_M8,87,_,0,0,_,_,_  ), 0                         , 195, 0  , 8011 , 360, 142), // #1263
-  INST(Vpmacsswd        , VexRvmr            , V(XOP_M8,86,_,0,0,_,_,_  ), 0                         , 195, 0  , 8022 , 360, 142), // #1264
-  INST(Vpmacssww        , VexRvmr            , V(XOP_M8,85,_,0,0,_,_,_  ), 0                         , 195, 0  , 8032 , 360, 142), // #1265
-  INST(Vpmacswd         , VexRvmr            , V(XOP_M8,96,_,0,0,_,_,_  ), 0                         , 195, 0  , 8042 , 360, 142), // #1266
-  INST(Vpmacsww         , VexRvmr            , V(XOP_M8,95,_,0,0,_,_,_  ), 0                         , 195, 0  , 8051 , 360, 142), // #1267
-  INST(Vpmadcsswd       , VexRvmr            , V(XOP_M8,A6,_,0,0,_,_,_  ), 0                         , 195, 0  , 8060 , 360, 142), // #1268
-  INST(Vpmadcswd        , VexRvmr            , V(XOP_M8,B6,_,0,0,_,_,_  ), 0                         , 195, 0  , 8071 , 360, 142), // #1269
-  INST(Vpmadd52huq      , VexRvm_Lx          , E(660F38,B5,_,x,_,1,4,FV ), 0                         , 112, 0  , 8081 , 209, 159), // #1270
-  INST(Vpmadd52luq      , VexRvm_Lx          , E(660F38,B4,_,x,_,1,4,FV ), 0                         , 112, 0  , 8093 , 209, 159), // #1271
-  INST(Vpmaddubsw       , VexRvm_Lx          , V(660F38,04,_,x,I,I,4,FVM), 0                         , 109, 0  , 8105 , 291, 149), // #1272
-  INST(Vpmaddwd         , VexRvm_Lx          , V(660F00,F5,_,x,I,I,4,FVM), 0                         , 184, 0  , 8116 , 291, 149), // #1273
-  INST(Vpmaskmovd       , VexRvmMvr_Lx       , V(660F38,8C,_,x,0,_,_,_  ), V(660F38,8E,_,x,0,_,_,_  ), 97 , 119, 8125 , 299, 132), // #1274
-  INST(Vpmaskmovq       , VexRvmMvr_Lx       , V(660F38,8C,_,x,1,_,_,_  ), V(660F38,8E,_,x,1,_,_,_  ), 165, 120, 8136 , 299, 132), // #1275
-  INST(Vpmaxsb          , VexRvm_Lx          , V(660F38,3C,_,x,I,I,4,FVM), 0                         , 109, 0  , 8147 , 361, 149), // #1276
-  INST(Vpmaxsd          , VexRvm_Lx          , V(660F38,3D,_,x,I,0,4,FV ), 0                         , 163, 0  , 8155 , 208, 133), // #1277
-  INST(Vpmaxsq          , VexRvm_Lx          , E(660F38,3D,_,x,_,1,4,FV ), 0                         , 112, 0  , 8163 , 209, 129), // #1278
-  INST(Vpmaxsw          , VexRvm_Lx          , V(660F00,EE,_,x,I,I,4,FVM), 0                         , 184, 0  , 8171 , 361, 149), // #1279
-  INST(Vpmaxub          , VexRvm_Lx          , V(660F00,DE,_,x,I,I,4,FVM), 0                         , 184, 0  , 8179 , 361, 149), // #1280
-  INST(Vpmaxud          , VexRvm_Lx          , V(660F38,3F,_,x,I,0,4,FV ), 0                         , 163, 0  , 8187 , 208, 133), // #1281
-  INST(Vpmaxuq          , VexRvm_Lx          , E(660F38,3F,_,x,_,1,4,FV ), 0                         , 112, 0  , 8195 , 209, 129), // #1282
-  INST(Vpmaxuw          , VexRvm_Lx          , V(660F38,3E,_,x,I,I,4,FVM), 0                         , 109, 0  , 8203 , 361, 149), // #1283
-  INST(Vpminsb          , VexRvm_Lx          , V(660F38,38,_,x,I,I,4,FVM), 0                         , 109, 0  , 8211 , 361, 149), // #1284
-  INST(Vpminsd          , VexRvm_Lx          , V(660F38,39,_,x,I,0,4,FV ), 0                         , 163, 0  , 8219 , 208, 133), // #1285
-  INST(Vpminsq          , VexRvm_Lx          , E(660F38,39,_,x,_,1,4,FV ), 0                         , 112, 0  , 8227 , 209, 129), // #1286
-  INST(Vpminsw          , VexRvm_Lx          , V(660F00,EA,_,x,I,I,4,FVM), 0                         , 184, 0  , 8235 , 361, 149), // #1287
-  INST(Vpminub          , VexRvm_Lx          , V(660F00,DA,_,x,I,_,4,FVM), 0                         , 184, 0  , 8243 , 361, 149), // #1288
-  INST(Vpminud          , VexRvm_Lx          , V(660F38,3B,_,x,I,0,4,FV ), 0                         , 163, 0  , 8251 , 208, 133), // #1289
-  INST(Vpminuq          , VexRvm_Lx          , E(660F38,3B,_,x,_,1,4,FV ), 0                         , 112, 0  , 8259 , 209, 129), // #1290
-  INST(Vpminuw          , VexRvm_Lx          , V(660F38,3A,_,x,I,_,4,FVM), 0                         , 109, 0  , 8267 , 361, 149), // #1291
-  INST(Vpmovb2m         , VexRm_Lx           , E(F30F38,29,_,x,_,0,_,_  ), 0                         , 193, 0  , 8275 , 362, 137), // #1292
-  INST(Vpmovd2m         , VexRm_Lx           , E(F30F38,39,_,x,_,0,_,_  ), 0                         , 193, 0  , 8284 , 362, 131), // #1293
-  INST(Vpmovdb          , VexMr_Lx           , E(F30F38,31,_,x,_,0,2,QVM), 0                         , 206, 0  , 8293 , 363, 129), // #1294
-  INST(Vpmovdw          , VexMr_Lx           , E(F30F38,33,_,x,_,0,3,HVM), 0                         , 207, 0  , 8301 , 364, 129), // #1295
-  INST(Vpmovm2b         , VexRm_Lx           , E(F30F38,28,_,x,_,0,_,_  ), 0                         , 193, 0  , 8309 , 331, 137), // #1296
-  INST(Vpmovm2d         , VexRm_Lx           , E(F30F38,38,_,x,_,0,_,_  ), 0                         , 193, 0  , 8318 , 331, 131), // #1297
-  INST(Vpmovm2q         , VexRm_Lx           , E(F30F38,38,_,x,_,1,_,_  ), 0                         , 192, 0  , 8327 , 331, 131), // #1298
-  INST(Vpmovm2w         , VexRm_Lx           , E(F30F38,28,_,x,_,1,_,_  ), 0                         , 192, 0  , 8336 , 331, 137), // #1299
-  INST(Vpmovmskb        , VexRm_Lx           , V(660F00,D7,_,x,I,_,_,_  ), 0                         , 70 , 0  , 8345 , 311, 146), // #1300
-  INST(Vpmovq2m         , VexRm_Lx           , E(F30F38,39,_,x,_,1,_,_  ), 0                         , 192, 0  , 8355 , 362, 131), // #1301
-  INST(Vpmovqb          , VexMr_Lx           , E(F30F38,32,_,x,_,0,1,OVM), 0                         , 208, 0  , 8364 , 365, 129), // #1302
-  INST(Vpmovqd          , VexMr_Lx           , E(F30F38,35,_,x,_,0,3,HVM), 0                         , 207, 0  , 8372 , 364, 129), // #1303
-  INST(Vpmovqw          , VexMr_Lx           , E(F30F38,34,_,x,_,0,2,QVM), 0                         , 206, 0  , 8380 , 363, 129), // #1304
-  INST(Vpmovsdb         , VexMr_Lx           , E(F30F38,21,_,x,_,0,2,QVM), 0                         , 206, 0  , 8388 , 363, 129), // #1305
-  INST(Vpmovsdw         , VexMr_Lx           , E(F30F38,23,_,x,_,0,3,HVM), 0                         , 207, 0  , 8397 , 364, 129), // #1306
-  INST(Vpmovsqb         , VexMr_Lx           , E(F30F38,22,_,x,_,0,1,OVM), 0                         , 208, 0  , 8406 , 365, 129), // #1307
-  INST(Vpmovsqd         , VexMr_Lx           , E(F30F38,25,_,x,_,0,3,HVM), 0                         , 207, 0  , 8415 , 364, 129), // #1308
-  INST(Vpmovsqw         , VexMr_Lx           , E(F30F38,24,_,x,_,0,2,QVM), 0                         , 206, 0  , 8424 , 363, 129), // #1309
-  INST(Vpmovswb         , VexMr_Lx           , E(F30F38,20,_,x,_,0,3,HVM), 0                         , 207, 0  , 8433 , 364, 137), // #1310
-  INST(Vpmovsxbd        , VexRm_Lx           , V(660F38,21,_,x,I,I,2,QVM), 0                         , 209, 0  , 8442 , 366, 133), // #1311
-  INST(Vpmovsxbq        , VexRm_Lx           , V(660F38,22,_,x,I,I,1,OVM), 0                         , 210, 0  , 8452 , 367, 133), // #1312
-  INST(Vpmovsxbw        , VexRm_Lx           , V(660F38,20,_,x,I,I,3,HVM), 0                         , 132, 0  , 8462 , 368, 149), // #1313
-  INST(Vpmovsxdq        , VexRm_Lx           , V(660F38,25,_,x,I,0,3,HVM), 0                         , 132, 0  , 8472 , 368, 133), // #1314
-  INST(Vpmovsxwd        , VexRm_Lx           , V(660F38,23,_,x,I,I,3,HVM), 0                         , 132, 0  , 8482 , 368, 133), // #1315
-  INST(Vpmovsxwq        , VexRm_Lx           , V(660F38,24,_,x,I,I,2,QVM), 0                         , 209, 0  , 8492 , 366, 133), // #1316
-  INST(Vpmovusdb        , VexMr_Lx           , E(F30F38,11,_,x,_,0,2,QVM), 0                         , 206, 0  , 8502 , 363, 129), // #1317
-  INST(Vpmovusdw        , VexMr_Lx           , E(F30F38,13,_,x,_,0,3,HVM), 0                         , 207, 0  , 8512 , 364, 129), // #1318
-  INST(Vpmovusqb        , VexMr_Lx           , E(F30F38,12,_,x,_,0,1,OVM), 0                         , 208, 0  , 8522 , 365, 129), // #1319
-  INST(Vpmovusqd        , VexMr_Lx           , E(F30F38,15,_,x,_,0,3,HVM), 0                         , 207, 0  , 8532 , 364, 129), // #1320
-  INST(Vpmovusqw        , VexMr_Lx           , E(F30F38,14,_,x,_,0,2,QVM), 0                         , 206, 0  , 8542 , 363, 129), // #1321
-  INST(Vpmovuswb        , VexMr_Lx           , E(F30F38,10,_,x,_,0,3,HVM), 0                         , 207, 0  , 8552 , 364, 137), // #1322
-  INST(Vpmovw2m         , VexRm_Lx           , E(F30F38,29,_,x,_,1,_,_  ), 0                         , 192, 0  , 8562 , 362, 137), // #1323
-  INST(Vpmovwb          , VexMr_Lx           , E(F30F38,30,_,x,_,0,3,HVM), 0                         , 207, 0  , 8571 , 364, 137), // #1324
-  INST(Vpmovzxbd        , VexRm_Lx           , V(660F38,31,_,x,I,I,2,QVM), 0                         , 209, 0  , 8579 , 366, 133), // #1325
-  INST(Vpmovzxbq        , VexRm_Lx           , V(660F38,32,_,x,I,I,1,OVM), 0                         , 210, 0  , 8589 , 367, 133), // #1326
-  INST(Vpmovzxbw        , VexRm_Lx           , V(660F38,30,_,x,I,I,3,HVM), 0                         , 132, 0  , 8599 , 368, 149), // #1327
-  INST(Vpmovzxdq        , VexRm_Lx           , V(660F38,35,_,x,I,0,3,HVM), 0                         , 132, 0  , 8609 , 368, 133), // #1328
-  INST(Vpmovzxwd        , VexRm_Lx           , V(660F38,33,_,x,I,I,3,HVM), 0                         , 132, 0  , 8619 , 368, 133), // #1329
-  INST(Vpmovzxwq        , VexRm_Lx           , V(660F38,34,_,x,I,I,2,QVM), 0                         , 209, 0  , 8629 , 366, 133), // #1330
-  INST(Vpmuldq          , VexRvm_Lx          , V(660F38,28,_,x,I,1,4,FV ), 0                         , 200, 0  , 8639 , 205, 133), // #1331
-  INST(Vpmulhrsw        , VexRvm_Lx          , V(660F38,0B,_,x,I,I,4,FVM), 0                         , 109, 0  , 8647 , 291, 149), // #1332
-  INST(Vpmulhuw         , VexRvm_Lx          , V(660F00,E4,_,x,I,I,4,FVM), 0                         , 184, 0  , 8657 , 291, 149), // #1333
-  INST(Vpmulhw          , VexRvm_Lx          , V(660F00,E5,_,x,I,I,4,FVM), 0                         , 184, 0  , 8666 , 291, 149), // #1334
-  INST(Vpmulld          , VexRvm_Lx          , V(660F38,40,_,x,I,0,4,FV ), 0                         , 163, 0  , 8674 , 206, 133), // #1335
-  INST(Vpmullq          , VexRvm_Lx          , E(660F38,40,_,x,_,1,4,FV ), 0                         , 112, 0  , 8682 , 209, 131), // #1336
-  INST(Vpmullw          , VexRvm_Lx          , V(660F00,D5,_,x,I,I,4,FVM), 0                         , 184, 0  , 8690 , 291, 149), // #1337
-  INST(Vpmultishiftqb   , VexRvm_Lx          , E(660F38,83,_,x,_,1,4,FV ), 0                         , 112, 0  , 8698 , 209, 156), // #1338
-  INST(Vpmuludq         , VexRvm_Lx          , V(660F00,F4,_,x,I,1,4,FV ), 0                         , 104, 0  , 8713 , 205, 133), // #1339
-  INST(Vpopcntb         , VexRm_Lx           , E(660F38,54,_,x,_,0,4,FV ), 0                         , 113, 0  , 8722 , 260, 160), // #1340
-  INST(Vpopcntd         , VexRm_Lx           , E(660F38,55,_,x,_,0,4,FVM), 0                         , 189, 0  , 8731 , 345, 161), // #1341
-  INST(Vpopcntq         , VexRm_Lx           , E(660F38,55,_,x,_,1,4,FVM), 0                         , 190, 0  , 8740 , 359, 161), // #1342
-  INST(Vpopcntw         , VexRm_Lx           , E(660F38,54,_,x,_,1,4,FV ), 0                         , 112, 0  , 8749 , 260, 160), // #1343
-  INST(Vpor             , VexRvm_Lx          , V(660F00,EB,_,x,I,_,_,_  ), 0                         , 70 , 0  , 8758 , 322, 146), // #1344
-  INST(Vpord            , VexRvm_Lx          , E(660F00,EB,_,x,_,0,4,FV ), 0                         , 188, 0  , 8763 , 323, 129), // #1345
-  INST(Vporq            , VexRvm_Lx          , E(660F00,EB,_,x,_,1,4,FV ), 0                         , 130, 0  , 8769 , 327, 129), // #1346
-  INST(Vpperm           , VexRvrmRvmr        , V(XOP_M8,A3,_,0,x,_,_,_  ), 0                         , 195, 0  , 8775 , 369, 142), // #1347
-  INST(Vprold           , VexVmi_Lx          , E(660F00,72,1,x,_,0,4,FV ), 0                         , 211, 0  , 8782 , 370, 129), // #1348
-  INST(Vprolq           , VexVmi_Lx          , E(660F00,72,1,x,_,1,4,FV ), 0                         , 212, 0  , 8789 , 371, 129), // #1349
-  INST(Vprolvd          , VexRvm_Lx          , E(660F38,15,_,x,_,0,4,FV ), 0                         , 113, 0  , 8796 , 210, 129), // #1350
-  INST(Vprolvq          , VexRvm_Lx          , E(660F38,15,_,x,_,1,4,FV ), 0                         , 112, 0  , 8804 , 209, 129), // #1351
-  INST(Vprord           , VexVmi_Lx          , E(660F00,72,0,x,_,0,4,FV ), 0                         , 188, 0  , 8812 , 370, 129), // #1352
-  INST(Vprorq           , VexVmi_Lx          , E(660F00,72,0,x,_,1,4,FV ), 0                         , 130, 0  , 8819 , 371, 129), // #1353
-  INST(Vprorvd          , VexRvm_Lx          , E(660F38,14,_,x,_,0,4,FV ), 0                         , 113, 0  , 8826 , 210, 129), // #1354
-  INST(Vprorvq          , VexRvm_Lx          , E(660F38,14,_,x,_,1,4,FV ), 0                         , 112, 0  , 8834 , 209, 129), // #1355
-  INST(Vprotb           , VexRvmRmvRmi       , V(XOP_M9,90,_,0,x,_,_,_  ), V(XOP_M8,C0,_,0,x,_,_,_  ), 80 , 121, 8842 , 372, 142), // #1356
-  INST(Vprotd           , VexRvmRmvRmi       , V(XOP_M9,92,_,0,x,_,_,_  ), V(XOP_M8,C2,_,0,x,_,_,_  ), 80 , 122, 8849 , 372, 142), // #1357
-  INST(Vprotq           , VexRvmRmvRmi       , V(XOP_M9,93,_,0,x,_,_,_  ), V(XOP_M8,C3,_,0,x,_,_,_  ), 80 , 123, 8856 , 372, 142), // #1358
-  INST(Vprotw           , VexRvmRmvRmi       , V(XOP_M9,91,_,0,x,_,_,_  ), V(XOP_M8,C1,_,0,x,_,_,_  ), 80 , 124, 8863 , 372, 142), // #1359
-  INST(Vpsadbw          , VexRvm_Lx          , V(660F00,F6,_,x,I,I,4,FVM), 0                         , 184, 0  , 8870 , 200, 149), // #1360
-  INST(Vpscatterdd      , VexMr_VM           , E(660F38,A0,_,x,_,0,2,T1S), 0                         , 125, 0  , 8878 , 373, 129), // #1361
-  INST(Vpscatterdq      , VexMr_VM           , E(660F38,A0,_,x,_,1,3,T1S), 0                         , 124, 0  , 8890 , 374, 129), // #1362
-  INST(Vpscatterqd      , VexMr_VM           , E(660F38,A1,_,x,_,0,2,T1S), 0                         , 125, 0  , 8902 , 375, 129), // #1363
-  INST(Vpscatterqq      , VexMr_VM           , E(660F38,A1,_,x,_,1,3,T1S), 0                         , 124, 0  , 8914 , 376, 129), // #1364
-  INST(Vpshab           , VexRvmRmv          , V(XOP_M9,98,_,0,x,_,_,_  ), 0                         , 80 , 0  , 8926 , 377, 142), // #1365
-  INST(Vpshad           , VexRvmRmv          , V(XOP_M9,9A,_,0,x,_,_,_  ), 0                         , 80 , 0  , 8933 , 377, 142), // #1366
-  INST(Vpshaq           , VexRvmRmv          , V(XOP_M9,9B,_,0,x,_,_,_  ), 0                         , 80 , 0  , 8940 , 377, 142), // #1367
-  INST(Vpshaw           , VexRvmRmv          , V(XOP_M9,99,_,0,x,_,_,_  ), 0                         , 80 , 0  , 8947 , 377, 142), // #1368
-  INST(Vpshlb           , VexRvmRmv          , V(XOP_M9,94,_,0,x,_,_,_  ), 0                         , 80 , 0  , 8954 , 377, 142), // #1369
-  INST(Vpshld           , VexRvmRmv          , V(XOP_M9,96,_,0,x,_,_,_  ), 0                         , 80 , 0  , 8961 , 377, 142), // #1370
-  INST(Vpshldd          , VexRvmi_Lx         , E(660F3A,71,_,x,_,0,4,FV ), 0                         , 110, 0  , 8968 , 203, 154), // #1371
-  INST(Vpshldq          , VexRvmi_Lx         , E(660F3A,71,_,x,_,1,4,FV ), 0                         , 111, 0  , 8976 , 204, 154), // #1372
-  INST(Vpshldvd         , VexRvm_Lx          , E(660F38,71,_,x,_,0,4,FV ), 0                         , 113, 0  , 8984 , 210, 154), // #1373
-  INST(Vpshldvq         , VexRvm_Lx          , E(660F38,71,_,x,_,1,4,FV ), 0                         , 112, 0  , 8993 , 209, 154), // #1374
-  INST(Vpshldvw         , VexRvm_Lx          , E(660F38,70,_,x,_,1,4,FVM), 0                         , 190, 0  , 9002 , 328, 154), // #1375
-  INST(Vpshldw          , VexRvmi_Lx         , E(660F3A,70,_,x,_,1,4,FVM), 0                         , 197, 0  , 9011 , 256, 154), // #1376
-  INST(Vpshlq           , VexRvmRmv          , V(XOP_M9,97,_,0,x,_,_,_  ), 0                         , 80 , 0  , 9019 , 377, 142), // #1377
-  INST(Vpshlw           , VexRvmRmv          , V(XOP_M9,95,_,0,x,_,_,_  ), 0                         , 80 , 0  , 9026 , 377, 142), // #1378
-  INST(Vpshrdd          , VexRvmi_Lx         , E(660F3A,73,_,x,_,0,4,FV ), 0                         , 110, 0  , 9033 , 203, 154), // #1379
-  INST(Vpshrdq          , VexRvmi_Lx         , E(660F3A,73,_,x,_,1,4,FV ), 0                         , 111, 0  , 9041 , 204, 154), // #1380
-  INST(Vpshrdvd         , VexRvm_Lx          , E(660F38,73,_,x,_,0,4,FV ), 0                         , 113, 0  , 9049 , 210, 154), // #1381
-  INST(Vpshrdvq         , VexRvm_Lx          , E(660F38,73,_,x,_,1,4,FV ), 0                         , 112, 0  , 9058 , 209, 154), // #1382
-  INST(Vpshrdvw         , VexRvm_Lx          , E(660F38,72,_,x,_,1,4,FVM), 0                         , 190, 0  , 9067 , 328, 154), // #1383
-  INST(Vpshrdw          , VexRvmi_Lx         , E(660F3A,72,_,x,_,1,4,FVM), 0                         , 197, 0  , 9076 , 256, 154), // #1384
-  INST(Vpshufb          , VexRvm_Lx          , V(660F38,00,_,x,I,I,4,FVM), 0                         , 109, 0  , 9084 , 291, 149), // #1385
-  INST(Vpshufbitqmb     , VexRvm_Lx          , E(660F38,8F,_,x,0,0,4,FVM), 0                         , 189, 0  , 9092 , 378, 160), // #1386
-  INST(Vpshufd          , VexRmi_Lx          , V(660F00,70,_,x,I,0,4,FV ), 0                         , 133, 0  , 9105 , 379, 133), // #1387
-  INST(Vpshufhw         , VexRmi_Lx          , V(F30F00,70,_,x,I,I,4,FVM), 0                         , 185, 0  , 9113 , 380, 149), // #1388
-  INST(Vpshuflw         , VexRmi_Lx          , V(F20F00,70,_,x,I,I,4,FVM), 0                         , 213, 0  , 9122 , 380, 149), // #1389
-  INST(Vpsignb          , VexRvm_Lx          , V(660F38,08,_,x,I,_,_,_  ), 0                         , 97 , 0  , 9131 , 199, 146), // #1390
-  INST(Vpsignd          , VexRvm_Lx          , V(660F38,0A,_,x,I,_,_,_  ), 0                         , 97 , 0  , 9139 , 199, 146), // #1391
-  INST(Vpsignw          , VexRvm_Lx          , V(660F38,09,_,x,I,_,_,_  ), 0                         , 97 , 0  , 9147 , 199, 146), // #1392
-  INST(Vpslld           , VexRvmVmi_Lx_MEvex , V(660F00,F2,_,x,I,0,4,128), V(660F00,72,6,x,I,0,4,FV ), 214, 125, 9155 , 381, 133), // #1393
-  INST(Vpslldq          , VexVmi_Lx_MEvex    , V(660F00,73,7,x,I,I,4,FVM), 0                         , 215, 0  , 9162 , 382, 149), // #1394
-  INST(Vpsllq           , VexRvmVmi_Lx_MEvex , V(660F00,F3,_,x,I,1,4,128), V(660F00,73,6,x,I,1,4,FV ), 216, 126, 9170 , 383, 133), // #1395
-  INST(Vpsllvd          , VexRvm_Lx          , V(660F38,47,_,x,0,0,4,FV ), 0                         , 163, 0  , 9177 , 206, 143), // #1396
-  INST(Vpsllvq          , VexRvm_Lx          , V(660F38,47,_,x,1,1,4,FV ), 0                         , 162, 0  , 9185 , 205, 143), // #1397
-  INST(Vpsllvw          , VexRvm_Lx          , E(660F38,12,_,x,_,1,4,FVM), 0                         , 190, 0  , 9193 , 328, 137), // #1398
-  INST(Vpsllw           , VexRvmVmi_Lx_MEvex , V(660F00,F1,_,x,I,I,4,128), V(660F00,71,6,x,I,I,4,FVM), 214, 127, 9201 , 384, 149), // #1399
-  INST(Vpsrad           , VexRvmVmi_Lx_MEvex , V(660F00,E2,_,x,I,0,4,128), V(660F00,72,4,x,I,0,4,FV ), 214, 128, 9208 , 381, 133), // #1400
-  INST(Vpsraq           , VexRvmVmi_Lx_MEvex , E(660F00,E2,_,x,_,1,4,128), E(660F00,72,4,x,_,1,4,FV ), 217, 129, 9215 , 385, 129), // #1401
-  INST(Vpsravd          , VexRvm_Lx          , V(660F38,46,_,x,0,0,4,FV ), 0                         , 163, 0  , 9222 , 206, 143), // #1402
-  INST(Vpsravq          , VexRvm_Lx          , E(660F38,46,_,x,_,1,4,FV ), 0                         , 112, 0  , 9230 , 209, 129), // #1403
-  INST(Vpsravw          , VexRvm_Lx          , E(660F38,11,_,x,_,1,4,FVM), 0                         , 190, 0  , 9238 , 328, 137), // #1404
-  INST(Vpsraw           , VexRvmVmi_Lx_MEvex , V(660F00,E1,_,x,I,I,4,128), V(660F00,71,4,x,I,I,4,FVM), 214, 130, 9246 , 384, 149), // #1405
-  INST(Vpsrld           , VexRvmVmi_Lx_MEvex , V(660F00,D2,_,x,I,0,4,128), V(660F00,72,2,x,I,0,4,FV ), 214, 131, 9253 , 381, 133), // #1406
-  INST(Vpsrldq          , VexVmi_Lx_MEvex    , V(660F00,73,3,x,I,I,4,FVM), 0                         , 218, 0  , 9260 , 382, 149), // #1407
-  INST(Vpsrlq           , VexRvmVmi_Lx_MEvex , V(660F00,D3,_,x,I,1,4,128), V(660F00,73,2,x,I,1,4,FV ), 216, 132, 9268 , 383, 133), // #1408
-  INST(Vpsrlvd          , VexRvm_Lx          , V(660F38,45,_,x,0,0,4,FV ), 0                         , 163, 0  , 9275 , 206, 143), // #1409
-  INST(Vpsrlvq          , VexRvm_Lx          , V(660F38,45,_,x,1,1,4,FV ), 0                         , 162, 0  , 9283 , 205, 143), // #1410
-  INST(Vpsrlvw          , VexRvm_Lx          , E(660F38,10,_,x,_,1,4,FVM), 0                         , 190, 0  , 9291 , 328, 137), // #1411
-  INST(Vpsrlw           , VexRvmVmi_Lx_MEvex , V(660F00,D1,_,x,I,I,4,128), V(660F00,71,2,x,I,I,4,FVM), 214, 133, 9299 , 384, 149), // #1412
-  INST(Vpsubb           , VexRvm_Lx          , V(660F00,F8,_,x,I,I,4,FVM), 0                         , 184, 0  , 9306 , 386, 149), // #1413
-  INST(Vpsubd           , VexRvm_Lx          , V(660F00,FA,_,x,I,0,4,FV ), 0                         , 133, 0  , 9313 , 387, 133), // #1414
-  INST(Vpsubq           , VexRvm_Lx          , V(660F00,FB,_,x,I,1,4,FV ), 0                         , 104, 0  , 9320 , 388, 133), // #1415
-  INST(Vpsubsb          , VexRvm_Lx          , V(660F00,E8,_,x,I,I,4,FVM), 0                         , 184, 0  , 9327 , 386, 149), // #1416
-  INST(Vpsubsw          , VexRvm_Lx          , V(660F00,E9,_,x,I,I,4,FVM), 0                         , 184, 0  , 9335 , 386, 149), // #1417
-  INST(Vpsubusb         , VexRvm_Lx          , V(660F00,D8,_,x,I,I,4,FVM), 0                         , 184, 0  , 9343 , 386, 149), // #1418
-  INST(Vpsubusw         , VexRvm_Lx          , V(660F00,D9,_,x,I,I,4,FVM), 0                         , 184, 0  , 9352 , 386, 149), // #1419
-  INST(Vpsubw           , VexRvm_Lx          , V(660F00,F9,_,x,I,I,4,FVM), 0                         , 184, 0  , 9361 , 386, 149), // #1420
-  INST(Vpternlogd       , VexRvmi_Lx         , E(660F3A,25,_,x,_,0,4,FV ), 0                         , 110, 0  , 9368 , 203, 129), // #1421
-  INST(Vpternlogq       , VexRvmi_Lx         , E(660F3A,25,_,x,_,1,4,FV ), 0                         , 111, 0  , 9379 , 204, 129), // #1422
-  INST(Vptest           , VexRm_Lx           , V(660F38,17,_,x,I,_,_,_  ), 0                         , 97 , 0  , 9390 , 276, 153), // #1423
-  INST(Vptestmb         , VexRvm_Lx          , E(660F38,26,_,x,_,0,4,FVM), 0                         , 189, 0  , 9397 , 378, 137), // #1424
-  INST(Vptestmd         , VexRvm_Lx          , E(660F38,27,_,x,_,0,4,FV ), 0                         , 113, 0  , 9406 , 389, 129), // #1425
-  INST(Vptestmq         , VexRvm_Lx          , E(660F38,27,_,x,_,1,4,FV ), 0                         , 112, 0  , 9415 , 390, 129), // #1426
-  INST(Vptestmw         , VexRvm_Lx          , E(660F38,26,_,x,_,1,4,FVM), 0                         , 190, 0  , 9424 , 378, 137), // #1427
-  INST(Vptestnmb        , VexRvm_Lx          , E(F30F38,26,_,x,_,0,4,FVM), 0                         , 219, 0  , 9433 , 378, 137), // #1428
-  INST(Vptestnmd        , VexRvm_Lx          , E(F30F38,27,_,x,_,0,4,FV ), 0                         , 128, 0  , 9443 , 389, 129), // #1429
-  INST(Vptestnmq        , VexRvm_Lx          , E(F30F38,27,_,x,_,1,4,FV ), 0                         , 220, 0  , 9453 , 390, 129), // #1430
-  INST(Vptestnmw        , VexRvm_Lx          , E(F30F38,26,_,x,_,1,4,FVM), 0                         , 221, 0  , 9463 , 378, 137), // #1431
-  INST(Vpunpckhbw       , VexRvm_Lx          , V(660F00,68,_,x,I,I,4,FVM), 0                         , 184, 0  , 9473 , 291, 149), // #1432
-  INST(Vpunpckhdq       , VexRvm_Lx          , V(660F00,6A,_,x,I,0,4,FV ), 0                         , 133, 0  , 9484 , 206, 133), // #1433
-  INST(Vpunpckhqdq      , VexRvm_Lx          , V(660F00,6D,_,x,I,1,4,FV ), 0                         , 104, 0  , 9495 , 205, 133), // #1434
-  INST(Vpunpckhwd       , VexRvm_Lx          , V(660F00,69,_,x,I,I,4,FVM), 0                         , 184, 0  , 9507 , 291, 149), // #1435
-  INST(Vpunpcklbw       , VexRvm_Lx          , V(660F00,60,_,x,I,I,4,FVM), 0                         , 184, 0  , 9518 , 291, 149), // #1436
-  INST(Vpunpckldq       , VexRvm_Lx          , V(660F00,62,_,x,I,0,4,FV ), 0                         , 133, 0  , 9529 , 206, 133), // #1437
-  INST(Vpunpcklqdq      , VexRvm_Lx          , V(660F00,6C,_,x,I,1,4,FV ), 0                         , 104, 0  , 9540 , 205, 133), // #1438
-  INST(Vpunpcklwd       , VexRvm_Lx          , V(660F00,61,_,x,I,I,4,FVM), 0                         , 184, 0  , 9552 , 291, 149), // #1439
-  INST(Vpxor            , VexRvm_Lx          , V(660F00,EF,_,x,I,_,_,_  ), 0                         , 70 , 0  , 9563 , 324, 146), // #1440
-  INST(Vpxord           , VexRvm_Lx          , E(660F00,EF,_,x,_,0,4,FV ), 0                         , 188, 0  , 9569 , 325, 129), // #1441
-  INST(Vpxorq           , VexRvm_Lx          , E(660F00,EF,_,x,_,1,4,FV ), 0                         , 130, 0  , 9576 , 326, 129), // #1442
-  INST(Vrangepd         , VexRvmi_Lx         , E(660F3A,50,_,x,_,1,4,FV ), 0                         , 111, 0  , 9583 , 265, 131), // #1443
-  INST(Vrangeps         , VexRvmi_Lx         , E(660F3A,50,_,x,_,0,4,FV ), 0                         , 110, 0  , 9592 , 266, 131), // #1444
-  INST(Vrangesd         , VexRvmi            , E(660F3A,51,_,I,_,1,3,T1S), 0                         , 160, 0  , 9601 , 267, 66 ), // #1445
-  INST(Vrangess         , VexRvmi            , E(660F3A,51,_,I,_,0,2,T1S), 0                         , 161, 0  , 9610 , 268, 66 ), // #1446
-  INST(Vrcp14pd         , VexRm_Lx           , E(660F38,4C,_,x,_,1,4,FV ), 0                         , 112, 0  , 9619 , 359, 129), // #1447
-  INST(Vrcp14ps         , VexRm_Lx           , E(660F38,4C,_,x,_,0,4,FV ), 0                         , 113, 0  , 9628 , 345, 129), // #1448
-  INST(Vrcp14sd         , VexRvm             , E(660F38,4D,_,I,_,1,3,T1S), 0                         , 124, 0  , 9637 , 391, 68 ), // #1449
-  INST(Vrcp14ss         , VexRvm             , E(660F38,4D,_,I,_,0,2,T1S), 0                         , 125, 0  , 9646 , 392, 68 ), // #1450
-  INST(Vrcp28pd         , VexRm              , E(660F38,CA,_,2,_,1,4,FV ), 0                         , 152, 0  , 9655 , 258, 138), // #1451
-  INST(Vrcp28ps         , VexRm              , E(660F38,CA,_,2,_,0,4,FV ), 0                         , 153, 0  , 9664 , 259, 138), // #1452
-  INST(Vrcp28sd         , VexRvm             , E(660F38,CB,_,I,_,1,3,T1S), 0                         , 124, 0  , 9673 , 286, 138), // #1453
-  INST(Vrcp28ss         , VexRvm             , E(660F38,CB,_,I,_,0,2,T1S), 0                         , 125, 0  , 9682 , 287, 138), // #1454
-  INST(Vrcpps           , VexRm_Lx           , V(000F00,53,_,x,I,_,_,_  ), 0                         , 73 , 0  , 9691 , 276, 126), // #1455
-  INST(Vrcpss           , VexRvm             , V(F30F00,53,_,I,I,_,_,_  ), 0                         , 178, 0  , 9698 , 393, 126), // #1456
-  INST(Vreducepd        , VexRmi_Lx          , E(660F3A,56,_,x,_,1,4,FV ), 0                         , 111, 0  , 9705 , 371, 131), // #1457
-  INST(Vreduceps        , VexRmi_Lx          , E(660F3A,56,_,x,_,0,4,FV ), 0                         , 110, 0  , 9715 , 370, 131), // #1458
-  INST(Vreducesd        , VexRvmi            , E(660F3A,57,_,I,_,1,3,T1S), 0                         , 160, 0  , 9725 , 394, 66 ), // #1459
-  INST(Vreducess        , VexRvmi            , E(660F3A,57,_,I,_,0,2,T1S), 0                         , 161, 0  , 9735 , 395, 66 ), // #1460
-  INST(Vrndscalepd      , VexRmi_Lx          , E(660F3A,09,_,x,_,1,4,FV ), 0                         , 111, 0  , 9745 , 288, 129), // #1461
-  INST(Vrndscaleps      , VexRmi_Lx          , E(660F3A,08,_,x,_,0,4,FV ), 0                         , 110, 0  , 9757 , 289, 129), // #1462
-  INST(Vrndscalesd      , VexRvmi            , E(660F3A,0B,_,I,_,1,3,T1S), 0                         , 160, 0  , 9769 , 267, 68 ), // #1463
-  INST(Vrndscaless      , VexRvmi            , E(660F3A,0A,_,I,_,0,2,T1S), 0                         , 161, 0  , 9781 , 268, 68 ), // #1464
-  INST(Vroundpd         , VexRmi_Lx          , V(660F3A,09,_,x,I,_,_,_  ), 0                         , 74 , 0  , 9793 , 396, 126), // #1465
-  INST(Vroundps         , VexRmi_Lx          , V(660F3A,08,_,x,I,_,_,_  ), 0                         , 74 , 0  , 9802 , 396, 126), // #1466
-  INST(Vroundsd         , VexRvmi            , V(660F3A,0B,_,I,I,_,_,_  ), 0                         , 74 , 0  , 9811 , 397, 126), // #1467
-  INST(Vroundss         , VexRvmi            , V(660F3A,0A,_,I,I,_,_,_  ), 0                         , 74 , 0  , 9820 , 398, 126), // #1468
-  INST(Vrsqrt14pd       , VexRm_Lx           , E(660F38,4E,_,x,_,1,4,FV ), 0                         , 112, 0  , 9829 , 359, 129), // #1469
-  INST(Vrsqrt14ps       , VexRm_Lx           , E(660F38,4E,_,x,_,0,4,FV ), 0                         , 113, 0  , 9840 , 345, 129), // #1470
-  INST(Vrsqrt14sd       , VexRvm             , E(660F38,4F,_,I,_,1,3,T1S), 0                         , 124, 0  , 9851 , 391, 68 ), // #1471
-  INST(Vrsqrt14ss       , VexRvm             , E(660F38,4F,_,I,_,0,2,T1S), 0                         , 125, 0  , 9862 , 392, 68 ), // #1472
-  INST(Vrsqrt28pd       , VexRm              , E(660F38,CC,_,2,_,1,4,FV ), 0                         , 152, 0  , 9873 , 258, 138), // #1473
-  INST(Vrsqrt28ps       , VexRm              , E(660F38,CC,_,2,_,0,4,FV ), 0                         , 153, 0  , 9884 , 259, 138), // #1474
-  INST(Vrsqrt28sd       , VexRvm             , E(660F38,CD,_,I,_,1,3,T1S), 0                         , 124, 0  , 9895 , 286, 138), // #1475
-  INST(Vrsqrt28ss       , VexRvm             , E(660F38,CD,_,I,_,0,2,T1S), 0                         , 125, 0  , 9906 , 287, 138), // #1476
-  INST(Vrsqrtps         , VexRm_Lx           , V(000F00,52,_,x,I,_,_,_  ), 0                         , 73 , 0  , 9917 , 276, 126), // #1477
-  INST(Vrsqrtss         , VexRvm             , V(F30F00,52,_,I,I,_,_,_  ), 0                         , 178, 0  , 9926 , 393, 126), // #1478
-  INST(Vscalefpd        , VexRvm_Lx          , E(660F38,2C,_,x,_,1,4,FV ), 0                         , 112, 0  , 9935 , 399, 129), // #1479
-  INST(Vscalefps        , VexRvm_Lx          , E(660F38,2C,_,x,_,0,4,FV ), 0                         , 113, 0  , 9945 , 400, 129), // #1480
-  INST(Vscalefsd        , VexRvm             , E(660F38,2D,_,I,_,1,3,T1S), 0                         , 124, 0  , 9955 , 401, 68 ), // #1481
-  INST(Vscalefss        , VexRvm             , E(660F38,2D,_,I,_,0,2,T1S), 0                         , 125, 0  , 9965 , 402, 68 ), // #1482
-  INST(Vscatterdpd      , VexMr_VM           , E(660F38,A2,_,x,_,1,3,T1S), 0                         , 124, 0  , 9975 , 374, 129), // #1483
-  INST(Vscatterdps      , VexMr_VM           , E(660F38,A2,_,x,_,0,2,T1S), 0                         , 125, 0  , 9987 , 373, 129), // #1484
-  INST(Vscatterpf0dpd   , VexM_VM            , E(660F38,C6,5,2,_,1,3,T1S), 0                         , 222, 0  , 9999 , 281, 144), // #1485
-  INST(Vscatterpf0dps   , VexM_VM            , E(660F38,C6,5,2,_,0,2,T1S), 0                         , 223, 0  , 10014, 282, 144), // #1486
-  INST(Vscatterpf0qpd   , VexM_VM            , E(660F38,C7,5,2,_,1,3,T1S), 0                         , 222, 0  , 10029, 283, 144), // #1487
-  INST(Vscatterpf0qps   , VexM_VM            , E(660F38,C7,5,2,_,0,2,T1S), 0                         , 223, 0  , 10044, 283, 144), // #1488
-  INST(Vscatterpf1dpd   , VexM_VM            , E(660F38,C6,6,2,_,1,3,T1S), 0                         , 224, 0  , 10059, 281, 144), // #1489
-  INST(Vscatterpf1dps   , VexM_VM            , E(660F38,C6,6,2,_,0,2,T1S), 0                         , 225, 0  , 10074, 282, 144), // #1490
-  INST(Vscatterpf1qpd   , VexM_VM            , E(660F38,C7,6,2,_,1,3,T1S), 0                         , 224, 0  , 10089, 283, 144), // #1491
-  INST(Vscatterpf1qps   , VexM_VM            , E(660F38,C7,6,2,_,0,2,T1S), 0                         , 225, 0  , 10104, 283, 144), // #1492
-  INST(Vscatterqpd      , VexMr_VM           , E(660F38,A3,_,x,_,1,3,T1S), 0                         , 124, 0  , 10119, 376, 129), // #1493
-  INST(Vscatterqps      , VexMr_VM           , E(660F38,A3,_,x,_,0,2,T1S), 0                         , 125, 0  , 10131, 375, 129), // #1494
-  INST(Vshuff32x4       , VexRvmi_Lx         , E(660F3A,23,_,x,_,0,4,FV ), 0                         , 110, 0  , 10143, 403, 129), // #1495
-  INST(Vshuff64x2       , VexRvmi_Lx         , E(660F3A,23,_,x,_,1,4,FV ), 0                         , 111, 0  , 10154, 404, 129), // #1496
-  INST(Vshufi32x4       , VexRvmi_Lx         , E(660F3A,43,_,x,_,0,4,FV ), 0                         , 110, 0  , 10165, 403, 129), // #1497
-  INST(Vshufi64x2       , VexRvmi_Lx         , E(660F3A,43,_,x,_,1,4,FV ), 0                         , 111, 0  , 10176, 404, 129), // #1498
-  INST(Vshufpd          , VexRvmi_Lx         , V(660F00,C6,_,x,I,1,4,FV ), 0                         , 104, 0  , 10187, 405, 124), // #1499
-  INST(Vshufps          , VexRvmi_Lx         , V(000F00,C6,_,x,I,0,4,FV ), 0                         , 105, 0  , 10195, 406, 124), // #1500
-  INST(Vsqrtpd          , VexRm_Lx           , V(660F00,51,_,x,I,1,4,FV ), 0                         , 104, 0  , 10203, 407, 124), // #1501
-  INST(Vsqrtps          , VexRm_Lx           , V(000F00,51,_,x,I,0,4,FV ), 0                         , 105, 0  , 10211, 228, 124), // #1502
-  INST(Vsqrtsd          , VexRvm             , V(F20F00,51,_,I,I,1,3,T1S), 0                         , 106, 0  , 10219, 197, 125), // #1503
-  INST(Vsqrtss          , VexRvm             , V(F30F00,51,_,I,I,0,2,T1S), 0                         , 107, 0  , 10227, 198, 125), // #1504
-  INST(Vstmxcsr         , VexM               , V(000F00,AE,3,0,I,_,_,_  ), 0                         , 226, 0  , 10235, 297, 126), // #1505
-  INST(Vsubpd           , VexRvm_Lx          , V(660F00,5C,_,x,I,1,4,FV ), 0                         , 104, 0  , 10244, 195, 124), // #1506
-  INST(Vsubps           , VexRvm_Lx          , V(000F00,5C,_,x,I,0,4,FV ), 0                         , 105, 0  , 10251, 196, 124), // #1507
-  INST(Vsubsd           , VexRvm             , V(F20F00,5C,_,I,I,1,3,T1S), 0                         , 106, 0  , 10258, 197, 125), // #1508
-  INST(Vsubss           , VexRvm             , V(F30F00,5C,_,I,I,0,2,T1S), 0                         , 107, 0  , 10265, 198, 125), // #1509
-  INST(Vtestpd          , VexRm_Lx           , V(660F38,0F,_,x,0,_,_,_  ), 0                         , 97 , 0  , 10272, 276, 153), // #1510
-  INST(Vtestps          , VexRm_Lx           , V(660F38,0E,_,x,0,_,_,_  ), 0                         , 97 , 0  , 10280, 276, 153), // #1511
-  INST(Vucomisd         , VexRm              , V(660F00,2E,_,I,I,1,3,T1S), 0                         , 122, 0  , 10288, 224, 134), // #1512
-  INST(Vucomiss         , VexRm              , V(000F00,2E,_,I,I,0,2,T1S), 0                         , 123, 0  , 10297, 225, 134), // #1513
-  INST(Vunpckhpd        , VexRvm_Lx          , V(660F00,15,_,x,I,1,4,FV ), 0                         , 104, 0  , 10306, 205, 124), // #1514
-  INST(Vunpckhps        , VexRvm_Lx          , V(000F00,15,_,x,I,0,4,FV ), 0                         , 105, 0  , 10316, 206, 124), // #1515
-  INST(Vunpcklpd        , VexRvm_Lx          , V(660F00,14,_,x,I,1,4,FV ), 0                         , 104, 0  , 10326, 205, 124), // #1516
-  INST(Vunpcklps        , VexRvm_Lx          , V(000F00,14,_,x,I,0,4,FV ), 0                         , 105, 0  , 10336, 206, 124), // #1517
-  INST(Vxorpd           , VexRvm_Lx          , V(660F00,57,_,x,I,1,4,FV ), 0                         , 104, 0  , 10346, 388, 130), // #1518
-  INST(Vxorps           , VexRvm_Lx          , V(000F00,57,_,x,I,0,4,FV ), 0                         , 105, 0  , 10353, 387, 130), // #1519
-  INST(Vzeroall         , VexOp              , V(000F00,77,_,1,I,_,_,_  ), 0                         , 69 , 0  , 10360, 408, 126), // #1520
-  INST(Vzeroupper       , VexOp              , V(000F00,77,_,0,I,_,_,_  ), 0                         , 73 , 0  , 10369, 408, 126), // #1521
-  INST(Wbinvd           , X86Op              , O(000F00,09,_,_,_,_,_,_  ), 0                         , 4  , 0  , 10380, 30 , 0  ), // #1522
-  INST(Wbnoinvd         , X86Op              , O(F30F00,09,_,_,_,_,_,_  ), 0                         , 6  , 0  , 10387, 30 , 162), // #1523
-  INST(Wrfsbase         , X86M               , O(F30F00,AE,2,_,x,_,_,_  ), 0                         , 227, 0  , 10396, 172, 104), // #1524
-  INST(Wrgsbase         , X86M               , O(F30F00,AE,3,_,x,_,_,_  ), 0                         , 228, 0  , 10405, 172, 104), // #1525
-  INST(Wrmsr            , X86Op              , O(000F00,30,_,_,_,_,_,_  ), 0                         , 4  , 0  , 10414, 173, 105), // #1526
-  INST(Wrssd            , X86Mr              , O(000F38,F6,_,_,_,_,_,_  ), 0                         , 84 , 0  , 10420, 409, 56 ), // #1527
-  INST(Wrssq            , X86Mr              , O(000F38,F6,_,_,1,_,_,_  ), 0                         , 229, 0  , 10426, 410, 56 ), // #1528
-  INST(Wrussd           , X86Mr              , O(660F38,F5,_,_,_,_,_,_  ), 0                         , 2  , 0  , 10432, 409, 56 ), // #1529
-  INST(Wrussq           , X86Mr              , O(660F38,F5,_,_,1,_,_,_  ), 0                         , 230, 0  , 10439, 410, 56 ), // #1530
-  INST(Xabort           , X86Op_Mod11RM_I8   , O(000000,C6,7,_,_,_,_,_  ), 0                         , 27 , 0  , 10446, 79 , 163), // #1531
-  INST(Xadd             , X86Xadd            , O(000F00,C0,_,_,x,_,_,_  ), 0                         , 4  , 0  , 10453, 411, 38 ), // #1532
-  INST(Xbegin           , X86JmpRel          , O(000000,C7,7,_,_,_,_,_  ), 0                         , 27 , 0  , 10458, 412, 163), // #1533
-  INST(Xchg             , X86Xchg            , O(000000,86,_,_,x,_,_,_  ), 0                         , 0  , 0  , 462  , 413, 0  ), // #1534
-  INST(Xend             , X86Op              , O(000F01,D5,_,_,_,_,_,_  ), 0                         , 21 , 0  , 10465, 30 , 163), // #1535
-  INST(Xgetbv           , X86Op              , O(000F01,D0,_,_,_,_,_,_  ), 0                         , 21 , 0  , 10470, 173, 164), // #1536
-  INST(Xlatb            , X86Op              , O(000000,D7,_,_,_,_,_,_  ), 0                         , 0  , 0  , 10477, 30 , 0  ), // #1537
-  INST(Xor              , X86Arith           , O(000000,30,6,_,x,_,_,_  ), 0                         , 32 , 0  , 9565 , 178, 1  ), // #1538
-  INST(Xorpd            , ExtRm              , O(660F00,57,_,_,_,_,_,_  ), 0                         , 3  , 0  , 10347, 150, 4  ), // #1539
-  INST(Xorps            , ExtRm              , O(000F00,57,_,_,_,_,_,_  ), 0                         , 4  , 0  , 10354, 150, 5  ), // #1540
-  INST(Xresldtrk        , X86Op              , O(F20F01,E9,_,_,_,_,_,_  ), 0                         , 93 , 0  , 10483, 30 , 165), // #1541
-  INST(Xrstor           , X86M_Only_EDX_EAX  , O(000F00,AE,5,_,_,_,_,_  ), 0                         , 78 , 0  , 1164 , 414, 164), // #1542
-  INST(Xrstor64         , X86M_Only_EDX_EAX  , O(000F00,AE,5,_,1,_,_,_  ), 0                         , 231, 0  , 1172 , 415, 164), // #1543
-  INST(Xrstors          , X86M_Only_EDX_EAX  , O(000F00,C7,3,_,_,_,_,_  ), 0                         , 79 , 0  , 10493, 414, 166), // #1544
-  INST(Xrstors64        , X86M_Only_EDX_EAX  , O(000F00,C7,3,_,1,_,_,_  ), 0                         , 232, 0  , 10501, 415, 166), // #1545
-  INST(Xsave            , X86M_Only_EDX_EAX  , O(000F00,AE,4,_,_,_,_,_  ), 0                         , 98 , 0  , 1182 , 414, 164), // #1546
-  INST(Xsave64          , X86M_Only_EDX_EAX  , O(000F00,AE,4,_,1,_,_,_  ), 0                         , 233, 0  , 1189 , 415, 164), // #1547
-  INST(Xsavec           , X86M_Only_EDX_EAX  , O(000F00,C7,4,_,_,_,_,_  ), 0                         , 98 , 0  , 10511, 414, 167), // #1548
-  INST(Xsavec64         , X86M_Only_EDX_EAX  , O(000F00,C7,4,_,1,_,_,_  ), 0                         , 233, 0  , 10518, 415, 167), // #1549
-  INST(Xsaveopt         , X86M_Only_EDX_EAX  , O(000F00,AE,6,_,_,_,_,_  ), 0                         , 81 , 0  , 10527, 414, 168), // #1550
-  INST(Xsaveopt64       , X86M_Only_EDX_EAX  , O(000F00,AE,6,_,1,_,_,_  ), 0                         , 234, 0  , 10536, 415, 168), // #1551
-  INST(Xsaves           , X86M_Only_EDX_EAX  , O(000F00,C7,5,_,_,_,_,_  ), 0                         , 78 , 0  , 10547, 414, 166), // #1552
-  INST(Xsaves64         , X86M_Only_EDX_EAX  , O(000F00,C7,5,_,1,_,_,_  ), 0                         , 231, 0  , 10554, 415, 166), // #1553
-  INST(Xsetbv           , X86Op              , O(000F01,D1,_,_,_,_,_,_  ), 0                         , 21 , 0  , 10563, 173, 164), // #1554
-  INST(Xsusldtrk        , X86Op              , O(F20F01,E8,_,_,_,_,_,_  ), 0                         , 93 , 0  , 10570, 30 , 165), // #1555
-  INST(Xtest            , X86Op              , O(000F01,D6,_,_,_,_,_,_  ), 0                         , 21 , 0  , 10580, 30 , 169)  // #1556
-=======
   INST(Sysretq          , X86Op              , O(000F00,07,_,_,1,_,_,_  ), 0                         , 60 , 0  , 3076 , 33 , 0  ), // #769
   INST(T1mskc           , VexVm_Wx           , V(XOP_M9,01,7,0,x,_,_,_  ), 0                         , 98 , 0  , 3084 , 14 , 11 ), // #770
   INST(Tdpbf16ps        , AmxRmv             , V(F30F38,5C,_,0,0,_,_,_  ), 0                         , 88 , 0  , 3091 , 185, 118), // #771
@@ -3002,7 +1735,6 @@
   INST(Xsetbv           , X86Op              , O(000F01,D1,_,_,_,_,_,_  ), 0                         , 21 , 0  , 11673, 174, 166), // #1660
   INST(Xsusldtrk        , X86Op              , O(F20F01,E8,_,_,_,_,_,_  ), 0                         , 92 , 0  , 11680, 30 , 167), // #1661
   INST(Xtest            , X86Op              , O(000F01,D6,_,_,_,_,_,_  ), 0                         , 21 , 0  , 11690, 30 , 171)  // #1662
->>>>>>> 055e2185
   // ${InstInfo:End}
 };
 #undef NAME_DATA_INDEX
@@ -3413,432 +2145,6 @@
 
 // ${InstCommonTable:Begin}
 // ------------------- Automatically generated, do not edit -------------------
-<<<<<<< HEAD
-#define F(VAL) InstDB::kFlag##VAL
-#define X(VAL) InstDB::kAvx512Flag##VAL
-#define CONTROL(VAL) Inst::kControl##VAL
-#define SINGLE_REG(VAL) InstDB::kSingleReg##VAL
-const InstDB::CommonInfo InstDB::_commonInfoTable[] = {
-  { 0                                                 , 0                             , 0  , 0 , CONTROL(None)   , SINGLE_REG(None)}, // #0 [ref=1x]
-  { 0                                                 , 0                             , 376, 1 , CONTROL(None)   , SINGLE_REG(None)}, // #1 [ref=4x]
-  { 0                                                 , 0                             , 377, 1 , CONTROL(None)   , SINGLE_REG(None)}, // #2 [ref=2x]
-  { F(Lock)|F(XAcquire)|F(XRelease)                   , 0                             , 16 , 12, CONTROL(None)   , SINGLE_REG(None)}, // #3 [ref=2x]
-  { 0                                                 , 0                             , 180, 2 , CONTROL(None)   , SINGLE_REG(None)}, // #4 [ref=2x]
-  { F(Vec)                                            , 0                             , 79 , 1 , CONTROL(None)   , SINGLE_REG(None)}, // #5 [ref=54x]
-  { F(Vec)                                            , 0                             , 106, 1 , CONTROL(None)   , SINGLE_REG(None)}, // #6 [ref=19x]
-  { F(Vec)                                            , 0                             , 257, 1 , CONTROL(None)   , SINGLE_REG(None)}, // #7 [ref=16x]
-  { F(Vec)                                            , 0                             , 215, 1 , CONTROL(None)   , SINGLE_REG(None)}, // #8 [ref=20x]
-  { F(Lock)|F(XAcquire)|F(XRelease)                   , 0                             , 28 , 11, CONTROL(None)   , SINGLE_REG(RO)  }, // #9 [ref=1x]
-  { F(Vex)                                            , 0                             , 272, 2 , CONTROL(None)   , SINGLE_REG(None)}, // #10 [ref=3x]
-  { F(Vec)                                            , 0                             , 79 , 1 , CONTROL(None)   , SINGLE_REG(RO)  }, // #11 [ref=12x]
-  { 0                                                 , 0                             , 378, 1 , CONTROL(None)   , SINGLE_REG(None)}, // #12 [ref=1x]
-  { F(Vex)                                            , 0                             , 274, 2 , CONTROL(None)   , SINGLE_REG(None)}, // #13 [ref=5x]
-  { F(Vex)                                            , 0                             , 180, 2 , CONTROL(None)   , SINGLE_REG(None)}, // #14 [ref=12x]
-  { F(Vec)                                            , 0                             , 379, 1 , CONTROL(None)   , SINGLE_REG(None)}, // #15 [ref=4x]
-  { 0                                                 , 0                             , 276, 2 , CONTROL(None)   , SINGLE_REG(None)}, // #16 [ref=3x]
-  { F(Mib)                                            , 0                             , 380, 1 , CONTROL(None)   , SINGLE_REG(None)}, // #17 [ref=1x]
-  { 0                                                 , 0                             , 381, 1 , CONTROL(None)   , SINGLE_REG(None)}, // #18 [ref=1x]
-  { 0                                                 , 0                             , 278, 2 , CONTROL(None)   , SINGLE_REG(None)}, // #19 [ref=1x]
-  { F(Mib)                                            , 0                             , 382, 1 , CONTROL(None)   , SINGLE_REG(None)}, // #20 [ref=1x]
-  { 0                                                 , 0                             , 280, 2 , CONTROL(None)   , SINGLE_REG(None)}, // #21 [ref=1x]
-  { 0                                                 , 0                             , 179, 3 , CONTROL(None)   , SINGLE_REG(None)}, // #22 [ref=35x]
-  { 0                                                 , 0                             , 383, 1 , CONTROL(None)   , SINGLE_REG(None)}, // #23 [ref=3x]
-  { 0                                                 , 0                             , 123, 4 , CONTROL(None)   , SINGLE_REG(None)}, // #24 [ref=1x]
-  { F(Lock)|F(XAcquire)|F(XRelease)                   , 0                             , 123, 4 , CONTROL(None)   , SINGLE_REG(None)}, // #25 [ref=3x]
-  { F(Rep)|F(RepIgnored)                              , 0                             , 282, 2 , CONTROL(Call)   , SINGLE_REG(None)}, // #26 [ref=1x]
-  { 0                                                 , 0                             , 384, 1 , CONTROL(None)   , SINGLE_REG(None)}, // #27 [ref=1x]
-  { 0                                                 , 0                             , 385, 1 , CONTROL(None)   , SINGLE_REG(None)}, // #28 [ref=2x]
-  { 0                                                 , 0                             , 359, 1 , CONTROL(None)   , SINGLE_REG(None)}, // #29 [ref=1x]
-  { 0                                                 , 0                             , 108, 1 , CONTROL(None)   , SINGLE_REG(None)}, // #30 [ref=83x]
-  { 0                                                 , 0                             , 386, 1 , CONTROL(None)   , SINGLE_REG(None)}, // #31 [ref=24x]
-  { 0                                                 , 0                             , 387, 1 , CONTROL(None)   , SINGLE_REG(None)}, // #32 [ref=6x]
-  { 0                                                 , 0                             , 388, 1 , CONTROL(None)   , SINGLE_REG(None)}, // #33 [ref=13x]
-  { 0                                                 , 0                             , 389, 1 , CONTROL(None)   , SINGLE_REG(None)}, // #34 [ref=1x]
-  { 0                                                 , 0                             , 16 , 12, CONTROL(None)   , SINGLE_REG(None)}, // #35 [ref=1x]
-  { F(Rep)                                            , 0                             , 127, 4 , CONTROL(None)   , SINGLE_REG(None)}, // #36 [ref=1x]
-  { F(Vec)                                            , 0                             , 390, 1 , CONTROL(None)   , SINGLE_REG(None)}, // #37 [ref=2x]
-  { F(Vec)                                            , 0                             , 391, 1 , CONTROL(None)   , SINGLE_REG(None)}, // #38 [ref=3x]
-  { F(Lock)|F(XAcquire)|F(XRelease)                   , 0                             , 131, 4 , CONTROL(None)   , SINGLE_REG(None)}, // #39 [ref=1x]
-  { F(Lock)|F(XAcquire)|F(XRelease)                   , 0                             , 392, 1 , CONTROL(None)   , SINGLE_REG(None)}, // #40 [ref=1x]
-  { F(Lock)|F(XAcquire)|F(XRelease)                   , 0                             , 393, 1 , CONTROL(None)   , SINGLE_REG(None)}, // #41 [ref=1x]
-  { 0                                                 , 0                             , 394, 1 , CONTROL(None)   , SINGLE_REG(None)}, // #42 [ref=1x]
-  { 0                                                 , 0                             , 395, 1 , CONTROL(None)   , SINGLE_REG(None)}, // #43 [ref=1x]
-  { 0                                                 , 0                             , 284, 2 , CONTROL(None)   , SINGLE_REG(None)}, // #44 [ref=1x]
-  { F(Mmx)|F(Vec)                                     , 0                             , 396, 1 , CONTROL(None)   , SINGLE_REG(None)}, // #45 [ref=2x]
-  { F(Mmx)|F(Vec)                                     , 0                             , 397, 1 , CONTROL(None)   , SINGLE_REG(None)}, // #46 [ref=2x]
-  { F(Mmx)|F(Vec)                                     , 0                             , 398, 1 , CONTROL(None)   , SINGLE_REG(None)}, // #47 [ref=2x]
-  { F(Vec)                                            , 0                             , 399, 1 , CONTROL(None)   , SINGLE_REG(None)}, // #48 [ref=2x]
-  { F(Vec)                                            , 0                             , 400, 1 , CONTROL(None)   , SINGLE_REG(None)}, // #49 [ref=2x]
-  { F(Vec)                                            , 0                             , 401, 1 , CONTROL(None)   , SINGLE_REG(None)}, // #50 [ref=2x]
-  { 0                                                 , 0                             , 402, 1 , CONTROL(None)   , SINGLE_REG(None)}, // #51 [ref=1x]
-  { 0                                                 , 0                             , 403, 1 , CONTROL(None)   , SINGLE_REG(None)}, // #52 [ref=2x]
-  { F(Lock)|F(XAcquire)|F(XRelease)                   , 0                             , 286, 2 , CONTROL(None)   , SINGLE_REG(None)}, // #53 [ref=2x]
-  { 0                                                 , 0                             , 39 , 4 , CONTROL(None)   , SINGLE_REG(None)}, // #54 [ref=3x]
-  { F(Mmx)                                            , 0                             , 108, 1 , CONTROL(None)   , SINGLE_REG(None)}, // #55 [ref=1x]
-  { 0                                                 , 0                             , 288, 2 , CONTROL(None)   , SINGLE_REG(None)}, // #56 [ref=2x]
-  { 0                                                 , 0                             , 404, 1 , CONTROL(None)   , SINGLE_REG(None)}, // #57 [ref=1x]
-  { F(Vec)                                            , 0                             , 405, 1 , CONTROL(None)   , SINGLE_REG(None)}, // #58 [ref=2x]
-  { F(Vec)                                            , 0                             , 290, 2 , CONTROL(None)   , SINGLE_REG(None)}, // #59 [ref=1x]
-  { F(FpuM32)|F(FpuM64)                               , 0                             , 182, 3 , CONTROL(None)   , SINGLE_REG(None)}, // #60 [ref=6x]
-  { 0                                                 , 0                             , 292, 2 , CONTROL(None)   , SINGLE_REG(None)}, // #61 [ref=9x]
-  { F(FpuM80)                                         , 0                             , 406, 1 , CONTROL(None)   , SINGLE_REG(None)}, // #62 [ref=2x]
-  { 0                                                 , 0                             , 293, 1 , CONTROL(None)   , SINGLE_REG(None)}, // #63 [ref=13x]
-  { F(FpuM32)|F(FpuM64)                               , 0                             , 294, 2 , CONTROL(None)   , SINGLE_REG(None)}, // #64 [ref=2x]
-  { F(FpuM16)|F(FpuM32)                               , 0                             , 407, 1 , CONTROL(None)   , SINGLE_REG(None)}, // #65 [ref=9x]
-  { F(FpuM16)|F(FpuM32)|F(FpuM64)                     , 0                             , 408, 1 , CONTROL(None)   , SINGLE_REG(None)}, // #66 [ref=3x]
-  { F(FpuM32)|F(FpuM64)|F(FpuM80)                     , 0                             , 409, 1 , CONTROL(None)   , SINGLE_REG(None)}, // #67 [ref=2x]
-  { F(FpuM16)                                         , 0                             , 410, 1 , CONTROL(None)   , SINGLE_REG(None)}, // #68 [ref=3x]
-  { F(FpuM16)                                         , 0                             , 411, 1 , CONTROL(None)   , SINGLE_REG(None)}, // #69 [ref=2x]
-  { F(FpuM32)|F(FpuM64)                               , 0                             , 295, 1 , CONTROL(None)   , SINGLE_REG(None)}, // #70 [ref=1x]
-  { 0                                                 , 0                             , 412, 1 , CONTROL(None)   , SINGLE_REG(None)}, // #71 [ref=2x]
-  { 0                                                 , 0                             , 413, 1 , CONTROL(None)   , SINGLE_REG(None)}, // #72 [ref=1x]
-  { 0                                                 , 0                             , 39 , 10, CONTROL(None)   , SINGLE_REG(None)}, // #73 [ref=1x]
-  { 0                                                 , 0                             , 414, 1 , CONTROL(None)   , SINGLE_REG(None)}, // #74 [ref=1x]
-  { 0                                                 , 0                             , 415, 1 , CONTROL(None)   , SINGLE_REG(None)}, // #75 [ref=2x]
-  { 0                                                 , 0                             , 343, 1 , CONTROL(None)   , SINGLE_REG(None)}, // #76 [ref=3x]
-  { F(Rep)                                            , 0                             , 416, 1 , CONTROL(None)   , SINGLE_REG(None)}, // #77 [ref=1x]
-  { F(Vec)                                            , 0                             , 296, 2 , CONTROL(None)   , SINGLE_REG(None)}, // #78 [ref=1x]
-  { 0                                                 , 0                             , 417, 1 , CONTROL(None)   , SINGLE_REG(None)}, // #79 [ref=2x]
-  { 0                                                 , 0                             , 418, 1 , CONTROL(None)   , SINGLE_REG(None)}, // #80 [ref=8x]
-  { 0                                                 , 0                             , 298, 2 , CONTROL(None)   , SINGLE_REG(None)}, // #81 [ref=3x]
-  { 0                                                 , 0                             , 300, 2 , CONTROL(None)   , SINGLE_REG(None)}, // #82 [ref=1x]
-  { 0                                                 , 0                             , 108, 1 , CONTROL(Return) , SINGLE_REG(None)}, // #83 [ref=2x]
-  { 0                                                 , 0                             , 388, 1 , CONTROL(Return) , SINGLE_REG(None)}, // #84 [ref=1x]
-  { F(Rep)|F(RepIgnored)                              , 0                             , 302, 2 , CONTROL(Branch) , SINGLE_REG(None)}, // #85 [ref=30x]
-  { F(Rep)|F(RepIgnored)                              , 0                             , 304, 2 , CONTROL(Branch) , SINGLE_REG(None)}, // #86 [ref=1x]
-  { F(Rep)|F(RepIgnored)                              , 0                             , 306, 2 , CONTROL(Jump)   , SINGLE_REG(None)}, // #87 [ref=1x]
-  { F(Vex)                                            , 0                             , 419, 1 , CONTROL(None)   , SINGLE_REG(None)}, // #88 [ref=19x]
-  { F(Vex)                                            , 0                             , 308, 2 , CONTROL(None)   , SINGLE_REG(None)}, // #89 [ref=1x]
-  { F(Vex)                                            , 0                             , 310, 2 , CONTROL(None)   , SINGLE_REG(None)}, // #90 [ref=1x]
-  { F(Vex)                                            , 0                             , 312, 2 , CONTROL(None)   , SINGLE_REG(None)}, // #91 [ref=1x]
-  { F(Vex)                                            , 0                             , 314, 2 , CONTROL(None)   , SINGLE_REG(None)}, // #92 [ref=1x]
-  { F(Vex)                                            , 0                             , 420, 1 , CONTROL(None)   , SINGLE_REG(None)}, // #93 [ref=12x]
-  { F(Vex)                                            , 0                             , 421, 1 , CONTROL(None)   , SINGLE_REG(None)}, // #94 [ref=8x]
-  { F(Vex)                                            , 0                             , 419, 1 , CONTROL(None)   , SINGLE_REG(WO)  }, // #95 [ref=8x]
-  { 0                                                 , 0                             , 422, 1 , CONTROL(None)   , SINGLE_REG(None)}, // #96 [ref=2x]
-  { 0                                                 , 0                             , 316, 2 , CONTROL(None)   , SINGLE_REG(None)}, // #97 [ref=1x]
-  { 0                                                 , 0                             , 318, 2 , CONTROL(Call)   , SINGLE_REG(None)}, // #98 [ref=1x]
-  { F(Vec)                                            , 0                             , 224, 1 , CONTROL(None)   , SINGLE_REG(None)}, // #99 [ref=2x]
-  { 0                                                 , 0                             , 423, 1 , CONTROL(None)   , SINGLE_REG(None)}, // #100 [ref=2x]
-  { 0                                                 , 0                             , 320, 2 , CONTROL(None)   , SINGLE_REG(None)}, // #101 [ref=2x]
-  { F(Vex)                                            , 0                             , 424, 1 , CONTROL(None)   , SINGLE_REG(None)}, // #102 [ref=2x]
-  { 0                                                 , 0                             , 425, 1 , CONTROL(None)   , SINGLE_REG(None)}, // #103 [ref=1x]
-  { 0                                                 , 0                             , 185, 3 , CONTROL(None)   , SINGLE_REG(None)}, // #104 [ref=3x]
-  { 0                                                 , 0                             , 318, 2 , CONTROL(Jump)   , SINGLE_REG(None)}, // #105 [ref=1x]
-  { 0                                                 , 0                             , 426, 1 , CONTROL(None)   , SINGLE_REG(None)}, // #106 [ref=5x]
-  { F(Vex)                                            , 0                             , 427, 1 , CONTROL(None)   , SINGLE_REG(None)}, // #107 [ref=2x]
-  { F(Rep)                                            , 0                             , 135, 4 , CONTROL(None)   , SINGLE_REG(None)}, // #108 [ref=1x]
-  { 0                                                 , 0                             , 304, 2 , CONTROL(Branch) , SINGLE_REG(None)}, // #109 [ref=3x]
-  { 0                                                 , 0                             , 322, 2 , CONTROL(None)   , SINGLE_REG(None)}, // #110 [ref=1x]
-  { F(Vex)                                            , 0                             , 428, 1 , CONTROL(None)   , SINGLE_REG(None)}, // #111 [ref=2x]
-  { F(Vec)                                            , 0                             , 429, 1 , CONTROL(None)   , SINGLE_REG(None)}, // #112 [ref=1x]
-  { F(Mmx)                                            , 0                             , 430, 1 , CONTROL(None)   , SINGLE_REG(None)}, // #113 [ref=1x]
-  { 0                                                 , 0                             , 431, 1 , CONTROL(None)   , SINGLE_REG(None)}, // #114 [ref=2x]
-  { F(XRelease)                                       , 0                             , 0  , 16, CONTROL(None)   , SINGLE_REG(None)}, // #115 [ref=1x]
-  { 0                                                 , 0                             , 49 , 9 , CONTROL(None)   , SINGLE_REG(None)}, // #116 [ref=1x]
-  { F(Vec)                                            , 0                             , 79 , 2 , CONTROL(None)   , SINGLE_REG(None)}, // #117 [ref=6x]
-  { 0                                                 , 0                             , 73 , 6 , CONTROL(None)   , SINGLE_REG(None)}, // #118 [ref=1x]
-  { F(Mmx)|F(Vec)                                     , 0                             , 324, 2 , CONTROL(None)   , SINGLE_REG(None)}, // #119 [ref=1x]
-  { 0                                                 , 0                             , 432, 1 , CONTROL(None)   , SINGLE_REG(None)}, // #120 [ref=1x]
-  { 0                                                 , 0                             , 77 , 2 , CONTROL(None)   , SINGLE_REG(None)}, // #121 [ref=2x]
-  { F(Mmx)|F(Vec)                                     , 0                             , 433, 1 , CONTROL(None)   , SINGLE_REG(None)}, // #122 [ref=1x]
-  { F(Vec)                                            , 0                             , 291, 1 , CONTROL(None)   , SINGLE_REG(None)}, // #123 [ref=2x]
-  { F(Vec)                                            , 0                             , 230, 2 , CONTROL(None)   , SINGLE_REG(None)}, // #124 [ref=4x]
-  { F(Vec)                                            , 0                             , 434, 1 , CONTROL(None)   , SINGLE_REG(None)}, // #125 [ref=2x]
-  { F(Vec)                                            , 0                             , 80 , 1 , CONTROL(None)   , SINGLE_REG(None)}, // #126 [ref=3x]
-  { F(Mmx)                                            , 0                             , 435, 1 , CONTROL(None)   , SINGLE_REG(None)}, // #127 [ref=1x]
-  { F(Vec)                                            , 0                             , 107, 1 , CONTROL(None)   , SINGLE_REG(None)}, // #128 [ref=1x]
-  { F(Vec)                                            , 0                             , 233, 1 , CONTROL(None)   , SINGLE_REG(None)}, // #129 [ref=1x]
-  { F(Mmx)|F(Vec)                                     , 0                             , 103, 5 , CONTROL(None)   , SINGLE_REG(None)}, // #130 [ref=1x]
-  { F(Mmx)|F(Vec)                                     , 0                             , 436, 1 , CONTROL(None)   , SINGLE_REG(None)}, // #131 [ref=1x]
-  { F(Rep)                                            , 0                             , 139, 4 , CONTROL(None)   , SINGLE_REG(None)}, // #132 [ref=1x]
-  { F(Vec)                                            , 0                             , 106, 2 , CONTROL(None)   , SINGLE_REG(None)}, // #133 [ref=1x]
-  { F(Vec)                                            , 0                             , 326, 2 , CONTROL(None)   , SINGLE_REG(None)}, // #134 [ref=1x]
-  { 0                                                 , 0                             , 328, 2 , CONTROL(None)   , SINGLE_REG(None)}, // #135 [ref=2x]
-  { 0                                                 , 0                             , 437, 1 , CONTROL(None)   , SINGLE_REG(None)}, // #136 [ref=1x]
-  { F(Vex)                                            , 0                             , 330, 2 , CONTROL(None)   , SINGLE_REG(None)}, // #137 [ref=1x]
-  { 0                                                 , 0                             , 438, 1 , CONTROL(None)   , SINGLE_REG(None)}, // #138 [ref=1x]
-  { 0                                                 , 0                             , 439, 1 , CONTROL(None)   , SINGLE_REG(None)}, // #139 [ref=1x]
-  { F(Lock)|F(XAcquire)|F(XRelease)                   , 0                             , 287, 1 , CONTROL(None)   , SINGLE_REG(None)}, // #140 [ref=2x]
-  { 0                                                 , 0                             , 108, 5 , CONTROL(None)   , SINGLE_REG(None)}, // #141 [ref=1x]
-  { F(Lock)|F(XAcquire)|F(XRelease)                   , 0                             , 16 , 12, CONTROL(None)   , SINGLE_REG(RO)  }, // #142 [ref=1x]
-  { 0                                                 , 0                             , 440, 1 , CONTROL(None)   , SINGLE_REG(None)}, // #143 [ref=1x]
-  { F(Rep)                                            , 0                             , 441, 1 , CONTROL(None)   , SINGLE_REG(None)}, // #144 [ref=1x]
-  { F(Mmx)|F(Vec)                                     , 0                             , 332, 2 , CONTROL(None)   , SINGLE_REG(None)}, // #145 [ref=37x]
-  { F(Mmx)|F(Vec)                                     , 0                             , 334, 2 , CONTROL(None)   , SINGLE_REG(None)}, // #146 [ref=1x]
-  { F(Mmx)|F(Vec)                                     , 0                             , 332, 2 , CONTROL(None)   , SINGLE_REG(RO)  }, // #147 [ref=6x]
-  { F(Mmx)|F(Vec)                                     , 0                             , 332, 2 , CONTROL(None)   , SINGLE_REG(WO)  }, // #148 [ref=16x]
-  { F(Mmx)                                            , 0                             , 332, 1 , CONTROL(None)   , SINGLE_REG(None)}, // #149 [ref=26x]
-  { F(Vec)                                            , 0                             , 79 , 1 , CONTROL(None)   , SINGLE_REG(WO)  }, // #150 [ref=4x]
-  { F(Vec)                                            , 0                             , 442, 1 , CONTROL(None)   , SINGLE_REG(None)}, // #151 [ref=1x]
-  { F(Vec)                                            , 0                             , 443, 1 , CONTROL(None)   , SINGLE_REG(None)}, // #152 [ref=1x]
-  { F(Vec)                                            , 0                             , 444, 1 , CONTROL(None)   , SINGLE_REG(None)}, // #153 [ref=1x]
-  { F(Vec)                                            , 0                             , 445, 1 , CONTROL(None)   , SINGLE_REG(None)}, // #154 [ref=1x]
-  { F(Vec)                                            , 0                             , 446, 1 , CONTROL(None)   , SINGLE_REG(None)}, // #155 [ref=1x]
-  { F(Vec)                                            , 0                             , 447, 1 , CONTROL(None)   , SINGLE_REG(None)}, // #156 [ref=1x]
-  { F(Mmx)|F(Vec)                                     , 0                             , 336, 2 , CONTROL(None)   , SINGLE_REG(None)}, // #157 [ref=1x]
-  { F(Vec)                                            , 0                             , 448, 1 , CONTROL(None)   , SINGLE_REG(None)}, // #158 [ref=1x]
-  { F(Vec)                                            , 0                             , 449, 1 , CONTROL(None)   , SINGLE_REG(None)}, // #159 [ref=1x]
-  { F(Vec)                                            , 0                             , 450, 1 , CONTROL(None)   , SINGLE_REG(None)}, // #160 [ref=1x]
-  { F(Mmx)|F(Vec)                                     , 0                             , 451, 1 , CONTROL(None)   , SINGLE_REG(None)}, // #161 [ref=1x]
-  { F(Mmx)|F(Vec)                                     , 0                             , 452, 1 , CONTROL(None)   , SINGLE_REG(None)}, // #162 [ref=1x]
-  { F(Vec)                                            , 0                             , 260, 1 , CONTROL(None)   , SINGLE_REG(None)}, // #163 [ref=2x]
-  { 0                                                 , 0                             , 143, 4 , CONTROL(None)   , SINGLE_REG(None)}, // #164 [ref=1x]
-  { F(Mmx)                                            , 0                             , 334, 1 , CONTROL(None)   , SINGLE_REG(None)}, // #165 [ref=1x]
-  { F(Mmx)|F(Vec)                                     , 0                             , 338, 2 , CONTROL(None)   , SINGLE_REG(None)}, // #166 [ref=8x]
-  { F(Vec)                                            , 0                             , 453, 1 , CONTROL(None)   , SINGLE_REG(None)}, // #167 [ref=2x]
-  { 0                                                 , 0                             , 454, 1 , CONTROL(None)   , SINGLE_REG(None)}, // #168 [ref=1x]
-  { F(Mmx)|F(Vec)                                     , 0                             , 340, 2 , CONTROL(None)   , SINGLE_REG(None)}, // #169 [ref=3x]
-  { 0                                                 , 0                             , 147, 4 , CONTROL(None)   , SINGLE_REG(None)}, // #170 [ref=1x]
-  { 0                                                 , 0                             , 455, 1 , CONTROL(None)   , SINGLE_REG(None)}, // #171 [ref=8x]
-  { 0                                                 , 0                             , 456, 1 , CONTROL(None)   , SINGLE_REG(None)}, // #172 [ref=4x]
-  { 0                                                 , 0                             , 457, 1 , CONTROL(None)   , SINGLE_REG(None)}, // #173 [ref=8x]
-  { 0                                                 , 0                             , 342, 2 , CONTROL(None)   , SINGLE_REG(None)}, // #174 [ref=1x]
-  { F(Rep)|F(RepIgnored)                              , 0                             , 344, 2 , CONTROL(Return) , SINGLE_REG(None)}, // #175 [ref=1x]
-  { 0                                                 , 0                             , 344, 2 , CONTROL(Return) , SINGLE_REG(None)}, // #176 [ref=1x]
-  { F(Vex)                                            , 0                             , 346, 2 , CONTROL(None)   , SINGLE_REG(None)}, // #177 [ref=1x]
-  { F(Lock)|F(XAcquire)|F(XRelease)                   , 0                             , 16 , 12, CONTROL(None)   , SINGLE_REG(WO)  }, // #178 [ref=3x]
-  { F(Rep)                                            , 0                             , 151, 4 , CONTROL(None)   , SINGLE_REG(None)}, // #179 [ref=1x]
-  { 0                                                 , 0                             , 458, 1 , CONTROL(None)   , SINGLE_REG(None)}, // #180 [ref=30x]
-  { 0                                                 , 0                             , 188, 3 , CONTROL(None)   , SINGLE_REG(None)}, // #181 [ref=2x]
-  { 0                                                 , 0                             , 459, 1 , CONTROL(None)   , SINGLE_REG(None)}, // #182 [ref=3x]
-  { F(Rep)                                            , 0                             , 155, 4 , CONTROL(None)   , SINGLE_REG(None)}, // #183 [ref=1x]
-  { F(Vex)                                            , 0                             , 460, 1 , CONTROL(None)   , SINGLE_REG(None)}, // #184 [ref=5x]
-  { 0                                                 , 0                             , 66 , 7 , CONTROL(None)   , SINGLE_REG(None)}, // #185 [ref=1x]
-  { F(Tsib)|F(Vex)                                    , 0                             , 461, 1 , CONTROL(None)   , SINGLE_REG(None)}, // #186 [ref=2x]
-  { F(Vex)                                            , 0                             , 388, 1 , CONTROL(None)   , SINGLE_REG(None)}, // #187 [ref=1x]
-  { F(Tsib)|F(Vex)                                    , 0                             , 462, 1 , CONTROL(None)   , SINGLE_REG(None)}, // #188 [ref=1x]
-  { F(Vex)                                            , 0                             , 463, 1 , CONTROL(None)   , SINGLE_REG(None)}, // #189 [ref=1x]
-  { 0                                                 , 0                             , 464, 1 , CONTROL(None)   , SINGLE_REG(None)}, // #190 [ref=2x]
-  { 0                                                 , 0                             , 180, 1 , CONTROL(None)   , SINGLE_REG(None)}, // #191 [ref=2x]
-  { 0                                                 , 0                             , 465, 1 , CONTROL(None)   , SINGLE_REG(None)}, // #192 [ref=1x]
-  { F(Vec)|F(Evex)                                    , X(K)|X(Z)|X(T4X)              , 466, 1 , CONTROL(None)   , SINGLE_REG(None)}, // #193 [ref=4x]
-  { F(Vec)|F(Evex)                                    , X(K)|X(Z)|X(T4X)              , 467, 1 , CONTROL(None)   , SINGLE_REG(None)}, // #194 [ref=2x]
-  { F(Vec)|F(Vex)|F(Evex)|F(EvexCompat)               , X(K)|X(Z)|X(B64)|X(ER)|X(SAE) , 191, 3 , CONTROL(None)   , SINGLE_REG(None)}, // #195 [ref=22x]
-  { F(Vec)|F(Vex)|F(Evex)|F(EvexCompat)               , X(K)|X(Z)|X(B32)|X(ER)|X(SAE) , 191, 3 , CONTROL(None)   , SINGLE_REG(None)}, // #196 [ref=22x]
-  { F(Vec)|F(Vex)|F(Evex)|F(EvexCompat)               , X(K)|X(Z)|X(ER)|X(SAE)        , 468, 1 , CONTROL(None)   , SINGLE_REG(None)}, // #197 [ref=18x]
-  { F(Vec)|F(Vex)|F(Evex)|F(EvexCompat)               , X(K)|X(Z)|X(ER)|X(SAE)        , 469, 1 , CONTROL(None)   , SINGLE_REG(None)}, // #198 [ref=17x]
-  { F(Vec)|F(Vex)                                     , 0                             , 191, 2 , CONTROL(None)   , SINGLE_REG(None)}, // #199 [ref=15x]
-  { F(Vec)|F(Vex)|F(Evex)|F(EvexCompat)               , 0                             , 191, 3 , CONTROL(None)   , SINGLE_REG(None)}, // #200 [ref=5x]
-  { F(Vec)|F(Vex)                                     , 0                             , 79 , 1 , CONTROL(None)   , SINGLE_REG(None)}, // #201 [ref=17x]
-  { F(Vec)|F(Vex)                                     , 0                             , 215, 1 , CONTROL(None)   , SINGLE_REG(None)}, // #202 [ref=1x]
-  { F(Vec)|F(Evex)                                    , X(K)|X(Z)|X(B32)              , 194, 3 , CONTROL(None)   , SINGLE_REG(None)}, // #203 [ref=4x]
-  { F(Vec)|F(Evex)                                    , X(K)|X(Z)|X(B64)              , 194, 3 , CONTROL(None)   , SINGLE_REG(None)}, // #204 [ref=4x]
-  { F(Vec)|F(Vex)|F(Evex)|F(EvexCompat)               , X(K)|X(Z)|X(B64)              , 191, 3 , CONTROL(None)   , SINGLE_REG(None)}, // #205 [ref=10x]
-  { F(Vec)|F(Vex)|F(Evex)|F(EvexCompat)               , X(K)|X(Z)|X(B32)              , 191, 3 , CONTROL(None)   , SINGLE_REG(None)}, // #206 [ref=12x]
-  { F(Vec)|F(Vex)|F(Evex)|F(EvexCompat)               , X(K)|X(Z)|X(B64)              , 191, 3 , CONTROL(None)   , SINGLE_REG(RO)  }, // #207 [ref=2x]
-  { F(Vec)|F(Vex)|F(Evex)|F(EvexCompat)               , X(K)|X(Z)|X(B32)              , 191, 3 , CONTROL(None)   , SINGLE_REG(RO)  }, // #208 [ref=6x]
-  { F(Vec)|F(Evex)                                    , X(K)|X(Z)|X(B64)              , 191, 3 , CONTROL(None)   , SINGLE_REG(None)}, // #209 [ref=19x]
-  { F(Vec)|F(Evex)                                    , X(K)|X(Z)|X(B32)              , 191, 3 , CONTROL(None)   , SINGLE_REG(None)}, // #210 [ref=12x]
-  { F(Vec)|F(Vex)                                     , 0                             , 194, 2 , CONTROL(None)   , SINGLE_REG(None)}, // #211 [ref=6x]
-  { F(Vec)|F(Vex)                                     , 0                             , 348, 2 , CONTROL(None)   , SINGLE_REG(None)}, // #212 [ref=3x]
-  { F(Vec)|F(Vex)|F(EvexTransformable)                , 0                             , 470, 1 , CONTROL(None)   , SINGLE_REG(None)}, // #213 [ref=2x]
-  { F(Vec)|F(Evex)                                    , X(K)|X(Z)                     , 471, 1 , CONTROL(None)   , SINGLE_REG(None)}, // #214 [ref=1x]
-  { F(Vec)|F(Evex)                                    , X(K)|X(Z)                     , 472, 1 , CONTROL(None)   , SINGLE_REG(None)}, // #215 [ref=4x]
-  { F(Vec)|F(Evex)                                    , X(K)|X(Z)                     , 473, 1 , CONTROL(None)   , SINGLE_REG(None)}, // #216 [ref=4x]
-  { F(Vec)|F(Evex)                                    , X(K)|X(Z)                     , 474, 1 , CONTROL(None)   , SINGLE_REG(None)}, // #217 [ref=1x]
-  { F(Vec)|F(Vex)|F(Evex)|F(EvexCompat)               , X(K)|X(Z)                     , 471, 1 , CONTROL(None)   , SINGLE_REG(None)}, // #218 [ref=1x]
-  { F(Vec)|F(Vex)|F(Evex)|F(EvexCompat)               , X(K)|X(Z)                     , 475, 1 , CONTROL(None)   , SINGLE_REG(None)}, // #219 [ref=1x]
-  { F(Vec)|F(Vex)|F(Evex)|F(EvexKReg)                 , X(K)|X(Z)|X(B64)|X(SAE)       , 197, 3 , CONTROL(None)   , SINGLE_REG(None)}, // #220 [ref=1x]
-  { F(Vec)|F(Vex)|F(Evex)|F(EvexKReg)                 , X(K)|X(Z)|X(B32)|X(SAE)       , 197, 3 , CONTROL(None)   , SINGLE_REG(None)}, // #221 [ref=1x]
-  { F(Vec)|F(Vex)|F(Evex)|F(EvexKReg)                 , X(K)|X(Z)|X(SAE)              , 476, 1 , CONTROL(None)   , SINGLE_REG(None)}, // #222 [ref=1x]
-  { F(Vec)|F(Vex)|F(Evex)|F(EvexKReg)                 , X(K)|X(Z)|X(SAE)              , 477, 1 , CONTROL(None)   , SINGLE_REG(None)}, // #223 [ref=1x]
-  { F(Vec)|F(Vex)|F(Evex)|F(EvexCompat)               , X(SAE)                        , 106, 1 , CONTROL(None)   , SINGLE_REG(None)}, // #224 [ref=2x]
-  { F(Vec)|F(Vex)|F(Evex)|F(EvexCompat)               , X(SAE)                        , 257, 1 , CONTROL(None)   , SINGLE_REG(None)}, // #225 [ref=2x]
-  { F(Vec)|F(Evex)                                    , X(K)|X(Z)                     , 200, 3 , CONTROL(None)   , SINGLE_REG(None)}, // #226 [ref=6x]
-  { F(Vec)|F(Vex)|F(Evex)|F(EvexCompat)               , X(K)|X(Z)|X(B32)              , 203, 3 , CONTROL(None)   , SINGLE_REG(None)}, // #227 [ref=1x]
-  { F(Vec)|F(Vex)|F(Evex)|F(EvexCompat)               , X(K)|X(Z)|X(B32)|X(ER)|X(SAE) , 206, 3 , CONTROL(None)   , SINGLE_REG(None)}, // #228 [ref=3x]
-  { F(Vec)|F(Evex)                                    , X(K)|X(Z)|X(B32)              , 350, 2 , CONTROL(None)   , SINGLE_REG(None)}, // #229 [ref=1x]
-  { F(Vec)|F(Vex)|F(Evex)|F(EvexCompat)               , X(K)|X(Z)|X(B64)|X(ER)|X(SAE) , 350, 2 , CONTROL(None)   , SINGLE_REG(None)}, // #230 [ref=2x]
-  { F(Vec)|F(Evex)                                    , X(K)|X(Z)|X(B64)|X(ER)|X(SAE) , 206, 3 , CONTROL(None)   , SINGLE_REG(None)}, // #231 [ref=4x]
-  { F(Vec)|F(Evex)                                    , X(K)|X(Z)|X(B64)|X(ER)|X(SAE) , 350, 2 , CONTROL(None)   , SINGLE_REG(None)}, // #232 [ref=3x]
-  { F(Vec)|F(Vex)|F(Evex)|F(EvexCompat)               , X(K)|X(Z)|X(SAE)              , 203, 3 , CONTROL(None)   , SINGLE_REG(None)}, // #233 [ref=1x]
-  { F(Vec)|F(Vex)|F(Evex)|F(EvexCompat)               , X(K)|X(Z)|X(B32)|X(ER)|X(SAE) , 203, 3 , CONTROL(None)   , SINGLE_REG(None)}, // #234 [ref=1x]
-  { F(Vec)|F(Vex)|F(Evex)|F(EvexCompat)               , X(K)|X(Z)|X(SAE)              , 209, 3 , CONTROL(None)   , SINGLE_REG(None)}, // #235 [ref=1x]
-  { F(Vec)|F(Evex)                                    , X(K)|X(Z)|X(B32)|X(ER)|X(SAE) , 203, 3 , CONTROL(None)   , SINGLE_REG(None)}, // #236 [ref=2x]
-  { F(Vec)|F(Evex)                                    , X(K)|X(Z)|X(B32)|X(ER)|X(SAE) , 206, 3 , CONTROL(None)   , SINGLE_REG(None)}, // #237 [ref=2x]
-  { F(Vec)|F(Vex)|F(Evex)|F(EvexCompat)               , X(ER)|X(SAE)                  , 399, 1 , CONTROL(None)   , SINGLE_REG(None)}, // #238 [ref=1x]
-  { F(Vec)|F(Evex)                                    , X(ER)|X(SAE)                  , 399, 1 , CONTROL(None)   , SINGLE_REG(None)}, // #239 [ref=1x]
-  { F(Vec)|F(Vex)|F(Evex)|F(EvexCompat)               , X(ER)|X(SAE)                  , 478, 1 , CONTROL(None)   , SINGLE_REG(None)}, // #240 [ref=2x]
-  { F(Vec)|F(Vex)|F(Evex)|F(EvexCompat)               , X(K)|X(Z)|X(SAE)              , 469, 1 , CONTROL(None)   , SINGLE_REG(None)}, // #241 [ref=3x]
-  { F(Vec)|F(Vex)|F(Evex)|F(EvexCompat)               , X(ER)|X(SAE)                  , 401, 1 , CONTROL(None)   , SINGLE_REG(None)}, // #242 [ref=1x]
-  { F(Vec)|F(Evex)                                    , X(ER)|X(SAE)                  , 401, 1 , CONTROL(None)   , SINGLE_REG(None)}, // #243 [ref=1x]
-  { F(Vec)|F(Vex)|F(Evex)|F(EvexCompat)               , X(K)|X(Z)|X(B64)|X(SAE)       , 350, 2 , CONTROL(None)   , SINGLE_REG(None)}, // #244 [ref=1x]
-  { F(Vec)|F(Evex)                                    , X(K)|X(Z)|X(B64)|X(SAE)       , 206, 3 , CONTROL(None)   , SINGLE_REG(None)}, // #245 [ref=3x]
-  { F(Vec)|F(Evex)                                    , X(K)|X(Z)|X(B64)|X(SAE)       , 350, 2 , CONTROL(None)   , SINGLE_REG(None)}, // #246 [ref=1x]
-  { F(Vec)|F(Vex)|F(Evex)|F(EvexCompat)               , X(K)|X(Z)|X(B32)|X(SAE)       , 206, 3 , CONTROL(None)   , SINGLE_REG(None)}, // #247 [ref=1x]
-  { F(Vec)|F(Evex)                                    , X(K)|X(Z)|X(B32)|X(SAE)       , 203, 3 , CONTROL(None)   , SINGLE_REG(None)}, // #248 [ref=2x]
-  { F(Vec)|F(Evex)                                    , X(K)|X(Z)|X(B32)|X(SAE)       , 206, 3 , CONTROL(None)   , SINGLE_REG(None)}, // #249 [ref=2x]
-  { F(Vec)|F(Vex)|F(Evex)|F(EvexCompat)               , X(SAE)                        , 399, 1 , CONTROL(None)   , SINGLE_REG(None)}, // #250 [ref=1x]
-  { F(Vec)|F(Evex)                                    , X(SAE)                        , 399, 1 , CONTROL(None)   , SINGLE_REG(None)}, // #251 [ref=1x]
-  { F(Vec)|F(Vex)|F(Evex)|F(EvexCompat)               , X(SAE)                        , 401, 1 , CONTROL(None)   , SINGLE_REG(None)}, // #252 [ref=1x]
-  { F(Vec)|F(Evex)                                    , X(SAE)                        , 401, 1 , CONTROL(None)   , SINGLE_REG(None)}, // #253 [ref=1x]
-  { F(Vec)|F(Evex)                                    , X(K)|X(Z)|X(B32)              , 203, 3 , CONTROL(None)   , SINGLE_REG(None)}, // #254 [ref=1x]
-  { F(Vec)|F(Evex)                                    , X(ER)|X(SAE)                  , 478, 1 , CONTROL(None)   , SINGLE_REG(None)}, // #255 [ref=2x]
-  { F(Vec)|F(Evex)                                    , X(K)|X(Z)                     , 194, 3 , CONTROL(None)   , SINGLE_REG(None)}, // #256 [ref=3x]
-  { F(Vec)|F(Vex)                                     , 0                             , 194, 1 , CONTROL(None)   , SINGLE_REG(None)}, // #257 [ref=9x]
-  { F(Vec)|F(Evex)                                    , X(K)|X(Z)|X(SAE)|X(B64)       , 83 , 1 , CONTROL(None)   , SINGLE_REG(None)}, // #258 [ref=3x]
-  { F(Vec)|F(Evex)                                    , X(K)|X(Z)|X(SAE)|X(B32)       , 83 , 1 , CONTROL(None)   , SINGLE_REG(None)}, // #259 [ref=3x]
-  { F(Vec)|F(Evex)                                    , X(K)|X(Z)                     , 206, 3 , CONTROL(None)   , SINGLE_REG(None)}, // #260 [ref=9x]
-  { F(Vec)|F(Vex)|F(EvexTransformable)                , 0                             , 210, 1 , CONTROL(None)   , SINGLE_REG(None)}, // #261 [ref=2x]
-  { F(Vec)|F(Evex)                                    , X(K)|X(Z)                     , 479, 1 , CONTROL(None)   , SINGLE_REG(None)}, // #262 [ref=4x]
-  { F(Vec)|F(Evex)                                    , X(K)|X(Z)                     , 211, 1 , CONTROL(None)   , SINGLE_REG(None)}, // #263 [ref=4x]
-  { F(Vec)|F(Vex)|F(Evex)|F(EvexCompat)               , 0                             , 405, 1 , CONTROL(None)   , SINGLE_REG(None)}, // #264 [ref=2x]
-  { F(Vec)|F(Evex)                                    , X(K)|X(Z)|X(B64)|X(SAE)       , 194, 3 , CONTROL(None)   , SINGLE_REG(None)}, // #265 [ref=2x]
-  { F(Vec)|F(Evex)                                    , X(K)|X(Z)|X(B32)|X(SAE)       , 194, 3 , CONTROL(None)   , SINGLE_REG(None)}, // #266 [ref=2x]
-  { F(Vec)|F(Evex)                                    , X(K)|X(Z)|X(SAE)              , 480, 1 , CONTROL(None)   , SINGLE_REG(None)}, // #267 [ref=4x]
-  { F(Vec)|F(Evex)                                    , X(K)|X(Z)|X(SAE)              , 481, 1 , CONTROL(None)   , SINGLE_REG(None)}, // #268 [ref=4x]
-  { F(Vec)|F(Vex)                                     , 0                             , 159, 4 , CONTROL(None)   , SINGLE_REG(None)}, // #269 [ref=13x]
-  { F(Vec)|F(Vex)                                     , 0                             , 352, 2 , CONTROL(None)   , SINGLE_REG(None)}, // #270 [ref=4x]
-  { F(Vec)|F(Vex)                                     , 0                             , 354, 2 , CONTROL(None)   , SINGLE_REG(None)}, // #271 [ref=4x]
-  { F(Vec)|F(Evex)                                    , X(K)|X(B64)                   , 482, 1 , CONTROL(None)   , SINGLE_REG(None)}, // #272 [ref=1x]
-  { F(Vec)|F(Evex)                                    , X(K)|X(B32)                   , 482, 1 , CONTROL(None)   , SINGLE_REG(None)}, // #273 [ref=1x]
-  { F(Vec)|F(Evex)                                    , X(K)                          , 483, 1 , CONTROL(None)   , SINGLE_REG(None)}, // #274 [ref=1x]
-  { F(Vec)|F(Evex)                                    , X(K)                          , 484, 1 , CONTROL(None)   , SINGLE_REG(None)}, // #275 [ref=1x]
-  { F(Vec)|F(Vex)                                     , 0                             , 206, 2 , CONTROL(None)   , SINGLE_REG(None)}, // #276 [ref=7x]
-  { F(Vec)|F(Vex)                                     , 0                             , 106, 1 , CONTROL(None)   , SINGLE_REG(None)}, // #277 [ref=1x]
-  { F(Vec)|F(Vex)                                     , 0                             , 257, 1 , CONTROL(None)   , SINGLE_REG(None)}, // #278 [ref=1x]
-  { F(Vec)|F(Vsib)|F(Vex)|F(Evex)|F(EvexTwoOp)        , X(K)                          , 163, 4 , CONTROL(None)   , SINGLE_REG(None)}, // #279 [ref=2x]
-  { F(Vec)|F(Vsib)|F(Vex)|F(Evex)|F(EvexTwoOp)        , X(K)                          , 113, 5 , CONTROL(None)   , SINGLE_REG(None)}, // #280 [ref=2x]
-  { F(Vsib)|F(Evex)                                   , X(K)                          , 485, 1 , CONTROL(None)   , SINGLE_REG(None)}, // #281 [ref=4x]
-  { F(Vsib)|F(Evex)                                   , X(K)                          , 486, 1 , CONTROL(None)   , SINGLE_REG(None)}, // #282 [ref=4x]
-  { F(Vsib)|F(Evex)                                   , X(K)                          , 487, 1 , CONTROL(None)   , SINGLE_REG(None)}, // #283 [ref=8x]
-  { F(Vec)|F(Vsib)|F(Vex)|F(Evex)|F(EvexTwoOp)        , X(K)                          , 118, 5 , CONTROL(None)   , SINGLE_REG(None)}, // #284 [ref=2x]
-  { F(Vec)|F(Vsib)|F(Vex)|F(Evex)|F(EvexTwoOp)        , X(K)                          , 212, 3 , CONTROL(None)   , SINGLE_REG(None)}, // #285 [ref=2x]
-  { F(Vec)|F(Evex)                                    , X(K)|X(Z)|X(SAE)              , 468, 1 , CONTROL(None)   , SINGLE_REG(None)}, // #286 [ref=3x]
-  { F(Vec)|F(Evex)                                    , X(K)|X(Z)|X(SAE)              , 469, 1 , CONTROL(None)   , SINGLE_REG(None)}, // #287 [ref=3x]
-  { F(Vec)|F(Evex)                                    , X(K)|X(Z)|X(B64)|X(SAE)       , 215, 3 , CONTROL(None)   , SINGLE_REG(None)}, // #288 [ref=2x]
-  { F(Vec)|F(Evex)                                    , X(K)|X(Z)|X(B32)|X(SAE)       , 215, 3 , CONTROL(None)   , SINGLE_REG(None)}, // #289 [ref=2x]
-  { F(Vec)|F(Vex)|F(Evex)|F(EvexCompat)               , X(K)|X(Z)                     , 194, 3 , CONTROL(None)   , SINGLE_REG(None)}, // #290 [ref=3x]
-  { F(Vec)|F(Vex)|F(Evex)|F(EvexCompat)               , X(K)|X(Z)                     , 191, 3 , CONTROL(None)   , SINGLE_REG(None)}, // #291 [ref=22x]
-  { F(Vec)|F(Vex)|F(EvexTransformable)                , 0                             , 356, 1 , CONTROL(None)   , SINGLE_REG(None)}, // #292 [ref=2x]
-  { F(Vec)|F(Evex)                                    , X(K)|X(Z)                     , 356, 2 , CONTROL(None)   , SINGLE_REG(None)}, // #293 [ref=4x]
-  { F(Vec)|F(Evex)                                    , X(K)|X(Z)                     , 488, 1 , CONTROL(None)   , SINGLE_REG(None)}, // #294 [ref=4x]
-  { F(Vec)|F(Vex)|F(Evex)|F(EvexCompat)               , 0                             , 481, 1 , CONTROL(None)   , SINGLE_REG(None)}, // #295 [ref=1x]
-  { F(Vec)|F(Vex)                                     , 0                             , 224, 2 , CONTROL(None)   , SINGLE_REG(None)}, // #296 [ref=1x]
-  { F(Vex)                                            , 0                             , 423, 1 , CONTROL(None)   , SINGLE_REG(None)}, // #297 [ref=2x]
-  { F(Vec)|F(Vex)                                     , 0                             , 429, 1 , CONTROL(None)   , SINGLE_REG(None)}, // #298 [ref=1x]
-  { F(Vec)|F(Vex)                                     , 0                             , 167, 4 , CONTROL(None)   , SINGLE_REG(None)}, // #299 [ref=4x]
-  { F(Vec)|F(Vex)|F(Evex)|F(EvexCompat)               , X(K)|X(Z)|X(B64)|X(SAE)       , 191, 3 , CONTROL(None)   , SINGLE_REG(None)}, // #300 [ref=2x]
-  { F(Vec)|F(Vex)|F(Evex)|F(EvexCompat)               , X(K)|X(Z)|X(B32)|X(SAE)       , 191, 3 , CONTROL(None)   , SINGLE_REG(None)}, // #301 [ref=2x]
-  { F(Vec)|F(Vex)|F(Evex)|F(EvexCompat)               , X(K)|X(Z)|X(SAE)              , 468, 1 , CONTROL(None)   , SINGLE_REG(None)}, // #302 [ref=2x]
-  { 0                                                 , 0                             , 358, 2 , CONTROL(None)   , SINGLE_REG(None)}, // #303 [ref=3x]
-  { F(Vec)|F(Vex)|F(Evex)|F(EvexCompat)               , X(K)|X(Z)                     , 79 , 6 , CONTROL(None)   , SINGLE_REG(None)}, // #304 [ref=4x]
-  { F(Vec)|F(Vex)|F(Evex)|F(EvexCompat)               , 0                             , 360, 2 , CONTROL(None)   , SINGLE_REG(None)}, // #305 [ref=1x]
-  { F(Vec)|F(Vex)|F(Evex)|F(EvexCompat)               , X(K)|X(Z)                     , 218, 3 , CONTROL(None)   , SINGLE_REG(None)}, // #306 [ref=1x]
-  { F(Vec)|F(Vex)|F(EvexTransformable)                , 0                             , 79 , 4 , CONTROL(None)   , SINGLE_REG(None)}, // #307 [ref=2x]
-  { F(Vec)|F(Evex)                                    , X(K)|X(Z)                     , 79 , 6 , CONTROL(None)   , SINGLE_REG(None)}, // #308 [ref=6x]
-  { F(Vec)|F(Vex)|F(Evex)|F(EvexCompat)               , 0                             , 232, 1 , CONTROL(None)   , SINGLE_REG(None)}, // #309 [ref=2x]
-  { F(Vec)|F(Vex)|F(Evex)|F(EvexCompat)               , 0                             , 362, 2 , CONTROL(None)   , SINGLE_REG(None)}, // #310 [ref=4x]
-  { F(Vec)|F(Vex)                                     , 0                             , 489, 1 , CONTROL(None)   , SINGLE_REG(None)}, // #311 [ref=3x]
-  { F(Vec)|F(Vex)|F(Evex)|F(EvexCompat)               , 0                             , 221, 3 , CONTROL(None)   , SINGLE_REG(None)}, // #312 [ref=3x]
-  { F(Vec)|F(Vex)|F(Evex)|F(EvexCompat)               , 0                             , 224, 3 , CONTROL(None)   , SINGLE_REG(None)}, // #313 [ref=1x]
-  { F(Vec)|F(Vex)|F(Evex)|F(EvexCompat)               , 0                             , 227, 3 , CONTROL(None)   , SINGLE_REG(None)}, // #314 [ref=1x]
-  { F(Vec)|F(Vex)|F(Evex)|F(EvexCompat)               , X(K)|X(Z)                     , 230, 3 , CONTROL(None)   , SINGLE_REG(None)}, // #315 [ref=1x]
-  { F(Vec)|F(Vex)|F(Evex)|F(EvexCompat)               , X(K)|X(Z)                     , 206, 3 , CONTROL(None)   , SINGLE_REG(None)}, // #316 [ref=5x]
-  { F(Vec)|F(Vex)|F(Evex)|F(EvexCompat)               , X(K)|X(Z)                     , 233, 3 , CONTROL(None)   , SINGLE_REG(None)}, // #317 [ref=1x]
-  { 0                                                 , 0                             , 364, 2 , CONTROL(None)   , SINGLE_REG(None)}, // #318 [ref=1x]
-  { 0                                                 , 0                             , 366, 2 , CONTROL(None)   , SINGLE_REG(None)}, // #319 [ref=1x]
-  { F(Vec)|F(Evex)                                    , X(B32)                        , 236, 3 , CONTROL(None)   , SINGLE_REG(None)}, // #320 [ref=1x]
-  { F(Vec)|F(Evex)                                    , X(B64)                        , 236, 3 , CONTROL(None)   , SINGLE_REG(None)}, // #321 [ref=1x]
-  { F(Vec)|F(Vex)|F(EvexTransformable)                , 0                             , 191, 2 , CONTROL(None)   , SINGLE_REG(RO)  }, // #322 [ref=2x]
-  { F(Vec)|F(Evex)                                    , X(K)|X(Z)|X(B32)              , 191, 3 , CONTROL(None)   , SINGLE_REG(RO)  }, // #323 [ref=2x]
-  { F(Vec)|F(Vex)|F(EvexTransformable)                , 0                             , 191, 2 , CONTROL(None)   , SINGLE_REG(WO)  }, // #324 [ref=2x]
-  { F(Vec)|F(Evex)                                    , X(K)|X(Z)|X(B32)              , 191, 3 , CONTROL(None)   , SINGLE_REG(WO)  }, // #325 [ref=2x]
-  { F(Vec)|F(Evex)                                    , X(K)|X(Z)|X(B64)              , 191, 3 , CONTROL(None)   , SINGLE_REG(WO)  }, // #326 [ref=2x]
-  { F(Vec)|F(Evex)                                    , X(K)|X(Z)|X(B64)              , 191, 3 , CONTROL(None)   , SINGLE_REG(RO)  }, // #327 [ref=2x]
-  { F(Vec)|F(Evex)                                    , X(K)|X(Z)                     , 191, 3 , CONTROL(None)   , SINGLE_REG(None)}, // #328 [ref=13x]
-  { F(Vec)|F(Vex)|F(Evex)|F(EvexCompat)               , X(K)|X(Z)                     , 490, 1 , CONTROL(None)   , SINGLE_REG(None)}, // #329 [ref=1x]
-  { F(Vec)|F(Vex)|F(Evex)|F(EvexCompat)               , X(K)|X(Z)                     , 491, 1 , CONTROL(None)   , SINGLE_REG(None)}, // #330 [ref=1x]
-  { F(Vec)|F(Evex)                                    , 0                             , 492, 1 , CONTROL(None)   , SINGLE_REG(None)}, // #331 [ref=6x]
-  { F(Vec)|F(Vex)|F(Evex)|F(EvexCompat)               , X(K)|X(Z)                     , 239, 3 , CONTROL(None)   , SINGLE_REG(None)}, // #332 [ref=1x]
-  { F(Vec)|F(Vex)|F(Evex)|F(EvexCompat)               , X(K)|X(Z)                     , 493, 1 , CONTROL(None)   , SINGLE_REG(None)}, // #333 [ref=1x]
-  { F(Vec)|F(Vex)|F(Evex)|F(EvexCompat)               , 0                             , 194, 3 , CONTROL(None)   , SINGLE_REG(None)}, // #334 [ref=1x]
-  { F(Vec)|F(Evex)                                    , X(K)                          , 242, 3 , CONTROL(None)   , SINGLE_REG(WO)  }, // #335 [ref=2x]
-  { F(Vec)|F(Evex)                                    , X(K)|X(B32)                   , 242, 3 , CONTROL(None)   , SINGLE_REG(WO)  }, // #336 [ref=2x]
-  { F(Vec)|F(Vex)|F(Evex)|F(EvexKReg)                 , X(K)                          , 245, 3 , CONTROL(None)   , SINGLE_REG(WO)  }, // #337 [ref=4x]
-  { F(Vec)|F(Vex)|F(Evex)|F(EvexKReg)                 , X(K)|X(B32)                   , 245, 3 , CONTROL(None)   , SINGLE_REG(WO)  }, // #338 [ref=2x]
-  { F(Vec)|F(Vex)|F(Evex)|F(EvexKReg)                 , X(K)|X(B64)                   , 245, 3 , CONTROL(None)   , SINGLE_REG(WO)  }, // #339 [ref=2x]
-  { F(Vec)|F(Vex)                                     , 0                             , 442, 1 , CONTROL(None)   , SINGLE_REG(None)}, // #340 [ref=1x]
-  { F(Vec)|F(Vex)                                     , 0                             , 443, 1 , CONTROL(None)   , SINGLE_REG(None)}, // #341 [ref=1x]
-  { F(Vec)|F(Vex)                                     , 0                             , 444, 1 , CONTROL(None)   , SINGLE_REG(None)}, // #342 [ref=1x]
-  { F(Vec)|F(Vex)                                     , 0                             , 445, 1 , CONTROL(None)   , SINGLE_REG(None)}, // #343 [ref=1x]
-  { F(Vec)|F(Evex)                                    , X(K)|X(B64)                   , 242, 3 , CONTROL(None)   , SINGLE_REG(WO)  }, // #344 [ref=4x]
-  { F(Vec)|F(Evex)                                    , X(K)|X(Z)|X(B32)              , 206, 3 , CONTROL(None)   , SINGLE_REG(None)}, // #345 [ref=6x]
-  { F(Vec)|F(Vex)|F(Evex)|F(PreferEvex)|F(EvexCompat) , X(K)|X(Z)|X(B32)              , 191, 3 , CONTROL(None)   , SINGLE_REG(None)}, // #346 [ref=4x]
-  { F(Vec)|F(Vex)                                     , 0                             , 195, 1 , CONTROL(None)   , SINGLE_REG(None)}, // #347 [ref=2x]
-  { F(Vec)|F(Vex)|F(Evex)|F(EvexCompat)               , X(K)|X(Z)|X(B32)              , 192, 2 , CONTROL(None)   , SINGLE_REG(None)}, // #348 [ref=2x]
-  { F(Vec)|F(Vex)                                     , 0                             , 171, 4 , CONTROL(None)   , SINGLE_REG(None)}, // #349 [ref=2x]
-  { F(Vec)|F(Vex)|F(Evex)|F(EvexCompat)               , X(K)|X(Z)|X(B64)              , 85 , 6 , CONTROL(None)   , SINGLE_REG(None)}, // #350 [ref=2x]
-  { F(Vec)|F(Vex)|F(Evex)|F(EvexCompat)               , X(K)|X(Z)|X(B64)              , 175, 4 , CONTROL(None)   , SINGLE_REG(None)}, // #351 [ref=2x]
-  { F(Vec)|F(Vex)|F(Evex)|F(EvexCompat)               , 0                             , 446, 1 , CONTROL(None)   , SINGLE_REG(None)}, // #352 [ref=1x]
-  { F(Vec)|F(Vex)|F(Evex)|F(EvexCompat)               , 0                             , 447, 1 , CONTROL(None)   , SINGLE_REG(None)}, // #353 [ref=1x]
-  { F(Vec)|F(Vex)|F(Evex)|F(EvexCompat)               , 0                             , 494, 1 , CONTROL(None)   , SINGLE_REG(None)}, // #354 [ref=1x]
-  { F(Vec)|F(Vex)|F(Evex)|F(EvexCompat)               , X(K)|X(Z)                     , 495, 1 , CONTROL(None)   , SINGLE_REG(None)}, // #355 [ref=1x]
-  { F(Vec)|F(Vex)|F(Evex)|F(EvexCompat)               , X(K)|X(Z)                     , 496, 1 , CONTROL(None)   , SINGLE_REG(None)}, // #356 [ref=1x]
-  { F(Vec)|F(Vex)|F(Evex)|F(EvexCompat)               , X(K)|X(Z)                     , 497, 1 , CONTROL(None)   , SINGLE_REG(None)}, // #357 [ref=1x]
-  { F(Vec)|F(Vex)|F(Evex)|F(EvexCompat)               , X(K)|X(Z)                     , 498, 1 , CONTROL(None)   , SINGLE_REG(None)}, // #358 [ref=1x]
-  { F(Vec)|F(Evex)                                    , X(K)|X(Z)|X(B64)              , 206, 3 , CONTROL(None)   , SINGLE_REG(None)}, // #359 [ref=4x]
-  { F(Vec)|F(Vex)                                     , 0                             , 348, 1 , CONTROL(None)   , SINGLE_REG(None)}, // #360 [ref=12x]
-  { F(Vec)|F(Vex)|F(Evex)|F(EvexCompat)               , X(K)|X(Z)                     , 191, 3 , CONTROL(None)   , SINGLE_REG(RO)  }, // #361 [ref=8x]
-  { F(Vec)|F(Evex)                                    , 0                             , 499, 1 , CONTROL(None)   , SINGLE_REG(None)}, // #362 [ref=4x]
-  { F(Vec)|F(Evex)                                    , X(K)|X(Z)                     , 248, 3 , CONTROL(None)   , SINGLE_REG(None)}, // #363 [ref=6x]
-  { F(Vec)|F(Evex)                                    , X(K)|X(Z)                     , 251, 3 , CONTROL(None)   , SINGLE_REG(None)}, // #364 [ref=9x]
-  { F(Vec)|F(Evex)                                    , X(K)|X(Z)                     , 254, 3 , CONTROL(None)   , SINGLE_REG(None)}, // #365 [ref=3x]
-  { F(Vec)|F(Vex)|F(Evex)|F(EvexCompat)               , X(K)|X(Z)                     , 257, 3 , CONTROL(None)   , SINGLE_REG(None)}, // #366 [ref=4x]
-  { F(Vec)|F(Vex)|F(Evex)|F(EvexCompat)               , X(K)|X(Z)                     , 260, 3 , CONTROL(None)   , SINGLE_REG(None)}, // #367 [ref=2x]
-  { F(Vec)|F(Vex)|F(Evex)|F(EvexCompat)               , X(K)|X(Z)                     , 203, 3 , CONTROL(None)   , SINGLE_REG(None)}, // #368 [ref=6x]
-  { F(Vec)|F(Vex)                                     , 0                             , 159, 2 , CONTROL(None)   , SINGLE_REG(None)}, // #369 [ref=1x]
-  { F(Vec)|F(Evex)                                    , X(K)|X(Z)|X(B32)              , 215, 3 , CONTROL(None)   , SINGLE_REG(None)}, // #370 [ref=3x]
-  { F(Vec)|F(Evex)                                    , X(K)|X(Z)|X(B64)              , 215, 3 , CONTROL(None)   , SINGLE_REG(None)}, // #371 [ref=3x]
-  { F(Vec)|F(Vex)                                     , 0                             , 368, 2 , CONTROL(None)   , SINGLE_REG(None)}, // #372 [ref=4x]
-  { F(Vec)|F(Vsib)|F(Evex)                            , X(K)                          , 263, 3 , CONTROL(None)   , SINGLE_REG(None)}, // #373 [ref=2x]
-  { F(Vec)|F(Vsib)|F(Evex)                            , X(K)                          , 370, 2 , CONTROL(None)   , SINGLE_REG(None)}, // #374 [ref=2x]
-  { F(Vec)|F(Vsib)|F(Evex)                            , X(K)                          , 372, 2 , CONTROL(None)   , SINGLE_REG(None)}, // #375 [ref=2x]
-  { F(Vec)|F(Vsib)|F(Evex)                            , X(K)                          , 266, 3 , CONTROL(None)   , SINGLE_REG(None)}, // #376 [ref=2x]
-  { F(Vec)|F(Vex)                                     , 0                             , 374, 2 , CONTROL(None)   , SINGLE_REG(None)}, // #377 [ref=8x]
-  { F(Vec)|F(Evex)                                    , X(K)                          , 269, 3 , CONTROL(None)   , SINGLE_REG(None)}, // #378 [ref=5x]
-  { F(Vec)|F(Vex)|F(Evex)|F(EvexCompat)               , X(K)|X(Z)|X(B32)              , 215, 3 , CONTROL(None)   , SINGLE_REG(None)}, // #379 [ref=1x]
-  { F(Vec)|F(Vex)|F(Evex)|F(EvexCompat)               , X(K)|X(Z)                     , 215, 3 , CONTROL(None)   , SINGLE_REG(None)}, // #380 [ref=2x]
-  { F(Vec)|F(Vex)|F(Evex)|F(EvexCompat)               , X(K)|X(Z)|X(B32)              , 91 , 6 , CONTROL(None)   , SINGLE_REG(None)}, // #381 [ref=3x]
-  { F(Vec)|F(Vex)|F(Evex)|F(EvexCompat)               , 0                             , 215, 3 , CONTROL(None)   , SINGLE_REG(None)}, // #382 [ref=2x]
-  { F(Vec)|F(Vex)|F(Evex)|F(EvexCompat)               , X(K)|X(Z)|X(B64)              , 91 , 6 , CONTROL(None)   , SINGLE_REG(None)}, // #383 [ref=2x]
-  { F(Vec)|F(Vex)|F(Evex)|F(EvexCompat)               , X(K)|X(Z)                     , 91 , 6 , CONTROL(None)   , SINGLE_REG(None)}, // #384 [ref=3x]
-  { F(Vec)|F(Evex)                                    , X(K)|X(Z)|X(B64)              , 97 , 6 , CONTROL(None)   , SINGLE_REG(None)}, // #385 [ref=1x]
-  { F(Vec)|F(Vex)|F(Evex)|F(EvexCompat)               , X(K)|X(Z)                     , 191, 3 , CONTROL(None)   , SINGLE_REG(WO)  }, // #386 [ref=6x]
-  { F(Vec)|F(Vex)|F(Evex)|F(EvexCompat)               , X(K)|X(Z)|X(B32)              , 191, 3 , CONTROL(None)   , SINGLE_REG(WO)  }, // #387 [ref=2x]
-  { F(Vec)|F(Vex)|F(Evex)|F(EvexCompat)               , X(K)|X(Z)|X(B64)              , 191, 3 , CONTROL(None)   , SINGLE_REG(WO)  }, // #388 [ref=2x]
-  { F(Vec)|F(Evex)                                    , X(K)|X(B32)                   , 269, 3 , CONTROL(None)   , SINGLE_REG(None)}, // #389 [ref=2x]
-  { F(Vec)|F(Evex)                                    , X(K)|X(B64)                   , 269, 3 , CONTROL(None)   , SINGLE_REG(None)}, // #390 [ref=2x]
-  { F(Vec)|F(Evex)                                    , X(K)|X(Z)                     , 468, 1 , CONTROL(None)   , SINGLE_REG(None)}, // #391 [ref=2x]
-  { F(Vec)|F(Evex)                                    , X(K)|X(Z)                     , 469, 1 , CONTROL(None)   , SINGLE_REG(None)}, // #392 [ref=2x]
-  { F(Vec)|F(Vex)                                     , 0                             , 469, 1 , CONTROL(None)   , SINGLE_REG(None)}, // #393 [ref=2x]
-  { F(Vec)|F(Evex)                                    , X(K)|X(Z)                     , 480, 1 , CONTROL(None)   , SINGLE_REG(None)}, // #394 [ref=1x]
-  { F(Vec)|F(Evex)                                    , X(K)|X(Z)                     , 481, 1 , CONTROL(None)   , SINGLE_REG(None)}, // #395 [ref=1x]
-  { F(Vec)|F(Vex)                                     , 0                             , 215, 2 , CONTROL(None)   , SINGLE_REG(None)}, // #396 [ref=2x]
-  { F(Vec)|F(Vex)                                     , 0                             , 480, 1 , CONTROL(None)   , SINGLE_REG(None)}, // #397 [ref=1x]
-  { F(Vec)|F(Vex)                                     , 0                             , 481, 1 , CONTROL(None)   , SINGLE_REG(None)}, // #398 [ref=1x]
-  { F(Vec)|F(Evex)                                    , X(K)|X(Z)|X(B64)|X(ER)|X(SAE) , 191, 3 , CONTROL(None)   , SINGLE_REG(None)}, // #399 [ref=1x]
-  { F(Vec)|F(Evex)                                    , X(K)|X(Z)|X(B32)|X(ER)|X(SAE) , 191, 3 , CONTROL(None)   , SINGLE_REG(None)}, // #400 [ref=1x]
-  { F(Vec)|F(Evex)                                    , X(K)|X(Z)|X(ER)|X(SAE)        , 468, 1 , CONTROL(None)   , SINGLE_REG(None)}, // #401 [ref=1x]
-  { F(Vec)|F(Evex)                                    , X(K)|X(Z)|X(ER)|X(SAE)        , 469, 1 , CONTROL(None)   , SINGLE_REG(None)}, // #402 [ref=1x]
-  { F(Vec)|F(Evex)                                    , X(K)|X(Z)|X(B32)              , 195, 2 , CONTROL(None)   , SINGLE_REG(None)}, // #403 [ref=2x]
-  { F(Vec)|F(Evex)                                    , X(K)|X(Z)|X(B64)              , 195, 2 , CONTROL(None)   , SINGLE_REG(None)}, // #404 [ref=2x]
-  { F(Vec)|F(Vex)|F(Evex)|F(EvexCompat)               , X(K)|X(Z)|X(B32)              , 194, 3 , CONTROL(None)   , SINGLE_REG(None)}, // #405 [ref=1x]
-  { F(Vec)|F(Vex)|F(Evex)|F(EvexCompat)               , X(K)|X(Z)|X(B64)              , 194, 3 , CONTROL(None)   , SINGLE_REG(None)}, // #406 [ref=1x]
-  { F(Vec)|F(Vex)|F(Evex)|F(EvexCompat)               , X(K)|X(Z)|X(B64)|X(ER)|X(SAE) , 206, 3 , CONTROL(None)   , SINGLE_REG(None)}, // #407 [ref=1x]
-  { F(Vec)|F(Vex)                                     , 0                             , 108, 1 , CONTROL(None)   , SINGLE_REG(None)}, // #408 [ref=2x]
-  { 0                                                 , 0                             , 23 , 1 , CONTROL(None)   , SINGLE_REG(None)}, // #409 [ref=2x]
-  { 0                                                 , 0                             , 61 , 1 , CONTROL(None)   , SINGLE_REG(None)}, // #410 [ref=2x]
-  { F(Lock)|F(XAcquire)|F(XRelease)                   , 0                             , 58 , 4 , CONTROL(None)   , SINGLE_REG(None)}, // #411 [ref=1x]
-  { 0                                                 , 0                             , 500, 1 , CONTROL(None)   , SINGLE_REG(None)}, // #412 [ref=1x]
-  { F(Lock)|F(XAcquire)                               , 0                             , 58 , 8 , CONTROL(None)   , SINGLE_REG(RO)  }, // #413 [ref=1x]
-  { 0                                                 , 0                             , 501, 1 , CONTROL(None)   , SINGLE_REG(None)}, // #414 [ref=6x]
-  { 0                                                 , 0                             , 502, 1 , CONTROL(None)   , SINGLE_REG(None)}  // #415 [ref=6x]
-};
-#undef SINGLE_REG
-#undef CONTROL
-=======
 #define F(VAL) uint32_t(InstDB::InstFlags::k##VAL)
 #define X(VAL) uint32_t(InstDB::Avx512Flags::k##VAL)
 #define CONTROL_FLOW(VAL) uint8_t(InstControlFlow::k##VAL)
@@ -4291,7 +2597,6 @@
 };
 #undef SAME_REG_HINT
 #undef CONTROL_FLOW
->>>>>>> 055e2185
 #undef X
 #undef F
 // ----------------------------------------------------------------------------
