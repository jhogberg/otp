--- conflicted
+++ resolved
@@ -51,14 +51,11 @@
 
   inline bool avxEnabled() const noexcept { return _emitHelper._avxEnabled; }
   inline bool avx512Enabled() const noexcept { return _emitHelper._avx512Enabled; }
-<<<<<<< HEAD
-=======
 
   //! \}
 
   //! \name Utilities
   //! \{
->>>>>>> 055e2185
 
   inline uint32_t choose(uint32_t sseInstId, uint32_t avxInstId) noexcept {
     return avxEnabled() ? avxInstId : sseInstId;
@@ -74,19 +71,7 @@
 
   Error buildCFG() noexcept override;
 
-<<<<<<< HEAD
-  // --------------------------------------------------------------------------
-  // [Rewrite]
-  // --------------------------------------------------------------------------
-
   Error _rewrite(BaseNode* first, BaseNode* stop) noexcept override;
-
-  // --------------------------------------------------------------------------
-  // [Emit]
-  // --------------------------------------------------------------------------
-=======
-  Error _rewrite(BaseNode* first, BaseNode* stop) noexcept override;
->>>>>>> 055e2185
 
   Error emitMove(uint32_t workId, uint32_t dstPhysId, uint32_t srcPhysId) noexcept override;
   Error emitSwap(uint32_t aWorkId, uint32_t aPhysId, uint32_t bWorkId, uint32_t bPhysId) noexcept override;
