// This file is part of AsmJit project <https://asmjit.com>
//
// See asmjit.h or LICENSE.md for license and copyright information
// SPDX-License-Identifier: Zlib

#ifndef ASMJIT_X86_X86COMPILER_H_INCLUDED
#define ASMJIT_X86_X86COMPILER_H_INCLUDED

#include "../core/api-config.h"
#ifndef ASMJIT_NO_COMPILER

#include "../core/compiler.h"
#include "../core/type.h"
#include "../x86/x86emitter.h"

ASMJIT_BEGIN_SUB_NAMESPACE(x86)

//! \addtogroup asmjit_x86
//! \{

//! X86/X64 compiler implementation.
//!
//! ### Compiler Basics
//!
//! The first \ref x86::Compiler example shows how to generate a function that simply returns an integer value. It's
//! an analogy to the first Assembler example:
//!
//! ```
//! #include <asmjit/x86.h>
//! #include <stdio.h>
//!
//! using namespace asmjit;
//!
//! // Signature of the generated function.
//! typedef int (*Func)(void);
//!
//! int main() {
//!   JitRuntime rt;                    // Runtime specialized for JIT code execution.
//!   CodeHolder code;                  // Holds code and relocation information.
//!
//!   code.init(rt.environment());      // Initialize code to match the JIT environment.
//!   x86::Compiler cc(&code);          // Create and attach x86::Compiler to code.
//!
//!   cc.addFunc(FuncSignatureT<int>());// Begin a function of `int fn(void)` signature.
//!
//!   x86::Gp vReg = cc.newGpd();       // Create a 32-bit general purpose register.
//!   cc.mov(vReg, 1);                  // Move one to our virtual register `vReg`.
//!   cc.ret(vReg);                     // Return `vReg` from the function.
//!
//!   cc.endFunc();                     // End of the function body.
//!   cc.finalize();                    // Translate and assemble the whole 'cc' content.
//!   // ----> x86::Compiler is no longer needed from here and can be destroyed <----
//!
//!   Func fn;
//!   Error err = rt.add(&fn, &code);   // Add the generated code to the runtime.
//!   if (err) return 1;                // Handle a possible error returned by AsmJit.
//!   // ----> CodeHolder is no longer needed from here and can be destroyed <----
//!
//!   int result = fn();                // Execute the generated code.
//!   printf("%d\n", result);           // Print the resulting "1".
//!
//!   rt.release(fn);                   // Explicitly remove the function from the runtime.
//!   return 0;
//! }
//! ```
//!
//! The \ref BaseCompiler::addFunc() and \ref BaseCompiler::endFunc() functions are used to define the function and
//! its end. Both must be called per function, but the body doesn't have to be generated in sequence. An example of
//! generating two functions will be shown later. The next example shows more complicated code that contain a loop
//! and generates a simple memory copy function that uses `uint32_t` items:
//!
//! ```
//! #include <asmjit/x86.h>
//! #include <stdio.h>
//!
//! using namespace asmjit;
//!
//! // Signature of the generated function.
//! typedef void (*MemCpy32)(uint32_t* dst, const uint32_t* src, size_t count);
//!
//! int main() {
//!   JitRuntime rt;                    // Runtime specialized for JIT code execution.
//!   CodeHolder code;                  // Holds code and relocation information.
//!
//!   code.init(rt.environment());      // Initialize code to match the JIT environment.
//!   x86::Compiler cc(&code);          // Create and attach x86::Compiler to code.
//!
//!   FuncNode* funcNode = cc.addFunc(  // Begin the function of the following signature:
//!     FuncSignatureT<void,            //   Return value - void      (no return value).
//!       uint32_t*,                    //   1st argument - uint32_t* (machine reg-size).
//!       const uint32_t*,              //   2nd argument - uint32_t* (machine reg-size).
//!       size_t>());                   //   3rd argument - size_t    (machine reg-size).
//!
//!   Label L_Loop = cc.newLabel();     // Start of the loop.
//!   Label L_Exit = cc.newLabel();     // Used to exit early.
//!
//!   x86::Gp dst = cc.newIntPtr("dst");// Create `dst` register (destination pointer).
//!   x86::Gp src = cc.newIntPtr("src");// Create `src` register (source pointer).
//!   x86::Gp i = cc.newUIntPtr("i");   // Create `i` register (loop counter).
//!
//!   funcNode->setArg(0, dst);         // Assign `dst` argument.
//!   funcNode->setArg(1, src);         // Assign `src` argument.
//!   funcNode->setArg(2, i);           // Assign `i` argument.
//!
//!   cc.test(i, i);                    // Early exit if length is zero.
//!   cc.jz(L_Exit);
//!
//!   cc.bind(L_Loop);                  // Bind the beginning of the loop here.
//!
//!   x86::Gp tmp = cc.newInt32("tmp"); // Copy a single dword (4 bytes).
//!   cc.mov(tmp, x86::dword_ptr(src)); // Load DWORD from [src] address.
//!   cc.mov(x86::dword_ptr(dst), tmp); // Store DWORD to [dst] address.
//!
//!   cc.add(src, 4);                   // Increment `src`.
//!   cc.add(dst, 4);                   // Increment `dst`.
//!
//!   cc.dec(i);                        // Loop until `i` is non-zero.
//!   cc.jnz(L_Loop);
//!
//!   cc.bind(L_Exit);                  // Label used by early exit.
//!   cc.endFunc();                     // End of the function body.
//!
//!   cc.finalize();                    // Translate and assemble the whole 'cc' content.
//!   // ----> x86::Compiler is no longer needed from here and can be destroyed <----
//!
//!   // Add the generated code to the runtime.
//!   MemCpy32 memcpy32;
//!   Error err = rt.add(&memcpy32, &code);
//!
//!   // Handle a possible error returned by AsmJit.
//!   if (err)
//!     return 1;
//!   // ----> CodeHolder is no longer needed from here and can be destroyed <----
//!
//!   // Test the generated code.
//!   uint32_t input[6] = { 1, 2, 3, 5, 8, 13 };
//!   uint32_t output[6];
//!   memcpy32(output, input, 6);
//!
//!   for (uint32_t i = 0; i < 6; i++)
//!     printf("%d\n", output[i]);
//!
//!   rt.release(memcpy32);
//!   return 0;
//! }
//! ```
//!
//! ### AVX and AVX-512
//!
<<<<<<< HEAD
//! AVX and AVX-512 code generation must be explicitly enabled via \ref FuncFrame
//! to work properly. If it's not setup correctly then Prolog & Epilog would use
//! SSE instead of AVX instructions to work with SIMD registers. In addition, Compiler
//! requires explicitly enable AVX-512 via \ref FuncFrame in order to use all 32 SIMD
//! registers.
=======
//! AVX and AVX-512 code generation must be explicitly enabled via \ref FuncFrame to work properly. If it's not setup
//! correctly then Prolog & Epilog would use SSE instead of AVX instructions to work with SIMD registers. In addition,
//! Compiler requires explicitly enable AVX-512 via \ref FuncFrame in order to use all 32 SIMD registers.
>>>>>>> 055e2185
//!
//! ```
//! #include <asmjit/x86.h>
//! #include <stdio.h>
//!
//! using namespace asmjit;
//!
//! // Signature of the generated function.
//! typedef void (*Func)(void*);
//!
//! int main() {
//!   JitRuntime rt;                    // Runtime specialized for JIT code execution.
//!   CodeHolder code;                  // Holds code and relocation information.
//!
//!   code.init(rt.environment());      // Initialize code to match the JIT environment.
//!   x86::Compiler cc(&code);          // Create and attach x86::Compiler to code.
//!
<<<<<<< HEAD
//!   cc.addFunc(FuncSignatureT<void, void*>());
//!
//!   // Use the following to enable AVX and/or AVX-512.
//!   cc.func()->frame().setAvxEnabled();
//!   cc.func()->frame().setAvx512Enabled();
=======
//!   FuncNode* funcNode = cc.addFunc(FuncSignatureT<void, void*>());
//!
//!   // Use the following to enable AVX and/or AVX-512.
//!   funcNode->frame().setAvxEnabled();
//!   funcNode->frame().setAvx512Enabled();
>>>>>>> 055e2185
//!
//!   // Do something with the input pointer.
//!   x86::Gp addr = cc.newIntPtr("addr");
//!   x86::Zmm vreg = cc.newZmm("vreg");
//!
<<<<<<< HEAD
//!   cc.setArg(0, addr);
=======
//!   funcNode->setArg(0, addr);
>>>>>>> 055e2185
//!
//!   cc.vmovdqu32(vreg, x86::ptr(addr));
//!   cc.vpaddq(vreg, vreg, vreg);
//!   cc.vmovdqu32(x86::ptr(addr), vreg);
//!
//!   cc.endFunc();                     // End of the function body.
//!   cc.finalize();                    // Translate and assemble the whole 'cc' content.
//!   // ----> x86::Compiler is no longer needed from here and can be destroyed <----
//!
//!   Func fn;
//!   Error err = rt.add(&fn, &code);   // Add the generated code to the runtime.
//!   if (err) return 1;                // Handle a possible error returned by AsmJit.
//!   // ----> CodeHolder is no longer needed from here and can be destroyed <----
//!
//!   // Execute the generated code and print some output.
//!   uint64_t data[] = { 1, 2, 3, 4, 5, 6, 7, 8 };
//!   fn(data);
//!   printf("%llu\n", (unsigned long long)data[0]);
//!
//!   rt.release(fn);                   // Explicitly remove the function from the runtime.
//!   return 0;
//! }
//! ```
//!
//! ### Recursive Functions
//!
//! It's possible to create more functions by using the same \ref x86::Compiler instance and make links between them.
//! In such case it's important to keep the pointer to \ref FuncNode.
//!
//! The example below creates a simple Fibonacci function that calls itself recursively:
//!
//! ```
//! #include <asmjit/x86.h>
//! #include <stdio.h>
//!
//! using namespace asmjit;
//!
//! // Signature of the generated function.
//! typedef uint32_t (*Fibonacci)(uint32_t x);
//!
//! int main() {
//!   JitRuntime rt;                    // Runtime specialized for JIT code execution.
//!   CodeHolder code;                  // Holds code and relocation information.
//!
//!   code.init(rt.environment());      // Initialize code to match the JIT environment.
//!   x86::Compiler cc(&code);          // Create and attach x86::Compiler to code.
//!
//!   FuncNode* funcNode = cc.addFunc(  // Begin of the Fibonacci function, addFunc()
//!     FuncSignatureT<int, int>());    // Returns a pointer to the FuncNode node.
//!
//!   Label L_Exit = cc.newLabel()      // Exit label.
//!   x86::Gp x = cc.newUInt32();       // Function x argument.
//!   x86::Gp y = cc.newUInt32();       // Temporary.
//!
//!   funcNode->setArg(0, x);
//!
//!   cc.cmp(x, 3);                     // Return x if less than 3.
//!   cc.jb(L_Exit);
//!
//!   cc.mov(y, x);                     // Make copy of the original x.
//!   cc.dec(x);                        // Decrease x.
//!
//!   InvokeNode* invokeNode;           // Function invocation:
//!   cc.invoke(&invokeNode,            //   - InvokeNode (output).
//!     funcNode->label(),              //   - Function address or Label.
//!     FuncSignatureT<int, int>());    //   - Function signature.
//!
//!   invokeNode->setArg(0, x);         // Assign x as the first argument.
//!   invokeNode->setRet(0, x);         // Assign x as a return value as well.
//!
//!   cc.add(x, y);                     // Combine the return value with y.
//!
//!   cc.bind(L_Exit);
//!   cc.ret(x);                        // Return x.
//!   cc.endFunc();                     // End of the function body.
//!
//!   cc.finalize();                    // Translate and assemble the whole 'cc' content.
//!   // ----> x86::Compiler is no longer needed from here and can be destroyed <----
//!
//!   Fibonacci fib;
//!   Error err = rt.add(&fib, &code);  // Add the generated code to the runtime.
//!   if (err) return 1;                // Handle a possible error returned by AsmJit.
//!   // ----> CodeHolder is no longer needed from here and can be destroyed <----
//!
//!   // Test the generated code.
//!   printf("Fib(%u) -> %u\n", 8, fib(8));
//!
//!   rt.release(fib);
//!   return 0;
//! }
//! ```
//!
//! ### Stack Management
//!
//! Function's stack-frame is managed automatically, which is used by the register allocator to spill virtual
//! registers. It also provides an interface to allocate user-defined block of the stack, which can be used as
//! a temporary storage by the generated function. In the following example a stack of 256 bytes size is allocated,
//! filled by bytes starting from 0 to 255 and then iterated again to sum all the values.
//!
//! ```
//! #include <asmjit/x86.h>
//! #include <stdio.h>
//!
//! using namespace asmjit;
//!
//! // Signature of the generated function.
//! typedef int (*Func)(void);
//!
//! int main() {
//!   JitRuntime rt;                    // Runtime specialized for JIT code execution.
//!   CodeHolder code;                  // Holds code and relocation information.
//!
//!   code.init(rt.environment());      // Initialize code to match the JIT environment.
//!   x86::Compiler cc(&code);          // Create and attach x86::Compiler to code.
//!
//!   cc.addFunc(FuncSignatureT<int>());// Create a function that returns int.
//!
//!   x86::Gp p = cc.newIntPtr("p");
//!   x86::Gp i = cc.newIntPtr("i");
//!
//!   // Allocate 256 bytes on the stack aligned to 4 bytes.
//!   x86::Mem stack = cc.newStack(256, 4);
//!
//!   x86::Mem stackIdx(stack);         // Copy of stack with i added.
//!   stackIdx.setIndex(i);             // stackIdx <- stack[i].
//!   stackIdx.setSize(1);              // stackIdx <- byte ptr stack[i].
//!
//!   // Load a stack address to `p`. This step is purely optional and shows
//!   // that `lea` is useful to load a memory operands address (even absolute)
//!   // to a general purpose register.
//!   cc.lea(p, stack);
//!
//!   // Clear i (xor is a C++ keyword, hence 'xor_' is used instead).
//!   cc.xor_(i, i);
//!
//!   Label L1 = cc.newLabel();
//!   Label L2 = cc.newLabel();
//!
//!   cc.bind(L1);                      // First loop, fill the stack.
//!   cc.mov(stackIdx, i.r8());         // stack[i] = uint8_t(i).
//!
//!   cc.inc(i);                        // i++;
//!   cc.cmp(i, 256);                   // if (i < 256)
//!   cc.jb(L1);                        //   goto L1;
//!
//!   // Second loop, sum all bytes stored in `stack`.
//!   x86::Gp sum = cc.newInt32("sum");
//!   x86::Gp val = cc.newInt32("val");
//!
//!   cc.xor_(i, i);
//!   cc.xor_(sum, sum);
//!
//!   cc.bind(L2);
//!
//!   cc.movzx(val, stackIdx);          // val = uint32_t(stack[i]);
//!   cc.add(sum, val);                 // sum += val;
//!
//!   cc.inc(i);                        // i++;
//!   cc.cmp(i, 256);                   // if (i < 256)
//!   cc.jb(L2);                        //   goto L2;
//!
//!   cc.ret(sum);                      // Return the `sum` of all values.
//!   cc.endFunc();                     // End of the function body.
//!
//!   cc.finalize();                    // Translate and assemble the whole 'cc' content.
//!   // ----> x86::Compiler is no longer needed from here and can be destroyed <----
//!
//!   Func func;
//!   Error err = rt.add(&func, &code); // Add the generated code to the runtime.
//!   if (err) return 1;                // Handle a possible error returned by AsmJit.
//!   // ----> CodeHolder is no longer needed from here and can be destroyed <----
//!
//!   printf("Func() -> %d\n", func()); // Test the generated code.
//!
//!   rt.release(func);
//!   return 0;
//! }
//! ```
//!
//! ### Constant Pool
//!
//! Compiler provides two constant pools for a general purpose code generation:
//!
//!   - Local constant pool - Part of \ref FuncNode, can be only used by a single function and added after the
//!     function epilog sequence (after `ret` instruction).
//!
//!   - Global constant pool - Part of \ref BaseCompiler, flushed at the end of the generated code by \ref
//!     BaseEmitter::finalize().
//!
//! The example below illustrates how a built-in constant pool can be used:
//!
//! ```
//! #include <asmjit/x86.h>
//!
//! using namespace asmjit;
//!
//! static void exampleUseOfConstPool(x86::Compiler& cc) {
//!   cc.addFunc(FuncSignatureT<int>());
//!
//!   x86::Gp v0 = cc.newGpd("v0");
//!   x86::Gp v1 = cc.newGpd("v1");
//!
//!   x86::Mem c0 = cc.newInt32Const(ConstPoolScope::kLocal, 200);
//!   x86::Mem c1 = cc.newInt32Const(ConstPoolScope::kLocal, 33);
//!
//!   cc.mov(v0, c0);
//!   cc.mov(v1, c1);
//!   cc.add(v0, v1);
//!
//!   cc.ret(v0);
//!   cc.endFunc();
//! }
//! ```
//!
//! ### Jump Tables
//!
//! x86::Compiler supports `jmp` instruction with reg/mem operand, which is a commonly used pattern to implement
//! indirect jumps within a function, for example to implement `switch()` statement in a programming languages.
//! By default AsmJit assumes that every basic block can be a possible jump target as it's unable to deduce targets
//! from instruction's operands. This is a very pessimistic default that should be avoided if possible as it's costly
//! and very unfriendly to liveness analysis and register allocation.
//!
//! Instead of relying on such pessimistic default behavior, let's use \ref JumpAnnotation to annotate a jump where
//! all targets are known:
//!
//! ```
//! #include <asmjit/x86.h>
//!
//! using namespace asmjit;
//!
//! static void exampleUseOfIndirectJump(x86::Compiler& cc) {
//!   FuncNode* funcNode = cc.addFunc(FuncSignatureT<float, float, float, uint32_t>(CallConvId::kHost));
//!
//!   // Function arguments
//!   x86::Xmm a = cc.newXmmSs("a");
//!   x86::Xmm b = cc.newXmmSs("b");
//!   x86::Gp op = cc.newUInt32("op");
//!
//!   x86::Gp target = cc.newIntPtr("target");
//!   x86::Gp offset = cc.newIntPtr("offset");
//!
//!   Label L_Table = cc.newLabel();
//!   Label L_Add = cc.newLabel();
//!   Label L_Sub = cc.newLabel();
//!   Label L_Mul = cc.newLabel();
//!   Label L_Div = cc.newLabel();
//!   Label L_End = cc.newLabel();
//!
//!   funcNode->setArg(0, a);
//!   funcNode->setArg(1, b);
//!   funcNode->setArg(2, op);
//!
//!   // Jump annotation is a building block that allows to annotate all possible targets where `jmp()` can
//!   // jump. It then drives the CFG construction and liveness analysis, which impacts register allocation.
//!   JumpAnnotation* annotation = cc.newJumpAnnotation();
//!   annotation->addLabel(L_Add);
//!   annotation->addLabel(L_Sub);
//!   annotation->addLabel(L_Mul);
//!   annotation->addLabel(L_Div);
//!
//!   // Most likely not the common indirect jump approach, but it
//!   // doesn't really matter how final address is calculated. The
//!   // most important path using JumpAnnotation with `jmp()`.
//!   cc.lea(offset, x86::ptr(L_Table));
//!   if (cc.is64Bit())
//!     cc.movsxd(target, x86::dword_ptr(offset, op.cloneAs(offset), 2));
//!   else
//!     cc.mov(target, x86::dword_ptr(offset, op.cloneAs(offset), 2));
//!   cc.add(target, offset);
//!   cc.jmp(target, annotation);
//!
//!   // Acts like a switch() statement in C.
//!   cc.bind(L_Add);
//!   cc.addss(a, b);
//!   cc.jmp(L_End);
//!
//!   cc.bind(L_Sub);
//!   cc.subss(a, b);
//!   cc.jmp(L_End);
//!
//!   cc.bind(L_Mul);
//!   cc.mulss(a, b);
//!   cc.jmp(L_End);
//!
//!   cc.bind(L_Div);
//!   cc.divss(a, b);
//!
//!   cc.bind(L_End);
//!   cc.ret(a);
//!
//!   cc.endFunc();
//!
//!   // Relative int32_t offsets of `L_XXX - L_Table`.
//!   cc.bind(L_Table);
//!   cc.embedLabelDelta(L_Add, L_Table, 4);
//!   cc.embedLabelDelta(L_Sub, L_Table, 4);
//!   cc.embedLabelDelta(L_Mul, L_Table, 4);
//!   cc.embedLabelDelta(L_Div, L_Table, 4);
//! }
//! ```
class ASMJIT_VIRTAPI Compiler
  : public BaseCompiler,
    public EmitterExplicitT<Compiler> {
public:
  ASMJIT_NONCOPYABLE(Compiler)
  typedef BaseCompiler Base;

  //! \name Construction & Destruction
  //! \{

  ASMJIT_API explicit Compiler(CodeHolder* code = nullptr) noexcept;
  ASMJIT_API virtual ~Compiler() noexcept;

  //! \}

  //! \name Virtual Registers
  //! \{

#ifndef ASMJIT_NO_LOGGING
# define ASMJIT_NEW_REG_FMT(OUT, PARAM, FORMAT, ARGS)                         \
    _newRegFmt(&OUT, PARAM, FORMAT, ARGS)
#else
# define ASMJIT_NEW_REG_FMT(OUT, PARAM, FORMAT, ARGS)                         \
    DebugUtils::unused(FORMAT);                                               \
    DebugUtils::unused(std::forward<Args>(args)...);                          \
    _newReg(&OUT, PARAM)
#endif

#define ASMJIT_NEW_REG_CUSTOM(FUNC, REG)                                      \
    inline REG FUNC(TypeId typeId) {                                          \
      REG reg(Globals::NoInit);                                               \
      _newReg(&reg, typeId);                                                  \
      return reg;                                                             \
    }                                                                         \
                                                                              \
    template<typename... Args>                                                \
    inline REG FUNC(TypeId typeId, const char* fmt, Args&&... args) {         \
      REG reg(Globals::NoInit);                                               \
      ASMJIT_NEW_REG_FMT(reg, typeId, fmt, std::forward<Args>(args)...);      \
      return reg;                                                             \
    }

#define ASMJIT_NEW_REG_TYPED(FUNC, REG, TYPE_ID)                              \
    inline REG FUNC() {                                                       \
      REG reg(Globals::NoInit);                                               \
      _newReg(&reg, TYPE_ID);                                                 \
      return reg;                                                             \
    }                                                                         \
                                                                              \
    template<typename... Args>                                                \
    inline REG FUNC(const char* fmt, Args&&... args) {                        \
      REG reg(Globals::NoInit);                                               \
      ASMJIT_NEW_REG_FMT(reg, TYPE_ID, fmt, std::forward<Args>(args)...);     \
      return reg;                                                             \
    }

  template<typename RegT>
  inline RegT newSimilarReg(const RegT& ref) {
    RegT reg(Globals::NoInit);
    _newReg(reg, ref);
    return reg;
  }

  template<typename RegT, typename... Args>
  inline RegT newSimilarReg(const RegT& ref, const char* fmt, Args&&... args) {
    RegT reg(Globals::NoInit);
    ASMJIT_NEW_REG_FMT(reg, ref, fmt, std::forward<Args>(args)...);
    return reg;
  }

  ASMJIT_NEW_REG_CUSTOM(newReg    , Reg )
  ASMJIT_NEW_REG_CUSTOM(newGp     , Gp  )
  ASMJIT_NEW_REG_CUSTOM(newVec    , Vec )
  ASMJIT_NEW_REG_CUSTOM(newK      , KReg)

  ASMJIT_NEW_REG_TYPED(newInt8   , Gp  , TypeId::kInt8)
  ASMJIT_NEW_REG_TYPED(newUInt8  , Gp  , TypeId::kUInt8)
  ASMJIT_NEW_REG_TYPED(newInt16  , Gp  , TypeId::kInt16)
  ASMJIT_NEW_REG_TYPED(newUInt16 , Gp  , TypeId::kUInt16)
  ASMJIT_NEW_REG_TYPED(newInt32  , Gp  , TypeId::kInt32)
  ASMJIT_NEW_REG_TYPED(newUInt32 , Gp  , TypeId::kUInt32)
  ASMJIT_NEW_REG_TYPED(newInt64  , Gp  , TypeId::kInt64)
  ASMJIT_NEW_REG_TYPED(newUInt64 , Gp  , TypeId::kUInt64)
  ASMJIT_NEW_REG_TYPED(newIntPtr , Gp  , TypeId::kIntPtr)
  ASMJIT_NEW_REG_TYPED(newUIntPtr, Gp  , TypeId::kUIntPtr)

  ASMJIT_NEW_REG_TYPED(newGpb    , Gp  , TypeId::kUInt8)
  ASMJIT_NEW_REG_TYPED(newGpw    , Gp  , TypeId::kUInt16)
  ASMJIT_NEW_REG_TYPED(newGpd    , Gp  , TypeId::kUInt32)
  ASMJIT_NEW_REG_TYPED(newGpq    , Gp  , TypeId::kUInt64)
  ASMJIT_NEW_REG_TYPED(newGpz    , Gp  , TypeId::kUIntPtr)
  ASMJIT_NEW_REG_TYPED(newXmm    , Xmm , TypeId::kInt32x4)
  ASMJIT_NEW_REG_TYPED(newXmmSs  , Xmm , TypeId::kFloat32x1)
  ASMJIT_NEW_REG_TYPED(newXmmSd  , Xmm , TypeId::kFloat64x1)
  ASMJIT_NEW_REG_TYPED(newXmmPs  , Xmm , TypeId::kFloat32x4)
  ASMJIT_NEW_REG_TYPED(newXmmPd  , Xmm , TypeId::kFloat64x2)
  ASMJIT_NEW_REG_TYPED(newYmm    , Ymm , TypeId::kInt32x8)
  ASMJIT_NEW_REG_TYPED(newYmmPs  , Ymm , TypeId::kFloat32x8)
  ASMJIT_NEW_REG_TYPED(newYmmPd  , Ymm , TypeId::kFloat64x4)
  ASMJIT_NEW_REG_TYPED(newZmm    , Zmm , TypeId::kInt32x16)
  ASMJIT_NEW_REG_TYPED(newZmmPs  , Zmm , TypeId::kFloat32x16)
  ASMJIT_NEW_REG_TYPED(newZmmPd  , Zmm , TypeId::kFloat64x8)
  ASMJIT_NEW_REG_TYPED(newMm     , Mm  , TypeId::kMmx64)
  ASMJIT_NEW_REG_TYPED(newKb     , KReg, TypeId::kMask8)
  ASMJIT_NEW_REG_TYPED(newKw     , KReg, TypeId::kMask16)
  ASMJIT_NEW_REG_TYPED(newKd     , KReg, TypeId::kMask32)
  ASMJIT_NEW_REG_TYPED(newKq     , KReg, TypeId::kMask64)

#undef ASMJIT_NEW_REG_TYPED
#undef ASMJIT_NEW_REG_CUSTOM
#undef ASMJIT_NEW_REG_FMT

  //! \}

  //! \name Stack
  //! \{

  //! Creates a new memory chunk allocated on the current function's stack.
  inline Mem newStack(uint32_t size, uint32_t alignment, const char* name = nullptr) {
    Mem m(Globals::NoInit);
    _newStack(&m, size, alignment, name);
    return m;
  }

  //! \}

  //! \name Constants
  //! \{

  //! Put data to a constant-pool and get a memory reference to it.
  inline Mem newConst(ConstPoolScope scope, const void* data, size_t size) {
    Mem m(Globals::NoInit);
    _newConst(&m, scope, data, size);
    return m;
  }

  //! Put a BYTE `val` to a constant-pool.
  inline Mem newByteConst(ConstPoolScope scope, uint8_t val) noexcept { return newConst(scope, &val, 1); }
  //! Put a WORD `val` to a constant-pool.
  inline Mem newWordConst(ConstPoolScope scope, uint16_t val) noexcept { return newConst(scope, &val, 2); }
  //! Put a DWORD `val` to a constant-pool.
  inline Mem newDWordConst(ConstPoolScope scope, uint32_t val) noexcept { return newConst(scope, &val, 4); }
  //! Put a QWORD `val` to a constant-pool.
  inline Mem newQWordConst(ConstPoolScope scope, uint64_t val) noexcept { return newConst(scope, &val, 8); }

  //! Put a WORD `val` to a constant-pool.
  inline Mem newInt16Const(ConstPoolScope scope, int16_t val) noexcept { return newConst(scope, &val, 2); }
  //! Put a WORD `val` to a constant-pool.
  inline Mem newUInt16Const(ConstPoolScope scope, uint16_t val) noexcept { return newConst(scope, &val, 2); }
  //! Put a DWORD `val` to a constant-pool.
  inline Mem newInt32Const(ConstPoolScope scope, int32_t val) noexcept { return newConst(scope, &val, 4); }
  //! Put a DWORD `val` to a constant-pool.
  inline Mem newUInt32Const(ConstPoolScope scope, uint32_t val) noexcept { return newConst(scope, &val, 4); }
  //! Put a QWORD `val` to a constant-pool.
  inline Mem newInt64Const(ConstPoolScope scope, int64_t val) noexcept { return newConst(scope, &val, 8); }
  //! Put a QWORD `val` to a constant-pool.
  inline Mem newUInt64Const(ConstPoolScope scope, uint64_t val) noexcept { return newConst(scope, &val, 8); }

  //! Put a SP-FP `val` to a constant-pool.
  inline Mem newFloatConst(ConstPoolScope scope, float val) noexcept { return newConst(scope, &val, 4); }
  //! Put a DP-FP `val` to a constant-pool.
  inline Mem newDoubleConst(ConstPoolScope scope, double val) noexcept { return newConst(scope, &val, 8); }

  //! \}

  //! \name Instruction Options
  //! \{

  //! Force the compiler to not follow the conditional or unconditional jump.
  inline Compiler& unfollow() noexcept { addInstOptions(InstOptions::kUnfollow); return *this; }
  //! Tell the compiler that the destination variable will be overwritten.
  inline Compiler& overwrite() noexcept { addInstOptions(InstOptions::kOverwrite); return *this; }

  //! \}

  //! \name Function Call & Ret Intrinsics
  //! \{

  //! Invoke a function call without `target` type enforcement.
  inline Error invoke_(InvokeNode** out, const Operand_& target, const FuncSignature& signature) {
    return addInvokeNode(out, Inst::kIdCall, target, signature);
  }

  //! Invoke a function call of the given `target` and `signature` and store the added node to `out`.
  //!
  //! Creates a new \ref InvokeNode, initializes all the necessary members to match the given function `signature`,
  //! adds the node to the compiler, and stores its pointer to `out`. The operation is atomic, if anything fails
  //! nullptr is stored in `out` and error code is returned.
  inline Error invoke(InvokeNode** out, const Gp& target, const FuncSignature& signature) { return invoke_(out, target, signature); }
  //! \overload
  inline Error invoke(InvokeNode** out, const Mem& target, const FuncSignature& signature) { return invoke_(out, target, signature); }
  //! \overload
  inline Error invoke(InvokeNode** out, const Label& target, const FuncSignature& signature) { return invoke_(out, target, signature); }
  //! \overload
  inline Error invoke(InvokeNode** out, const Imm& target, const FuncSignature& signature) { return invoke_(out, target, signature); }
  //! \overload
  inline Error invoke(InvokeNode** out, uint64_t target, const FuncSignature& signature) { return invoke_(out, Imm(int64_t(target)), signature); }

  //! Return from function.
  inline Error ret() { return addRet(Operand(), Operand()); }
  //! \overload
  inline Error ret(const BaseReg& o0) { return addRet(o0, Operand()); }
  //! \overload
  inline Error ret(const BaseReg& o0, const BaseReg& o1) { return addRet(o0, o1); }

  //! \}

  //! \name Jump Tables Support
  //! \{

  using EmitterExplicitT<Compiler>::jmp;

  //! Adds a jump to the given `target` with the provided jump `annotation`.
  inline Error jmp(const BaseReg& target, JumpAnnotation* annotation) { return emitAnnotatedJump(Inst::kIdJmp, target, annotation); }
  //! \overload
  inline Error jmp(const BaseMem& target, JumpAnnotation* annotation) { return emitAnnotatedJump(Inst::kIdJmp, target, annotation); }

  //! \}

  //! \name Finalize
  //! \{

  ASMJIT_API Error finalize() override;

  //! \}

  //! \name Events
  //! \{

  ASMJIT_API Error onAttach(CodeHolder* code) noexcept override;

  //! \}
};

//! \}

ASMJIT_END_SUB_NAMESPACE

#endif // !ASMJIT_NO_COMPILER
#endif // ASMJIT_X86_X86COMPILER_H_INCLUDED<|MERGE_RESOLUTION|>--- conflicted
+++ resolved
@@ -147,17 +147,9 @@
 //!
 //! ### AVX and AVX-512
 //!
-<<<<<<< HEAD
-//! AVX and AVX-512 code generation must be explicitly enabled via \ref FuncFrame
-//! to work properly. If it's not setup correctly then Prolog & Epilog would use
-//! SSE instead of AVX instructions to work with SIMD registers. In addition, Compiler
-//! requires explicitly enable AVX-512 via \ref FuncFrame in order to use all 32 SIMD
-//! registers.
-=======
 //! AVX and AVX-512 code generation must be explicitly enabled via \ref FuncFrame to work properly. If it's not setup
 //! correctly then Prolog & Epilog would use SSE instead of AVX instructions to work with SIMD registers. In addition,
 //! Compiler requires explicitly enable AVX-512 via \ref FuncFrame in order to use all 32 SIMD registers.
->>>>>>> 055e2185
 //!
 //! ```
 //! #include <asmjit/x86.h>
@@ -175,29 +167,17 @@
 //!   code.init(rt.environment());      // Initialize code to match the JIT environment.
 //!   x86::Compiler cc(&code);          // Create and attach x86::Compiler to code.
 //!
-<<<<<<< HEAD
-//!   cc.addFunc(FuncSignatureT<void, void*>());
-//!
-//!   // Use the following to enable AVX and/or AVX-512.
-//!   cc.func()->frame().setAvxEnabled();
-//!   cc.func()->frame().setAvx512Enabled();
-=======
 //!   FuncNode* funcNode = cc.addFunc(FuncSignatureT<void, void*>());
 //!
 //!   // Use the following to enable AVX and/or AVX-512.
 //!   funcNode->frame().setAvxEnabled();
 //!   funcNode->frame().setAvx512Enabled();
->>>>>>> 055e2185
 //!
 //!   // Do something with the input pointer.
 //!   x86::Gp addr = cc.newIntPtr("addr");
 //!   x86::Zmm vreg = cc.newZmm("vreg");
 //!
-<<<<<<< HEAD
-//!   cc.setArg(0, addr);
-=======
 //!   funcNode->setArg(0, addr);
->>>>>>> 055e2185
 //!
 //!   cc.vmovdqu32(vreg, x86::ptr(addr));
 //!   cc.vpaddq(vreg, vreg, vreg);
