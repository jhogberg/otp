// This file is part of AsmJit project <https://asmjit.com>
//
// See asmjit.h or LICENSE.md for license and copyright information
// SPDX-License-Identifier: Zlib

#include "../core/api-build_p.h"
#ifndef ASMJIT_NO_JIT

#include "../core/cpuinfo.h"
#include "../core/jitruntime.h"

ASMJIT_BEGIN_NAMESPACE

<<<<<<< HEAD
// ============================================================================
// [asmjit::JitRuntime - Construction / Destruction]
// ============================================================================

=======
>>>>>>> 055e2185
JitRuntime::JitRuntime(const JitAllocator::CreateParams* params) noexcept
  : _allocator(params) {
  _environment = Environment::host();
  _environment.setObjectFormat(ObjectFormat::kJIT);
}

JitRuntime::~JitRuntime() noexcept {}

Error JitRuntime::_add(void** dst, CodeHolder* code) noexcept {
  *dst = nullptr;

  ASMJIT_PROPAGATE(code->flatten());
  ASMJIT_PROPAGATE(code->resolveUnresolvedLinks());

  size_t estimatedCodeSize = code->codeSize();
  if (ASMJIT_UNLIKELY(estimatedCodeSize == 0))
    return DebugUtils::errored(kErrorNoCodeGenerated);

  uint8_t* rx;
  uint8_t* rw;
  ASMJIT_PROPAGATE(_allocator.alloc((void**)&rx, (void**)&rw, estimatedCodeSize));

  // Relocate the code.
  Error err = code->relocateToBase(uintptr_t((void*)rx));
  if (ASMJIT_UNLIKELY(err)) {
    _allocator.release(rx);
    return err;
  }

  // Recalculate the final code size and shrink the memory we allocated for it
  // in case that some relocations didn't require records in an address table.
  size_t codeSize = code->codeSize();
  if (codeSize < estimatedCodeSize)
    _allocator.shrink(rx, codeSize);

<<<<<<< HEAD
  {
    VirtMem::ProtectJitReadWriteScope rwScope(rx, codeSize);

    for (Section* section : code->_sections) {
      size_t offset = size_t(section->offset());
      size_t bufferSize = size_t(section->bufferSize());
      size_t virtualSize = size_t(section->virtualSize());

      ASMJIT_ASSERT(offset + bufferSize <= codeSize);
      memcpy(rw + offset, section->data(), bufferSize);

      if (virtualSize > bufferSize) {
        ASMJIT_ASSERT(offset + virtualSize <= codeSize);
        memset(rw + offset + bufferSize, 0, virtualSize - bufferSize);
      }
    }
  }

=======
  if (codeSize < estimatedCodeSize)
    _allocator.shrink(rx, codeSize);

  {
    VirtMem::ProtectJitReadWriteScope rwScope(rx, codeSize);

    for (Section* section : code->_sections) {
      size_t offset = size_t(section->offset());
      size_t bufferSize = size_t(section->bufferSize());
      size_t virtualSize = size_t(section->virtualSize());

      ASMJIT_ASSERT(offset + bufferSize <= codeSize);
      memcpy(rw + offset, section->data(), bufferSize);

      if (virtualSize > bufferSize) {
        ASMJIT_ASSERT(offset + virtualSize <= codeSize);
        memset(rw + offset + bufferSize, 0, virtualSize - bufferSize);
      }
    }
  }

>>>>>>> 055e2185
  *dst = rx;
  return kErrorOk;
}

Error JitRuntime::_release(void* p) noexcept {
  return _allocator.release(p);
}

ASMJIT_END_NAMESPACE

#endif<|MERGE_RESOLUTION|>--- conflicted
+++ resolved
@@ -11,13 +11,6 @@
 
 ASMJIT_BEGIN_NAMESPACE
 
-<<<<<<< HEAD
-// ============================================================================
-// [asmjit::JitRuntime - Construction / Destruction]
-// ============================================================================
-
-=======
->>>>>>> 055e2185
 JitRuntime::JitRuntime(const JitAllocator::CreateParams* params) noexcept
   : _allocator(params) {
   _environment = Environment::host();
@@ -53,26 +46,6 @@
   if (codeSize < estimatedCodeSize)
     _allocator.shrink(rx, codeSize);
 
-<<<<<<< HEAD
-  {
-    VirtMem::ProtectJitReadWriteScope rwScope(rx, codeSize);
-
-    for (Section* section : code->_sections) {
-      size_t offset = size_t(section->offset());
-      size_t bufferSize = size_t(section->bufferSize());
-      size_t virtualSize = size_t(section->virtualSize());
-
-      ASMJIT_ASSERT(offset + bufferSize <= codeSize);
-      memcpy(rw + offset, section->data(), bufferSize);
-
-      if (virtualSize > bufferSize) {
-        ASMJIT_ASSERT(offset + virtualSize <= codeSize);
-        memset(rw + offset + bufferSize, 0, virtualSize - bufferSize);
-      }
-    }
-  }
-
-=======
   if (codeSize < estimatedCodeSize)
     _allocator.shrink(rx, codeSize);
 
@@ -94,7 +67,6 @@
     }
   }
 
->>>>>>> 055e2185
   *dst = rx;
   return kErrorOk;
 }
