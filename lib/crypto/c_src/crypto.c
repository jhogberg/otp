--- conflicted
+++ resolved
@@ -764,11 +764,7 @@
 static int algo_pubkey_cnt;
 static ERL_NIF_TERM algo_pubkey[7]; /* increase when extending the list */
 static int algo_cipher_cnt;
-<<<<<<< HEAD
-static ERL_NIF_TERM algo_cipher[21]; /* increase when extending the list */
-=======
 static ERL_NIF_TERM algo_cipher[23]; /* increase when extending the list */
->>>>>>> 05caf563
 
 static void init_algorithms_types(ErlNifEnv* env)
 {
