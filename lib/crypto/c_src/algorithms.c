--- conflicted
+++ resolved
@@ -267,42 +267,6 @@
     return cnt;
 }
 
-<<<<<<< HEAD
-void init_curve_types(ErlNifEnv* env) {
-    /* Initialize the curve counters and curve's lists
-       by calling get_curve_cnt
-    */
-#ifdef FIPS_SUPPORT
-    if (FIPS_MODE()) {
-        // FIPS enabled
-        get_curve_cnt(env, 1);
-        (void) FIPS_mode_set(0); // disable
-        get_curve_cnt(env, 0);
-        (void) FIPS_mode_set(1); // re-enable
-    } else {
-        // FIPS disabled but available
-        get_curve_cnt(env, 0);
-        if (FIPS_mode_set(1)) { // enable
-            get_curve_cnt(env, 1);
-            (void) FIPS_mode_set(0); // re-disable
-        }
-    }
-#else
-    // FIPS mode is not available
-    get_curve_cnt(env, 0);
-#endif
-
-# ifdef DEBUG
-    {
-        int curve_cnt = get_curve_cnt(env, 0);
-        ASSERT(curve_cnt <= sizeof(algo_curve[0])/sizeof(ERL_NIF_TERM));
-    }
-# endif 
-}
-
-
-=======
->>>>>>> 85edb09c
 int init_curves(ErlNifEnv* env, int fips) {
 #if defined(HAVE_EC)
     int cnt = 0;
