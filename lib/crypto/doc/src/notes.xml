<?xml version="1.0" encoding="utf-8" ?>
<!DOCTYPE chapter SYSTEM "chapter.dtd">

<chapter>
  <header>
    <copyright>
      <year>1999</year><year>2023</year>
      <holder>Ericsson AB. All Rights Reserved.</holder>
    </copyright>
    <legalnotice>
      Licensed under the Apache License, Version 2.0 (the "License");
      you may not use this file except in compliance with the License.
      You may obtain a copy of the License at
 
          http://www.apache.org/licenses/LICENSE-2.0

      Unless required by applicable law or agreed to in writing, software
      distributed under the License is distributed on an "AS IS" BASIS,
      WITHOUT WARRANTIES OR CONDITIONS OF ANY KIND, either express or implied.
      See the License for the specific language governing permissions and
      limitations under the License.

    </legalnotice>

    <title>Crypto Release Notes</title>
    <prepared>Peter H&ouml;gfeldt</prepared>
    <docno></docno>
    <date>2003-06-06</date>
    <rev>B</rev>
    <file>notes.xml</file>
  </header>
  <p>This document describes the changes made to the Crypto application.</p>

<<<<<<< HEAD
<section><title>Crypto 5.4.2</title>
=======
<section><title>Crypto 5.1.4.3</title>
>>>>>>> e1e117f0

    <section><title>Fixed Bugs and Malfunctions</title>
      <list>
        <item>
	    <p>Fix building with <c>--enable-fips</c> with OpenSSL 3
	    on MacOS.</p>
          <p>
	    Own Id: OTP-19038 Aux Id: GH-8271, PR-8277 </p>
        </item>
      </list>
    </section>

</section>

<<<<<<< HEAD
<section><title>Crypto 5.4.1</title>

    <section><title>Fixed Bugs and Malfunctions</title>
      <list>
        <item>
          <p>
	    Fix compile error when OPENSSL_NO_DES is defined.</p>
          <p>
	    Own Id: OTP-18921 </p>
        </item>
        <item>
	    <p>The function <c>crypto:pbkdf2_hmac</c> will no longer
	    block the main schedulers. If the iteration count or
	    block size parameters are such that the function is
	    likely to take a long time to execute, the function will
	    be scheduled to run on a dirty CPU scheduler.</p>
          <p>
	    Own Id: OTP-18996 Aux Id: PR-8173, PR-8174 </p>
        </item>
      </list>
    </section>

</section>

<section><title>Crypto 5.4</title>

    <section><title>Fixed Bugs and Malfunctions</title>
      <list>
        <item>
          <p>
	    Fixed some benign compile warnings on Windows.</p>
          <p>
	    Own Id: OTP-18895</p>
        </item>
      </list>
    </section>


    <section><title>Improvements and New Features</title>
      <list>
        <item>
          <p>
	    Enable engine support for OpenSSL versions 3.</p>
          <p>
	    Own Id: OTP-18832 Aux Id: PR-7763 </p>
        </item>
      </list>
    </section>

</section>

<section><title>Crypto 5.3</title>

    <section><title>Fixed Bugs and Malfunctions</title>
      <list>
        <item>
          <p>
	    Fix VM crash caused by <c>crypto being</c> purged and
	    reloaded (by init:restart for example) on OS with musl
	    libc (such as Alpine linux).</p>
          <p>
	    Own Id: OTP-18670 Aux Id: GH-7436, PR-7450 </p>
        </item>
        <item>
          <p>
	    Improved understanding of LibreSSL versions. Support
	    chacha20 and chacha20_poly1305 for LibreSSL 3.7. Reflect
	    removal of support for the DSS/DSA algorithm which was
	    done in LibreSSL 2.6.1.</p>
          <p>
	    Own Id: OTP-18758 Aux Id: PR-7209 </p>
        </item>
      </list>
    </section>


    <section><title>Improvements and New Features</title>
      <list>
        <item>
          <p>
	    FIPS supported by <c>crypto</c> for OpenSSL 3.0.* and
	    3.1.*.</p>
          <p>
	    Own Id: OTP-18666 Aux Id: PR-7392 </p>
        </item>
      </list>
    </section>

</section>

<section><title>Crypto 5.2</title>

    <section><title>Fixed Bugs and Malfunctions</title>
      <list>
        <item>
          <p>
	    Fix cmac_update aes_128_cbc for LibreSSL.</p>
          <p>
	    Own Id: OTP-18571</p>
        </item>
      </list>
    </section>


    <section><title>Improvements and New Features</title>
      <list>
        <item>
          <p>
	    Add support for SHAKE128 and SHAKE256.</p>
          <p>
	    Own Id: OTP-18204 Aux Id: PR-6203 </p>
        </item>
        <item>
          <p>
	    Make the <c>-DOPENSSL_API_COMPAT</c> flag work without
	    warnings.</p>
          <p>
	    Own Id: OTP-18206 Aux Id: PR-6167 </p>
        </item>
        <item>
          <p>
	    Replace size/1 with either tuple_size/1 or byte_size/1</p>
          <p>
	    The <c>size/1</c> BIF is not optimized by the JIT, and
	    its use can result in worse types for Dialyzer.</p>
          <p>
	    When one knows that the value being tested must be a
	    tuple, <c>tuple_size/1</c> should always be preferred.</p>
          <p>
	    When one knows that the value being tested must be a
	    binary, <c>byte_size/1</c> should be preferred. However,
	    <c>byte_size/1</c> also accepts a bitstring (rounding up
	    size to a whole number of bytes), so one must make sure
	    that the call to <c>byte_size/</c> is preceded by a call
	    to <c>is_binary/1</c> to ensure that bitstrings are
	    rejected. Note that the compiler removes redundant calls
	    to <c>is_binary/1</c>, so if one is not sure whether
	    previous code had made sure that the argument is a
	    binary, it does not harm to add an <c>is_binary/1</c>
	    test immediately before the call to <c>byte_size/1</c>.</p>
          <p>
	    Own Id: OTP-18405 Aux Id:
	    GH-6672,PR-6702,PR-6768,PR-6700,PR-6769,PR-6812,PR-6814 </p>
        </item>
        <item>
	    <p> Handling of <c>on_load</c> modules during boot has
	    been improved by adding an extra step in the boot order
	    for embedded mode that runs all <c>on_load</c> handlers,
	    instead of relying on explicit invocation of them, later,
	    when the kernel supervision tree starts. </p><p> This is
	    mostly a code improvement and OTP internal simplification
	    to avoid future bugs and to simplify code maintenance.
	    </p>
          <p>
	    Own Id: OTP-18447</p>
        </item>
      </list>
    </section>

</section>

=======
>>>>>>> e1e117f0
<section><title>Crypto 5.1.4.2</title>

    <section><title>Fixed Bugs and Malfunctions</title>
      <list>
        <item>
	    <p>The function <c>crypto:pbkdf2_hmac</c> will no longer
	    block the main schedulers. If the iteration count or
	    block size parameters are such that the function is
	    likely to take a long time to execute, the function will
	    be scheduled to run on a dirty CPU scheduler.</p>
          <p>
	    Own Id: OTP-18996 Aux Id: PR-8173, PR-8174 </p>
        </item>
      </list>
    </section>

</section>

<section><title>Crypto 5.1.4.1</title>

    <section><title>Fixed Bugs and Malfunctions</title>
      <list>
        <item>
          <p>
	    Fix VM crash caused by <c>crypto being</c> purged and
	    reloaded (by init:restart for example) on OS with musl
	    libc (such as Alpine linux).</p>
          <p>
	    Own Id: OTP-18670 Aux Id: GH-7436, PR-7450 </p>
        </item>
      </list>
    </section>

</section>

<section><title>Crypto 5.1.4</title>

    <section><title>Fixed Bugs and Malfunctions</title>
      <list>
        <item>
          <p>
	    With this change, random errors are fixed for
	    crypto:generate_key calls with OpenSSL 3.</p>
          <p>
	    Own Id: OTP-18555</p>
        </item>
      </list>
    </section>

</section>

<section><title>Crypto 5.1.3</title>

    <section><title>Fixed Bugs and Malfunctions</title>
      <list>
        <item>
          <p>
	    A user defined runtime library path configured using
	    <c>--with-ssl-rpath=&lt;PATHS&gt;</c> could fail to be
	    enabled.</p>
          <p>
	    Own Id: OTP-18384 Aux Id: PR-6596 </p>
        </item>
        <item>
          <p>
	    Ensure that <c>configure</c> fails if a user defined
	    runtime library path has been passed by the user, but
	    cannot set.</p>
          <p>
	    Own Id: OTP-18408</p>
        </item>
      </list>
    </section>

</section>

<section><title>Crypto 5.1.2</title>

    <section><title>Fixed Bugs and Malfunctions</title>
      <list>
        <item>
	    <p>Fix configure with <c>--with-ssl</c> and
	    <c>--disable-dynamic-ssl-lib</c> on Windows.</p>
          <p>
	    Own Id: OTP-18147 Aux Id: GH-6024, PR-6056 </p>
        </item>
        <item>
	    <p> Remove all references correctly in the garbage
	    collection if an engine handle was not explicit unloaded.
	    </p>
          <p>
	    Own Id: OTP-18152</p>
        </item>
        <item>
	    <p>Changed the behaviour of the engine load/unload
	    functions</p> <p> The engine load/unload functions have
	    got changed semantics to get a more consistent behaviour
	    and work correct when variables are garbage collected.
	    </p> <p> The load functions now don't register the
	    methods for the engine to replace. That will now be
	    handled with the new functions
	    engine_register/engine_unregister if needed. </p> <p>
	    Some functions are removed from the documentation and
	    therefor the API, but they are left in the code for
	    compatibility. </p> <list> <item>engine_load/4: is now
	    the same as engine_load/3</item> <item>engine_unload/2:
	    is now the same as engine_unload/1</item>
	    <item>ensure_engine_loaded/3: is now the same as
	    ensure_engine_loaded/2</item>
	    <item>ensure_engine_unloaded/1, ensure_engine_unloaded/2:
	    is now the same as engine_unload/1</item> </list>
          <p>
	    *** POTENTIAL INCOMPATIBILITY ***</p>
          <p>
	    Own Id: OTP-18172 Aux Id: ERIERL-826 </p>
        </item>
        <item>
          <p>
	    Fixed a naming bug for AES-CFB and Blowfish-CFB/OFB when
	    linked with OpenSSL 3.0 cryptolib.</p>
          <p>
	    Own Id: OTP-18200</p>
        </item>
        <item>
          <p>
	    Sign/verify does now behave as in OTP-24 and earlier for
	    eddsa.</p>
          <p>
	    Own Id: OTP-18205 Aux Id: GH-6219 </p>
        </item>
      </list>
    </section>


    <section><title>Improvements and New Features</title>
      <list>
        <item>
          <p>
	    Pass elliptic curve names from crypto.erl to crypto's
	    nif.</p>
          <p>
	    Own Id: OTP-18037</p>
        </item>
        <item>
          <p>
	    The configure option <c>--disable-deprecated-warnings</c>
	    is removed. It was used for some releases when the
	    support for OpenSSL 3.0 was not completed. It is not
	    needed in OTP 25.</p>
          <p>
	    Own Id: OTP-18133</p>
        </item>
        <item>
          <p>
	    Crypto is now considered to be usable with the OpenSSL
	    3.0 cryptolib for production code.</p>
          <p>
	    ENGINE and FIPS are not yet fully functional.</p>
          <p>
	    Own Id: OTP-18153</p>
        </item>
        <item>
          <p>
	    Do not exit if the legacy provider is missing in
	    libcrypto 3.0.</p>
          <p>
	    Own Id: OTP-18217</p>
        </item>
      </list>
    </section>

</section>

<section><title>Crypto 5.1.1</title>

    <section><title>Fixed Bugs and Malfunctions</title>
      <list>
        <item>
          <p>
	    Note in the documentation that MODP (rfc3526) groups and
	    OpenSSL 3.0 can give an error if a call to
	    <c>crypto:generate_key/2</c> specifies a key length, and
	    that length is to small.</p>
          <p>
	    Own Id: OTP-18046</p>
        </item>
      </list>
    </section>


    <section><title>Improvements and New Features</title>
      <list>
        <item>
          <p>
	    The cmac now uses only the 3.0 API</p>
          <p>
	    Own Id: OTP-18010</p>
        </item>
        <item>
          <p>
	    Documentation is now updated with which OpenSSL cryptolib
	    versions that OTP currently is tested.</p>
          <p>
	    Own Id: OTP-18132</p>
        </item>
      </list>
    </section>

</section>

<section><title>Crypto 5.1</title>

    <section><title>Fixed Bugs and Malfunctions</title>
      <list>
        <item>
	    <p>Fix timing bug in ensure_engine_loaded</p> <p>When two
	    ensure_engine_loaded() calls were done in parallel there
	    was a possibility that a crypto lib function was called
	    by both instead of just one of them which resulted in an
	    error. This is solved by moving the implementation from
	    erlang down into a NIF function that uses a mutex to
	    protect the sensitive part.</p>
          <p>
	    Own Id: OTP-17858 Aux Id: ERIERL-728 </p>
        </item>
        <item>
          <p>
	    Remove faulty types <c>run_time_error()</c> and
	    <c>descriptive_error()</c>.</p>
          <p>
	    Own Id: OTP-17984</p>
        </item>
      </list>
    </section>


    <section><title>Improvements and New Features</title>
      <list>
        <item>
          <p>
	    Input for <c>configure</c> scripts adapted to
	    <c>autoconf</c> 2.71.</p>
          <p>
	    Own Id: OTP-17414 Aux Id: PR-4967 </p>
        </item>
        <item>
          <p>
	    Add crypto:hash_equals/2</p>
          <p>
	    Own Id: OTP-17471 Aux Id: PR-4750 </p>
        </item>
        <item>
          <p>
	    Add /opt/homebrew/opt/openssl to standard locations to
	    search for OpenSSL cryptolib.</p>
          <p>
	    Own Id: OTP-17561</p>
        </item>
        <item>
          <p>
	    <c>crypto_dyn_iv_init/3</c> and
	    <c>crypto_dyn_iv_update/3</c> are deprecated.</p>
          <p>
	    Own Id: OTP-17870</p>
        </item>
        <item>
          <p>
	    The information in error messages are increased.</p>
          <p>
	    Previously the error was signaled with en error class
	    exception <c>badarg</c>, <c>notsup</c> or <c>error</c>,
	    and also in some more ways like an other exception or a
	    return value in a non-standardized format.</p>
          <p>
	    Now it is an error-class exception
	    <c>{notsup|badarg|error, InfoFromCfile,
	    Description::string()}</c>.</p>
          <p>
	    The <c>InfoFromCfile</c> is a term with name and line
	    number of the C-file where the error was found. This is
	    primarily intended for a crypto maintainer or an advanced
	    user to find the cause of complicated errors - maybe in
	    crypto itself. The contents of that term might be changed
	    in the future.</p>
          <p>
	    The <c>Description</c> is a clear text string that
	    describes the error. In case of <c>badarg</c> and
	    <c>notsup</c> the intention is that it should help the
	    user to find the cause ("Bad key size" as an example).
	    Specially for some <c>error</c> that are unlikely, the
	    string may not be possible to understand without deep
	    knowledge of the underlying cryptolib. Such messages are
	    intended for a crypto maintainer.</p>
          <p>
	    The first element on call stack (the <c>S</c> in <c>try
	    ... catch error:E:S .... end</c>) gives more information
	    like the actual argument list in the call of crypto and
	    the argument number (if possible) in the call to the NIF
	    inside crypto.</p>
          <p>
	    The functions in crypto affected by this change are:</p>
          <p>
	    sign/4, sign/5, verify/5, verify/6,</p>
          <p>
	    generate_key/2, generate_key/3, compute_key/4,</p>
          <p>
	    hash/2, hash/4, hash_init/1, hash_update/4, hash_final/1,</p>
          <p>
	    mac/3,4, mac_init/3, mac_update/2, mac_final/2,</p>
          <p>
	    pbkdf2_hmac/5,</p>
          <p>
	    public_encrypt/4, private_decrypt/4, private_encrypt/4,
	    public_decrypt/4</p>
          <p>
	    This schema was introduced earlier in:</p>
          <p>
	    crypto_init/3, crypto_init/4, crypto_update/2,
	    crypto_final/1, crypto_get_data/1,</p>
          <p>
	    crypto_one_time/4, crypto_one_time/5,
	    crypto_one_time_aead/6, crypto_one_time_aead/7</p>
          <p>
	    *** POTENTIAL INCOMPATIBILITY ***</p>
          <p>
	    Own Id: OTP-17965</p>
        </item>
        <item>
          <p>
	    Add Output Feedback mode (OFB) support for AES encryption
	    / decryption for key sizes of 128, 192 and 256 bits.</p>
          <p>
	    Own Id: OTP-18067 Aux Id: PR-5866 </p>
        </item>
        <item>
          <p>
	    The cryptolib API deprecated in OpenSSL 3.0 is now no
	    longer used with a few exceptions listed below.</p>
          <p>
	    Although OpenSSL 3.0.x itself is stable, its usage in
	    OTP/crypto should still not be considered suitable for
	    production code.</p>
          <p>
	    The use of ENGINEs is still disabled by default when
	    using 3.0.</p>
          <p>
	    Deprecated functions are still called in the
	    otp_test_engine.c (only used in tests), in mac.c
	    (EVP_PKEY_new_CMAC_key) and five function calls in ec.c
	    (EVP_PKEY_assign, EC_KEY_get_conv_form,
	    EVP_PKEY_get1_EC_KEY, EC_KEY_get0_group and
	    EC_KEY_set_public_key).</p>
          <p>
	    Own Id: OTP-18086 Aux Id: OTP-16282, OTP-16643,
	    OTP-16644, OTP-17701, OTP-17702, OTP-17704 </p>
        </item>
      </list>
    </section>

</section>

<section><title>Crypto 5.0.6.5</title>

    <section><title>Fixed Bugs and Malfunctions</title>
      <list>
        <item>
	    <p>The function <c>crypto:pbkdf2_hmac</c> will no longer
	    block the main schedulers. If the iteration count or
	    block size parameters are such that the function is
	    likely to take a long time to execute, the function will
	    be scheduled to run on a dirty CPU scheduler.</p>
          <p>
	    Own Id: OTP-18996 Aux Id: PR-8173, PR-8174 </p>
        </item>
      </list>
    </section>

</section>

<section><title>Crypto 5.0.6.4</title>

    <section><title>Fixed Bugs and Malfunctions</title>
      <list>
        <item>
          <p>
	    Fix VM crash caused by <c>crypto being</c> purged and
	    reloaded (by init:restart for example) on OS with musl
	    libc (such as Alpine linux).</p>
          <p>
	    Own Id: OTP-18670 Aux Id: GH-7436, PR-7450 </p>
        </item>
      </list>
    </section>

</section>

<section><title>Crypto 5.0.6.3</title>

    <section><title>Fixed Bugs and Malfunctions</title>
      <list>
        <item>
	    <p>Changed the behaviour of the engine load/unload
	    functions</p> <p> The engine load/unload functions have
	    got changed semantics to get a more consistent behaviour
	    and work correct when variables are garbage collected.
	    </p> <p> The load functions now don't register the
	    methods for the engine to replace. That will now be
	    handled with the new functions
	    engine_register/engine_unregister if needed. </p> <p>
	    Some functions functions are removed from the
	    documentation and therefor the API, but they are left in
	    the code for compatibility. </p> <list>
	    <item>engine_load/4: is now the same as
	    engine_load/3</item> <item>engine_unload/2: is now the
	    same as engine_unload/1</item>
	    <item>ensure_engine_loaded/3: is now the same as
	    ensure_engine_loaded/2</item>
	    <item>ensure_engine_unloaded/1, ensure_engine_unloaded/2:
	    is now the same as engine_unload/1</item> </list>
          <p>
	    *** POTENTIAL INCOMPATIBILITY ***</p>
          <p>
	    Own Id: OTP-18172 Aux Id: ERIERL-826 </p>
        </item>
      </list>
    </section>

</section>

<section><title>Crypto 5.0.6.2</title>

    <section><title>Fixed Bugs and Malfunctions</title>
      <list>
        <item>
	    <p>Fix configure with <c>--with-ssl</c> and
	    <c>--disable-dynamic-ssl-lib</c> on Windows.</p>
          <p>
	    Own Id: OTP-18147 Aux Id: GH-6024, PR-6056 </p>
        </item>
      </list>
    </section>

</section>

<section><title>Crypto 5.0.6.1</title>

    <section><title>Fixed Bugs and Malfunctions</title>
      <list>
        <item>
	    <p>Fix timing bug in ensure_engine_loaded</p> <p>When two
	    ensure_engine_loaded() calls were done in parallel there
	    was a possibility that a crypto lib function was called
	    by both instead of just one of them which resulted in an
	    error. This is solved by moving the implementation from
	    erlang down into a NIF function that uses a mutex to
	    protect the sensitive part.</p>
          <p>
	    Own Id: OTP-17858 Aux Id: ERIERL-728 </p>
        </item>
      </list>
    </section>

</section>

<section><title>Crypto 5.0.6</title>

    <section><title>Improvements and New Features</title>
      <list>
        <item>
          <p>
	    The crypto app in OTP can since OTP-24.2 be compiled,
	    linked and used with the new OpenSSL 3.0 cryptolib.</p>
          <p>
	    The crypto app has 3.0 support has been improved, but is
	    still <em>*not recommended*</em> for other usages than
	    experiments and alpha testing. There are not yet any
	    guaranties that it works, not even together with other
	    OTP applications like for example SSL and SSH, although
	    there are no known errors.</p>
          <p>
	    Since the previous release, OTP-24.2, the following
	    improvements have been done:</p>
          <p>
	    - It has been tested during nearly every nightly test on
	    the OTP lab</p>
          <p>
	    - The hash algorithms <c>md4</c> and <c>ripemd160</c>
	    have been enabled with OpenSSL 3.0.</p>
          <p>
	    - The ciphers <c>blowfish_cbc</c>, <c>blowfish_ecb</c>,
	    <c>des_cbc</c>, <c>des_cfb</c>, <c>des_ecb</c>,
	    <c>rc2_cbc</c> and <c>rc4</c> have been enabled with
	    OpenSSL 3.0.</p>
          <p>
	    Disabled or unsupported with OpenSSL 3.0 are still:</p>
          <p>
	    - ENGINE support</p>
          <p>
	    - FIPS mode</p>
          <p>
	    - Other providers than the built-in ones</p>
          <p>
	    - Compiling and linking with OpenSSL 3.0 cryptolib in
	    compatibility modes (for example to behave as 1.1.1) </p>
          <p>
	    and, the ciphers <c>blowfish_cfb64</c> and
	    <c>blowfish_ofb64</c> are not supported and will not be
	    either.</p>
          <p>
	    Deprecated functions in the OpenSSL 3.0 cryptolib must
	    not be disabled as OTP/crypto still uses some of the
	    deprecated API functions. The gcc flag
	    <c>-Wno-deprecated-declarations</c> is set to prevent
	    deprecation warnings to be printed when compiling.</p>
          <p>
	    Own Id: OTP-17812 Aux Id: OTP-16646, OTP-16282 </p>
        </item>
        <item>
          <p>
	    Crypto is adapted to LibreSSL 3.5.0 on OpenBSD.</p>
          <p>
	    Own Id: OTP-17941 Aux Id: OTP-17942 </p>
        </item>
        <item>
          <p>
	    New configure option ( <c>--disable-otp-test-engine</c>)
	    to prohibit the build of the OTP test engine used in some
	    test suites.</p>
          <p>
	    The reason is that the test engine could be hard to
	    compile on for instance LibreSSL 3.5.0. For that
	    particular cryptolib version (or higher), this configure
	    option is set automatically.</p>
          <p>
	    Own Id: OTP-17942 Aux Id: OTP-17941 </p>
        </item>
      </list>
    </section>

</section>

<section><title>Crypto 5.0.5</title>

    <section><title>Fixed Bugs and Malfunctions</title>
      <list>
        <item>
          <p>
	    Fixed the C-warning "implicit declaration of function
	    'OpenSSL_version_num'" if compiling with an early
	    LibreSSL version.</p>
          <p>
	    Own Id: OTP-17637</p>
        </item>
        <item>
          <p>
	    FIPS availability was not checked correctly for AEAD
	    ciphers.</p>
          <p>
	    Own Id: OTP-17740</p>
        </item>
        <item>
          <p>
	    Fixed that cipher aliases (like aes_cbc etc) could be
	    present even if the aliased cipher(s) (like aes_128_cbc,
	    aes_256_cbc,... etc) was missing.</p>
          <p>
	    Own Id: OTP-17741</p>
        </item>
      </list>
    </section>


    <section><title>Improvements and New Features</title>
      <list>
        <item>
          <p>
	    The crypto app in OTP can now be compiled, linked and
	    used with the new OpenSSL 3.0 cryptolib.</p>
          <p>
	    It has not yet been extensively tested and is in this
	    release <em>*not recommended*</em> for other usages than
	    experiments and alpha testing. There are not yet any
	    guaranties that it works, not even together with other
	    OTP applications like for example SSL and SSH, although
	    there are no known errors.</p>
          <p>
	    Compiling and linking with OpenSSL 3.0 cryptolib in
	    compatibility modes (for example to behave as 1.1.1) are
	    not tested. It is not tested with external providers.</p>
          <p>
	    The support for FIPS mode does not yet work, and is
	    disabled when compiled with OpenSSL 3.0.</p>
          <p>
	    Deprecated functions in the OpenSSL 3.0 cryptolib must
	    not be disabled as OTP/crypto still uses some of the
	    deprecated API functions. The gcc flag
	    <c>-Wno-deprecated-declarations</c> is set to prevent
	    deprecation warnings to be printed when compiling.</p>
          <p>
	    The hash algorithms <c>md4</c> and <c>ripemd160</c> are
	    disabled temporarily when compiled with OpenSSL 3.0.</p>
          <p>
	    The ciphers <c>blowfish_cbc</c>, <c>blowfish_cfb64</c>,
	    <c>blowfish_ecb</c>, <c>blowfish_ofb64</c>,
	    <c>des_cbc</c>, <c>des_cfb</c>, <c>des_ecb</c>,
	    <c>rc2_cbc</c> and <c>rc4</c> are disabled temporarily
	    when compiled with OpenSSL 3.0.</p>
          <p>
	    Own Id: OTP-16646 Aux Id: OTP-16282 </p>
        </item>
        <item>
          <p>
	    The error handling in crypto is partly refactored using
	    the new error reporting support. Errors earlier
	    propagated like exceptions are still so, but when the
	    failing function is called from the terminal - for
	    example during failure hunting - a more descriptive text
	    is produced.</p>
          <p>
	    Own Id: OTP-17241</p>
        </item>
        <item>
          <p>
	    A new function <c>crypto:info/0</c> which presents some
	    data about the compilation and linkage of the crypto nif
	    is added.</p>
          <p>
	    Own Id: OTP-17603</p>
        </item>
        <item>
          <p>
	    Added the <c>pbkdf2_hmac/5</c> function to the crypto
	    module.</p>
          <p>
	    It calls the <c>PKCS5_PBKDF2_HMAC</c> function which
	    implements PBKD2 with HMAC in an efficient way.</p>
          <p>
	    Own Id: OTP-17808 Aux Id: PR-5421 </p>
        </item>
      </list>
    </section>

</section>

<section><title>Crypto 5.0.4</title>

    <section><title>Fixed Bugs and Malfunctions</title>
      <list>
        <item>
          <p>
	    Fixed minor memory leak at <c>crypto</c> module purge.</p>
          <p>
	    Own Id: OTP-17668 Aux Id: PR-5245 </p>
        </item>
        <item>
          <p>
	    Fix possible inconsistency in fips mode when linking with
	    some cryptolibs.</p>
          <p>
	    Own Id: OTP-17672</p>
        </item>
      </list>
    </section>

</section>

<section><title>Crypto 5.0.3</title>

    <section><title>Fixed Bugs and Malfunctions</title>
      <list>
        <item>
          <p>
	    Fix bug in <c>crypto:ensure_engine_unloaded</c>. Also
	    fixed minor memory leak related to engine unloading.</p>
          <p>
	    Own Id: OTP-17593 Aux Id: ERIERL-679 </p>
        </item>
        <item>
          <p>
	    Fixes that FIPS enable and disable (or vice versa) on
	    Windows sometimes leads to core dump at the time of
	    process exit.</p>
          <p>
	    Own Id: OTP-17618 Aux Id: PR-5126, GH-4920 </p>
        </item>
      </list>
    </section>


    <section><title>Improvements and New Features</title>
      <list>
        <item>
          <p>
	    Disable fips if cryptolib &lt; 1.0.1 and OTP/crypto is
	    configured with --enable-fips</p>
          <p>
	    If not, there could be compiling or loading problems with
	    antique OpenSSL versions.</p>
          <p>
	    Own Id: OTP-17389</p>
        </item>
      </list>
    </section>

</section>

<section><title>Crypto 5.0.2</title>

    <section><title>Fixed Bugs and Malfunctions</title>
      <list>
        <item>
          <p>
	    EC keys are now zero-padded to the expected length if
	    needed.</p>
          <p>
	    Own Id: OTP-17442 Aux Id: GH-4861 </p>
        </item>
      </list>
    </section>

</section>

<section><title>Crypto 5.0.1</title>

    <section><title>Fixed Bugs and Malfunctions</title>
      <list>
        <item>
          <p>
	    Removed a risk for coredump.</p>
          <p>
	    Own Id: OTP-17391 Aux Id: GH-4810 </p>
        </item>
        <item>
          <p>
	    Fixed and documented the <c>DED_LDFLAGS_CONFTEST</c>
	    configuration variable in
	    <c>$ERL_TOP/HOWTO/INSTALL.md</c>.</p>
          <p>
	    Own Id: OTP-17419 Aux Id: GH-4821 </p>
        </item>
        <item>
          <p>
	    Commit of generated <c>configure</c> script.</p>
          <p>
	    Own Id: OTP-17420 Aux Id: OTP-17398, GH-4821 </p>
        </item>
      </list>
    </section>

</section>

<section><title>Crypto 5.0</title>

    <section><title>Fixed Bugs and Malfunctions</title>
      <list>
        <item>
          <p>
	    Add <c>/usr/local/opt/openssl</c> to the openssl
	    configure search path. This path is where some tools on
	    OS X place openssl.</p>
          <p>
	    Own Id: OTP-16882</p>
        </item>
        <item>
          <p>
	    Fix compiler warnings produced by the clang compiler.</p>
          <p>
	    Own Id: OTP-17105 Aux Id: PR-2872 </p>
        </item>
        <item>
	    <p> The <c>configure</c> scripts in <c>crypto</c> and
	    <c>erts</c> now fail if a requested feature cannot be
	    enabled. </p> <p> Large parts of the <c>configure</c>
	    script of <c>crypto</c> have been rewritten with various
	    improvements and bug fixes. It is now better at finding
	    usable OpenSSL libraries, but will in the following cases
	    fail to detect OpenSSL libraries where it previously
	    sometimes detected the libraries by chance: </p> <list>
	    <item> OpenSSL installations with <c>include</c>
	    directory and <c>lib</c> directory parts installed in
	    different base directories. In order to detect such
	    installations after this change, the user must explicitly
	    specify the locations using the <seeguide
	    marker="system/installation_guide:INSTALL#Advanced-configuration-and-build-of-ErlangOTP_Configuring"><c>--with-ssl=&lt;path&gt;</c></seeguide>
	    and the <seeguide
	    marker="system/installation_guide:INSTALL#Advanced-configuration-and-build-of-ErlangOTP_Configuring"><c>--with-ssl-incl=&lt;path&gt;</c></seeguide>
	    <c>configure</c> command line arguments. </item> <item>
	    When building with old <c>gcc</c> compilers or other
	    compilers on Debian derivatives with multiarch
	    directories under the <c>lib</c> directory. In order to
	    detect such installations after this change, the user
	    must explicitly specify the multiarch directory name
	    using the <seeguide
	    marker="system/installation_guide:INSTALL#Advanced-configuration-and-build-of-ErlangOTP_Configuring"><c>--with-ssl-lib-subdir=lib/&lt;multiarch-dir&gt;</c></seeguide>
	    <c>configure</c> command line argument. </item> </list>
          <p>
	    Own Id: OTP-17254 Aux Id: ERIERL-618, GH-4230 </p>
        </item>
        <item>
          <p>
	    The value 'none' was missing in the specs of
	    crypto:sign/4 and crypto:verify/6.</p>
          <p>
	    Own Id: OTP-17312 Aux Id: PR-4723 </p>
        </item>
      </list>
    </section>


    <section><title>Improvements and New Features</title>
      <list>
        <item>
          <p>
	    The functions and cipher names that were deprecated in
	    OTP-23.0 are now removed.</p>
          <p>
	    *** POTENTIAL INCOMPATIBILITY ***</p>
          <p>
	    Own Id: OTP-16656</p>
        </item>
        <item>
          <p>
	    Removed installed directory priv/obj/ containing
	    superfluous object files.</p>
          <p>
	    Own Id: OTP-17001 Aux Id: PR-2852 </p>
        </item>
        <item>
          <p>
	    TLS connections now support EdDSA certificates.</p>
          <p>
	    Own Id: OTP-17142 Aux Id: PR-4756, GH-4637, GH-4650 </p>
        </item>
        <item>
          <p>
	    Add prop_aead attribute to map from crypto:cipher_info/1.</p>
          <p>
	    Own Id: OTP-17313 Aux Id: PR-4686 </p>
        </item>
      </list>
    </section>

</section>

<section><title>Crypto 4.9.0.4</title>

    <section><title>Fixed Bugs and Malfunctions</title>
      <list>
        <item>
	    <p>Changed the behaviour of the engine load/unload
	    functions</p> <p> The engine load/unload functions have
	    got changed semantics to get a more consistent behaviour
	    and work correct when variables are garbage collected.
	    </p> <p> The load functions now don't register the
	    methods for the engine to replace. That will now be
	    handled with the new functions
	    engine_register/engine_unregister if needed. </p> <p>
	    Some functions functions are removed from the
	    documentation and therefor the API, but they are left in
	    the code for compatibility. </p> <list>
	    <item>engine_load/4: is now the same as
	    engine_load/3</item> <item>engine_unload/2: is now the
	    same as engine_unload/1</item>
	    <item>ensure_engine_loaded/3: is now the same as
	    ensure_engine_loaded/2</item>
	    <item>ensure_engine_unloaded/1, ensure_engine_unloaded/2:
	    is now the same as engine_unload/1</item> </list>
          <p>
	    *** POTENTIAL INCOMPATIBILITY ***</p>
          <p>
	    Own Id: OTP-18172 Aux Id: ERIERL-826 </p>
        </item>
      </list>
    </section>

</section>

<section><title>Crypto 4.9.0.3</title>

    <section><title>Fixed Bugs and Malfunctions</title>
      <list>
        <item>
	    <p>Fix timing bug in ensure_engine_loaded</p> <p>When two
	    ensure_engine_loaded() calls were done in parallel there
	    was a possibility that a crypto lib function was called
	    by both instead of just one of them which resulted in an
	    error. This is solved by moving the implementation from
	    erlang down into a NIF function that uses a mutex to
	    protect the sensitive part.</p>
          <p>
	    Own Id: OTP-17858 Aux Id: ERIERL-728 </p>
        </item>
        <item>
	    <p> Remove all references correctly in the garbage
	    collection if an engine handle was not explicit unloaded.
	    </p>
          <p>
	    Own Id: OTP-18152</p>
        </item>
      </list>
    </section>

</section>

<section><title>Crypto 4.9.0.2</title>

    <section><title>Fixed Bugs and Malfunctions</title>
      <list>
        <item>
          <p>
	    EC keys are now zero-padded to the expected length if
	    needed.</p>
          <p>
	    Own Id: OTP-17442 Aux Id: GH-4861 </p>
        </item>
      </list>
    </section>

</section>

<section><title>Crypto 4.9.0.1</title>

    <section><title>Fixed Bugs and Malfunctions</title>
      <list>
        <item>
          <p>
	    Removed a risk for coredump.</p>
          <p>
	    Own Id: OTP-17391 Aux Id: GH-4810 </p>
        </item>
        <item>
          <p>
	    Commit of generated <c>configure</c> script.</p>
          <p>
	    Own Id: OTP-17420 Aux Id: OTP-17398, GH-4821 </p>
        </item>
      </list>
    </section>

</section>

<section><title>Crypto 4.9</title>

    <section><title>Fixed Bugs and Malfunctions</title>
      <list>
        <item>
          <p>
	    Fix minor memory leaks in crypto ENGINE and robustify the
	    code.</p>
          <p>
	    Own Id: OTP-17212</p>
        </item>
        <item>
          <p>
	    The otp_test_engine no longer fails if NO_EC* is set in
	    the OpenSSL configuration.</p>
          <p>
	    Own Id: OTP-17256 Aux Id: PR-4580, GH-4573 </p>
        </item>
      </list>
    </section>


    <section><title>Improvements and New Features</title>
      <list>
        <item>
          <p>
	    Various address sanitizer support.</p>
          <p>
	    Own Id: OTP-16959 Aux Id: PR-2965 </p>
        </item>
        <item>
          <p>
	    EVP is now disabled for OpenSSL cryptolib versions up to
	    and including 1.0.2</p>
          <p>
	    Own Id: OTP-17116 Aux Id: PR-2972 </p>
        </item>
        <item>
          <p>
	    Warning for unused C function removed</p>
          <p>
	    Own Id: OTP-17145 Aux Id: OTP-17105, PR-2872 </p>
        </item>
      </list>
    </section>

</section>

<section><title>Crypto 4.8.3</title>

    <section><title>Fixed Bugs and Malfunctions</title>
      <list>
        <item>
          <p>
	    Adding missing flag in BN-calls in SRP.</p>
          <p>
	    Own Id: OTP-17107</p>
        </item>
      </list>
    </section>

</section>

<section><title>Crypto 4.8.2</title>

    <section><title>Fixed Bugs and Malfunctions</title>
      <list>
        <item>
          <p>
	    Fixed usage of <c>AC_CONFIG_AUX_DIRS()</c> macros in
	    configure script sources.</p>
          <p>
	    Own Id: OTP-17093 Aux Id: ERL-1447, PR-2948 </p>
        </item>
      </list>
    </section>

</section>

<section><title>Crypto 4.8.1</title>

    <section><title>Fixed Bugs and Malfunctions</title>
      <list>
        <item>
          <p>
	    Build the supported curves cache in the NIF when crypto
	    is loaded, no matter how it is loaded.</p>
          <p>
	    This prevents a possible problem with different processes
	    starting the crypto application concurrently.</p>
          <p>
	    Own Id: OTP-16819 Aux Id: PR-2720 </p>
        </item>
        <item>
          <p>
	    It is now possible to build with crypto and openssl
	    gprof-enabled and statically link them into the VM.</p>
          <p>
	    Own Id: OTP-17029</p>
        </item>
      </list>
    </section>


    <section><title>Improvements and New Features</title>
      <list>
        <item>
          <p>
	    Fixed performance loss in HMAC when using older OpenSSL
	    due to mutex issues.</p>
          <p>
	    A workaround is implemented to allow fallback from using
	    the EVP API for HMAC operations. On some architectures
	    this may improve the performance, especially with old
	    OpenSSL versions. This fallback to low-level functions is
	    always enabled for openssl versions before 1.0.2.</p>
          <p>
	    Own Id: OTP-17025 Aux Id: ERL-1400, PR-2877 </p>
        </item>
      </list>
    </section>

</section>

<section><title>Crypto 4.8</title>

    <section><title>Fixed Bugs and Malfunctions</title>
      <list>
        <item>
          <p>
	    Fix type spec bug in crypto for crypto_init and
	    crypto:one_time</p>
          <p>
	    Own Id: OTP-16658 Aux Id: OTP-15884, ERL-1257 </p>
        </item>
        <item>
          <p>
	    The deprecation message for crypto:rand_uniform/2
	    indicated a non-existent function. The correct one
	    (rand:uniform/1) is now suggested.</p>
          <p>
	    Own Id: OTP-16846 Aux Id: PR-2741 </p>
        </item>
      </list>
    </section>


    <section><title>Improvements and New Features</title>
      <list>
        <item>
          <p>
	    Implemented a workaround to allow fallback from using the
	    EVP API for Diffie-Hellman key generation</p>
          <p>
	    Own Id: OTP-16771 Aux Id: ERIERL-509 </p>
        </item>
        <item>
          <p>
	    The internal Diffie-Hellman high level API for key
	    generation was slow in old and by OpenSSL now unsupported
	    cryptolib versions (1.0.1 and earlier).</p>
          <p>
	    If such a cryptolib is used anyhow, the low-level API is
	    used internally in the crypto application.</p>
          <p>
	    Own Id: OTP-16774</p>
        </item>
      </list>
    </section>

</section>

<section><title>Crypto 4.7</title>

    <section><title>Fixed Bugs and Malfunctions</title>
      <list>
        <item>
          <p>
	    Crypto reported unsupported elliptic curves as supported
	    on e.g Fedora distros.</p>
          <p>
	    Own Id: OTP-16579 Aux Id: ERL-825 </p>
        </item>
      </list>
    </section>


    <section><title>Improvements and New Features</title>
      <list>
        <item>
          <p>
	    Support for ed25519 and ed448 added to
	    <c>crypto:generate_key</c>.</p>
          <p>
	    Own Id: OTP-15967 Aux Id: PR-2329 </p>
        </item>
        <item>
          <p>
	    The <seeguide marker="crypto:new_api#the-new-api">new
	    crypto functions api</seeguide> (crypto_init,
	    crypto_update and crypto_one_time) has been updated.</p>
          <p>
	    There is now a function <seemfa
	    marker="crypto:crypto#crypto_final/1"><c>crypto_final/1</c></seemfa>
	    and a possibility to set options in <seemfa
	    marker="crypto:crypto#crypto_init/3"><c>crypto_init/3</c></seemfa>
	    and <seemfa
	    marker="crypto:crypto#crypto_init/4"><c>crypto_init/4</c></seemfa>.
	    See the manual for details.</p>
          <p>
	    Own Id: OTP-16160</p>
        </item>
        <item>
          <p>
	    As <seeguide
	    marker="crypto:notes#crypto-4.5">announced</seeguide> in
	    OTP 22.0, a New API was introduced in CRYPTO. See the
	    <seeguide marker="crypto:new_api"><i>New and Old
	    API</i></seeguide> chapter in the CRYPTO User's Guide for
	    more information and suggested replacement functions.</p>
          <p>
	    <seeguide marker="crypto:new_api#the-old-api">The Old
	    API</seeguide> is now deprecated in OTP-23.0 and will be
	    removed in OTP-24.0.</p>
          <p>
	    This deprecation includes cipher names. See the section
	    <seeguide
	    marker="crypto:new_api#retired-cipher-names">Retired
	    cipher names</seeguide> in the crypto User's Guide,
	    chapter <seeguide marker="crypto:new_api#the-old-api">The
	    Old API</seeguide>.</p>
          <p>
	    Own Id: OTP-16232</p>
        </item>
        <item>
          <p>
	    Fix C-compilation without deprecated OpenSSL cryptolib
	    APIs</p>
          <p>
	    Own Id: OTP-16369 Aux Id: PR-2474 </p>
        </item>
        <item>
	    <p>Refactored the internal handling of deprecated and
	    removed functions.</p>
          <p>
	    Own Id: OTP-16469</p>
        </item>
        <item>
          <p>
	    Added missing 'eddh' to <seemfa
	    marker="crypto:crypto#supports/1">crypto:supports(public_keys)</seemfa>.</p>
          <p>
	    Own Id: OTP-16583</p>
        </item>
      </list>
    </section>

</section>

<section><title>Crypto 4.6.5.4</title>

    <section><title>Fixed Bugs and Malfunctions</title>
      <list>
        <item>
          <p>
	    EC keys are now zero-padded to the expected length if
	    needed.</p>
          <p>
	    Own Id: OTP-17442 Aux Id: GH-4861 </p>
        </item>
      </list>
    </section>

</section>

<section><title>Crypto 4.6.5.3</title>

    <section><title>Fixed Bugs and Malfunctions</title>
      <list>
        <item>
          <p>
	    Removed a risk for coredump.</p>
          <p>
	    Own Id: OTP-17391 Aux Id: GH-4810 </p>
        </item>
        <item>
          <p>
	    Commit of generated <c>configure</c> script.</p>
          <p>
	    Own Id: OTP-17420 Aux Id: OTP-17398, GH-4821 </p>
        </item>
      </list>
    </section>

</section>

<section><title>Crypto 4.6.5.2</title>

    <section><title>Fixed Bugs and Malfunctions</title>
      <list>
        <item>
          <p>
	    Adding missing flag in BN-calls in SRP.</p>
          <p>
	    Own Id: OTP-17107</p>
        </item>
      </list>
    </section>

</section>

<section><title>Crypto 4.6.5.1</title>

    <section><title>Improvements and New Features</title>
      <list>
        <item>
          <p>
	    Implemented a workaround to allow fallback from using the
	    EVP API for Diffie-Hellman key generation</p>
          <p>
	    Own Id: OTP-16771 Aux Id: ERIERL-509 </p>
        </item>
      </list>
    </section>

</section>

<section><title>Crypto 4.6.5</title>

    <section><title>Fixed Bugs and Malfunctions</title>
      <list>
        <item>
          <p>
	    Fixed potential memory leaks involving calls to the
	    crypto ng_api.</p>
          <p>
	    Own Id: OTP-16428 Aux Id: PR-2511 </p>
        </item>
      </list>
    </section>

</section>

<section><title>Crypto 4.6.4</title>

    <section><title>Fixed Bugs and Malfunctions</title>
      <list>
        <item>
          <p>
	    Constant time comparisons added.</p>
          <p>
	    Own Id: OTP-16376</p>
        </item>
      </list>
    </section>

</section>

<section><title>Crypto 4.6.3</title>

    <section><title>Improvements and New Features</title>
      <list>
        <item>
          <p>
	    The ciphers aes_cfb8 and aes_cfb128 are now using the EVP
	    interface. The supported key lengths are 128, 192 and 256
	    bits.</p>
          <p>
	    Own Id: OTP-16133 Aux Id: PR-2407 </p>
        </item>
        <item>
          <p>
	    The ciphers aes_cfb8 and aes_cfb128 are now available in
	    FIPS enabled mode.</p>
          <p>
	    Own Id: OTP-16134 Aux Id: PR-2407 </p>
        </item>
      </list>
    </section>

</section>

<section><title>Crypto 4.6.2</title>

    <section><title>Fixed Bugs and Malfunctions</title>
      <list>
        <item>
          <p>
	    The AEAD tag was not previously checked on decrypt with
	    chacha20_poly1305</p>
          <p>
	    Own Id: OTP-16242 Aux Id: ERL-1078 </p>
        </item>
      </list>
    </section>

</section>

<section><title>Crypto 4.6.1</title>

    <section><title>Fixed Bugs and Malfunctions</title>
      <list>
        <item>
          <p>
	    FIxed a bug if the erlang emulator was linked with a very
	    old cryptolib version (1.0.1 or earlier).</p>
          <p>
	    The bug now fixed could have triggered a core dump if an
	    unknown cipher name was used in crypto functions.</p>
          <p>
	    Own Id: OTP-16202</p>
        </item>
      </list>
    </section>

</section>

<section><title>Crypto 4.6</title>

    <section><title>Fixed Bugs and Malfunctions</title>
      <list>
        <item>
          <p>
	    The implementation of <c>crypto_one_time/4</c> is
	    adjusted to match the type specification. The spec and
	    the black-box behaviour of the function are unchanged.</p>
          <p>
	    Some details: Both the spec and the implementation were
	    correct seen separately. But with both of them combined
	    simultaneously with <c>crypto_one_time/5</c> which was
	    called by the implementation of <c>crypto_one_time/4</c>,
	    an (obvious) error was detected by a Dialyzer with more
	    thorough checking than usual.</p>
          <p>
	    Own Id: OTP-15884 Aux Id: ERL-974 </p>
        </item>
        <item>
          <p>
	    When using crypto with FIPS mode enabled, the digests
	    were not correctly handled.</p>
          <p>
	    Own Id: OTP-15911</p>
        </item>
        <item>
          <p>
	    A memory leak in error handling code in
	    <c>ng_crypto_init_nif</c> is fixed.</p>
          <p>
	    Own Id: OTP-15924</p>
        </item>
        <item>
          <p>
	    Fixed the broken static build of the crypto nifs</p>
          <p>
	    Own Id: OTP-15928 Aux Id: PR-2296 </p>
        </item>
      </list>
    </section>


    <section><title>Improvements and New Features</title>
      <list>
        <item>
          <p>
	    The Message Authentication Codes (MAC) CMAC, HMAC and
	    Poly1305 are unified into common functions in the New
	    Crypto API. See the manual for CRYPTO.</p>
          <p>
	    Own Id: OTP-13872</p>
        </item>
      </list>
    </section>

</section>

<section><title>Crypto 4.5.1</title>

    <section><title>Fixed Bugs and Malfunctions</title>
      <list>
        <item>
          <p>
	    The cipher aes-ctr was disabled by mistake in
	    crypto:supports for cryptolibs before 1.0.1. It worked
	    however in the encrypt and decrypt functions.</p>
          <p>
	    Own Id: OTP-15829</p>
        </item>
      </list>
    </section>

</section>

<section><title>Crypto 4.5</title>

    <section><title>Fixed Bugs and Malfunctions</title>
      <list>
        <item>
          <p>
	    Fixed a bug in error return for <c>crypto:poly1305/2</c>.
	    It returned the atom <c>notsup</c> instead of the
	    exception <c>notsup</c>.</p>
          <p>
	    *** POTENTIAL INCOMPATIBILITY ***</p>
          <p>
	    Own Id: OTP-15677</p>
        </item>
        <item>
          <p>
	    The cipher chacha20 was introduced in OpenSSL 1.1.0.
	    However, it could in a very odd situation, fail for
	    versions less than OpenSSL 1.1.0d. It is therefore
	    disabled for those versions.</p>
          <p>
	    *** POTENTIAL INCOMPATIBILITY ***</p>
          <p>
	    Own Id: OTP-15678</p>
        </item>
      </list>
    </section>


    <section><title>Improvements and New Features</title>
      <list>
        <item>
	    <p> A new <c>rand</c> module algorithm, <c>exro928ss</c>
	    (Xoroshiro928**), has been implemented. It has got a
	    really long period and good statistical quality for all
	    output bits, while still being only about 50% slower than
	    the default algorithm. </p><p> The same generator is also
	    used as a long period counter in a new <c>crypto</c>
	    plugin for the <c>rand</c> module, algorithm
	    <c>crypto_aes</c>. This plugin uses AES-256 to scramble
	    the counter which buries any detectable statistical
	    artifacts. Scrambling is done in chunks which are cached
	    to get good amortized speed (about half of the default
	    algorithm). </p>
          <p>
	    Own Id: OTP-14461 Aux Id: PR-1857 </p>
        </item>
        <item>
          <p>
	    Crypto's single C-file is split into multiple files. The
	    different coding styles in the different parts are
	    unified into a single style.</p>
          <p>
	    Own Id: OTP-14732 Aux Id: PR-2068, PR-2095 </p>
        </item>
        <item>
          <p>
	    Build configuration of the <c>crypto</c> application has
	    been moved from the <c>erts</c> application into the
	    <c>crypto</c> application.</p>
          <p>
	    Own Id: OTP-15129</p>
        </item>
        <item>
          <p>
	    Adds two hash functions <c>blake2b</c> and <c>blake2s</c>
	    (64 bit hash and 32 bit hash respectively). These are
	    modern and standard hash functions used in blockchains
	    and encrypted communication protocols. The hash functions
	    are available in OpenSSL since version 1.1.1.</p>
          <p>
	    Own Id: OTP-15564 Aux Id: PR-2129 </p>
        </item>
        <item>
          <p>
	    A new API is implemented in crypto. See the CRYPTO user's
	    guide, chapter <i>New and Old API</i> for more
	    information.</p>
          <p>
	    The old api with the <c>crypto:block_*</c> and
	    <c>crypto:stream_*</c> interfaces are kept for
	    compatibility, but implemented with the new api. Please
	    note that since the error checking is more thorough,
	    there <i>might</i> be arguments with for example faulty
	    lengths that are no longer accepted.</p>
          <p>
	    *** POTENTIAL INCOMPATIBILITY ***</p>
          <p>
	    Own Id: OTP-15644 Aux Id: OTP-14732 , OTP-15451, PR-1857
	    , PR-2068, PR-2095 </p>
        </item>
        <item>
          <p>
	    The new hash_info/1 and cipher_info/1 functions returns
	    maps with information about the hash or cipher in the
	    argument.</p>
          <p>
	    Own Id: OTP-15655 Aux Id: PR-2173, ERL-864, PR-2186 </p>
        </item>
        <item>
          <p>
	    Obey additional OpenSSL configure flags when compiling
	    the C-part of the CRYPTO application: <c>no-bf</c>,
	    <c>no-blake2</c>, <c>no-chacha</c>, <c>no-cmac</c>,
	    <c>no-dh</c>, <c>no-dsa</c>, <c>no-md4</c>,
	    <c>no-poly1305</c>, <c>no-rc2</c>, <c>no-rc4</c> and
	    <c>no-rmd160</c>.</p>
          <p>
	    Own Id: OTP-15683</p>
        </item>
        <item>
          <p>
	    A new function <c>crypto:supports/1</c> is introduced.
	    The single argument takes an atom as argument:
	    <c>hashes</c>, <c>public_keys</c>, <c>ciphers</c>,
	    <c>macs</c>, <c>curves</c> or <c>rsa_opts</c>. The return
	    value is a list of supported algorithms.</p>
          <p>
	    The difference with the existing <c>crypto:supports/0</c>
	    is, apart from the argument and the return value, that
	    the old function reports what is supported by the old
	    api, and the new function reports algorithms in the new
	    api.</p>
          <p>
	    Own Id: OTP-15771</p>
        </item>
      </list>
    </section>

</section>

<section><title>Crypto 4.4.2.3</title>

    <section><title>Fixed Bugs and Malfunctions</title>
      <list>
        <item>
          <p>
	    Adding missing flag in BN-calls in SRP.</p>
          <p>
	    Own Id: OTP-17107</p>
        </item>
      </list>
    </section>

</section>

<section><title>Crypto 4.4.2.2</title>

    <section><title>Fixed Bugs and Malfunctions</title>
      <list>
        <item>
          <p>
	    Constant time comparisons added.</p>
          <p>
	    Own Id: OTP-16376</p>
        </item>
      </list>
    </section>

</section>

<section><title>Crypto 4.4.2.1</title>

    <section><title>Improvements and New Features</title>
      <list>
        <item>
          <p>
	    The ciphers aes_cfb8 and aes_cfb128 are now using the EVP
	    interface. The supported key lengths are 128, 192 and 256
	    bits.</p>
          <p>
	    Own Id: OTP-16133 Aux Id: PR-2407 </p>
        </item>
        <item>
          <p>
	    The ciphers aes_cfb8 and aes_cfb128 are now available in
	    FIPS enabled mode.</p>
          <p>
	    Own Id: OTP-16134 Aux Id: PR-2407 </p>
        </item>
      </list>
    </section>

</section>

<section><title>Crypto 4.4.2</title>

    <section><title>Fixed Bugs and Malfunctions</title>
      <list>
        <item>
          <p>
	    Fixed build link error on Windows. Unresolved symbol
	    'bcmp'.</p>
          <p>
	    Own Id: OTP-15750 Aux Id: ERL-905 </p>
        </item>
      </list>
    </section>

</section>

<section><title>Crypto 4.4.1</title>

    <section><title>Fixed Bugs and Malfunctions</title>
      <list>
        <item>
          <p>
	    Fixes a bug that caused <c>crypto:sign</c> and
	    <c>crypto:verify</c> to return the error message
	    <c>badarg</c> instead of <c>notsup</c> in one case. That
	    case was when signing or verifying with eddsa keys (that
	    is, ed15519 or ed448), but only when FIPS was supported
	    and enabled.</p>
          <p>
	    Own Id: OTP-15634</p>
        </item>
      </list>
    </section>


    <section><title>Improvements and New Features</title>
      <list>
        <item>
          <p>
	    Added a crypto benchmark test suite.</p>
          <p>
	    Own Id: OTP-15447</p>
        </item>
      </list>
    </section>

</section>

<section><title>Crypto 4.4</title>

    <section><title>Fixed Bugs and Malfunctions</title>
      <list>
        <item>
          <p>
	    Updated the RSA options part in the crypto application's
	    C-code, documentation and tests.</p>
          <p>
	    Own Id: OTP-15302</p>
        </item>
      </list>
    </section>


    <section><title>Improvements and New Features</title>
      <list>
        <item>
          <p>
	    Added ed25519 and ed448 sign/verify.</p>
          <p>
	    Requires OpenSSL 1.1.1 or higher as cryptolib under the
	    OTP application <c>crypto</c>.</p>
          <p>
	    Own Id: OTP-15419 Aux Id: OTP-15094 </p>
        </item>
        <item>
          <p>
	    Fixed valgrind warnings.</p>
          <p>
	    Own Id: OTP-15467</p>
        </item>
      </list>
    </section>

</section>

<section><title>Crypto 4.3.3</title>

    <section><title>Fixed Bugs and Malfunctions</title>
      <list>
        <item>
          <p>
	    The RSA options <c>rsa_mgf1_md</c>, <c>rsa_oaep_md</c>,
	    and <c>rsa_oaep_label</c> were always disabled. They will
	    now be enabled when a suitable cryptolib is used.</p>
          <p>
	    They are still experimental and may change without prior
	    notice.</p>
          <p>
	    Own Id: OTP-15212 Aux Id: ERL-675, PR1899, PR838 </p>
        </item>
        <item>
          <p>
	    The ciphers <c>aes_ige256</c> and <c>blowfish_cbc</c> had
	    naming issues in <c>crypto:next_iv/2</c>.</p>
          <p>
	    Own Id: OTP-15283</p>
        </item>
        <item>
          <p>
	    the <c>RSA_SSLV23_PADDING</c> is disabled if LibreSSL is
	    used as cryptlib. This is due to compilation problems.</p>
          <p>
	    This will be investigated further in the future.</p>
          <p>
	    Own Id: OTP-15303</p>
        </item>
      </list>
    </section>


    <section><title>Improvements and New Features</title>
      <list>
        <item>
          <p>
	    The supported named elliptic curves are now reported in
	    <c>crypto:supports/0</c> in a new entry tagged by
	    <c>'curves'</c>.</p>
          <p>
	    The function <c>crypto:ec_curves/0</c> is kept for
	    compatibility.</p>
          <p>
	    Own Id: OTP-14717 Aux Id: OTP-15244 </p>
        </item>
        <item>
          <p>
	    The typing in the CRYPTO and PUBLIC_KEY applications are
	    reworked and a few mistakes are corrected.</p>
          <p>
	    The documentation is now generated from the typing and
	    some clarifications are made.</p>
          <p>
	    A new chapter on Algorithm Details such as key sizes and
	    availability is added to the CRYPTO User's Guide.</p>
          <p>
	    Own Id: OTP-15134</p>
        </item>
        <item>
          <p>
	    Support for SHA3 both as a separate hash and in HMAC is
	    now available if OpenSSL 1.1.1 or higher is used as
	    cryptolib.</p>
          <p>
	    Available lengths are reported in the <c>'hashs'</c>
	    entry in <c>crypto:supports/0</c> as <c>sha3_*</c>.</p>
          <p>
	    Own Id: OTP-15153</p>
        </item>
        <item>
          <p>
	    The mac algorithm <c>poly1305</c> and the cipher
	    algorithm <c>chacha20</c> are now supported if OpenSSL
	    1.1.1 or higher is used as cryptolib.</p>
          <p>
	    Own Id: OTP-15164 Aux Id: OTP-15209 </p>
        </item>
        <item>
          <p>
	    The key exchange Edward curves <c>x25519</c> and
	    <c>x448</c> are now supported if OpenSSL 1.1.1 or higher
	    is used as cryptolib.</p>
          <p>
	    Own Id: OTP-15240 Aux Id: OTP-15133 </p>
        </item>
        <item>
          <p>
	    The supported RSA options for sign/verify and
	    encrypt/decrypt are now reported in
	    <c>crypto:supports/0</c> in a new entry tagged by
	    '<c>rsa_opts</c>'.</p>
          <p>
	    The exakt set is still experimental and may change
	    without prior notice.</p>
          <p>
	    Own Id: OTP-15260</p>
        </item>
        <item>
          <p>
	    The cipher <c>aes_ccm</c> is added.</p>
          <p>
	    Own Id: OTP-15286</p>
        </item>
      </list>
    </section>

</section>

<section><title>Crypto 4.3.2</title>

    <section><title>Fixed Bugs and Malfunctions</title>
      <list>
        <item>
	    <p> Update the crypto engine functions to handle multiple
	    loads of an engine. </p> <p><c>engine_load/3/4</c> is
	    updated so it doesn't add the engine ID to OpenSSLs
	    internal list of engines which makes it possible to run
	    the engine_load more than once if it doesn't contain
	    global data.</p> <p>Added <c>ensure_engine_loaded/2/3</c>
	    which guarantees that the engine just is loaded once and
	    the following calls just returns a reference to it. This
	    is done by add the ID to the internal OpenSSL list and
	    check if it is already registered when the function is
	    called.</p> <p>Added <c>ensure_engine_unloaded/1/2</c> to
	    unload engines loaded with ensure_engine_loaded.</p>
	    <p>Then some more utility functions are added.</p>
	    <p><c>engine_add/1</c>, adds the engine to OpenSSL
	    internal list</p> <p><c>engine_remove/1</c>, remove the
	    engine from OpenSSL internal list</p>
	    <p><c>engine_get_id/1</c>, fetch the engines id</p>
	    <p><c>engine_get_name/1</c>, fetch the engine name</p>
          <p>
	    Own Id: OTP-15233</p>
        </item>
      </list>
    </section>

</section>

<section><title>Crypto 4.3.1</title>

    <section><title>Fixed Bugs and Malfunctions</title>
      <list>
        <item>
	    <p>Fixed a node crash in <c>crypto:compute_key(ecdh,
	    ...)</c> when passing a wrongly typed Others
	    argument.</p>
          <p>
	    Own Id: OTP-15194 Aux Id: ERL-673 </p>
        </item>
      </list>
    </section>

</section>

<section><title>Crypto 4.3</title>

    <section><title>Fixed Bugs and Malfunctions</title>
      <list>
        <item>
          <p>
	    Removed two undocumented and erroneous functions
	    (<c>crypto:dh_generate_parameters/2</c> and
	    <c>crypto:dh_check/1</c>).</p>
          <p>
	    Own Id: OTP-14956 Aux Id: ERL-579 </p>
        </item>
        <item>
          <p>
	    Fixed bug causing VM crash if doing runtime upgrade of a
	    crypto module built against OpenSSL older than 0.9.8h.
	    Bug exists since OTP-20.2.</p>
          <p>
	    Own Id: OTP-15088</p>
        </item>
      </list>
    </section>


    <section><title>Improvements and New Features</title>
      <list>
        <item>
          <p>
	    A new <c>rand</c> plugin algorithm has been implemented
	    in <c>crypto</c>, that is: <c>crypto_cache</c>. It uses
	    strong random bytes as randomness source and caches them
	    to get good speed. See <c>crypto:rand_seed_alg/1</c>.</p>
          <p>
	    Own Id: OTP-13370 Aux Id: PR-1573 </p>
        </item>
        <item>
          <p>
	    Diffie-Hellman key functions are re-written with the
	    EVP_PKEY api.</p>
          <p>
	    Own Id: OTP-14864</p>
        </item>
      </list>
    </section>

</section>

<section><title>Crypto 4.2.2.4</title>

    <section><title>Fixed Bugs and Malfunctions</title>
      <list>
        <item>
          <p>
	    Constant time comparisons added.</p>
          <p>
	    Own Id: OTP-16376</p>
        </item>
      </list>
    </section>

</section>

<section><title>Crypto 4.2.2.3</title>

    <section><title>Improvements and New Features</title>
      <list>
        <item>
          <p>
	    The ciphers aes_cfb8 and aes_cfb128 are now using the EVP
	    interface. The supported key lengths are 128, 192 and 256
	    bits.</p>
          <p>
	    Own Id: OTP-16133 Aux Id: PR-2407 </p>
        </item>
      </list>
    </section>

</section>

<section><title>Crypto 4.2.2.1</title>

    <section><title>Fixed Bugs and Malfunctions</title>
      <list>
        <item>
	    <p>Fixed a node crash in <c>crypto:compute_key(ecdh,
	    ...)</c> when passing a wrongly typed Others
	    argument.</p>
          <p>
	    Own Id: OTP-15194 Aux Id: ERL-673 </p>
        </item>
      </list>
    </section>

</section>

<section><title>Crypto 4.2.2</title>

    <section><title>Fixed Bugs and Malfunctions</title>
      <list>
        <item>
          <p>
	    If OPENSSL_NO_EC was set, the compilation of the crypto
	    nifs failed.</p>
          <p>
	    Own Id: OTP-15073</p>
        </item>
        <item>
          <p>
	    C-compile errors for LibreSSL 2.7.0 - 2.7.2 fixed</p>
          <p>
	    Own Id: OTP-15074 Aux Id: ERL-618 </p>
        </item>
      </list>
    </section>

</section>

<section><title>Crypto 4.2.1</title>

    <section><title>Fixed Bugs and Malfunctions</title>
      <list>
        <item>
          <p>
	    Fix build error caused by removed RSA padding functions
	    in LibreSSL >= 2.6.1</p>
          <p>
	    Own Id: OTP-14873</p>
        </item>
      </list>
    </section>

</section>

<section><title>Crypto 4.2</title>

    <section><title>Fixed Bugs and Malfunctions</title>
      <list>
        <item>
          <p>
	    The compatibility function <c>void HMAC_CTX_free</c> in
	    <c>crypto.c</c> erroneously tried to return a value.</p>
          <p>
	    Own Id: OTP-14720</p>
        </item>
      </list>
    </section>


    <section><title>Improvements and New Features</title>
      <list>
        <item>
          <p>
	    Rewrite public and private key encode/decode with EVP
	    api. New RSA padding options added. This is a modified
	    half of PR-838.</p>
          <p>
	    Own Id: OTP-14446</p>
        </item>
        <item>
          <p>
	    The crypto API is extended to use private/public keys
	    stored in an Engine for sign/verify or encrypt/decrypt
	    operations.</p>
          <p>
	    The ssl application provides an API to use this new
	    engine concept in TLS.</p>
          <p>
	    Own Id: OTP-14448</p>
        </item>
        <item>
	    <p> Add support to plug in alternative implementations
	    for some or all of the cryptographic operations supported
	    by the OpenSSL Engine API. When configured appropriately,
	    OpenSSL calls the engine's implementation of these
	    operations instead of its own. </p>
          <p>
	    Own Id: OTP-14567</p>
        </item>
        <item>
          <p>
	    Replaced a call of the OpenSSL deprecated function
	    <c>DH_generate_parameters</c> in <c>crypto.c</c>.</p>
          <p>
	    Own Id: OTP-14639</p>
        </item>
        <item>
          <p>
	    Documentation added about how to use keys stored in an
	    Engine.</p>
          <p>
	    Own Id: OTP-14735 Aux Id: OTP-14448 </p>
        </item>
        <item>
	    <p> Add engine_ ctrl_cmd_string/3,4 the OpenSSL Engine
	    support in crypto. </p>
          <p>
	    Own Id: OTP-14801</p>
        </item>
      </list>
    </section>

</section>

<section><title>Crypto 4.1</title>

    <section><title>Fixed Bugs and Malfunctions</title>
      <list>
        <item>
	    <p>On macOS, <c>crypto</c> would crash if <c>observer</c>
	    had been started before <c>crypto</c>. On the beta for
	    macOS 10.13 (High Sierra), <c>crypto</c> would crash.
	    Both of those bugs have been fixed.</p>
          <p>
	    Own Id: OTP-14499 Aux Id: ERL-251 ERL-439 </p>
        </item>
      </list>
    </section>


    <section><title>Improvements and New Features</title>
      <list>
        <item>
          <p>
	    Extend crypto:sign, crypto:verify, public_key:sign and
	    public_key:verify with:</p>
          <p>
	    * support for RSASSA-PS padding for signatures and for
	    saltlength setting<br/> * X9.31 RSA padding.<br/> * sha,
	    sha224, sha256, sha384, and sha512 for dss signatures as
	    mentioned in NIST SP 800-57 Part 1.<br/> * ripemd160 to
	    be used for rsa signatures.</p>
          <p>
	    This is a manual merge of half of the pull request 838 by
	    potatosalad from Sept 2015.</p>
          <p>
	    Own Id: OTP-13704 Aux Id: PR838 </p>
        </item>
        <item>
          <p>
	    A new tuple in <c>crypto:supports/0</c> reports supported
	    MAC algorithms.</p>
          <p>
	    Own Id: OTP-14504</p>
        </item>
      </list>
    </section>

</section>

<section><title>Crypto 4.0</title>

    <section><title>Fixed Bugs and Malfunctions</title>
      <list>
        <item>
          <p>
	    LibreSSL can now be used by the modernized crypto app.</p>
          <p>
	    Own Id: OTP-14247</p>
        </item>
        <item>
          <p>
	    Add compile option <c>-compile(no_native)</c> in modules
	    with <c>on_load</c> directive which is not yet supported
	    by HiPE.</p>
          <p>
	    Own Id: OTP-14316 Aux Id: PR-1390 </p>
        </item>
        <item>
          <p>
	    Fix a bug in aes cfb128 function introduced by the bug
	    fix in GitHub pull request <url
	    href="https://github.com/erlang/otp/pull/1393">#1393</url>.</p>
          <p>
	    Own Id: OTP-14435 Aux Id: PR-1462, PR-1393, OTP-14313 </p>
        </item>
      </list>
    </section>


    <section><title>Improvements and New Features</title>
      <list>
        <item>
          <p>
	    Add basic support for CMAC</p>
          <p>
	    Own Id: OTP-13779 Aux Id: ERL-82 PR-1138 </p>
        </item>
        <item>
          <p>
	    Removed functions deprecated in crypto-3.0 first released
	    in OTP-R16B01</p>
          <p>
	    *** POTENTIAL INCOMPATIBILITY ***</p>
          <p>
	    Own Id: OTP-13873</p>
        </item>
        <item>
          <p>
	    The <c>crypto</c> application now supports OpenSSL 1.1.</p>
          <p>
	    Own Id: OTP-13900</p>
        </item>
        <item>
          <p>
	    Allow Erlang/OTP to use OpenSSL in FIPS-140 mode, in
	    order to satisfy specific security requirements (mostly
	    by different parts of the US federal government). </p>
          <p>
	    See the new crypto users guide "FIPS mode" chapter about
	    building and using the FIPS support which is disabled by
	    default.</p>
          <p>
	    (Thanks to dszoboszlay and legoscia)</p>
          <p>
	    Own Id: OTP-13921 Aux Id: PR-1180 </p>
        </item>
        <item>
          <p>
	    Crypto chacha20-poly1305 as in RFC 7539 enabled for
	    OpenSSL >= 1.1.</p>
          <p>
	    Thanks to mururu.</p>
          <p>
	    Own Id: OTP-14092 Aux Id: PR-1291 </p>
        </item>
        <item>
          <p>
	    RSA key generation added to <c>crypto:generate_key/2</c>.
	    Thanks to wiml.</p>
          <p>
	    An interface is also added to
	    <c>public_key:generate_key/1</c>.</p>
          <p>
	    Own Id: OTP-14140 Aux Id: ERL-165, PR-1299 </p>
        </item>
        <item>
          <p>
	    Raised minimum requirement for OpenSSL version to
	    OpenSSL-0.9.8.c although we recommend a much higher
	    version, that is a version that is still maintained
	    officially by the OpenSSL project. Note that using such
	    an old version may restrict the crypto algorithms
	    supported.</p>
          <p>
	    *** POTENTIAL INCOMPATIBILITY ***</p>
          <p>
	    Own Id: OTP-14171</p>
        </item>
        <item>
          <p>
	    Deprecate crypto:rand_uniform/2 as it is not
	    cryptographically strong</p>
          <p>
	    Own Id: OTP-14274</p>
        </item>
        <item>
          <p>
	    The Crypto application now supports generation of
	    cryptographically strong random numbers (floats &lt; 1.0
	    and integer arbitrary ranges) as a plugin to the 'rand'
	    module.</p>
          <p>
	    Own Id: OTP-14317 Aux Id: PR-1372 </p>
        </item>
        <item>
          <p>
	    This replaces the hard coded test values for AES, CMAC
	    and GCM ciphers with the full validation set from NIST's
	    CAVP program.</p>
          <p>
	    Own Id: OTP-14436 Aux Id: PR-1396 </p>
        </item>
      </list>
    </section>

</section>

<section><title>Crypto 3.7.4</title>

    <section><title>Fixed Bugs and Malfunctions</title>
      <list>
        <item>
          <p>
	    Fix a bug with AES CFB 128 for 192 and 256 bit keys.
	    Thanks to kellymclaughlin !</p>
          <p>
	    Own Id: OTP-14313 Aux Id: PR-1393 </p>
        </item>
      </list>
    </section>

</section>

<section><title>Crypto 3.7.3</title>

    <section><title>Improvements and New Features</title>
      <list>
        <item>
          <p>
	    The implementation of the key exchange algorithms
	    diffie-hellman-group-exchange-sha* are optimized, up to a
	    factor of 11 for the slowest ( = biggest and safest)
	    group size.</p>
          <p>
	    Own Id: OTP-14169 Aux Id: seq-13261 </p>
        </item>
      </list>
    </section>

</section>

<section><title>Crypto 3.7.2</title>

    <section><title>Fixed Bugs and Malfunctions</title>
      <list>
        <item>
          <p>
	    The crypto application has been fixed to not use RC2
	    against OpenSSL built with RC2 disabled.</p>
          <p>
	    Own Id: OTP-13895 Aux Id: PR-1163 </p>
        </item>
        <item>
          <p>
	    The crypto application has been fixed to not use RC4
	    against OpenSSL built with RC4 disabled.</p>
          <p>
	    Own Id: OTP-13896 Aux Id: PR-1169 </p>
        </item>
      </list>
    </section>


    <section><title>Improvements and New Features</title>
      <list>
        <item>
          <p>
	    To ease troubleshooting, <c>erlang:load_nif/2</c> now
	    includes the return value from a failed call to
	    load/reload/upgrade in the text part of the error tuple.
	    The <c>crypto</c> NIF makes use of this feature by
	    returning the source line where/if the initialization
	    fails.</p>
          <p>
	    Own Id: OTP-13951</p>
        </item>
      </list>
    </section>

</section>

<section><title>Crypto 3.7.1</title>

    <section><title>Fixed Bugs and Malfunctions</title>
      <list>
        <item>
          <p>
	    Crypto has been fixed to work against OpenSSL versions
	    with disabled DES ciphers. Correct spelling of cipher
	    algorithm 'des3_cfb' has been introduced; the previous
	    misspeling still works.</p>
          <p>
	    Own Id: OTP-13783 Aux Id: ERL-203 </p>
        </item>
        <item>
          <p>
	    The size of an internal array in crypto has been fixed to
	    not segfault when having all possible ciphers. Bug fix by
	    Duncan Overbruck.</p>
          <p>
	    Own Id: OTP-13789 Aux Id: PR-1140 </p>
        </item>
      </list>
    </section>

</section>

<section><title>Crypto 3.7</title>

    <section><title>Improvements and New Features</title>
      <list>
        <item>
          <p>
	    Refactor <c>crypto</c> to use the EVP interface of
	    OpenSSL, which is the recommended interface that also
	    enables access to hardware acceleration for some
	    operations.</p>
          <p>
	    Own Id: OTP-12217</p>
        </item>
        <item>
          <p>
	    Add support for 192-bit keys for the <c>aes_cbc</c>
	    cipher.</p>
          <p>
	    Own Id: OTP-13206 Aux Id: pr 832 </p>
        </item>
        <item>
          <p>
	    Add support for 192-bit keys for <c>aes_ecb</c>.</p>
          <p>
	    Own Id: OTP-13207 Aux Id: pr829 </p>
        </item>
        <item>
          <p>
	    Deprecate the function <c>crypto:rand_bytes</c> and make
	    sure that <c>crypto:strong_rand_bytes</c> is used in all
	    places that are cryptographically significant.</p>
          <p>
	    Own Id: OTP-13214</p>
        </item>
        <item>
          <p>
	    Enable AES-GCM encryption/decryption to change the tag
	    length between 1 to 16 bytes.</p>
          <p>
	    Own Id: OTP-13483 Aux Id: PR-998 </p>
        </item>
      </list>
    </section>

</section>

<section><title>Crypto 3.6.3</title>

    <section><title>Fixed Bugs and Malfunctions</title>
      <list>
        <item>
          <p>
	    Fix bug for <c>aes_ecb</c> block crypto when data is
	    larger than 16 bytes.</p>
          <p>
	    Own Id: OTP-13249</p>
        </item>
        <item>
          <p>
	    Improve portability of ECC tests in Crypto and SSL for
	    "exotic" OpenSSL versions.</p>
          <p>
	    Own Id: OTP-13311</p>
        </item>
      </list>
    </section>

</section>

<section><title>Crypto 3.6.2</title>

    <section><title>Fixed Bugs and Malfunctions</title>
      <list>
        <item>
          <p>
	    Small documentation fixes</p>
          <p>
	    Own Id: OTP-13017</p>
        </item>
      </list>
    </section>

</section>

<section><title>Crypto 3.6.1</title>

    <section><title>Fixed Bugs and Malfunctions</title>
      <list>
        <item>
          <p>
	    Make <c>crypto:ec_curves/0</c> return empty list if
	    elliptic curve is not supported at all.</p>
          <p>
	    Own Id: OTP-12944</p>
        </item>
      </list>
    </section>

</section>

<section><title>Crypto 3.6</title>

    <section><title>Fixed Bugs and Malfunctions</title>
      <list>
        <item>
          <p>
	    Enhance crypto:generate_key to calculate ECC public keys
	    from private key.</p>
          <p>
	    Own Id: OTP-12394</p>
        </item>
        <item>
          <p>
	    Fix bug in <c>crypto:generate_key</c> for <c>ecdh</c>
	    that could cause VM crash for faulty input.</p>
          <p>
	    Own Id: OTP-12733</p>
        </item>
      </list>
    </section>


    <section><title>Improvements and New Features</title>
      <list>
        <item>
          <p>
	    Use the EVP API for AES-CBC crypto to enables the use of
	    hardware acceleration for AES-CBC crypto on newer Intel
	    CPUs (AES-NI), among other platforms.</p>
          <p>
	    Own Id: OTP-12380</p>
        </item>
        <item>
          <p>
	    Add AES ECB block encryption.</p>
          <p>
	    Own Id: OTP-12403</p>
        </item>
      </list>
    </section>

</section>

<section><title>Crypto 3.5</title>

    <section><title>Improvements and New Features</title>
      <list>
        <item>
          <p>
	    Extend block_encrypt/decrypt for aes_cfb8 and aes_cfb128
	    to accept keys of length 128, 192 and 256 bits. Before
	    only 128 bit keys were accepted.</p>
          <p>
	    Own Id: OTP-12467</p>
        </item>
      </list>
    </section>

</section>

<section><title>Crypto 3.4.2</title>

    <section><title>Improvements and New Features</title>
      <list>
        <item>
          <p>
	    Add configure option --with-ssl-incl=PATH to support
	    OpenSSL installations with headers and libraries at
	    different places.</p>
          <p>
	    Own Id: OTP-12215 Aux Id: seq12700 </p>
        </item>
        <item>
          <p>
	    Add configure option --with-ssl-rpath to control which
	    runtime library path to use for dynamic linkage toward
	    OpenSSL.</p>
          <p>
	    Own Id: OTP-12316 Aux Id: seq12753 </p>
        </item>
      </list>
    </section>

</section>

<section><title>Crypto 3.4.1</title>

    <section><title>Fixed Bugs and Malfunctions</title>
      <list>
        <item>
          <p>
	    Make <c>crypto</c> verify major version number of OpenSSL
	    header files and runtime library. Loading of
	    <c>crypto</c> will fail if there is a version mismatch.</p>
          <p>
	    Own Id: OTP-12146 Aux Id: seq12700 </p>
        </item>
      </list>
    </section>

</section>

<section><title>Crypto 3.4</title>

    <section><title>Fixed Bugs and Malfunctions</title>
      <list>
        <item>
          <p>
	    Fix memory leak in <c>crypto:hmac_init/upgrade/final</c>
	    functions for all data and in <c>crypto:hmac/3/4</c> for
	    data larger than 20000 bytes. Bug exists since OTP 17.0.</p>
          <p>
	    Own Id: OTP-11953</p>
        </item>
        <item>
          <p>
	    Fix memory leak in <c>crypto</c> for elliptic curve.</p>
          <p>
	    Own Id: OTP-11999</p>
        </item>
      </list>
    </section>


    <section><title>Improvements and New Features</title>
      <list>
        <item>
          <p>
	    Add <c>aes_cfb8</c> cypher to <c>crypto:block_encrypt</c>
	    and <c>block_decrypt</c>.</p>
          <p>
	    Own Id: OTP-11911</p>
        </item>
      </list>
    </section>

</section>

<section><title>Crypto 3.3</title>

    <section><title>Fixed Bugs and Malfunctions</title>
      <list>
        <item>
          <p>
	    Fix memory leaks and invalid deallocations in
	    <c>mod_pow</c>, <c>mod_exp</c> and
	    <c>generate_key(srp,...)</c> when bad arguments are
	    passed. (Thanks to Florian Zumbiehi)</p>
          <p>
	    Own Id: OTP-11550</p>
        </item>
        <item>
          <p>
	    Correction of the word 'ChipherText' throughout the
	    documentation (Thanks to Andrew Tunnell-Jones)</p>
          <p>
	    Own Id: OTP-11609</p>
        </item>
        <item>
          <p>
	    Fix fatal bug when using a hmac context variable in more
	    than one call to <c>hmac_update</c> or <c>hmac_final</c>.
	    The reuse of hmac contexts has never worked as the
	    underlying OpenSSL implementation does not support it. It
	    is now documented as having undefined behaviour, but it
	    does not crash or corrupt the VM anymore.</p>
          <p>
	    Own Id: OTP-11724</p>
        </item>
        <item>
          <p>
	    Crypto handles out-of-memory with a controlled abort
	    instead of crash/corruption. (Thanks to Florian Zumbiehi)</p>
          <p>
	    Own Id: OTP-11725</p>
        </item>
        <item>
          <p>
	    Application upgrade (appup) files are corrected for the
	    following applications: </p>
          <p>
	    <c>asn1, common_test, compiler, crypto, debugger,
	    dialyzer, edoc, eldap, erl_docgen, et, eunit, gs, hipe,
	    inets, observer, odbc, os_mon, otp_mibs, parsetools,
	    percept, public_key, reltool, runtime_tools, ssh,
	    syntax_tools, test_server, tools, typer, webtool, wx,
	    xmerl</c></p>
          <p>
	    A new test utility for testing appup files is added to
	    test_server. This is now used by most applications in
	    OTP.</p>
          <p>
	    (Thanks to Tobias Schlager)</p>
          <p>
	    Own Id: OTP-11744</p>
        </item>
      </list>
    </section>


    <section><title>Improvements and New Features</title>
      <list>
        <item>
          <p>
	    By giving --enable-static-{nifs,drivers} to configure it
	    is now possible to statically linking of nifs and drivers
	    to the main Erlang VM binary. At the moment only the asn1
	    and crypto nifs of the Erlang/OTP nifs and drivers have
	    been prepared to be statically linked. For more details
	    see the Installation Guide in the System documentation.</p>
          <p>
	    Own Id: OTP-11258</p>
        </item>
        <item>
          <p>
	    Add IGE mode for AES cipher in crypto (Thanks to Yura
	    Beznos).</p>
          <p>
	    Own Id: OTP-11522</p>
        </item>
        <item>
          <p>
	    Moved elliptic curve definition from the crypto
	    NIF/OpenSSL into Erlang code, adds the RFC-5639 brainpool
	    curves and makes TLS use them (RFC-7027).</p>
          <p>
	    Thanks to Andreas Schultz</p>
          <p>
	    Own Id: OTP-11578</p>
        </item>
        <item>
          <p>
	    Remove all obsolete application processes from crypto and
	    make it into a pure library application.</p>
          <p>
	    Own Id: OTP-11619</p>
        </item>
      </list>
    </section>

</section>

<section><title>Crypto 3.2</title>

    <section><title>Fixed Bugs and Malfunctions</title>
      <list>
        <item>
          <p>
	    Fix uninitialized pointers in crypto (Thanks to Anthony
	    Ramine)</p>
          <p>
	    Own Id: OTP-11510</p>
        </item>
      </list>
    </section>

</section>

<section><title>Crypto 3.1</title>

    <section><title>Improvements and New Features</title>
      <list>
        <item>
          <p>
	    Refactor ecdsa cipher to simplify code and improve
	    performance.</p>
          <p>
	    Own Id: OTP-11320</p>
        </item>
      </list>
    </section>

</section>

<section><title>Crypto 3.0</title>

    <section><title>Improvements and New Features</title>
      <list>
        <item>
          <p>
	    Integrate elliptic curve contribution from Andreas
	    Schultz </p>
          <p>
	    In order to be able to support elliptic curve cipher
	    suites in SSL/TLS, additions to handle elliptic curve
	    infrastructure has been added to public_key and crypto.</p>
          <p>
	    This also has resulted in a rewrite of the crypto API to
	    gain consistency and remove unnecessary overhead. All OTP
	    applications using crypto has been updated to use the new
	    API.</p>
          <p>
	    Impact: Elliptic curve cryptography (ECC) offers
	    equivalent security with smaller key sizes than other
	    public key algorithms. Smaller key sizes result in
	    savings for power, memory, bandwidth, and computational
	    cost that make ECC especially attractive for constrained
	    environments.</p>
          <p>
	    Own Id: OTP-11009</p>
        </item>
        <item>
          <p>
	    Fixed a spelling mistake in crypto docs. Thanks to Klaus
	    Trainer</p>
          <p>
	    Own Id: OTP-11058</p>
        </item>
      </list>
    </section>


    <section><title>Known Bugs and Problems</title>
      <list>
        <item>
          <p>
	    Make the crypto functions interruptible by chunking input
	    when it is very large and bumping reductions in the nifs.</p>
          <p>
	    Not yet implemented for block_encrypt|decrypt/4</p>
          <p>
	    Impact: Individual calls to crypto functions may take
	    longer time but over all system performance should
	    improve as crypto calls will not become throughput
	    bottlenecks.</p>
          <p>
	    Own Id: OTP-11142</p>
        </item>
      </list>
    </section>

</section>

<section><title>Crypto 2.3</title>

    <section><title>Improvements and New Features</title>
      <list>
        <item>
          <p>
	    Enable runtime upgrade of crypto including the OpenSSL
	    library used by crypto.</p>
          <p>
	    Own Id: OTP-10596</p>
        </item>
        <item>
          <p>
	    Improve documentation and tests for hmac functions in
	    crypto. Thanks to Daniel White</p>
          <p>
	    Own Id: OTP-10640</p>
        </item>
        <item>
          <p>
	    Added ripemd160 support to crypto. Thanks to Michael
	    Loftis</p>
          <p>
	    Own Id: OTP-10667</p>
        </item>
      </list>
    </section>

</section>

<section><title>Crypto 2.2</title>

    <section><title>Fixed Bugs and Malfunctions</title>
      <list>
        <item>
          <p>
	    Remove unnecessary dependency to libssl from crypto NIF
	    library. This dependency was introduced by accident in
	    R14B04.</p>
          <p>
	    Own Id: OTP-10064</p>
        </item>
      </list>
    </section>


    <section><title>Improvements and New Features</title>
      <list>
        <item>
          <p>
	    Add crypto and public_key support for the hash functions
	    SHA224, SHA256, SHA384 and SHA512 and also hmac and
	    rsa_sign/verify support using these hash functions.
	    Thanks to Andreas Schultz for making a prototype.</p>
          <p>
	    Own Id: OTP-9908</p>
        </item>
        <item>
          <p>
	    Optimize RSA private key handling in <c>crypto</c> and
	    <c>public_key</c>.</p>
          <p>
	    Own Id: OTP-10065</p>
        </item>
        <item>
          <p>
	    Make <c>crypto:aes_cfb_128_encrypt</c> and
	    <c>crypto:aes_cfb_128_decrypt</c> handle data and cipher
	    with arbitrary length. (Thanks to Stefan Zegenhagen)</p>
          <p>
	    Own Id: OTP-10136</p>
        </item>
      </list>
    </section>

</section>

<section><title>Crypto 2.1</title>

    <section><title>Improvements and New Features</title>
      <list>
        <item>
          <p>
	    public_key, ssl and crypto now supports PKCS-8</p>
          <p>
	    Own Id: OTP-9312</p>
        </item>
        <item>
	    <p>Erlang/OTP can now be built using parallel make if you
	    limit the number of jobs, for instance using '<c>make
	    -j6</c>' or '<c>make -j10</c>'. '<c>make -j</c>' does not
	    work at the moment because of some missing
	    dependencies.</p>
          <p>
	    Own Id: OTP-9451</p>
        </item>
        <item>
          <p>
	    Add DES and Triple DES cipher feedback (CFB) mode
	    functions to <c>crypto</c>. (Thanks to Paul Guyot)</p>
          <p>
	    Own Id: OTP-9640</p>
        </item>
        <item>
          <p>
	    Add sha256, sha384 and sha512 support for
	    <c>crypto:rsa_verify</c>.</p>
          <p>
	    Own Id: OTP-9778</p>
        </item>
      </list>
    </section>

</section>

<section><title>Crypto 2.0.4</title>

    <section><title>Fixed Bugs and Malfunctions</title>
      <list>
        <item>
          <p>
	    <c>crypto:rand_uniform</c> works correctly for negative
	    integers. Fails with <c>badarg</c> exception for invalid
	    ranges (when <c>Hi =&lt; Lo</c>) instead of returning
	    incorrect output.</p>
          <p>
	    Own Id: OTP-9526</p>
        </item>
        <item>
          <p>
	    Fix win32 OpenSSL static linking (Thanks to Dave
	    Cottlehuber)</p>
          <p>
	    Own Id: OTP-9532</p>
        </item>
      </list>
    </section>

</section>

<section><title>Crypto 2.0.3</title>

    <section><title>Fixed Bugs and Malfunctions</title>
      <list>
        <item>
          <p>
	    Various small documentation fixes (Thanks to Bernard
	    Duggan)</p>
          <p>
	    Own Id: OTP-9172</p>
        </item>
      </list>
    </section>


    <section><title>Improvements and New Features</title>
      <list>
        <item>
          <p>
	    New <c>crypto</c> support for streaming of AES CTR and
	    HMAC. (Thanks to Travis Jensen)</p>
          <p>
	    Own Id: OTP-9275</p>
        </item>
        <item>
          <p>
	    Due to standard library DLL mismatches between versions
	    of OpenSSL and Erlang/OTP, OpenSSL is now linked
	    statically to the crypto driver on Windows. This fixes
	    problems starting crypto when running Erlang as a service
	    on all Windows versions.</p>
          <p>
	    Own Id: OTP-9280</p>
        </item>
      </list>
    </section>

</section>

<section><title>Crypto 2.0.2.2</title>

    <section><title>Improvements and New Features</title>
      <list>
        <item>
          <p>
	    Strengthened random number generation. (Thanks to Geoff Cant)</p>
          <p>
	    Own Id: OTP-9225</p>
        </item>
      </list>
    </section>

</section>

<section><title>Crypto 2.0.2.1</title>

    <section><title>Improvements and New Features</title>
      <list>
        <item>
          <p>
	    Misc. Updates.</p>
          <p>
	    Own Id: OTP-9132</p>
        </item>
      </list>
    </section>

</section>

<section><title>Crypto 2.0.2</title>

    <section><title>Improvements and New Features</title>
      <list>
        <item>
          <p>
	    AES CTR encryption support in <c>crypto</c>.</p>
          <p>
	    Own Id: OTP-8752 Aux Id: seq11642 </p>
        </item>
      </list>
    </section>

</section>

<section><title>Crypto 2.0.1</title>

    <section><title>Fixed Bugs and Malfunctions</title>
      <list>
        <item>
          <p>
	    Crypto dialyzer type error in md5_mac and sha_mac.</p>
          <p>
	    Own Id: OTP-8718</p>
        </item>
        <item>
          <p>
	    RC4 stream cipher didn't work. This since the new NIF
	    implementation of <c>crypto:rc4_encrypt_with_state/2</c>
	    introduced in <c>crypto-2.0</c> didn't return an updated
	    state. (Thanks to Paul Guyot)</p>
          <p>
	    Own Id: OTP-8781</p>
        </item>
        <item>
          <p>
	    A number of memory leaks in the crypto NIF library have
	    been fixed.</p>
          <p>
	    Own Id: OTP-8810</p>
        </item>
      </list>
    </section>


    <section><title>Improvements and New Features</title>
      <list>
        <item>
          <p>
	    Added erlang:system_info(build_type) which makes it
	    easier to chose drivers, NIF libraries, etc based on
	    build type of the runtime system.</p>
          <p>
	    The NIF library for crypto can now be built for valgrind
	    and/or debug as separate NIF libraries that will be
	    automatically loaded if the runtime system has been built
	    with a matching build type.</p>
          <p>
	    Own Id: OTP-8760</p>
        </item>
      </list>
    </section>

</section>

<section><title>Crypto 2.0</title>

    <section><title>Improvements and New Features</title>
      <list>
        <item>
          <p>
	    crypto application changed to use NIFs instead of driver.</p>
          <p>
	    Own Id: OTP-8333</p>
        </item>
        <item>
          <p>
	    des_ecb_encrypt/2 and des_ecb_decrypt/2 has been added to
	    the crypto module. The crypto:md4/1 function has been
	    documented.</p>
          <p>
	    Own Id: OTP-8551</p>
        </item>
        <item>
	    <p>The undocumented, unsupported, and deprecated function
	    <c>lists:flat_length/1</c> has been removed.</p>
          <p>
	    Own Id: OTP-8584</p>
        </item>
        <item>
          <p>
	    New variants of <c>crypto:dss_sign</c> and
	    <c>crypto:dss_verify</c> with an extra argument to
	    control how the digest is calculated.</p>
          <p>
	    Own Id: OTP-8700</p>
        </item>
      </list>
    </section>

</section>

<section><title>Crypto 1.6.4</title>

    <section><title>Improvements and New Features</title>
      <list>
        <item>
	    <p>Cross compilation improvements and other build system
	    improvements.</p>
	    <p>Most notable:</p> <list><item> Lots of cross
	    compilation improvements. The old cross compilation
	    support was more or less non-existing as well as broken.
	    Please, note that the cross compilation support should
	    still be considered as experimental. Also note that old
	    cross compilation configurations cannot be used without
	    modifications. For more information on cross compiling
	    Erlang/OTP see the <c>$ERL_TOP/INSTALL-CROSS.md</c> file.
	    </item><item> Support for staged install using <url
	    href="http://www.gnu.org/prep/standards/html_node/DESTDIR.html">DESTDIR</url>.
	    The old broken <c>INSTALL_PREFIX</c> has also been fixed.
	    For more information see the <c>$ERL_TOP/INSTALL.md</c>
	    file. </item><item> Documentation of the <c>release</c>
	    target of the top <c>Makefile</c>. For more information
	    see the <c>$ERL_TOP/INSTALL.md</c> file. </item><item>
	    <c>make install</c> now by default creates relative
	    symbolic links instead of absolute ones. For more
	    information see the <c>$ERL_TOP/INSTALL.md</c> file.
	    </item><item> <c>$ERL_TOP/configure --help=recursive</c>
	    now works and prints help for all applications with
	    <c>configure</c> scripts. </item><item> Doing <c>make
	    install</c>, or <c>make release</c> directly after
	    <c>make all</c> no longer triggers miscellaneous
	    rebuilds. </item><item> Existing bootstrap system is now
	    used when doing <c>make install</c>, or <c>make
	    release</c> without a preceding <c>make all</c>.
	    </item><item> The <c>crypto</c> and <c>ssl</c>
	    applications use the same runtime library path when
	    dynamically linking against <c>libssl.so</c> and
	    <c>libcrypto.so</c>. The runtime library search path has
	    also been extended. </item><item> The <c>configure</c>
	    scripts of <c>erl_interface</c> and <c>odbc</c> now
	    search for thread libraries and thread library quirks the
	    same way as ERTS do. </item><item> The
	    <c>configure</c> script of the <c>odbc</c> application
	    now also looks for odbc libraries in <c>lib64</c> and
	    <c>lib/64</c> directories when building on a 64-bit
	    system. </item><item> The <c>config.h.in</c> file in the
	    <c>erl_interface</c> application is now automatically
	    generated in instead of statically updated which reduces
	    the risk of <c>configure</c> tests without any effect.
	    </item></list>
	    <p>(Thanks to Henrik Riomar for suggestions and
	    testing)</p>
	    <p>(Thanks to Winston Smith for the AVR32-Linux cross
	    configuration and testing)</p>
          <p>
	    *** POTENTIAL INCOMPATIBILITY ***</p>
          <p>
	    Own Id: OTP-8323</p>
        </item>
        <item>
          <p>
	    The crypto module now supports Blowfish in ECB, CBC and
	    OFB modes. (Thanks to Paul Oliver.)</p>
          <p>
	    Own Id: OTP-8331</p>
        </item>
        <item>
	    <p>The documentation is now possible to build in an open
	    source environment after a number of bugs are fixed and
	    some features are added in the documentation build
	    process. </p>
	    <p>- The arity calculation is updated.</p>
	    <p>- The module prefix used in the function names for
	    bif's are removed in the generated links so the links
	    will look like
	    "http://www.erlang.org/doc/man/erlang.html#append_element-2"
	    instead of
	    "http://www.erlang.org/doc/man/erlang.html#erlang:append_element-2".</p>
	    <p>- Enhanced the menu positioning in the html
	    documentation when a new page is loaded.</p>
	    <p>- A number of corrections in the generation of man
	    pages (thanks to Sergei Golovan)</p>
	    <p>- The legal notice is taken from the xml book file so
	    OTP's build process can be used for non OTP
	    applications.</p>
          <p>
	    Own Id: OTP-8343</p>
        </item>
      </list>
    </section>

</section>

<section><title>Crypto 1.6.3</title>

    <section><title>Fixed Bugs and Malfunctions</title>
      <list>
        <item>
          <p>
	    Suppressed false valgrind errors caused by libcrypto
	    using uninitialized data as entropy.</p>
          <p>
	    Own Id: OTP-8200</p>
        </item>
      </list>
    </section>


    <section><title>Improvements and New Features</title>
      <list>
        <item>
          <p>
	    The documentation is now built with open source tools
	    (xsltproc and fop) that exists on most platforms. One
	    visible change is that the frames are removed.</p>
          <p>
	    Own Id: OTP-8201</p>
        </item>
        <item>
          <p>
	    When the crypto application failed to load the
	    OpenSSL/LibEAY shared object, error indication was
	    sparse. Now a more specific error message is sent to the
	    error logger.</p>
          <p>
	    Own Id: OTP-8281</p>
        </item>
      </list>
    </section>

</section>

<section><title>Crypto 1.6.2</title>

    <section><title>Fixed Bugs and Malfunctions</title>
      <list>
        <item>
          <p>
            Fixed emulator crash caused by crypto using an old
            openssl version that did not cope with large file
            descriptors.</p>
          <p>
            Own Id: OTP-8261 Aux Id: seq11434 </p>
        </item>
      </list>
    </section>

</section>

<section><title>Crypto 1.6.1</title>

    <section><title>Fixed Bugs and Malfunctions</title>
      <list>
        <item>
          <p>
	    <c>Makefile.in</c> has been updated to use the LDFLAGS
	    environment variable (if set). (Thanks to Davide
	    Pesavento.)</p>
          <p>
	    Own Id: OTP-8157</p>
        </item>
      </list>
    </section>


    <section><title>Improvements and New Features</title>
      <list>
        <item>
          <p>
	    Support for Blowfish cfb64 added to <c>crypto</c>.</p>
          <p>
	    Own Id: OTP-8096</p>
        </item>
        <item>
          <p>
	    New function <c>crypto:aes_cbc_ivec</c></p>
          <p>
	    Own Id: OTP-8141</p>
        </item>
      </list>
    </section>

</section>

<section><title>Crypto 1.6</title>

    <section><title>Fixed Bugs and Malfunctions</title>
      <list>
        <item>
          <p>
	    The <c>dh_compute_key</c> sometimes returned a
	    SharedSecret of incorrect size.</p>
          <p>
	    Own Id: OTP-7674</p>
        </item>
      </list>
    </section>


    <section><title>Improvements and New Features</title>
      <list>
        <item>
          <p>
	    Optimization for drivers by creating small binaries
	    direct on process heap.</p>
          <p>
	    Own Id: OTP-7762</p>
        </item>
      </list>
    </section>

</section>

<section><title>Crypto 1.5.3</title>

    <section><title>Improvements and New Features</title>
      <list>
        <item>
          <p>
            Added new functions: dss_verify/3, rsa_verify/3,
            rsa_verify/4, dss_sign/2, rsa_sign/2, rsa_sign/3,
            rsa_public_encrypt, rsa_private_decrypt/3,
            rsa_private_encrypt/3, rsa_public_decrypt/3,
            dh_generate_key/1, dh_generate_key/2, dh_compute_key/3.</p>
          <p>
            Own Id: OTP-7545</p>
        </item>
      </list>
    </section>

</section>

<section><title>Crypto 1.5.2.1</title>

    <section><title>Improvements and New Features</title>
      <list>
        <item>
          <p>
	    Minor performance optimization.</p>
          <p>
	    Own Id: OTP-7521</p>
        </item>
      </list>
    </section>

</section>

<section><title>Crypto 1.5.2</title>

    <section><title>Fixed Bugs and Malfunctions</title>
      <list>
        <item>
          <p>
	    ./configure has been improved to find 64-bit OpenSSL
	    libraries.</p>
          <p>
	    Own Id: OTP-7270</p>
        </item>
      </list>
    </section>


    <section><title>Improvements and New Features</title>
      <list>
        <item>
          <p>
	    crypto and zlib drivers improved to allow concurrent smp
	    access.</p>
          <p>
	    Own Id: OTP-7262</p>
        </item>
      </list>
    </section>

</section>

  <section>
    <title>Crypto 1.5.1.1</title>

    <section>
      <title>Improvements and New Features</title>
      <list type="bulleted">
        <item>
          <p>The linked in driver for the crypto application is now
            linked statically against the OpenSSL libraries, to avoid
            installation and runtime problems in connection to the
            OpenSSL library locations.</p>
          <p>Own Id: OTP-6680</p>
        </item>
        <item>
          <p>Minor Makefile changes.</p>
          <p>Own Id: OTP-6689</p>
        </item>
      </list>
    </section>
  </section>

  <section>
    <title>Crypto 1.5</title>

    <section>
      <title>Improvements and New Features</title>
      <list type="bulleted">
        <item>
          <p>It is now explicitly checked at start-up that the crypto
            driver is properly loaded (Thanks to Claes Wikstrom).</p>
          <p>Own Id: OTP-6109</p>
        </item>
      </list>
    </section>
  </section>

  <section>
    <title>Crypto 1.4</title>

    <section>
      <title>Improvements and New Features</title>
      <list type="bulleted">
        <item>
          <p>The previously undocumented and UNSUPPORTED <c>ssh</c>
            application has been updated and documented. This release
            of the <c>ssh</c> application is still considered to be a
            beta release and (if necessary) there could still be
            changes in its API before it reaches 1.0.</p>
          <p>Also, more cryptographic algorithms have been added to
            the <c>crypto</c> application.</p>
          <p>*** POTENTIAL INCOMPATIBILITY ***</p>
          <p>Own Id: OTP-5631</p>
        </item>
      </list>
    </section>
  </section>

  <section>
    <title>Crypto 1.3</title>

    <section>
      <title>Improvements and New Features</title>
      <list type="bulleted">
        <item>
          <p>Added support for RFC 3826 - The Advanced Encryption Standard 
            (AES) Cipher Algorithm in the SNMP User-based Security Model.
                        <br></br>
Martin Bj&ouml;rklund</p>
        </item>
      </list>
    </section>
  </section>

  <section>
    <title>Crypto 1.2.3</title>

    <section>
      <title>Fixed Bugs and Malfunctions</title>
      <list type="bulleted">
        <item>
          <p>Linked in drivers in the crypto, and asn1 applications
            are now compiled with the -D_THREAD_SAFE and -D_REENTRANT
            switches on unix when the emulator has thread support
            enabled.</p>
          <p>Linked in drivers on MacOSX are not compiled with the
            undocumented -lbundle1.o switch anymore. Thanks to Sean
            Hinde who sent us a patch.</p>
          <p>Linked in driver in crypto, and port programs in ssl, now
            compiles on OSF1.</p>
          <p>Minor makefile improvements in runtime_tools.</p>
          <p>Own Id: OTP-5346</p>
        </item>
      </list>
    </section>
  </section>

  <section>
    <title>Crypto 1.2.2</title>

    <section>
      <title>Improvements and New Features</title>
      <list type="bulleted">
        <item>
          <p>Corrected error handling. If the port to the driver that
            crypto uses is unexpectedly closed (which should not
            happen during normal operation of crypto), crypto will
            terminate immediately (rather than crashing the next time
            crypto is used). Also corrected build problems on Mac OS
            X.</p>
          <p>Own Id: OTP-5279</p>
        </item>
      </list>
    </section>
  </section>

  <section>
    <title>Crypto 1.2.1</title>

    <section>
      <title>Fixed Bugs and Malfunctions</title>
      <list type="bulleted">
        <item>
          <p>It was not possible in R9 to relink the crypto driver.
            The object file was missing as well as an example
            makefile. The crypto driver object file is now released
            with the application (installed in priv/obj). An example
            makefile has also been added to the priv/obj directory.
            The makefile serves as an example of how to relink the
            driver on Unix (crypto_drv.so) or Windows
            (crypto_drv.dll).</p>
          <p>Own Id: OTP-4828 Aux Id: seq8193 </p>
        </item>
      </list>
    </section>
  </section>

  <section>
    <title>Crypto 1.2</title>

    <section>
      <title>Improvements and New Features</title>
      <list type="bulleted">
        <item>
          <p>Previous versions of Crypto where delivered with
            statically linked binaries based on SSLeay. That is not
            longer the case.  The current version of Crypto requires
            dynamically linked OpenSSL libraries that the user has to
            install. The library needed is <c>libcrypto.so</c> (Unix)
            or <c>libeay32.[lib|dll]</c> (Win32). For further details
            see the crypto(6) application manual page.</p>
        </item>
        <item>
          <p>This version of Crypto uses the new DES interface of
            OpenSSL 0.9.7, which is not backward compatible with
            earlier versions of OpenSSL.
            </p>
        </item>
        <item>The functions <c>des_ede3_cbc_encrypt/5</c> and
        <c>des_ede3_cbc_decrypt/5</c> have been renamed to
        <c>des3_cbc_encrypt/5</c> and <c>des3_cbc_decrypt/5</c>,
         respectively. The old functions have been retained (they are
         deprecated and not listed in the crypto(3) manual page).</item>
      </list>
    </section>

    <section>
      <title>Reported Fixed Bugs and Malfunctions</title>
      <list type="bulleted">
        <item>
          <p>The start of crypto failed on Windows, due to erroneous addition
            of a DES3 algorithm.</p>
          <p>Own Id: OTP-4684
                        <br></br>
Aux Id: seq7864</p>
        </item>
      </list>
    </section>
  </section>

  <section>
    <title>Crypto 1.1.3</title>

    <section>
      <title>Reported Fixed Bugs and Malfunctions</title>
      <list type="bulleted">
        <item>To obtain backward compatibility with the old SSLeay
         package, and with earlier versions of OpenSSL, the macro
         OPENSSL_DES_LIBDES_COMPATIBILITY has been added to
        <c>crypto_drv.c</c>. This is of importance only for the open
         source version of Crypto.
        </item>
      </list>
    </section>
  </section>

  <section>
    <title>Crypto 1.1.2</title>

    <section>
      <title>Reported Fixed Bugs and Malfunctions</title>
      <list type="bulleted">
        <item>
          <p>In the manual page <c>crypto(3)</c> the function names
            <c>md5_finish</c> and <c>sha_finish</c> have been changed to
            <c>md5_final</c> and <c>sha_final</c> to correctly document
            the implementation.</p>
          <p>Own Id: OTP-3409
            </p>
        </item>
      </list>
    </section>
  </section>

  <section>
    <title>Crypto 1.1.1</title>
    <p>Code replacement in runtime is supported. Upgrade can be done from
      from version 1.1 and downgrade to version 1.1.
      </p>

    <section>
      <title>Improvements and New Features</title>
      <list type="bulleted">
        <item>
          <p>The driver part of the Crypto application has been
            updated to use the erl_driver header file. Version 1.1.1
            requires emulator version 4.9.1 or later.</p>
        </item>
      </list>
    </section>
  </section>

  <section>
    <title>Crypto 1.1</title>

    <section>
      <title>Reported Fixed Bugs and Malfunctions</title>
      <list type="bulleted">
        <item>
          <p>On Windows the crypto_drv was incorrectly linked to
            static run-time libraries instead of dynamic ones.</p>
          <p>Own Id: OTP-3240
            </p>
        </item>
      </list>
    </section>
  </section>

  <section>
    <title>Crypto 1.0</title>
    <p>New application.
      </p>
  </section>
</chapter><|MERGE_RESOLUTION|>--- conflicted
+++ resolved
@@ -31,11 +31,7 @@
   </header>
   <p>This document describes the changes made to the Crypto application.</p>
 
-<<<<<<< HEAD
 <section><title>Crypto 5.4.2</title>
-=======
-<section><title>Crypto 5.1.4.3</title>
->>>>>>> e1e117f0
 
     <section><title>Fixed Bugs and Malfunctions</title>
       <list>
@@ -50,7 +46,6 @@
 
 </section>
 
-<<<<<<< HEAD
 <section><title>Crypto 5.4.1</title>
 
     <section><title>Fixed Bugs and Malfunctions</title>
@@ -212,8 +207,21 @@
 
 </section>
 
-=======
->>>>>>> e1e117f0
+<section><title>Crypto 5.1.4.3</title>
+
+    <section><title>Fixed Bugs and Malfunctions</title>
+      <list>
+        <item>
+	    <p>Fix building with <c>--enable-fips</c> with OpenSSL 3
+	    on MacOS.</p>
+          <p>
+	    Own Id: OTP-19038 Aux Id: GH-8271, PR-8277 </p>
+        </item>
+      </list>
+    </section>
+
+</section>
+
 <section><title>Crypto 5.1.4.2</title>
 
     <section><title>Fixed Bugs and Malfunctions</title>
