--- conflicted
+++ resolved
@@ -31,8 +31,6 @@
   </header>
   <p>This document describes the changes made to the Crypto application.</p>
 
-<<<<<<< HEAD
-=======
 <section><title>Crypto 5.1.1</title>
 
     <section><title>Fixed Bugs and Malfunctions</title>
@@ -70,7 +68,6 @@
 
 </section>
 
->>>>>>> cf18f250
 <section><title>Crypto 5.1</title>
 
     <section><title>Fixed Bugs and Malfunctions</title>
@@ -222,7 +219,6 @@
 
 </section>
 
-<<<<<<< HEAD
 <section><title>Crypto 5.0.6.1</title>
 
     <section><title>Fixed Bugs and Malfunctions</title>
@@ -243,8 +239,6 @@
 
 </section>
 
-=======
->>>>>>> cf18f250
 <section><title>Crypto 5.0.6</title>
 
     <section><title>Improvements and New Features</title>
