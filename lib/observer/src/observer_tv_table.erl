--- conflicted
+++ resolved
@@ -621,19 +621,9 @@
     Parent ! {self(), Res},
     S#holder{search=Res}.
 
-<<<<<<< HEAD
-search(Row, Dir, Re, Table) ->
-    Res = try lists:nth(Row+1, Table) of
-	      [Term|_] ->
-		  Str = format(Term),
-		  re:run(Str, Re)
-	  catch _:_ -> no_more
-	  end,
-=======
 search(Row, Dir, Re, [ [Term|_] |Table]) ->
     Str = format(Term),
     Res = re:run(Str, Re),
->>>>>>> 913aba26
     case Res of
 	nomatch -> search(Row+Dir, Dir, Re, Table);
 	{match,_} -> Row
