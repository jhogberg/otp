%%
%% %CopyrightBegin%
%%
%% Copyright Ericsson AB 2005-2018. All Rights Reserved.
%%
%% Licensed under the Apache License, Version 2.0 (the "License");
%% you may not use this file except in compliance with the License.
%% You may obtain a copy of the License at
%%
%%     http://www.apache.org/licenses/LICENSE-2.0
%%
%% Unless required by applicable law or agreed to in writing, software
%% distributed under the License is distributed on an "AS IS" BASIS,
%% WITHOUT WARRANTIES OR CONDITIONS OF ANY KIND, either express or implied.
%% See the License for the specific language governing permissions and
%% limitations under the License.
%%
%% %CopyrightEnd%
%%

-module(bs_match_SUITE).
-compile(nowarn_shadow_vars).

-export([all/0, suite/0,groups/0,init_per_suite/1, end_per_suite/1, 
	 init_per_group/2,end_per_group/2,
	 init_per_testcase/2,end_per_testcase/2,
         verify_highest_opcode/1, expand_and_squeeze/1,
	 size_shadow/1,int_float/1,otp_5269/1,null_fields/1,wiger/1,
	 bin_tail/1,save_restore/1,
	 partitioned_bs_match/1,function_clause/1,
	 unit/1,shared_sub_bins/1,bin_and_float/1,
	 dec_subidentifiers/1,skip_optional_tag/1,decode_integer/1,
	 wfbm/1,degenerated_match/1,bs_sum/1,coverage/1,
	 multiple_uses/1,zero_label/1,followed_by_catch/1,
	 matching_meets_construction/1,simon/1,matching_and_andalso/1,
	 otp_7188/1,otp_7233/1,otp_7240/1,otp_7498/1,
	 match_string/1,zero_width/1,bad_size/1,haystack/1,
	 cover_beam_bool/1,matched_out_size/1,follow_fail_branch/1,
	 no_partition/1,calling_a_binary/1,binary_in_map/1,
	 match_string_opt/1,select_on_integer/1,
	 map_and_binary/1,unsafe_branch_caching/1,
	 bad_literals/1,good_literals/1,constant_propagation/1,
	 parse_xml/1,get_payload/1,escape/1,num_slots_different/1,
         beam_bsm/1,guard/1,is_ascii/1,non_opt_eq/1,
         expression_before_match/1,erl_689/1,restore_on_call/1,
         restore_after_catch/1,matches_on_parameter/1,big_positions/1,
         matching_meets_apply/1,bs_start_match2_defs/1,
         exceptions_after_match_failure/1, bad_phi_paths/1]).

-export([coverage_id/1,coverage_external_ignore/2]).

-include_lib("common_test/include/ct.hrl").
-include_lib("syntax_tools/include/merl.hrl").


suite() ->
    [{ct_hooks,[ts_install_cth]},
     {timetrap,{minutes,1}}].

all() -> 
    [{group,p}].

groups() -> 
    [{p,[],
      [verify_highest_opcode,
       size_shadow,int_float,otp_5269,null_fields,wiger,
       bin_tail,save_restore,expand_and_squeeze,
       partitioned_bs_match,function_clause,unit,
       shared_sub_bins,bin_and_float,dec_subidentifiers,
       skip_optional_tag,decode_integer,wfbm,degenerated_match,bs_sum,
       coverage,multiple_uses,zero_label,followed_by_catch,
       matching_meets_construction,simon,
       matching_and_andalso,otp_7188,otp_7233,otp_7240,
       otp_7498,match_string,zero_width,bad_size,haystack,
       cover_beam_bool,matched_out_size,follow_fail_branch,
       no_partition,calling_a_binary,binary_in_map,
       match_string_opt,select_on_integer,
       map_and_binary,unsafe_branch_caching,
       bad_literals,good_literals,constant_propagation,parse_xml,
       get_payload,escape,num_slots_different,
       beam_bsm,guard,is_ascii,non_opt_eq,
       expression_before_match,erl_689,restore_on_call,
       matches_on_parameter,big_positions,
       matching_meets_apply,bs_start_match2_defs,
       exceptions_after_match_failure,bad_phi_paths]}].


init_per_suite(Config) ->
    test_lib:recompile(?MODULE),
    Config.

end_per_suite(_Config) ->
    ok.

init_per_group(_GroupName, Config) ->
    Config.

end_per_group(_GroupName, Config) ->
    Config.


init_per_testcase(Case, Config) when is_atom(Case), is_list(Config) ->
    Config.

end_per_testcase(Case, Config) when is_atom(Case), is_list(Config) ->
    ok.

verify_highest_opcode(_Config) ->
    case ?MODULE of
        bs_match_r21_SUITE ->
            {ok,Beam} = file:read_file(code:which(?MODULE)),
            case test_lib:highest_opcode(Beam) of
                Highest when Highest =< 163 ->
                    ok;
                TooHigh ->
                    ct:fail({too_high_opcode_for_21,TooHigh})
            end;
        _ ->
            ok
    end.

size_shadow(Config) when is_list(Config) ->
    %% Originally OTP-5270.
    7 = size_shadow_1(),
    7 = size_shadow_2(8),
    7 = size_shadow_3(),
    no = size_shadow_4(8),
    Any = {any,term,goes},
    {2577,Any,-175,whatever} =
	(size_shadow_5(Any, 12))(<<2577:12>>, -175, whatever),
    {7777,Any,42,whatever} =
	(size_shadow_6(Any, 13))(42, <<7777:13>>, whatever),
    {<<45>>,<<>>} = size_shadow_7({int,1}, <<1:16,45>>),
    {'EXIT',{function_clause,_}} =
	(catch size_shadow_7({int,42}, <<1:16,45>>)),
    ok.

size_shadow_1() ->
    L = 8,
    F = fun(<<L:L,B:L>>) -> B end,
    F(<<16:8, 7:16>>).

size_shadow_2(L) ->
    F = fun(<<L:L,B:L>>) -> B end,
    F(<<16:8, 7:16>>).

size_shadow_3() ->
    L = 8,
    F = fun(<<L:L,B:L,L:L>>) -> B end,
    F(<<16:8, 7:16,16:16>>).

size_shadow_4(L) ->
    F = fun(<<L:L,B:L,L:L>>) -> B;
	   (_) -> no end,
    F(<<16:8, 7:16,15:16>>).

size_shadow_5(X, Y) ->
    fun (<< A:Y >>, Y, B) -> fum(A, X, Y, B) end.

size_shadow_6(X, Y) ->
    fun (Y, << A:Y >>, B) -> fum(A, X, Y, B) end.

fum(A, B, C, D) ->
    {A,B,C,D}.

size_shadow_7({int,N}, <<N:16,B:N/binary,T/binary>>) ->
    {B,T}.


int_float(Config) when is_list(Config) ->
    %% OTP-5323
    <<103133.0:64/float>> = <<103133:64/float>>,
    <<103133:64/float>> = <<103133:64/float>>,

    %% Coverage of error cases in sys_pre_expand:coerce_to_float/2.
    case id(default) of
	<<(1 bsl 1024):64/float>> ->
	    ct:fail(should_not_match);
	default ->
	    ok
    end.

%% Stolen from erl_eval_SUITE and modified.
%% OTP-5269. Bugs in the bit syntax.
otp_5269(Config) when is_list(Config) ->
    check(fun() -> L = 8,
		   F = fun(<<A:L,B:A>>) -> B end,
		   F(<<16:8, 7:16>>)
                end,
                7),
    check(fun() -> L = 8, <<A:L,B:A>> = <<16:8, 7:16>>, B end,
	  7),
    check(fun() -> U = 8, (fun(<<U:U>>) -> U end)(<<32:8>>) end,
	  32),
    check(fun() -> U = 8, [U || <<U:U>> <- [<<32:8>>]] end,
	  [32]),
    check(fun() -> [X || <<A:8,
			   B:A>> <- [<<16:8,19:16>>],
			 <<X:8>> <- [<<B:8>>]] end,
	  [19]),
    check(fun() -> A = 4, B = 28, bit_size(<<13:(A+(X=B))>>), X end,
	  28),
    check(fun() ->
		  <<Size,B:Size/binary,Rest/binary>> = <<2,"AB","CD">>,
		  {Size,B,Rest}
	  end,
	  {2,<<"AB">>,<<"CD">>}),
    check(fun() -> X = 32,
		   [X || <<X:X>> <- [<<1:32>>,<<2:32>>,<<3:8>>]] end,
    %% "binsize variable"    ^
	  [1,2]),
    check(fun() ->
		  (fun (<<A:1/binary, B:8/integer, _C:B/binary>>) ->
			   case A of
			       B -> wrong;
			       _ -> ok
			   end
		   end)(<<1,2,3,4>>) end,
	  ok),
    ok.

null_fields(Config) when is_list(Config) ->
    check(fun() ->
		  W = id(0),
		  F = fun(<<_:W>>) -> tail;
			 (<<>>) -> empty
		      end,
		  F(<<>>)
	  end, tail),
    check(fun() ->
		  F = fun(<<_/binary>>) -> tail;
			 (<<>>) -> empty
		      end,
		  F(<<>>)
	  end, tail),
    ok.

wiger(Config) when is_list(Config) ->
    ok1 = wcheck(<<3>>),
    ok2 = wcheck(<<1,2,3>>),
    ok3 = wcheck(<<4>>),
    {error,<<1,2,3,4>>} = wcheck(<<1,2,3,4>>),
    {error,<<>>} = wcheck(<<>>),
    ok.

wcheck(<<A>>) when A==3->
    ok1;
wcheck(<<_,_:2/binary>>) ->
    ok2;
wcheck(<<_>>) ->
    ok3;
wcheck(Other) ->
    {error,Other}.

bin_tail(Config) when is_list(Config) ->
    S = <<"abcde">>,
    $a = bin_tail_c(S, 0),
    $c = bin_tail_c(S, 2),
    $e = bin_tail_c(S, 4),
    {'EXIT',_} = (catch bin_tail_c(S, 5)),
    {'EXIT',_} = (catch bin_tail_c_var(S, 5)),

    $a = bin_tail_d(S, 0),
    $b = bin_tail_d(S, 8),
    $d = bin_tail_d(S, 3*8),
    {'EXIT',_} = (catch bin_tail_d_dead(S, 1)),
    {'EXIT',_} = (catch bin_tail_d_dead(S, 9)),
    {'EXIT',_} = (catch bin_tail_d_dead(S, 5*8)),
    {'EXIT',_} = (catch bin_tail_d_var(S, 1)),

    ok = bin_tail_e(<<2:2,0:1,1:5>>),
    ok = bin_tail_e(<<2:2,1:1,1:5,42:64>>),
    error = bin_tail_e(<<3:2,1:1,1:5,42:64>>),
    error = bin_tail_e(<<>>),

    MD5 = erlang:md5(<<42>>),
    <<"abc">> = bin_tail_f(<<MD5/binary,"abc">>, MD5, 3),
    error = bin_tail_f(<<MD5/binary,"abc">>, MD5, 999),
    {'EXIT',{_,_}} = (catch bin_tail_f(<<0:16/unit:8>>, MD5, 0)),

    ok.

bin_tail_c(Bin, Offset) ->
    Res = bin_tail_c_dead(Bin, Offset),
    <<_:Offset/binary,_,Tail/binary>> = Bin,
    {Res,Tail} = bin_tail_c_var(Bin, Offset),
    Res.

bin_tail_c_dead(Bin, Offset) ->
    <<_:Offset/binary,C,_/binary>> = Bin,
    C.

bin_tail_c_var(Bin, Offset) ->
    <<_:Offset/binary,C,Tail/binary>> = Bin,
    {C,Tail}.


bin_tail_d(Bin, BitOffset) ->
    Res = bin_tail_d_dead(Bin, BitOffset),
    <<_:BitOffset,_:8,Tail/binary>> = Bin,
    {Res,Tail} = bin_tail_d_var(Bin, BitOffset),
    Res.

bin_tail_d_dead(Bin, BitOffset) ->
    <<_:BitOffset,C,_/binary>> = Bin,
    C.

bin_tail_d_var(Bin, BitOffset) ->
    <<_:BitOffset,C,Tail/binary>> = Bin,
    {C,Tail}.

bin_tail_e(Bin) ->
    case bin_tail_e_dead(Bin) of
	ok ->
	    <<_,Tail/binary>> = Bin,
	    Tail = bin_tail_e_var(Bin),
	    ok;
	error ->
	    bin_tail_e_var(Bin)
    end.

bin_tail_e_dead(Bin) ->
    case Bin of
	%% The binary is aligned at the end; neither the bs_skip_bits2 nor
	%% bs_test_tail2 instructions are needed.
	<<2:2,_:1,1:5,_/binary>> -> ok;
	_ -> error
    end.

bin_tail_e_var(Bin) ->
    case Bin of
	%% The binary is aligned at the end; neither the bs_skip_bits2 nor
	%% bs_test_tail2 instructions are needed.
	<<2:2,_:1,1:5,Tail/binary>> -> Tail;
	_ -> error
    end.

bin_tail_f(Bin, MD5, Size) ->
    case Bin of
        <<MD5:16/binary, Tail:Size/binary>> ->
            Tail;
        <<MD5:16/binary, _/binary>> ->
            error
    end.
	    
save_restore(Config) when is_list(Config) ->
    0 = save_restore_1(<<0:2,42:6>>),
    {1,3456} = save_restore_1(<<1:2,3456:14>>),
    {2,7981234} = save_restore_1(<<2:2,7981234:30>>),
    {3,763967493838} = save_restore_1(<<0:2,763967493838:62>>),

    A = <<" x">>,
    B = <<".x">>,
    C = <<"-x">>,

    {" ",<<"x">>} = lll(A),
    {" ",<<"x">>} = mmm(A),
    {" ",<<"x">>} = nnn(A),
    {" ",<<"x">>} = ooo(A),

    {".",<<"x">>} = lll(B),
    {".",<<"x">>} = mmm(B),
    {".",<<"x">>} = nnn(B),
    {".",<<"x">>} = ooo(B),

    {"-",<<"x">>} = lll(C),
    {"-",<<"x">>} = mmm(C),
    {"-",<<"x">>} = nnn(C),
    {"-",<<"x">>} = ooo(C),

    a = multiple_matches(<<777:16>>, <<777:16>>),
    b = multiple_matches(<<777:16>>, <<999:16>>),
    c = multiple_matches(<<777:16>>, <<57:8>>),
    d = multiple_matches(<<17:8>>, <<1111:16>>),

    Bin = <<-1:64>>,
    case bad_float_unpack_match(Bin) of
	-1 -> ok;
	_Other -> ct:fail(bad_return_value_probably_NaN)
    end.

save_restore_1(Bin) ->
    case Bin of
	<<0:2,_:6>> -> 0;
	<<1:2,A:14>> -> {1,A};
	<<2:2,A:30>> -> {2,A};
	<<A:64>> -> {3,A}
    end.

lll(<<Char,         Tail/binary>>) -> {[Char],Tail}.

mmm(<<$.,$.,$.,     Tail/binary>>) -> Tail;
mmm(<<$\s,$-,$\s,   Tail/binary>>) -> Tail;
mmm(<<Char,         Tail/binary>>) -> {[Char],Tail}. %% Buggy Tail!

nnn(<<"...",        Tail/binary>>) -> Tail;
nnn(<<" - ",        Tail/binary>>) -> Tail;
nnn(<<Char,         Tail/binary>>) -> {[Char],Tail}. %% Buggy Tail!

ooo(<<" - ",        Tail/binary>>) -> Tail;
ooo(<<Char,         Tail/binary>>) -> {[Char],Tail}.

multiple_matches(<<Y:16>>, <<Y:16>>) -> a;
multiple_matches(<<_:16>>, <<_:16>>) -> b;
multiple_matches(<<_:16>>, <<_:8>>) -> c;
multiple_matches(<<_:8>>, <<_:16>>) -> d.

bad_float_unpack_match(<<F:64/float>>) -> F;
bad_float_unpack_match(<<I:64/integer-signed>>) -> I.


partitioned_bs_match(Config) when is_list(Config) ->
    <<1,2,3>> = partitioned_bs_match(blurf, <<42,1,2,3>>),
    error = partitioned_bs_match(10, <<7,8,15,13>>),
    error = partitioned_bs_match(100, {a,tuple,is,'not',a,binary}),
    ok = partitioned_bs_match(0, <<>>),
    fc(partitioned_bs_match, [-1,blurf],
	     catch partitioned_bs_match(-1, blurf)),
    fc(partitioned_bs_match, [-1,<<1,2,3>>],
	     catch partitioned_bs_match(-1, <<1,2,3>>)),
    {17,<<1,2,3>>} = partitioned_bs_match_2(1, <<17,1,2,3>>),
    {7,<<1,2,3>>} = partitioned_bs_match_2(7, <<17,1,2,3>>),

    fc(partitioned_bs_match_2, [4,<<0:17>>],
	     catch partitioned_bs_match_2(4, <<0:17>>)),

    anything = partitioned_bs_match_3(anything, <<42>>),
    ok = partitioned_bs_match_3(1, 2),

    ok.

partitioned_bs_match(_, <<42:8,T/binary>>) ->
    T;
partitioned_bs_match(N, _) when N > 0 ->
    error;
partitioned_bs_match(_, <<>>) ->
    ok.

partitioned_bs_match_2(1, <<B:8,T/binary>>) ->
    {B,T};
partitioned_bs_match_2(Len, <<_:8,T/binary>>) ->
    {Len,T}.

partitioned_bs_match_3(Var, <<_>>) -> Var;
partitioned_bs_match_3(1, 2) -> ok.

function_clause(Config) when is_list(Config)  ->
    ok = function_clause_1(<<0,7,0,7,42>>),
    fc(function_clause_1, [<<0,1,2,3>>],
       catch function_clause_1(<<0,1,2,3>>)),
    fc(function_clause_1, [<<0,1,2,3>>],
       catch function_clause_1(<<0,7,0,1,2,3>>)),

    ok = function_clause_2(<<0,7,0,7,42>>),
    ok = function_clause_2(<<255>>),
    ok = function_clause_2(<<13:4>>),
    fc(function_clause_2, [<<0,1,2,3>>],
       catch function_clause_2(<<0,1,2,3>>)),
    fc(function_clause_2, [<<0,1,2,3>>],
       catch function_clause_2(<<0,7,0,1,2,3>>)),

    ok.

function_clause_1(<<0:8,7:8,T/binary>>) ->
    function_clause_1(T);
function_clause_1(<<_:8>>) ->
    ok.

function_clause_2(<<0:8,7:8,T/binary>>) ->
    function_clause_2(T);
function_clause_2(<<_:8>>) ->
    ok;
function_clause_2(<<_:4>>) ->
    ok.

unit(Config) when is_list(Config) ->
    42 = peek1(<<42>>),
    43 = peek1(<<43,1,2>>),
    43 = peek1(<<43,1,2,(-1):1>>),
    43 = peek1(<<43,1,2,(-1):2>>),
    43 = peek1(<<43,1,2,(-1):7>>),

    99 = peek8(<<99>>),
    100 = peek8(<<100,101>>),
    fc(peek8, [<<100,101,0:1>>], catch peek8(<<100,101,0:1>>)),

    37484 = peek16(<<37484:16>>),
    37489 = peek16(<<37489:16,5566:16>>),
    fc(peek16, [<<8>>], catch peek16(<<8>>)),
    fc(peek16, [<<42:15>>], catch peek16(<<42:15>>)),
    fc(peek16, [<<1,2,3,4,5>>], catch peek16(<<1,2,3,4,5>>)),

    127 = peek7(<<127:7>>),
    100 = peek7(<<100:7,19:7>>),
    fc(peek7, [<<1,2>>], catch peek7(<<1,2>>)),

    1 = unit_opt(1, -1),
    8 = unit_opt(8, -1),

    <<1:32,"abc">> = unit_opt_2(<<1:32,"abc">>),
    <<"def">> = unit_opt_2(<<2:32,"def">>),
    {'EXIT',_} = (catch unit_opt_2(<<1:32,33:7>>)),
    {'EXIT',_} = (catch unit_opt_2(<<2:32,55:7>>)),

    ok.

peek1(<<B:8,_/bitstring>>) -> B.

peek7(<<B:7,_/binary-unit:7>>) -> B.

peek8(<<B:8,_/binary>>) -> B.

peek16(<<B:16,_/binary-unit:16>>) -> B.

unit_opt(U, X) ->
    %% Cover type analysis in beam_ssa_type.
    Bin = case U of
              1 -> <<X:7>>;
              8 -> <<X>>
          end,
    %% The type of Bin will be set to {binary,gcd(1, 8)}.
    case Bin of
        <<_/binary-unit:8>> -> 8;
        <<_/binary-unit:1>> -> 1
    end.

unit_opt_2(<<St:32,KO/binary>> = Bin0) ->
    Bin = if
              St =:= 1 ->
                  Bin0;
              St =:= 2 ->
                  <<KO/binary>>
          end,
    id(Bin).

shared_sub_bins(Config) when is_list(Config) ->
    {15,[<<>>,<<5>>,<<4,5>>,<<3,4,5>>,<<2,3,4,5>>]} = sum(<<1,2,3,4,5>>, [], 0),
    ok.

sum(<<B,T/binary>>, Acc, Sum) ->
    sum(T, [T|Acc], Sum+B);
sum(<<>>, Last, Sum) -> {Sum,Last}.


bin_and_float(Config) when is_list(Config) ->
    14.0 = bin_and_float(<<1.0/float,2.0/float,3.0/float>>, 0.0),
    ok.

bin_and_float(<<X/float,Y/float,Z/float,T/binary>>, Sum) when is_float(X),
							      is_float(Y),
							      is_float(Z) ->
    bin_and_float(T, Sum+X*X+Y*Y+Z*Z);
bin_and_float(<<>>, Sum) -> Sum.

dec_subidentifiers(Config) when is_list(Config) ->
    {[],<<1,2,3>>} =
	do_dec_subidentifiers(<<1:1,42:7,1:1,99:7,1,2,3>>, 0, [], 2),
    {[5389],<<1,2,3>>} = do_dec_subidentifiers(<<1:1,42:7,0:1,13:7,1,2,3>>, 0, [], 2),
    {[3,2,1],not_a_binary} = dec_subidentifiers(not_a_binary, any, [1,2,3], 0),
    ok.

do_dec_subidentifiers(Buffer, Av, Al, Len) -> 
    Res = dec_subidentifiers(Buffer, Av, Al, Len),
    Res = dec_subidentifiers2(Buffer, Av, Al, Len),
    Res = dec_subidentifiers4(Buffer, Av, Al, Len),
    Res = dec_subidentifiers3(Buffer, Av, Al, Len).

dec_subidentifiers(Buffer, _Av, Al, 0) -> 
    {lists:reverse(Al),Buffer}; 
dec_subidentifiers(<<1:1,H:7,T/binary>>, Av, Al, Len) -> 
    dec_subidentifiers(T, (Av bsl 7) bor H, Al, Len-1);
dec_subidentifiers(<<H,T/binary>>, Av, Al, Len) -> 
    dec_subidentifiers(T, 0, [((Av bsl 7) bor H)|Al], Len-1).

dec_subidentifiers2(<<Buffer/binary>>, _Av, Al, 0) ->
    {lists:reverse(Al),Buffer}; 
dec_subidentifiers2(<<1:1,H:7,T/binary>>, Av, Al, Len) -> 
    dec_subidentifiers2(T, (Av bsl 7) bor H, Al, Len-1); 
dec_subidentifiers2(<<H,T/binary>>, Av, Al, Len) -> 
    dec_subidentifiers2(T, 0, [((Av bsl 7) bor H)|Al], Len-1).

dec_subidentifiers3(Buffer, _Av, Al, 0) when is_binary(Buffer) ->
    {lists:reverse(Al),Buffer}; 
dec_subidentifiers3(<<1:1,H:7,T/binary>>, Av, Al, Len) -> 
    dec_subidentifiers3(T, (Av bsl 7) bor H, Al, Len-1); 
dec_subidentifiers3(<<H,T/binary>>, Av, Al, Len) -> 
    dec_subidentifiers3(T, 0, [((Av bsl 7) bor H)|Al], Len-1).

dec_subidentifiers4(<<1:1,H:7,T/binary>>, Av, Al, Len) when Len =/= 0 -> 
    dec_subidentifiers4(T, (Av bsl 7) bor H, Al, Len-1); 
dec_subidentifiers4(<<H,T/binary>>, Av, Al, Len) when Len =/= 0 -> 
    dec_subidentifiers4(T, 0, [((Av bsl 7) bor H)|Al], Len-1);
dec_subidentifiers4(Buffer, _Av, Al, 0) -> 
    {lists:reverse(Al),Buffer}.


skip_optional_tag(Config) when is_list(Config) ->
    {ok,<<>>} = skip_optional_tag(<<42>>, <<42>>),
    {ok,<<>>} = skip_optional_tag(<<42,1>>, <<42,1>>),
    {ok,<<1,2,3>>} = skip_optional_tag(<<42>>, <<42,1,2,3>>),
    missing = skip_optional_tag(<<2:3>>, blurf),
    ok.

skip_optional_tag(<<>>, Binary) ->
    {ok,Binary};
skip_optional_tag(<<Tag,RestTag/binary>>, <<Tag,Rest/binary>>) ->
    skip_optional_tag(RestTag, Rest);
skip_optional_tag(_, _) -> missing.

decode_integer(_Config) ->
    {10795,<<43>>,whatever} = decode_integer(1, <<42,43>>, whatever),
    {-28909,<<19>>,whatever} = decode_integer(1, <<143,19>>, whatever),
    ok.

decode_integer(Len, <<B1:1,B2:7,Bs/binary>>, RemovedBytes) when B1 == 0 ->
    Bin = <<_Skip:Len/unit:8, Buffer2/binary>> = <<B1:1,B2:7,Bs/binary>>,
    Size = byte_size(Bin),
    <<Int:Size/unit:8>> = Bin,
    {Int,Buffer2,RemovedBytes};
decode_integer(Len, <<B1:1,B2:7,Bs/binary>>, RemovedBytes)  ->
    Bin = <<_Skip:Len/unit:8,Buffer2/binary>> = <<B1:1,B2:7,Bs/binary>>,
    Size = byte_size(Bin),
    <<N:Size/unit:8>> = <<B2,Bs/binary>>,
    Int = N - (1 bsl (8 * size(Bin) -1)),
    {Int,Buffer2,RemovedBytes}.

-define(DATELEN, 16).

wfbm(Config) when is_list(Config) ->
    %% check_for_dot_or_space and get_tail is from wfbm4 by Steve Vinoski,
    %% with modifications.
    {nomatch,0} = check_for_dot_or_space(<<" ">>),
    {nomatch,0} = check_for_dot_or_space(<<" abc">>),
    {ok,<<"abcde">>} = check_for_dot_or_space(<<"abcde 34555">>),
    {nomatch,0} = check_for_dot_or_space(<<".gurka">>),
    {nomatch,1} = check_for_dot_or_space(<<"g.urka">>),

    nomatch = get_tail(<<>>),
    {ok,<<"2007/10/23/blurf">>} = get_tail(<<"200x/2007/10/23/blurf ">>),
    {skip,?DATELEN+5} = get_tail(<<"200x/2007/10/23/blurf.">>),
    nomatch = get_tail(<<"200y.2007.10.23.blurf ">>),
    {'EXIT',_} = (catch get_tail({no,binary,at,all})),
    {'EXIT',_} = (catch get_tail(no_binary)),
    ok.

check_for_dot_or_space(Bin) ->
    check_for_dot_or_space(Bin, 0).

check_for_dot_or_space(<<$\s, _/binary>>, 0) ->
    {nomatch,0};
check_for_dot_or_space(Bin, Len) ->
    case Bin of
        <<Front:Len/binary, $\s, _/binary>> ->
            {ok,Front};
        <<_:Len/binary, $., _/binary>> ->
            {nomatch,Len};
	_ ->
            check_for_dot_or_space(Bin, Len+1)
    end.

get_tail(<<>>) ->
    nomatch;
get_tail(Bin) ->
    <<Front:?DATELEN/binary, Tail/binary>> = Bin,
    case Front of
        <<_:3/binary,"x/",Y:4/binary,$/,M:2/binary,$/,D:2/binary,$/>> ->
	    case check_for_dot_or_space(Tail) of
                {ok,Match} ->
                    {ok,<<Y/binary,$/,M/binary,$/,D/binary,$/, Match/binary>>};
                {nomatch,Skip} -> {skip,?DATELEN + Skip}
            end;
        _ -> nomatch
    end.

degenerated_match(Config) when is_list(Config) ->
    error = degenerated_match_1(<<>>),
    1 = degenerated_match_1(<<1:1>>),
    2 = degenerated_match_1(<<42,43>>),

    error = degenerated_match_2(<<>>),
    no_split = degenerated_match_2(<<1,2>>),
    {<<1,2,3,4>>,<<5>>} = degenerated_match_2(<<1,2,3,4,5>>),
    
    ok.

degenerated_match_1(<<>>) -> error;
degenerated_match_1(Bin) -> byte_size(Bin).

degenerated_match_2(<<>>) -> error;
degenerated_match_2(Bin) ->
    case byte_size(Bin) > 4 of
	true ->
	    split_binary(Bin, 4);
	false ->
	    no_split
    end.

bs_sum(Config) when is_list(Config) ->
    0 = bs_sum_1([]),
    0 = bs_sum_1(<<>>),
    42 = bs_sum_1([42]),
    1 = bs_sum_1(<<1>>),
    10 = bs_sum_1([1,2,3,4]),
    15 = bs_sum_1(<<1,2,3,4,5>>),
    21 = bs_sum_1([1,2,3|<<4,5,6>>]),
    15 = bs_sum_1([1,2,3|{4,5}]),
    6 = bs_sum_1([1,2,3|zero]),
    6 = bs_sum_1([1,2,3|0]),
    7 = bs_sum_1([1,2,3|one]),

    fc(catch bs_sum_1({too,big,tuple})),
    fc(catch bs_sum_1([1,2,3|{too,big,tuple}])),

    [] = sneaky_alias(<<>>),
    [559,387655] = sneaky_alias(id(<<559:32,387655:32>>)),
    fc(sneaky_alias, [<<1>>], catch sneaky_alias(id(<<1>>))),
    fc(sneaky_alias, [[1,2,3,4]], catch sneaky_alias(lists:seq(1, 4))),
    ok.

bs_sum_1(<<H,T/binary>>) -> H+bs_sum_1(T);
bs_sum_1([H|T]) -> H+bs_sum_1(T);
bs_sum_1({A,B}=_Tuple=_AliasForNoGoodReason) -> A+B;
bs_sum_1(0) -> 0;
bs_sum_1(zero=_Zero) -> 0;
bs_sum_1(one) -> 1;
bs_sum_1([]) -> 0;
bs_sum_1(<<>>) -> 0.

sneaky_alias(<<>>=L) -> binary_to_list(L);
sneaky_alias(<<From:32,L/binary>>) -> [From|sneaky_alias(L)].

coverage(Config) when is_list(Config) ->
    0 = coverage_fold(fun(B, A) -> A+B end, 0, <<>>),
    6 = coverage_fold(fun(B, A) -> A+B end, 0, <<1,2,3>>),
    fc(catch coverage_fold(fun(B, A) ->
					 A+B
				 end, 0, [a,b,c])),

    {<<42.0:64/float>>,float} = coverage_build(<<>>, <<42>>, float),
    {<<>>,not_a_tuple} = coverage_build(<<>>, <<>>, not_a_tuple),
    {<<16#76,"abc",16#A9,"abc">>,{x,42,43}} =
	coverage_build(<<>>, <<16#7,16#A>>, {x,y,z}),

    [<<2>>,<<1>>] = coverage_bc(<<1,2>>, []),

    {x,<<"abc">>,z} = coverage_setelement(<<2,"abc">>, {x,y,z}),

    [42] = coverage_apply(<<42>>, [coverage_id]),
    42 = coverage_external(<<42>>),

    do_coverage_bin_to_term_list([]),
    do_coverage_bin_to_term_list([lists:seq(0, 10),{a,b,c},<<23:42>>]),
    fc(coverage_bin_to_term_list, [<<0,0,0,7>>],
	     catch do_coverage_bin_to_term_list_1(<<7:32>>)),

    <<>> = coverage_per_key(<<4:32>>),
    <<$a,$b,$c>> = coverage_per_key(<<7:32,"abc">>),

    binary = coverage_bitstring(<<>>),
    binary = coverage_bitstring(<<7>>),
    bitstring = coverage_bitstring(<<7:4>>),
    other = coverage_bitstring([a]),

    %% Cover code in beam_trim.

    {done,<<17,53>>,[253,155,200]} =
        coverage_trim(<<253,155,200,17,53>>, e0, e1, e2, e3, []),

    <<"(right|linux)">> = coverage_trim_1(<<"">>, <<"right">>, <<"linux">>),
    <<"/(right|linux)">> = coverage_trim_1(<<"/">>, <<"right">>, <<"linux">>),
    <<"(left|linux)/(right|linux)">> =
        coverage_trim_1(<<"left">>, <<"right">>, <<"linux">>),

    {10,<<"-">>,""} = coverage_trim_2(<<"-">>, 10, []),
    {8,<<"-">>,"aa"} = coverage_trim_2(<<"aa-">>, 10, []),

    ok.

coverage_fold(Fun, Acc, <<H,T/binary>>) ->
    IdFun = fun id/1,
    coverage_fold(Fun, Fun(IdFun(H), IdFun(Acc)), T);
coverage_fold(Fun, Acc, <<>>) when is_function(Fun, 2) -> Acc.

coverage_build(Acc0, <<H,T/binary>>, float) ->
    Float = id(<<H:64/float>>),
    Acc = <<Acc0/binary,Float/binary>>,
    coverage_build(Acc, T, float);
coverage_build(Acc0, <<H,T/binary>>, Tuple0) ->
    Str = id(<<H:(id(4)),(H-1):4,"abc">>),
    Acc = id(<<Acc0/bitstring,Str/bitstring>>),
    Tuple = setelement(2, setelement(3, Tuple0, 43), 42),
    if
	byte_size(Acc) > 0 ->
	    coverage_build(Acc, T, Tuple)
    end;
coverage_build(Acc, <<>>, Tuple) -> {Acc,Tuple}.

coverage_bc(<<H,T/binary>>, Acc) ->
    B = << <<C:8>> || C <- [H] >>,
    coverage_bc(T, [B|Acc]);
coverage_bc(<<>>, Acc) -> Acc.

coverage_setelement(<<H,T1/binary>>, Tuple) when element(1, Tuple) =:= x ->
    setelement(H, Tuple, T1).

coverage_apply(<<H,T/binary>>, [F|Fs]) ->
    [?MODULE:F(H)|coverage_apply(T, Fs)];
coverage_apply(<<>>, []) -> [].

coverage_external(<<H,T/binary>>) ->
    ?MODULE:coverage_external_ignore(T, T),
    H.

coverage_external_ignore(_, _) ->
    ok.

coverage_id(I) -> id(I).

do_coverage_bin_to_term_list(L) ->
    Bin = << <<(begin BinTerm = term_to_binary(Term),
		      <<(byte_size(BinTerm)):32,BinTerm/binary>> end)/binary>> ||
	      Term <- L >>,
    L = do_coverage_bin_to_term_list_1(Bin),
    L = do_coverage_bin_to_term_list_1(<<Bin/binary,7:32,"garbage">>),
    L = do_coverage_bin_to_term_list_1(<<7:32,"garbage",Bin/binary>>).   

do_coverage_bin_to_term_list_1(Bin) ->
    Res = coverage_bin_to_term_list(Bin),
    Res = coverage_bin_to_term_list(Bin, []),
    Res = coverage_bin_to_term_list_catch(Bin),
    Res = coverage_bin_to_term_list_catch(Bin, []).

coverage_bin_to_term_list(<<Sz:32,BinTerm:Sz/binary,T/binary>>) ->
    try binary_to_term(BinTerm) of
	Term -> [Term|coverage_bin_to_term_list(T)]
    catch
	error:badarg -> coverage_bin_to_term_list(T)
    end;
coverage_bin_to_term_list(<<>>) -> [].

coverage_bin_to_term_list(<<Sz:32,BinTerm:Sz/binary,T/binary>>, Acc) ->
    try binary_to_term(BinTerm) of
	Term -> coverage_bin_to_term_list(T, [Term|Acc])
    catch
	error:badarg -> coverage_bin_to_term_list(T, Acc)
    end;
coverage_bin_to_term_list(<<>>, Acc) -> lists:reverse(Acc).

coverage_bin_to_term_list_catch(<<Sz:32,BinTerm:Sz/binary,T/binary>>) ->
    case catch binary_to_term(BinTerm) of
	{'EXIT',_} -> coverage_bin_to_term_list_catch(T);
	Term -> [Term|coverage_bin_to_term_list_catch(T)]
    end;
coverage_bin_to_term_list_catch(<<>>) -> [].

coverage_bin_to_term_list_catch(<<Sz:32,BinTerm:Sz/binary,T/binary>>, Acc) ->
    case catch binary_to_term(BinTerm) of
	{'EXIT',_} -> coverage_bin_to_term_list_catch(T, Acc);
	Term -> coverage_bin_to_term_list_catch(T, [Term|Acc])
    end;
coverage_bin_to_term_list_catch(<<>>, Acc) -> lists:reverse(Acc).

coverage_per_key(<<BinSize:32,Bin/binary>> = B) ->
    true = (byte_size(B) =:= BinSize),
    Bin.

coverage_bitstring(Bin) when is_binary(Bin) -> binary;
coverage_bitstring(<<_/bitstring>>) -> bitstring;
coverage_bitstring(_) -> other.

coverage_trim(<<C:8,T/binary>> = Bin, E0, E1, E2, E3, Acc) ->
    case id(C > 128) of
        true ->
            coverage_trim(T, E0, E1, E2, E3, [C|Acc]);
        false ->
            {done,Bin,lists:reverse(Acc)}
    end.

coverage_trim_1(<<>>, Right, OsType) ->
    do_coverage_trim_1(Right, OsType);
coverage_trim_1(<<"/">>, Right, OsType) ->
    <<"/",(do_coverage_trim_1(Right, OsType))/binary>>;
coverage_trim_1(Left, Right, OsType) ->
    <<(do_coverage_trim_1(Left, OsType))/binary,
      "/",
      (do_coverage_trim_1(Right, OsType))/binary>>.

do_coverage_trim_1(A, OsType) ->
    <<"(",A/binary,"|",OsType/binary,")">>.

coverage_trim_2(<<C/utf8,R/binary>> = Bin, I, L) ->
    case printable_char(C) of
        true ->
            coverage_trim_2(R, I - 1, [C | L]);
        false ->
            {I,Bin,lists:reverse(L)}
    end.

printable_char($a) -> true;
printable_char(_) -> false.

multiple_uses(Config) when is_list(Config) ->
    {344,62879,345,<<245,159,1,89>>} = multiple_uses_1(<<1,88,245,159,1,89>>),
    true = multiple_uses_2(<<0,0,197,18>>),
    <<42,43>> = multiple_uses_3(<<0,0,42,43>>, fun id/1),

    ok = first_after(<<>>, 42),
    <<1>> = first_after(<<1,2,3>>, 0),
    <<2>> = first_after(<<1,2,3>>, 1),

    ok.

multiple_uses_1(<<X:16,Tail/binary>>) ->
    %% NOT OPTIMIZED: sub binary is matched or used in more than one place
    {Y,Z} = multiple_uses_match(Tail),
    {X,Y,Z,Tail}.

multiple_uses_2(<<_:16,Tail/binary>>) ->
    %% NOT OPTIMIZED: sub binary is matched or used in more than one place
    multiple_uses_cmp(Tail, Tail).

multiple_uses_3(<<_:16,Tail/binary>>, Fun) ->
    %% NOT OPTIMIZED: sub binary is used or returned
    Fun(Tail).

multiple_uses_match(<<Y:16,Z:16>>) ->
    {Y,Z}.

multiple_uses_cmp(<<Y:16>>, <<Y:16>>) -> true;
multiple_uses_cmp(<<_:16>>, <<_:16>>) -> false.

first_after(Data, Offset) ->
    case byte_size(Data) > Offset of
	false ->
	    {_First, _Rest} = {ok, ok},
	    ok;
	true ->
	    <<_:Offset/binary, Rest/binary>> = Data,
	    %% 'Rest' saved in y(0) before the call.
            {First, _} = match_first(Data, Rest),
            %% When beam_bsm sees the code, the following line
            %% which uses y(0) has been optimized away.
	    {First, Rest} = {First, Rest},
	    First
    end.

match_first(_, <<First:1/binary, Rest/binary>>) ->
    {First, Rest}.

zero_label(Config) when is_list(Config) ->
    <<"nosemouth">> = read_pols(<<"FACE","nose","mouth">>),
    <<"CE">> = read_pols(<<"noFACE">>),
    ok.

read_pols(Data) ->
    <<PolygonType:4/binary,Rest/binary>> = Data,
    %% Intentional warning.
    (PolygonType == <<"FACE">>) or (PolygonType == <<"PTCH">>),
    Rest.

followed_by_catch(Config) when is_list(Config) ->
    ok = handle(<<0,1,2,3,4,5>>).

-record(rec,{field}).
handle(<<>>) ->  ok;
handle(Msg) ->
    <<_DataLen:16, Rest/binary>> = Msg,
    case catch fooX:func() of
	[X] ->
	    X#rec.field;
	_ ->
	    ok
    end,
    handle(Rest).

matching_meets_construction(Config) when is_list(Config) ->
    Bin = id(<<"abc">>),
    Len = id(2),
    Tail0 = id(<<1,2,3,4,5>>),
    <<_:Len/binary,Tail/binary>> = Tail0,
    Res = <<Tail/binary,Bin/binary>>,
    <<3,4,5,"abc">> = Res,
    {'EXIT',{badarg,_}} = (catch matching_meets_construction_1(<<"Abc">>)),
    {'EXIT',{badarg,_}} = (catch matching_meets_construction_2(<<"Abc">>)),
    <<"Bbc">> = matching_meets_construction_3(<<"Abc">>),

    <<1,2>> = encode_octet_string(<<1,2,3>>, 2),
    ok.

matching_meets_construction_1(<<"A",H/binary>>) -> <<"B",H>>.

matching_meets_construction_2(<<"A",H/binary>>) -> <<"B",H/float>>.

matching_meets_construction_3(<<"A",H/binary>>) -> <<"B",H/binary>>.

encode_octet_string(<<OctetString/binary>>, Len) ->
    <<OctetString:Len/binary-unit:8>>.

simon(Config) when is_list(Config) ->
    one = simon(blurf, <<>>),
    two = simon(0, <<42>>),
    fc(simon, [17,<<1>>], catch simon(17, <<1>>)),
    fc(simon, [0,<<1,2,3>>], catch simon(0, <<1,2,3>>)),

    one = simon2(blurf, <<9>>),
    two = simon2(0, <<9,1>>),
    fc(simon2, [0,<<9,10,11>>], catch simon2(0, <<9,10,11>>)),
    ok.

simon(_, <<>>) -> one;
simon(0, <<_>>) -> two.

simon2(_, <<9>>) -> one;
simon2(0, <<_:16>>) -> two.


%% OTP-7113: Crash in v3_codegen.
matching_and_andalso(Config) when is_list(Config) ->
    ok = matching_and_andalso_1(<<1,2,3>>, 3),
    {'EXIT',{function_clause,_}} = (catch matching_and_andalso_1(<<1,2,3>>, -8)),
    {'EXIT',{function_clause,_}} = (catch matching_and_andalso_1(<<1,2,3>>, blurf)),
    {'EXIT',{function_clause,_}} = (catch matching_and_andalso_1(<<1,2,3>>, 19)),

    {"abc",<<"xyz">>} = matching_and_andalso_23("abc", <<"-xyz">>),
    {"abc",<<"">>} = matching_and_andalso_23("abc", <<($a-1)>>),
    {"abc",<<"">>} = matching_and_andalso_23("abc", <<($z+1)>>),
    {"abc",<<"">>} = matching_and_andalso_23("abc", <<($A-1)>>),
    {"abc",<<"">>} = matching_and_andalso_23("abc", <<($Z+1)>>),
    error = matching_and_andalso_23([], <<>>),
    error = matching_and_andalso_23([], <<$A>>),
    error = matching_and_andalso_23([], <<$Z>>),
    error = matching_and_andalso_23([], <<$a>>),
    error = matching_and_andalso_23([], <<$z>>),
    ok.

matching_and_andalso_1(<<Bitmap/binary>>, K)
  when is_integer(K) andalso size(Bitmap) >= K andalso 0 < K ->
    ok.

matching_and_andalso_23(Datetime, Bin) ->
    Res = matching_and_andalso_2(Datetime, Bin),
    Res = matching_and_andalso_3(Datetime, Bin),
    Res.

matching_and_andalso_2(Datetime, <<H,T/binary>>)
  when not ((H >= $a) andalso (H =< $z)) andalso
       not ((H >= $A) andalso (H =< $Z)) ->
    {Datetime,T};
matching_and_andalso_2(_, _) -> error.

%% Contrived example to ensure we cover the handling of 'call' instructions
%% in v3_codegen:bsm_rename_ctx/4.
matching_and_andalso_3(Datetime, <<H,T/binary>>)
  when not ((abs(H) >= $a) andalso (abs(H) =< $z)) andalso
       not ((abs(H) >= $A) andalso (abs(H) =< $Z)) ->
    {Datetime,T};
matching_and_andalso_3(_, _) -> error.

%% Thanks to Tomas Stejskal.
otp_7188(Config) when is_list(Config) ->
    MP3 = <<84,65,71,68,117,154,105,232,107,121,0,0,0,0,0,0,0,0,0,0,
	   0,0,0,0,0,0,0,0,0,0,0,0,0,68,97,110,105,101,108,32,76,
	   97,110,100,97,0,0,0,0,0,0,0,0,0,0,0,0,0,0,0,0,0,0,66,
	   101,115,116,32,79,102,0,0,0,0,0,0,0,0,0,0,0,0,0,0,0,0,0,
	   0,0,0,0,0,0,50,48,48,48,50,48,48,48,32,45,32,66,101,115,
	   116,32,79,102,32,32,32,32,32,32,32,32,32,32,32,32,32,32,
	   32,32,12>>,
    {ok,{"ID3v1",
	       [{title,<<68,117,154,105,232,107,121>>},
		{artist,<<"Daniel Landa">>},
		{album,<<"Best Of">>}]}} = parse_v1_or_v11_tag(MP3).

parse_v1_or_v11_tag(<<"TAG", Title:30/binary,
		     Artist:30/binary, Album:30/binary,
		     _Year:4/binary, _Comment:28/binary,
		     0:8, Track:8, _Genre:8>>) ->
    {ok,
     {"ID3v1.1",
      [{track, Track}, {title, trim(Title)},
       {artist, trim(Artist)}, {album, trim(Album)}]}};
parse_v1_or_v11_tag(<<"TAG", Title:30/binary,
		     Artist:30/binary, Album:30/binary,
		     _Year:4/binary, _Comment:30/binary,
		     _Genre:8>>) ->
    {ok,
     {"ID3v1",
      [{title, trim(Title)},
       {artist, trim(Artist)},
       {album, trim(Album)}]}};
parse_v1_or_v11_tag(_) ->
    error.

trim(Bin) ->
    list_to_binary(trim_blanks(binary_to_list(Bin))).

trim_blanks(L) ->
    lists:reverse(skip_blanks_and_zero(lists:reverse(L))).

skip_blanks_and_zero([$\s|T]) ->
    skip_blanks_and_zero(T);
skip_blanks_and_zero([0|T]) ->
    skip_blanks_and_zero(T);
skip_blanks_and_zero(L) ->
    L.

%% OTP-7233. Record and binary matching optimizations clashed.
%% Thanks to Vladimir Klebansky.

-record(rec_otp_7233, {key, val}).

otp_7233(Config) when is_list(Config) ->
    otp_7233_1(#rec_otp_7233{key = <<"XXabcde">>,val=[{"xxxxxxxx",42}]}),
    [<<"XXabcde">>,{"xxxxxxxx",42}] = get(io_format),
    erase(io_format),
    otp_7233_1(#rec_otp_7233{key = <<"XXabcde">>,val=[]}),
    undefined = get(io_format),
    ok.

otp_7233_1(Rec) ->
    <<K:2/binary,_Rest:5/binary>> = Rec#rec_otp_7233.key,
    case K of
	<<"XX">> ->
	    Value = Rec#rec_otp_7233.val,
	    case lists:keyfind("xxxxxxxx", 1, Value) of
		false ->
		    ok;
		T ->
		    put(io_format, [Rec#rec_otp_7233.key,T])
	    end;
	_ -> ok
    end.


otp_7240(Config) when is_list(Config) ->
    a = otp_7240_a(0, <<>>),
    b = otp_7240_a(1, 2),

    a = otp_7240_b(anything, <<>>),
    b = otp_7240_b(1, {x,y}),

    a = otp_7240_c(anything, <<>>),
    b = otp_7240_c(1, <<2>>),

    a = otp_7240_d(anything, <<>>),
    b = otp_7240_d(again, <<2>>),

    a = otp_7240_e(anything, <<>>),
    b = otp_7240_e(1, 41),

    a = otp_7240_f(anything, <<>>),
    b = otp_7240_f(1, {}),
    
    ok.

otp_7240_a(_, <<>>) -> a;
otp_7240_a(1, 2) -> b.

otp_7240_b(_, <<>>) -> a;
otp_7240_b(1, {_,_}) -> b.

otp_7240_c(_, <<>>) -> a;
otp_7240_c(1, <<2>>) -> b.

otp_7240_d(_, <<>>) -> a;
otp_7240_d(_, <<2>>) -> b.

otp_7240_e(_, <<>>) -> a;
otp_7240_e(1, B) when B < 42 -> b.

otp_7240_f(_, <<>>) -> a;
otp_7240_f(1, B) when is_tuple(B) -> b.

otp_7498(Config) when is_list(Config) ->
    <<1,2,3>> = otp_7498_foo(<<1,2,3>>, 0),
    <<2,3>> = otp_7498_foo(<<1,2,3>>, 1),
    <<1,2,3>> = otp_7498_foo(<<1,2,3>>, 2),

    <<1,2,3>> = otp_7498_bar(<<1,2,3>>, 0),
    <<2,3>> = otp_7498_bar(<<1,2,3>>, 1),
    <<1,2,3>> = otp_7498_bar(<<1,2,3>>, 2),
    <<>> = otp_7498_bar(<<>>, 2),
    <<1,2,3>> = otp_7498_bar(<<1,2,3>>, 3),

    ok.

otp_7498_foo(Bin, 0) ->
   otp_7498_foo(Bin, 42);
otp_7498_foo(<<_A, Rest/bitstring>>, 1) ->
   otp_7498_foo(Rest, 43);
otp_7498_foo(Bin, _I)  ->
   Bin.

otp_7498_bar(Bin, 0) ->
   otp_7498_bar(Bin, 42);
otp_7498_bar(<<_A, Rest/bitstring>>, 1) ->
   otp_7498_bar(Rest, 43);
otp_7498_bar(<<>>, 2) ->
   otp_7498_bar(<<>>, 44);
otp_7498_bar(Bin, _I)  ->
   Bin.


match_string(Config) when is_list(Config) ->
    %% To make sure that native endian really is handled correctly
    %% (i.e. that the compiler does not attempt to use bs_match_string/4
    %% instructions for native segments), running this test is not enough.
    %% Either examine the generated for do_match_string_native/1 or
    %% check the coverage for the v3_kernel module.
    case erlang:system_info(endian) of
	little ->
	    do_match_string_native(<<$a,0,$b,0>>);
	big ->
	    do_match_string_native(<<0,$a,0,$b>>)
    end,

    do_match_string_big(<<0,$a,0,$b>>),
    do_match_string_little(<<$a,0,$b,0>>),

    do_match_string_big_signed(<<255,255>>),
    do_match_string_little_signed(<<255,255>>),

    plain = no_match_string_opt(<<"abc">>),
    strange = no_match_string_opt(<<$a:9,$b:9,$c:9>>),

    ok.

do_match_string_native(<<$a:16/native,$b:16/native>>) -> ok.

do_match_string_big(<<$a:16/big,$b:16/big>>) -> ok.

do_match_string_little(<<$a:16/little,$b:16/little>>) -> ok.

do_match_string_big_signed(<<(-1):16/signed>>) -> ok.

do_match_string_little_signed(<<(-1):16/little-signed>>) -> ok.

no_match_string_opt(<<"abc">>) -> plain;
no_match_string_opt(<<$a:9,$b:9,$c:9>>) -> strange.
    

%% OTP-7591: A zero-width segment in matching would crash the compiler.

zero_width(Config) when is_list(Config) ->
    <<Len:16/little, Str:Len/binary, 0:0>> = <<2, 0, $h, $i, 0:0>>,
    2 = Len,
    Str = <<"hi">>,

    %% Match sure that values that cannot fit in a segment will not match.
    case id(<<0:8>>) of
	<<256:8>> -> ct:fail(should_not_match);
	_ -> ok
    end,
    ok.


%% OTP_7650: A invalid size for binary segments could crash the compiler.
bad_size(Config) when is_list(Config) ->
    Tuple = {a,b,c},
    {'EXIT',{{badmatch,<<>>},_}} = (catch <<32:Tuple>> = id(<<>>)),
    Binary = <<1,2,3>>,
    {'EXIT',{{badmatch,<<>>},_}} = (catch <<32:Binary>> = id(<<>>)),
    ok.

haystack(Config) when is_list(Config) ->
    <<0:10/unit:8>> = haystack_1(<<0:10/unit:8>>),
    [<<0:10/unit:8>>,
	   <<0:20/unit:8>>] = haystack_2(<<1:8192>>),
    ok.

%% Used to crash the compiler.
haystack_1(Haystack) ->
    Subs = [10],
    [begin
	 <<B:Y/binary>> = Haystack,
	 B
     end || Y <- Subs],
    Haystack.

%% There would be an incorrect badmatch exception.
haystack_2(Haystack) ->
    Subs = [{687,10},{369,20}],
    [begin
	 <<_:X/binary,B:Y/binary,_/binary>> = Haystack,
	 B
     end || {X,Y} <- Subs ].

fc({'EXIT',{function_clause,_}}) -> ok;
fc({'EXIT',{{case_clause,_},_}}) when ?MODULE =:= bs_match_inline_SUITE -> ok.

fc(Name, Args, {'EXIT',{function_clause,[{?MODULE,Name,Args,_}|_]}}) -> ok;
fc(Name, Args, {'EXIT',{function_clause,[{?MODULE,Name,Arity,_}|_]}})
  when length(Args) =:= Arity ->
    true = test_server:is_native(?MODULE);
fc(_, Args, {'EXIT',{{case_clause,ActualArgs},_}})
  when ?MODULE =:= bs_match_inline_SUITE ->
    Args = tuple_to_list(ActualArgs).

%% Cover the clause handling bs_context to binary in
%% beam_block:initialized_regs/2.
cover_beam_bool(Config) when is_list(Config) ->
    ok = do_cover_beam_bool(<<>>, 3),
    <<19>> = do_cover_beam_bool(<<19>>, 2),
    <<42>> = do_cover_beam_bool(<<42>>, 1),
    <<17>> = do_cover_beam_bool(<<13,17>>, 0),
    ok.

do_cover_beam_bool(Bin, X) when X > 0 ->
    if
	X =:= 1; X =:= 2 ->
	    Bin;
	true ->
	    ok
    end;
do_cover_beam_bool(<<_,Bin/binary>>, X) ->
    do_cover_beam_bool(Bin, X+1).

matched_out_size(Config) when is_list(Config) ->
    {253,16#DEADBEEF} = mos_int(<<8,253,16#DEADBEEF:32>>),
    {6,16#BEEFDEAD} = mos_int(<<3,6:3,16#BEEFDEAD:32>>),
    {53,16#CAFEDEADBEEFCAFE} = mos_int(<<16,53:16,16#CAFEDEADBEEFCAFE:64>>),
    {23,16#CAFEDEADBEEFCAFE} = mos_int(<<5,23:5,16#CAFEDEADBEEFCAFE:64>>),

    {<<1,2,3>>,4} = mos_bin(<<3,1,2,3,4,3>>),
    {<<1,2,3,7>>,19,42} = mos_bin(<<4,1,2,3,7,19,4,42>>),
    <<1,2,3,7>> = mos_bin(<<4,1,2,3,7,"abcdefghij">>),

    ok.

mos_int(<<L,I:L,X:32>>) ->
    {I,X};
mos_int(<<L,I:L,X:64>>) ->
    {I,X}.

mos_bin(<<L,Bin:L/binary,X:8,L>>) ->
    L = byte_size(Bin),
    {Bin,X};
mos_bin(<<L,Bin:L/binary,X:8,L,Y:8>>) ->
    L = byte_size(Bin),
    {Bin,X,Y};
mos_bin(<<L,Bin:L/binary,"abcdefghij">>) ->
    L = byte_size(Bin),
    Bin.

follow_fail_branch(_) ->
    42 = ffb_1(<<0,1>>, <<0>>),
    8 = ffb_1(<<0,1>>, [a]),
    42 = ffb_2(<<0,1>>, <<0>>, 17),
    8 = ffb_2(<<0,1>>, [a], 0),
    ok.

ffb_1(<<_,T/bitstring>>, List) ->
    case List of
	<<_>> ->
	    42;
	[_|_] ->
	    %% The fail branch of the bs_start_match2 instruction
	    %% pointing to here would be ignored, making the compiler
	    %% incorrectly assume that the delayed sub-binary
	    %% optimization was safe.
	    bit_size(T)
    end.

ffb_2(<<_,T/bitstring>>, List, A) ->
    case List of
	<<_>> when A =:= 17 -> 42;
	[_|_] -> bit_size(T)
    end.

no_partition(_) ->
    one = no_partition_1(<<"string">>, a1),
    {two,<<"string">>} = no_partition_1(<<"string">>, a2),
    {two,<<>>} = no_partition_1(<<>>, a2),
    {two,a} = no_partition_1(a, a2),
    three = no_partition_1(undefined, a3),
    {four,a,[]} = no_partition_1([a], a4),
    {five,a,b} = no_partition_1({a,b}, a5),

    one = no_partition_2(<<"string">>, a1),
    two = no_partition_2(<<"string">>, a2),
    two = no_partition_2(<<>>, a2),
    two = no_partition_2(a, a2),
    three = no_partition_2(undefined, a3),
    four = no_partition_2(42, a4),
    five = no_partition_2([], a5),
    six = no_partition_2(42.0, a6),
    ok.

no_partition_1(<<"string">>, a1) ->
    one;
no_partition_1(V, a2) ->
    {two,V};
no_partition_1(undefined, a3) ->
    three;
no_partition_1([H|T], a4) ->
    {four,H,T};
no_partition_1({A,B}, a5) ->
    {five,A,B}.

no_partition_2(<<"string">>, a1) ->
    one;
no_partition_2(_, a2) ->
    two;
no_partition_2(undefined, a3) ->
    three;
no_partition_2(42, a4) ->
    four;
no_partition_2([], a5) ->
    five;
no_partition_2(42.0, a6) ->
    six.

calling_a_binary(Config) when is_list(Config) ->
    [] = call_binary(<<>>, []),
    {'EXIT',{badarg,_}} = (catch call_binary(<<1>>, [])),
    {'EXIT',{badarg,_}} = (catch call_binary(<<1,2,3>>, [])),
    ok.

call_binary(<<>>, Acc) ->
    Acc;
call_binary(<<H,T/bits>>, Acc) ->
    T(<<Acc/binary,H>>).

binary_in_map(Config) when is_list(Config) ->
    ok = match_binary_in_map(#{key => <<42:8>>}),
    {'EXIT',{{badmatch,#{key := 1}},_}} =
	(catch match_binary_in_map(#{key => 1})),
    {'EXIT',{{badmatch,#{key := <<1023:16>>}},_}} =
	(catch match_binary_in_map(#{key => <<1023:16>>})),
    {'EXIT',{{badmatch,#{key := <<1:8>>}},_}} =
	(catch match_binary_in_map(#{key => <<1:8>>})),
    {'EXIT',{{badmatch,not_a_map},_}} =
	(catch match_binary_in_map(not_a_map)),
    ok.

match_binary_in_map(Map) ->
    case 8 of
	N ->
	    #{key := <<42:N>>} = Map,
	    ok
    end.

match_string_opt(Config) when is_list(Config) ->
    {x,<<1,2,3>>,{<<1>>,{v,<<1,2,3>>}}} =
	do_match_string_opt({<<1>>,{v,<<1,2,3>>}}),
    ok.

do_match_string_opt({<<1>>,{v,V}}=T) ->
    {x,V,T}.

select_on_integer(Config) when is_list(Config) ->
    42 = do_select_on_integer(<<42>>),
    <<"abc">> = do_select_on_integer(<<128,"abc">>),

    {'EXIT',_} = (catch do_select_on_integer(<<0:1>>)),
    {'EXIT',_} = (catch do_select_on_integer(<<1:1>>)),
    {'EXIT',_} = (catch do_select_on_integer(<<0:1,0:15>>)),
    ok.

%% The ASN.1 compiler frequently generates code like this.
do_select_on_integer(<<0:1,I:7>>) ->
    I;
do_select_on_integer(<<1:1,_:7,Bin/binary>>) ->
    Bin.

%% If 'bin_opt_info' was given the warning would lack filename
%% and line number.

map_and_binary(_Config) ->
    {<<"10">>,<<"37">>,<<"am">>} = do_map_and_binary(<<"10:37am">>),
    Map1 = #{time => "noon"},
    {ok,Map1} = do_map_and_binary(Map1),
    Map2 = #{hour => 8, min => 42},
    {8,42,Map2} = do_map_and_binary(Map2),
    ok.

do_map_and_binary(<<Hour:2/bytes, $:, Min:2/bytes, Rest/binary>>) ->
    {Hour, Min, Rest};
do_map_and_binary(#{time := _} = T) ->
    {ok, T};
do_map_and_binary(#{hour := Hour, min := Min} = T) ->
    {Hour, Min, T}.

%% Unsafe caching of branch outcomes in beam_bsm would cause the
%% delayed creation of sub-binaries optimization to be applied even
%% when it was unsafe.

unsafe_branch_caching(_Config) ->
    <<>> = do_unsafe_branch_caching(<<42,1>>),
    <<>> = do_unsafe_branch_caching(<<42,2>>),
    <<>> = do_unsafe_branch_caching(<<42,3>>),
    <<17,18>> = do_unsafe_branch_caching(<<42,3,17,18>>),
    <<>> = do_unsafe_branch_caching(<<1,3,42,2>>),

    ok.

do_unsafe_branch_caching(<<Code/integer, Bin/binary>>) ->
    <<C1/integer, B1/binary>> = Bin,
    case C1 of
	X when X =:= 1 orelse X =:= 2 ->
	    Bin2 = <<>>;
	_ ->
	    Bin2 = B1
    end,
    case Code of
	1 -> do_unsafe_branch_caching(Bin2);
	_ -> Bin2
    end.

bad_literals(_Config) ->
    Mod = list_to_atom(?MODULE_STRING ++ "_" ++
			   atom_to_list(?FUNCTION_NAME)),
    S = [signed_lit_match(V, Sz) || V <- lists:seq(-8, 8),
				    Sz <- [0,1,2,3]] ++
	[unsigned_lit_match(V, Sz) || V <- lists:seq(-2, 8),
				      Sz <- [0,1,2]] ++
	[unicode_match(V) ||
	    V <- [-100,-1,0,1,2|lists:seq(16#10FFFC, 16#110004)]],
    Code = ?Q(["-module('@Mod@').\n"
	       "-export([f/0]).\n"
	       "f() ->\n"
	       "_@S,\n"
	       "ok.\n"]),
    merl:print(Code),
    Opts = test_lib:opt_opts(?MODULE),
    {ok,_} = merl:compile_and_load(Code, Opts),
    Mod:f(),

    {'EXIT',<<42>>} = (catch bad_literals_1()),

    Sz = id(8),
    {'EXIT',{{badmatch,_},_}} = (catch <<-1:Sz>> = <<-1>>),
    ok.

bad_literals_1() ->
    BadSz = bad,
    case case <<42>> of
	     <<42:BadSz>> -> ok;
	     Val -> exit(Val)
	 end of
	ok -> ok;
	error -> error
    end.

signed_lit_match(V, Sz) ->
    case <<V:Sz>> of
	<<V:Sz/signed>> ->
	    ?Q("<<_@V@:_@Sz@/signed>> = <<_@V@:_@Sz@>>");
	_ ->
	    ?Q(["case <<_@V@:_@Sz@>> of\n",
		" <<_@V@:_@Sz@/signed>> ->\n",
		"  ct:fail(should_not_match);\n",
		" _ ->\n",
		"  ok\n",
		"end\n"])
    end.

unsigned_lit_match(V, Sz) ->
    case <<V:Sz>> of
	<<V:Sz/unsigned>> ->
	    ?Q("<<_@V@:_@Sz@>> = <<_@V@:_@Sz@>>");
	_ ->
	    ?Q(["case <<_@V@:_@Sz@>> of\n",
		" <<_@V@:_@Sz@/unsigned>> ->\n",
		"  ct:fail(should_not_match);\n",
		" _ ->\n",
		"  ok\n",
		"end\n"])
    end.

unicode_match(V) ->
    try <<V/utf8>> of
	<<V/utf8>> ->
	    ?Q(["<<_@V@/utf8>> = <<_@V@/utf8>>,\n",
		"<<_@V@/utf16>> = <<_@V@/utf16>>,\n",
		"<<_@V@/utf32>> = <<_@V@/utf32>>\n"])
    catch
	error:badarg ->
	    ?Q(["case <<_@V@:32>> of\n",
		" <<_@V@/utf32>> ->\n",
		"  ct:fail(should_not_match);\n",
		" _ ->\n",
		"  ok\n",
		"end\n"])
    end.

%% Test a few legal but rare cases.

good_literals(_Config) ->
    Sz = id(64),

    %% Variable size.
    <<42:Sz>> = id(<<42:Sz>>),
    <<42.0:Sz/float>> = id(<<42:Sz/float>>),

    %% unit > 1
    <<16#cafebeef:4/unit:8>> = id(<<16#cafebeef:32>>),
    ok.

constant_propagation(_Config) ->
    <<5>> = constant_propagation_a(a, <<5>>),
    {'EXIT',{{case_clause,b},_}} = (catch constant_propagation_a(b, <<5>>)),
    258 = constant_propagation_b(<<1,2>>),
    F = constant_propagation_c(),
    259 = F(<<1,3>>),
    ok.

constant_propagation_a(X, Y) ->
    case X of
	a -> Y2 = 8
    end,
    <<5:Y2>> = Y.

constant_propagation_b(B) ->
    Sz = 16,
    <<X:Sz/integer>> = B,
    X.

constant_propagation_c() ->
    Size = 16,
    fun(Bin) ->
	    <<X:Size/integer>> = Bin,
	    X
    end.

parse_xml(_Config) ->
    <<"<?xmlX">> = do_parse_xml(<<"<?xmlX">>),
    <<" ">> = do_parse_xml(<<"<?xml ">>),
    ok.

do_parse_xml(<<"<?xml"/utf8,Rest/binary>> = Bytes) ->
    %% Delayed sub-binary creation is not safe. A buggy (development)
    %% version of check_liveness_everywhere() in beam_utils would turn
    %% on the optimization.
    Rest1 = case is_next_char_whitespace(Rest) of
		false ->
		    Bytes;
		true ->
		    id(Rest)
	    end,
    id(Rest1).

is_next_char_whitespace(<<C/utf8,_/binary>>) ->
    C =:= $\s.

-record(ext_header,
        {this_hdr = 17,
         ext_hdr_opts}).

get_payload(_Config) ->
    <<3445:48>> = do_get_payload(#ext_header{ext_hdr_opts = <<3445:48>>}),
    {'EXIT',_} = (catch do_get_payload(#ext_header{})),
    ok.

do_get_payload(ExtHdr) ->
    _ = ExtHdr#ext_header.this_hdr,
    ExtHdrOptions = ExtHdr#ext_header.ext_hdr_opts,
    <<_:13,_:35>> = ExtHdr#ext_header.ext_hdr_opts,
    ExtHdrOptions.

escape(_Config) ->
    0 = escape(<<>>, 0),
    1 = escape(<<128>>, 0),
    2 = escape(<<128,255>>, 0),
    42 = escape(<<42>>, 0),
    50 = escape(<<42,8>>, 0),
    ok.

escape(<<Byte, Rest/bits>>, Pos) when Byte >= 127 ->
    escape(Rest, Pos + 1);
escape(<<Byte, Rest/bits>>, Pos) ->
    escape(Rest, Pos + Byte);
escape(<<_Rest/bits>>, Pos) ->
    Pos.

%% ERL-490
num_slots_different(_Config) ->
    Ts = [{<<"de">>, <<"default">>, <<"Remove">>, <<"a">>},
          {<<"de">>, <<"default">>, <<"Remove from list">>, <<"a">>},
          {<<"de">>, <<"default">>, <<"Remove from the list">>, <<"a">>},
          {<<"de">>, <<"default">>, <<"Results">>, <<"Ergebnisse">>},
          {<<"de">>, <<"default">>, <<"Reservatio">>, <<"a">>},
          {<<"de">>, <<"navigation">>, <<"Results">>, <<"Ergebnisse">>},
          {<<"de">>, <<"navigation">>, <<"Resources">>, <<"Ressourcen">>}],
    _ = [{ok,Res} = lgettext(A, B, C) || {A,B,C,Res} <- Ts],

    {'EXIT',_} = (catch lgettext(<<"d">>, <<"default">>, <<"Remove">>)),
    {'EXIT',_} = (catch lgettext("", <<"default">>, <<"Remove">>)),
    {'EXIT',_} = (catch lgettext(<<"de">>, <<"def">>, <<"Remove">>)),
    {'EXIT',_} = (catch lgettext(<<"de">>, <<"default">>, <<"Res">>)),
    ok.


lgettext(<<"de">>, <<"default">>, <<"Remove">>) ->
    {ok, <<"a">>};
lgettext(<<"de">>, <<"default">>, <<"Remove from list">>) ->
    {ok, <<"a">>};
lgettext(<<"de">>, <<"default">>, <<"Remove from the list">>) ->
    {ok, <<"a">>};
lgettext(<<"de">>, <<"default">>, <<"Results">>) ->
    {ok, <<"Ergebnisse">>};
lgettext(<<"de">>, <<"default">>, <<"Reservatio">>) ->
    {ok, <<"a">>};
lgettext(<<"de">>, <<"navigation">>, <<"Results">>) ->
    {ok, <<"Ergebnisse">>};
lgettext(<<"de">>, <<"navigation">>, <<"Resources">>) ->
    {ok, <<"Ressourcen">>}.

%% Test more code in beam_bsm.
beam_bsm(_Config) ->
    true = check_bitstring_list(<<1:1,0:1,1:1,1:1>>, [1,0,1,1]),
    false = check_bitstring_list(<<1:1,0:1,1:1,1:1>>, [0]),

    true = bsm_validate_scheme(<<>>),
    true = bsm_validate_scheme(<<5,10>>),
    false = bsm_validate_scheme(<<5,10,11,12>>),
    true = bsm_validate_scheme([]),
    true = bsm_validate_scheme([5,10]),
    false = bsm_validate_scheme([5,6,7]),

    <<1,2,3>> = bsm_must_save_and_not_save(<<1,2,3>>, []),
    D = fun(N) -> 2*N end,
    [2,4|<<3>>] = bsm_must_save_and_not_save(<<1,2,3>>, [D,D]),

    ok.

check_bitstring_list(<<H:1,T1/bitstring>>, [H|T2]) ->
    check_bitstring_list(T1, T2);
check_bitstring_list(<<>>, []) ->
    true;
check_bitstring_list(_, _) ->
    false.

bsm_validate_scheme([]) -> true;
bsm_validate_scheme([H|T]) ->
    case bsm_is_scheme(H) of
        true -> bsm_validate_scheme(T);
        false -> false
    end;
bsm_validate_scheme(<<>>) -> true;
bsm_validate_scheme(<<H, Rest/binary>>) ->
    case bsm_is_scheme(H) of
        true -> bsm_validate_scheme(Rest);
        false -> false
    end.

bsm_is_scheme(Int) ->
    Int rem 5 =:= 0.

%% NOT OPTIMIZED: different control paths use different positions in the binary
bsm_must_save_and_not_save(Bin, []) ->
    Bin;
bsm_must_save_and_not_save(<<H,T/binary>>, [F|Fs]) ->
    [F(H)|bsm_must_save_and_not_save(T, Fs)];
bsm_must_save_and_not_save(<<>>, []) ->
    [].

guard(_Config) ->
    _Tuple = id({a,b}),
    ok = guard_1(<<1,2,3>>, {1,2,3}),
    ok = guard_2(<<42>>, #{}),
    ok.

%% Cover handling of #k_put{} in v3_codegen:bsm_rename_ctx/4.
guard_1(<<A,B,C>>, Tuple) when Tuple =:= {A,B,C} ->
    ok.

%% Cover handling of #k_call{} in v3_codegen:bsm_rename_ctx/4.
guard_2(<<_>>, Healing) when Healing#{[] => Healing} =:= #{[] => #{}} ->
    ok.

is_ascii(_Config) ->
    true = do_is_ascii(<<>>),
    true = do_is_ascii(<<"string">>),
    false = do_is_ascii(<<1024/utf8>>),
    {'EXIT',{function_clause,_}} = (catch do_is_ascii(<<$A,0:3>>)),
    {'EXIT',{function_clause,_}} = (catch do_is_ascii(<<16#80,0:3>>)),
    ok.

do_is_ascii(<<>>) ->
    true;
do_is_ascii(<<C,_/binary>>) when C >= 16#80 ->
    %% This clause must fail to match if the size of the argument in
    %% bits is not divisible by 8. Beware of unsafe optimizations.
    false;
do_is_ascii(<<_, T/binary>>) ->
    do_is_ascii(T).

non_opt_eq(_Config) ->
    true = non_opt_eq([], <<>>),
    true = non_opt_eq([$a], <<$a>>),
    false = non_opt_eq([$a], <<$b>>),
    ok.

%% An example from the Efficiency Guide. It used to be not optimized,
%% but now it can be optimized.

non_opt_eq([H|T1], <<H,T2/binary>>) ->
    non_opt_eq(T1, T2);
non_opt_eq([_|_], <<_,_/binary>>) ->
    false;
non_opt_eq([], <<>>) ->
    true.

%% ERL-689

erl_689(_Config) ->
    {{0, 0, 0}, <<>>} = do_erl_689_1(<<0>>, ?MODULE),
    {{2018, 8, 7}, <<>>} = do_erl_689_1(<<4,2018:16/little,8,7>>, ?MODULE),
    {{0, 0, 0}, <<>>} = do_erl_689_2(?MODULE, <<0>>),
    {{2018, 8, 7}, <<>>} = do_erl_689_2(?MODULE, <<4,2018:16/little,8,7>>),
    ok.

do_erl_689_1(Arg1, Arg2) ->
    Res = do_erl_689_1a(Arg1, Arg2),
    Res = do_erl_689_1b(Arg1, Arg2).

do_erl_689_2(Arg1, Arg2) ->
    Res = do_erl_689_2a(Arg1, Arg2),
    Res = do_erl_689_2b(Arg1, Arg2).

do_erl_689_1a(<<Length, Data/binary>>, _) ->
    case {Data, Length} of
        {_, 0} ->
            %% bs_context_to_binary would incorrectly set Data to the original
            %% binary (before matching in the function head).
            {{0, 0, 0}, Data};
        {<<Y:16/little, M, D, Rest/binary>>, 4} ->
            {{Y, M, D}, Rest}
    end.

do_erl_689_1b(<<Length, Data/binary>>, _) ->
    case {Data, Length} of
        {_, 0} ->
            %% bs_context_to_binary would incorrectly set Data to the original
            %% binary (before matching in the function head).
            id(0),
            {{0, 0, 0}, Data};
        {<<Y:16/little, M, D, Rest/binary>>, 4} ->
            id(1),
            {{Y, M, D}, Rest}
    end.

do_erl_689_2a(_, <<Length, Data/binary>>) ->
    case {Length, Data} of
        {0, _} ->
            %% bs_context_to_binary would incorrectly set Data to the original
            %% binary (before matching in the function head).
            {{0, 0, 0}, Data};
        {4, <<Y:16/little, M, D, Rest/binary>>} ->
            {{Y, M, D}, Rest}
    end.

do_erl_689_2b(_, <<Length, Data/binary>>) ->
    case {Length, Data} of
        {0, _} ->
            %% bs_context_to_binary would incorrectly set Data to the original
            %% binary (before matching in the function head).
            id(0),
            {{0, 0, 0}, Data};
        {4, <<Y:16/little, M, D, Rest/binary>>} ->
            id(1),
            {{Y, M, D}, Rest}
    end.

%% ERL-753

bs_start_match2_defs(_Config) ->
    {<<"http://127.0.0.1:1234/vsaas/hello">>} = api_url(<<"hello">>),
    {"https://127.0.0.1:4321/vsaas/hello"} = api_url({https, "hello"}).

api_url(URL) ->
    case URL of
        <<_/binary>> -> {<<"http://127.0.0.1:1234/vsaas/",URL/binary>>};
        {https, [_|_] = URL1} -> {"https://127.0.0.1:4321/vsaas/"++URL1}
    end.

check(F, R) ->
    R = F().

%% Make sure that an expression that comes between function start and a match
%% expression passes validation.
expression_before_match(Config) when is_list(Config) ->
    <<_,R/binary>> = id(<<0,1,2,3>>),
    {1, <<2,3>>} = expression_before_match_1(R),
    ok.

expression_before_match_1(R) ->
    A = id(1),
    case R of
        <<1,Bar/binary>> -> {A, Bar};
        <<>> -> {A, baz}
    end.

%% Make sure that context positions are updated on calls.
restore_on_call(Config) when is_list(Config) ->
    ok = restore_on_call_plain(<<0, 1, 2>>),
    <<"x">> = restore_on_call_match(<<0, "x">>),
    ok.

restore_on_call_plain(<<0, Rest/binary>>) ->
    <<2>> = restore_on_call_plain_1(Rest),
    %% {badmatch, <<>>} on missing restore.
    <<2>> = restore_on_call_plain_1(Rest),
    ok.

restore_on_call_plain_1(<<1, Rest/binary>>) -> Rest;
restore_on_call_plain_1(Other) -> Other.

%% Calls a function that moves the match context passed to it, and then matches
%% on its result to confuse the reposition algorithm's success/fail logic.
restore_on_call_match(<<0, Bin/binary>>) ->
    case skip_until_zero(Bin) of
        {skipped, Rest} ->
            Rest;
        not_found ->
            %% The match context did not get repositioned before the
            %% bs_get_tail instruction here.
            Bin
    end.

skip_until_zero(<<0,Rest/binary>>) ->
    {skipped, Rest};
skip_until_zero(<<_C,Rest/binary>>) ->
    skip_until_zero(Rest);
skip_until_zero(_) ->
    not_found.

%% 'catch' must invalidate positions.
restore_after_catch(Config) when is_list(Config) ->
    <<0, 1>> = restore_after_catch_1(<<0, 1>>),
    ok.

restore_after_catch_1(<<A/binary>>) ->
    try throw_after_byte(A) of
        _ -> impossible
    catch
        throw:_Any ->
            %% Will equal <<1>> if the bug is present.
            A
    end.

throw_after_byte(<<_,_/binary>>) ->
    throw(away).

matches_on_parameter(Config) when is_list(Config) ->
    %% This improves coverage for matching on "naked" parameters.
    {<<"urka">>, <<"a">>} = matches_on_parameter_1(<<"gurka">>),
    ok = (catch matches_on_parameter_2(<<"10001110101">>, 0)).

matches_on_parameter_1(Bin) ->
    <<"g", A/binary>> = Bin,
    <<_,_,"rk", B/binary>> = Bin,
    {A, B}.

matches_on_parameter_2(Bin, Offset) ->
    <<_:Offset, Bit:1, Rest/bits>> = Bin,
    case bit_size(Rest) of
        0 -> throw(ok);
        _ -> [Bit | matches_on_parameter_2(Bin, Offset + 1)]
    end.

big_positions(Config) when is_list(Config) ->
    %% This provides coverage for when match context positions no longer fit
    %% into an immediate on 32-bit platforms.

    A = <<0:((1 bsl 27) - 8), $A, 1:1, "gurka", $A>>,
    B = <<0:((1 bsl 27) - 8), $B, "hello", $B>>,

    {a,$A} = bp_start_match(A),
    {b,$B} = bp_start_match(B),
    {a,$A} = bp_getpos(A),
    {b,$B} = bp_getpos(B),

    ok.

%% After the first iteration the context's position will no longer fit into an
%% immediate. To improve performance the bs_start_match3 instruction will
%% return a new context with an updated base position so that we won't have to
%% resort to using bigints.
bp_start_match(<<_:(1 bsl 27),T/bits>>) -> bp_start_match(T);
bp_start_match(<<1:1,"gurka",A>>) -> {a,A};
bp_start_match(<<"hello",B>>) -> {b,B}.

%% This is a corner case where the above didn't work perfectly; if the position
%% was _just_ small enough to fit into an immediate when bs_start_match3 was
%% hit, but too large at bs_get_position, then it must be saved as a bigint.
bp_getpos(<<_:((1 bsl 27) - 8),T/bits>>) -> bp_getpos(T);
bp_getpos(<<A,1:1,"gurka",A>>) -> {a,A};
bp_getpos(<<B,"hello",B>>) -> {b,B}.

matching_meets_apply(_Config) ->
    <<"abc">> = do_matching_meets_apply(<<"/abc">>, []),
    42 = do_matching_meets_apply(<<"">>, {erlang,-42}),
    100 = do_matching_meets_apply(no_binary, {erlang,-100}),
    ok.

do_matching_meets_apply(<<$/, Rest/binary>>, _Handler) ->
    id(Rest);
do_matching_meets_apply(<<_/binary>>=Name, never_matches_a) ->
    %% Used to crash the compiler because variables in a remote
    %% were not handled properly by beam_ssa_bsm.
    Name:foo(gurka);
do_matching_meets_apply(<<_/binary>>=Name, never_matches_b) ->
    %% Another case of the above.
    foo:Name(gurka);
do_matching_meets_apply(_Bin, {Handler, State}) ->
    %% Another case of the above.
    Handler:abs(State).

%% Exception handling was broken on the failure path of bs_start_match as
%% beam_ssa_bsm accidentally cloned and renamed the ?BADARG_BLOCK.
exceptions_after_match_failure(_Config) ->
    {'EXIT', {badarith, _}} = (catch do_exceptions_after_match_failure(atom)),
    ok = do_exceptions_after_match_failure(<<0, 1, "gurka">>),
    ok = do_exceptions_after_match_failure(2.0).

do_exceptions_after_match_failure(<<_A, _B, "gurka">>) ->
    ok;
do_exceptions_after_match_failure(Other) ->
    Other / 2.0,
    ok.

<<<<<<< HEAD
id(I) -> I.

expand_and_squeeze(Config) when is_list(Config) ->
    %% UTF8 literals are expanded and then squeezed into integer16
    [
	{test,bs_get_integer2,_,_,[_,{integer,16}|_],_}
	| _
    ] = binary_match_to_asm([
	?Q("<<$á/utf8,_/binary>>"),
	?Q("<<$é/utf8,_/binary>>")
    ]),

    %% Sized integers are expanded and then squeezed into integer16
    [
	{test,bs_get_integer2,_,_,[_,{integer,16}|_],_}
	| _
    ] = binary_match_to_asm([
	?Q("<<0:32,_/binary>>"),
	?Q("<<\"bbbb\",_/binary>>")
    ]),

    %% Groups of 8 bits are squeezed into integer16
    [
	{test,bs_get_integer2,_,_,[_,{integer,16}|_],_}
	| _
    ] = binary_match_to_asm([
	?Q("<<\"aaaa\",_/binary>>"),
	?Q("<<\"bbbb\",_/binary>>")
    ]),

    %% Groups of 8 bits with empty binary are also squeezed
    [
	{test,bs_get_integer2,_,_,[_,{integer,16}|_],_}
	| _
    ] = binary_match_to_asm([
	?Q("<<\"aaaa\",_/binary>>"),
	?Q("<<\"bbbb\",_/binary>>"),
	?Q("<<>>")
    ]),

    %% Groups of 8 bits with float lookup are not squeezed
    [
	{test,bs_get_integer2,_,_,[_,{integer,8}|_],_}
	| _
    ] = binary_match_to_asm([
	?Q("<<\"aaaa\",_/binary>>"),
	?Q("<<\"bbbb\",_/binary>>"),
	?Q("<<_/float>>")
    ]),

    %% Groups of diverse bits go with minimum possible
    [
	{test,bs_get_integer2,_,_,[_,{integer,8}|_],_}
	| _
    ] = binary_match_to_asm([
	?Q("<<\"aa\",_/binary>>"),
	?Q("<<\"bb\",_/binary>>"),
	?Q("<<\"c\",_/binary>>")
    ]),

    %% Groups of diverse bits go with minimum possible but are recursive...
    [
	{test,bs_get_integer2,_,_,[_,{integer,8}|_],_}
	| RestDiverse
    ] = binary_match_to_asm([
	?Q("<<\"aaa\",_/binary>>"),
	?Q("<<\"abb\",_/binary>>"),
	?Q("<<\"c\",_/binary>>")
    ]),

    %% so we still perform a 16 bits lookup for the remaining
    true = lists:any(fun({test,bs_get_integer2,_,_,[_,{integer,16}|_],_}) -> true;
			(_) -> false end, RestDiverse),

    %% Large match is kept as is if there is a sized match later
    [
	{test,bs_get_integer2,_,_,[_,{integer,64}|_],_}
	| _
    ] = binary_match_to_asm([
	?Q("<<255,255,255,255,255,255,255,255>>"),
	?Q("<<_:64>>")
    ]),

    %% Large match is kept as is with large matches before and after
    [
	{test,bs_get_integer2,_,_,[_,{integer,32}|_],_}
	| _
    ] = binary_match_to_asm([
	?Q("<<A:32,_:A>>"),
	?Q("<<0:32>>"),
	?Q("<<_:32>>")
    ]),

    %% Large match is kept as is with large matches before and after
    [
	{test,bs_get_integer2,_,_,[_,{integer,32}|_],_}
	| _
    ] = binary_match_to_asm([
	?Q("<<A:32,_:A>>"),
	?Q("<<0,0,0,0>>"),
	?Q("<<_:32>>")
    ]),

    %% Large match is kept as is with smaller but still large matches before and after
    [
	{test,bs_get_integer2,_,_,[_,{integer,32}|_],_}
	| _
    ] = binary_match_to_asm([
	?Q("<<A:32, _:A>>"),
	?Q("<<0:64>>"),
	?Q("<<_:32>>")
    ]),

    %% There is no squeezing for groups with more than 16 matches
    [
	{test,bs_get_integer2,_,_,[_,{integer,8}|_],_}
	| _
    ] = binary_match_to_asm([
	?Q("<<\"aa\", _/binary>>"),
	?Q("<<\"bb\", _/binary>>"),
	?Q("<<\"cc\", _/binary>>"),
	?Q("<<\"dd\", _/binary>>"),
	?Q("<<\"ee\", _/binary>>"),
	?Q("<<\"ff\", _/binary>>"),
	?Q("<<\"gg\", _/binary>>"),
	?Q("<<\"hh\", _/binary>>"),
	?Q("<<\"ii\", _/binary>>"),
	?Q("<<\"jj\", _/binary>>"),
	?Q("<<\"kk\", _/binary>>"),
	?Q("<<\"ll\", _/binary>>"),
	?Q("<<\"mm\", _/binary>>"),
	?Q("<<\"nn\", _/binary>>"),
	?Q("<<\"oo\", _/binary>>"),
	?Q("<<\"pp\", _/binary>>")
    ]),

    ok.

binary_match_to_asm(Matches) ->
    Clauses = [
	begin
	    Ann = element(2, Match),
	    {clause,Ann,[Match],[],[{integer,Ann,Return}]}
	end || {Match,Return} <- lists:zip(Matches, lists:seq(1, length(Matches)))
    ],

    Module = [
	{attribute,1,module,match_to_asm},
	{attribute,2,export,[{example,1}]},
	{function,3,example,1,Clauses}
    ],

    {ok,match_to_asm,{match_to_asm,_Exports,_Attrs,Funs,_},_} =
	compile:forms(Module, [return, to_asm]),

    [{function,example,1,2,AllInstructions}|_] = Funs,
    [{label,_},{line,_},{func_info,_,_,_},{label,_},{'%',_},
     {test,bs_start_match3,_,_,_,_},{bs_get_position,_,_,_}|Instructions] = AllInstructions,
    Instructions.
=======
%% ERL-1050: After copying successors, phi nodes on the *original* path could
%% refer to blocks that were only reachable from the copied path.
bad_phi_paths(_Config) ->
    <<"gurka">> = bad_phi_paths_1(id(<<"gurka">>)),
    ok.

bad_phi_paths_1(Arg) ->
    B = case Arg of
            <<_/binary>> -> Arg;
            #{} -> id(Arg)
        end,
    id(B).

id(I) -> I.
>>>>>>> 98218d87
<|MERGE_RESOLUTION|>--- conflicted
+++ resolved
@@ -2020,7 +2020,19 @@
     Other / 2.0,
     ok.
 
-<<<<<<< HEAD
+%% ERL-1050: After copying successors, phi nodes on the *original* path could
+%% refer to blocks that were only reachable from the copied path.
+bad_phi_paths(_Config) ->
+    <<"gurka">> = bad_phi_paths_1(id(<<"gurka">>)),
+    ok.
+
+bad_phi_paths_1(Arg) ->
+    B = case Arg of
+            <<_/binary>> -> Arg;
+            #{} -> id(Arg)
+        end,
+    id(B).
+
 id(I) -> I.
 
 expand_and_squeeze(Config) when is_list(Config) ->
@@ -2179,20 +2191,4 @@
     [{function,example,1,2,AllInstructions}|_] = Funs,
     [{label,_},{line,_},{func_info,_,_,_},{label,_},{'%',_},
      {test,bs_start_match3,_,_,_,_},{bs_get_position,_,_,_}|Instructions] = AllInstructions,
-    Instructions.
-=======
-%% ERL-1050: After copying successors, phi nodes on the *original* path could
-%% refer to blocks that were only reachable from the copied path.
-bad_phi_paths(_Config) ->
-    <<"gurka">> = bad_phi_paths_1(id(<<"gurka">>)),
-    ok.
-
-bad_phi_paths_1(Arg) ->
-    B = case Arg of
-            <<_/binary>> -> Arg;
-            #{} -> id(Arg)
-        end,
-    id(B).
-
-id(I) -> I.
->>>>>>> 98218d87
+    Instructions.