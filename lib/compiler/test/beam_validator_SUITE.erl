%%
%% %CopyrightBegin%
%%
%% Copyright Ericsson AB 2004-2022. All Rights Reserved.
%%
%% Licensed under the Apache License, Version 2.0 (the "License");
%% you may not use this file except in compliance with the License.
%% You may obtain a copy of the License at
%%
%%     http://www.apache.org/licenses/LICENSE-2.0
%%
%% Unless required by applicable law or agreed to in writing, software
%% distributed under the License is distributed on an "AS IS" BASIS,
%% WITHOUT WARRANTIES OR CONDITIONS OF ANY KIND, either express or implied.
%% See the License for the specific language governing permissions and
%% limitations under the License.
%%
%% %CopyrightEnd%
%%
-module(beam_validator_SUITE).

-export([all/0, suite/0,groups/0,init_per_suite/1, end_per_suite/1, 
	 init_per_group/2,end_per_group/2,
	 init_per_testcase/2,end_per_testcase/2,
	 compiler_bug/1,stupid_but_valid/1,
	 xrange/1,yrange/1,stack/1,call_last/1,merge_undefined/1,
	 uninit/1,unsafe_catch/1,
	 dead_code/1,
	 overwrite_catchtag/1,overwrite_trytag/1,accessing_tags/1,bad_catch_try/1,
	 cons_guard/1,
	 freg_range/1,freg_uninit/1,
	 bad_bin_match/1,bad_dsetel/1,
	 state_after_fault_in_catch/1,no_exception_in_catch/1,
	 undef_label/1,illegal_instruction/1,failing_gc_guard_bif/1,
	 map_field_lists/1,cover_bin_opt/1,
	 val_dsetel/1,bad_tuples/1,bad_try_catch_nesting/1,
         receive_stacked/1,aliased_types/1,type_conflict/1,
         infer_on_eq/1,infer_dead_value/1,infer_on_ne/1,
         branch_to_try_handler/1,call_without_stack/1,
         receive_marker/1,safe_instructions/1,
         missing_return_type/1,will_bif_succeed/1,
         bs_saved_position_units/1,parent_container/1,
<<<<<<< HEAD
         container_performance/1]).
=======
         not_equal_inference/1]).
>>>>>>> 614654cd

-include_lib("common_test/include/ct.hrl").

init_per_testcase(Case, Config) when is_atom(Case), is_list(Config) ->
    Config.

end_per_testcase(Case, Config) when is_atom(Case), is_list(Config) ->
    ok.

suite() ->
    [{ct_hooks,[ts_install_cth]},
     {timetrap,{minutes,10}}].

all() -> 
    [{group,p}].

groups() -> 
    [{p,test_lib:parallel(),
      [compiler_bug,stupid_but_valid,xrange,
       yrange,stack,call_last,merge_undefined,uninit,
       unsafe_catch,dead_code,
       overwrite_catchtag,overwrite_trytag,accessing_tags,
       bad_catch_try,cons_guard,freg_range,freg_uninit,
       bad_bin_match,bad_dsetel,
       state_after_fault_in_catch,no_exception_in_catch,
       undef_label,illegal_instruction,failing_gc_guard_bif,
       map_field_lists,cover_bin_opt,val_dsetel,
       bad_tuples,bad_try_catch_nesting,
       receive_stacked,aliased_types,type_conflict,
       infer_on_eq,infer_dead_value,infer_on_ne,
       branch_to_try_handler,call_without_stack,
       receive_marker,safe_instructions,
       missing_return_type,will_bif_succeed,
       bs_saved_position_units,parent_container,
<<<<<<< HEAD
       container_performance]}].
=======
       not_equal_inference]}].
>>>>>>> 614654cd

init_per_suite(Config) ->
    test_lib:recompile(?MODULE),
    Config.

end_per_suite(_Config) ->
    ok.

init_per_group(_GroupName, Config) ->
	Config.

end_per_group(_GroupName, Config) ->
	Config.

compiler_bug(Config) when is_list(Config) ->
    %% Check that the compiler returns an error if we try to
    %% assemble one of the bad '.S' files.
    Data = proplists:get_value(data_dir, Config),
    File = filename:join(Data, "compiler_bug"),
    error = compile:file(File, [from_asm,report_errors,time]),

    %% Make sure that the error was reported by
    %% the beam_validator module.
    {error,
     [{"compiler_bug",
       [{_Pos,beam_validator,_}]}],
     []} = compile:file(File, [from_asm,return_errors,time]),
    ok.

%% The following code is stupid but it should compile.
stupid_but_valid(Config) when is_list(Config) ->
    AnAtom = nisse,
    try setelement(5, setelement(6, AnAtom, value), another_value) of
	Term -> ct:fail({what_happened,Term})
    catch
	error:badarg -> ok
    end,
    ok.

xrange(Config) when is_list(Config) ->
    Errors = do_val(xrange, Config),
    [{{t,sum_1,2},
      {{bif,'+',{f,0},[{x,-1},{x,1}],{x,0}},4,
       {bad_register,{x,-1}}}},
     {{t,sum_2,2},
      {{bif,'+',{f,0},[{x,0},{x,1023}],{x,0}},4,limit}},
     {{t,sum_3,2},
      {{bif,'+',{f,0},[{x,0},{x,1}],{x,-1}},4,
       {bad_register,{x,-1}}}},
     {{t,sum_4,2},
      {{bif,'+',{f,0},[{x,0},{x,1}],{x,1023}},4,limit}}] = Errors,
    ok.

yrange(Config) when is_list(Config) ->
    Errors = do_val(yrange, Config),
    [{{t,sum_1,2},
      {{move,{x,1},{y,-1}},5,
       {bad_register,{y,-1}}}},
     {{t,sum_2,2},
      {{bif,'+',{f,0},[{x,0},{y,1024}],{x,0}},7,
       limit}},
     {{t,sum_3,2},
      {{move,{x,1},{y,1024}},5,limit}},
     {{t,sum_4,2},
      {{move,{x,1},{y,-1}},5,
       {bad_register,{y,-1}}}}] = Errors,
    ok.

stack(Config) when is_list(Config) ->
    Errors = do_val(stack, Config),
    [{{t,a,2},{return,9,{stack_frame,2}}},
     {{t,b,2},{{deallocate,2},4,{allocated,none}}},
     {{t,bad_1,0},{{allocate_zero,2,10},4,{{x,9},not_live}}},
     {{t,bad_2,0},{{move,{y,0},{x,0}},5,{unassigned,{y,0}}}},
     {{t,c,2},{{deallocate,2},10,{allocated,none}}},
     {{t,d,2},
      {{allocate,2,2},5,{existing_stack_frame,{size,2}}}},
     {{t,e,2},{{deallocate,5},6,{allocated,2}}}] = Errors,
    ok.

call_last(Config) when is_list(Config) ->
    Errors = do_val(call_last, Config),
    [{{t,a,1},
      {{call_last,1,{f,8},2},9,{allocated,1}}},
     {{t,b,1},
      {{call_ext_last,2,{extfunc,lists,seq,2},2},10,{allocated,1}}},
     {{t,baz,2},
      {{call_ext_only,2,{extfunc,erlang,put,2}},5,{allocated,0}}},
     {{t,biz,2},
      {{call_only,2,{f,10}},5,{allocated,0}}}] = Errors,
    ok.

call_without_stack(Config) when is_list(Config) ->
    Errors = do_val(call_without_stack, Config),
    [{{t,local,2},
        {{call,2,{f,2}},4,{allocated,none}}},
     {{t,remote,2},
        {{call_ext,2,{extfunc,lists,seq,2}},4,{allocated,none}}}] = Errors,
    ok.

merge_undefined(Config) when is_list(Config) ->
    Errors = do_val(merge_undefined, Config),
    [{{t,undecided,2},
      {{call_ext,2,{extfunc,debug,filter,2}},
       22,
       {allocated,undecided}}},
     {{t,uninitialized,2},
      {{call_ext,2,{extfunc,io,format,2}},
       17,
       {uninitialized_reg,{y,1}}}}] = Errors,
    ok.

uninit(Config) when is_list(Config) ->
    Errors = do_val(uninit, Config),
    [{{t,sum_1,2},
      {{move,{y,0},{x,0}},5,{uninitialized_reg,{y,0}}}},
     {{t,sum_2,2},
      {{call,1,{f,8}},5,{uninitialized_reg,{y,0}}}},
     {{t,sum_3,2},
      {{bif,'+',{f,0},[{x,0},{y,0}],{x,0}},
       6,
       {unassigned,{y,0}}}}] = Errors,
    ok.

unsafe_catch(Config) when is_list(Config) ->
    Errors = do_val(unsafe_catch, Config),
    [{{t,small,2},
      {{bs_put_integer,{f,0},{integer,16},1,
        {field_flags,[unsigned,big]},{y,0}},
       20,
       {unassigned,{y,0}}}}] = Errors,
    ok.

dead_code(Config) when is_list(Config) ->
    [] = do_val(dead_code, Config),
    ok.

overwrite_catchtag(Config) when is_list(Config) ->
    Errors = do_val(overwrite_catchtag, Config),
    [{{overwrite_catchtag,foo,1},
      {{move,{x,0},{y,0}},6,{catchtag,_}}}] = Errors,
    ok.

overwrite_trytag(Config) when is_list(Config) ->
    Errors = do_val(overwrite_trytag, Config),
    [{{overwrite_trytag,foo,1},
      {{kill,{y,2}},8,{trytag,_}}}] = Errors,
    ok.

accessing_tags(Config) when is_list(Config) ->
    Errors = do_val(accessing_tags, Config),
    [{{accessing_tags,bar,1},
      {{move,{y,0},{x,0}},6,{trytag,_}}},
     {{accessing_tags,foo,1},
      {{move,{y,0},{x,0}},6,{catchtag,_}}}] = Errors,
    ok.

bad_catch_try(Config) when is_list(Config) ->
    Errors = do_val(bad_catch_try, Config),
    [{{bad_catch_try,bad_1,1},
      {{'catch',{x,0},{f,3}},
       5,{invalid_tag_register,{x,0}}}},
     {{bad_catch_try,bad_2,1},
      {{catch_end,{x,9}},
       8,{invalid_tag_register,{x,9}}}},
     {{bad_catch_try,bad_3,1},
      {{catch_end,{y,1}},9,{invalid_tag,{y,1},{t_atom,[kalle]}}}},
     {{bad_catch_try,bad_4,1},
      {{'try',{x,0},{f,15}},5,{invalid_tag_register,{x,0}}}},
     {{bad_catch_try,bad_5,1},
      {{try_case,{y,1}},12,{invalid_tag,{y,1},any}}},
     {{bad_catch_try,bad_6,1},
      {{move,{integer,1},{y,1}},7,
       {invalid_store,{y,1}}}}] = Errors,
    ok.

cons_guard(Config) when is_list(Config) ->
    Errors = do_val(cons, Config),
    [{{cons,foo,1},
      {{get_list,{x,0},{x,1},{x,2}},
       5,
       {bad_type,{needed,{t_cons,any,any}},{actual,any}}}}] = Errors,
    ok.

freg_range(Config) when is_list(Config) ->
    Errors = do_val(freg_range, Config),
    [{{t,sum_1,2},
      {{bif,fadd,{f,0},[{fr,-1},{fr,1}],{fr,0}},
       4,
       {bad_source,{fr,-1}}}},
     {{t,sum_2,2},
      {{bif,fadd,{f,0},[{fr,0},{fr,1024}],{fr,0}},
       5,
       {uninitialized_reg,{fr,1024}}}},
     {{t,sum_3,2},
      {{bif,fadd,{f,0},[{fr,0},{fr,1}],{fr,-1}},
       6,
       {bad_register,{fr,-1}}}},
     {{t,sum_4,2},
      {{bif,fadd,{f,0},[{fr,0},{fr,1}],{fr,1024}},
       6,
       limit}}] = Errors,
    ok.

freg_uninit(Config) when is_list(Config) ->
    Errors = do_val(freg_uninit, Config),
    [{{t,sum_1,2},
      {{bif,fadd,{f,0},[{fr,0},{fr,1}],{fr,0}},
       5,
       {uninitialized_reg,{fr,1}}}},
     {{t,sum_2,2},
      {{bif,fadd,{f,0},[{fr,0},{fr,1}],{fr,0}},
       8,
       {uninitialized_reg,{fr,0}}}}] = Errors,
    ok.

bad_bin_match(Config) when is_list(Config) ->
    [{{t,t,1},{return,5,{match_context,{x,0}}}}] =
	do_val(bad_bin_match, Config),
    ok.

bad_dsetel(Config) when is_list(Config) ->
    Errors = do_val(bad_dsetel, Config),
    [{{t,t,1},
      {{set_tuple_element,{x,1},{x,0},1},
       17,
       illegal_context_for_set_tuple_element}}] = Errors,
    ok.

state_after_fault_in_catch(Config) when is_list(Config) ->
    Errors = do_val(state_after_fault_in_catch, Config),
    [{{state_after_fault_in_catch,badmatch,1},
      {{move,{x,1},{x,0}},9,{uninitialized_reg,{x,1}}}},
     {{state_after_fault_in_catch,case_end,1},
      {{move,{x,1},{x,0}},9,{uninitialized_reg,{x,1}}}},
     {{state_after_fault_in_catch,if_end,1},
      {{move,{x,1},{x,0}},9,{uninitialized_reg,{x,1}}}},
     {{t,foo,1},
      {{move,{x,1},{x,0}},10,{uninitialized_reg,{x,1}}}}] = Errors,
    ok.

no_exception_in_catch(Config) when is_list(Config) ->
    Errors = do_val(no_exception_in_catch, Config),
    [{{no_exception_in_catch,nested_of_1,4},
      {{try_case_end,{x,0}},180,ambiguous_catch_try_state}}] = Errors,
    ok.

undef_label(Config) when is_list(Config) ->
    M = {undef_label,
	 [{t,1}],
	 [],
	 [{function,t,1,2,
	   [{label,1},
	    {func_info,{atom,undef_label},{atom,t},1},
	    {label,2},
	    {test,is_eq_exact,{f,42},[{x,0},{atom,x}]},
	    {move,{atom,ok},{x,0}},
	    return]},
	  {function,x,1,17,
	   [{label,3},
	    {func_info,{atom,undef_label},{atom,x},1},
	    {label,4},
	    return]}],
	 5},
    Errors = beam_val(M),
    [{{undef_label,t,1},{undef_labels,[42]}},
     {{undef_label,x,1},no_entry_label}] = Errors,
    ok.

illegal_instruction(Config) when is_list(Config) ->
    M = {illegal_instruction,
	 [{t,1},{x,1},{y,0}],
	 [],
	 [{function,t,1,2,
	   [{label,1},
	    {func_info,{atom,illegal_instruction},{atom,t},1},
	    {label,2},
	    {my_illegal_instruction,{x,0}},
	    return]},
	  {function,x,1,4,
	   [{label,3},
	    bad_func_info,
	    {label,4},
	    {my_illegal_instruction,{x,0}},
	    return]},
	  {function,y,0,17,[]}],
	 5},
    Errors = beam_val(M),
    [{{illegal_instruction,t,1},
      {{my_illegal_instruction,{x,0}},4,unknown_instruction}},
     {{illegal_instruction,x,1},invalid_function_header},
     {{illegal_instruction,y,0},invalid_function_header}] = Errors,
    ok.

%% The beam_validator used to assume that a GC guard BIF could
%% do a garbage collection even if it failed. That assumption
%% is not correct, and will cause the beam_validator to reject
%% valid programs such as this test case.
%%
%% (Thanks to Kiran Khaladkar.)
%%
failing_gc_guard_bif(Config) when is_list(Config) ->
    ok = process_request(lists:seq(1, 36)),
    error = process_request([]),
    error = process_request(not_a_list),
    ok.

process_request(ConfId) ->
    case process_request_foo(ConfId) of
	false ->
	    if
		length(ConfId) == 36 ->
		    Response = ok;
		true ->
		    Response = error
	    end
    end,
    process_request_bar(self(), [Response]).

process_request_foo(_) ->
    false.

process_request_bar(Pid, [Response]) when is_pid(Pid) ->
    Response.

map_field_lists(Config) ->
    Errors = do_val(map_field_lists, Config),
    [{{map_field_lists,x,1},
      {{test,has_map_fields,{f,1},{x,0},{list,[{atom,a},{atom,a}]}},
       6,
       keys_not_unique}},
     {{map_field_lists,y,1},
      {{test,has_map_fields,{f,3},{x,0},{list,[]}},
       6,
       empty_field_list}}
    ] = Errors.

%% Coverage and smoke test of beam_validator.
cover_bin_opt(_Config) ->
    Ms = [beam_utils_SUITE,
	  bs_match_SUITE,
	  bs_bincomp_SUITE,
	  bs_bit_binaries_SUITE,
	  bs_utf_SUITE],
    test_lib:p_run(fun try_bin_opt/1, Ms),
    ok.

try_bin_opt(Mod) ->
    try
	do_bin_opt(Mod)
    catch
	Class:Error:Stk ->
	    io:format("~p: ~p ~p\n~p\n",
		      [Mod,Class,Error,Stk]),
	    error
    end.

do_bin_opt(Mod) ->
    Beam = code:which(Mod),
    {ok,{Mod,[{abstract_code,
	       {raw_abstract_v1,Abstr}}]}} =
	beam_lib:chunks(Beam, [abstract_code]),
    {ok,Mod,Asm} = compile:forms(Abstr, ['S']),
    do_bin_opt(Mod, Asm).

do_bin_opt(Mod, Asm) ->
    do_bin_opt(fun enable_bin_opt/1, Mod, Asm),
    do_bin_opt(fun remove_bs_start_match/1, Mod, Asm),
    do_bin_opt(fun remove_bs_save/1, Mod, Asm),
    do_bin_opt(fun destroy_ctxt/1, Mod, Asm),
    do_bin_opt(fun destroy_save_point/1, Mod, Asm),
    ok.

do_bin_opt(Transform, Mod, Asm0) ->
    Asm = Transform(Asm0),
    case compile:forms(Asm, [from_asm,no_postopt,return]) of
	{ok,Mod,Code,_Warnings} when is_binary(Code) ->
	    ok;
	{error,Errors0,_} ->
	    %% beam_validator must return errors, not simply crash,
	    %% when illegal code is found.
	    ModString = atom_to_list(Mod),
	    [{ModString,Errors}] = Errors0,
	    _ = [verify_bin_opt_error(E) || E <- Errors],
	    ok
    end.

verify_bin_opt_error({beam_validator,_}) ->
    ok.

enable_bin_opt(Module) ->
    transform_is(fun enable_bin_opt_body/1, Module).

enable_bin_opt_body([_,{'%',{no_bin_opt,_Reason,_Anno}}|Is]) ->
    enable_bin_opt_body(Is);
enable_bin_opt_body([I|Is]) ->
    [I|enable_bin_opt_body(Is)];
enable_bin_opt_body([]) ->
    [].

remove_bs_start_match(Module) ->
    transform_remove(fun({test,bs_start_match2,_,_,_,_}) -> true;
			(_) -> false
		     end, Module).

remove_bs_save(Module) ->
    transform_remove(fun({bs_save2,_,_}) -> true;
			(_) -> false
		     end, Module).

destroy_save_point(Module) ->
    transform_i(fun do_destroy_save_point/1, Module).

do_destroy_save_point({I,Ctx,_Point})
  when I =:= bs_save2; I =:= bs_restore2 ->
    {I,Ctx,42};
do_destroy_save_point(I) ->
    I.

destroy_ctxt(Module) ->
    transform_i(fun do_destroy_ctxt/1, Module).

do_destroy_ctxt({bs_save2=I,Ctx,Point}) ->
    {I,destroy_reg(Ctx),Point};
do_destroy_ctxt({bs_restore2=I,Ctx,Point}) ->
    {I,destroy_reg(Ctx),Point};
do_destroy_ctxt({bs_context_to_binary=I,Ctx}) ->
    {I,destroy_reg(Ctx)};
do_destroy_ctxt(I) ->
    I.

destroy_reg({Tag,N}) ->
    case rand:uniform() of
	R when R < 0.6 ->
	    {Tag,N+1};
	_ ->
	    {y,N+1}
    end.

bad_tuples(Config) ->
    Errors = do_val(bad_tuples, Config),
    [{{bad_tuples,heap_overflow,1},
      {{put,{x,0}},9,{heap_overflow,{left,0},{wanted,1}}}},
     {{bad_tuples,long,2},
      {{put,{atom,too_long}},9,not_building_a_tuple}},
     {{bad_tuples,self_referential,1},
      {{put,{x,1}},8,{unfinished_tuple,{x,1}}}},
     {{bad_tuples,short,1},
      {{move,{x,1},{x,0}},8,{unfinished_tuple,{x,1}}}}] = Errors,

    ok.

bad_try_catch_nesting(Config) ->
    Errors = do_val(bad_try_catch_nesting, Config),
    [{{bad_try_catch_nesting,main,2},
      {{'try',{y,2},{f,3}},
       8,
       {bad_try_catch_nesting,{y,2},[{{y,1},{trytag,[5]}}]}}}] = Errors,
    ok.

receive_stacked(Config) ->
    Mod = ?FUNCTION_NAME,
    Errors = do_val(Mod, Config),
    [{{receive_stacked,f1,0},
      {{loop_rec_end,{f,3}},
       18,
       {fragile_message_reference,{y,_}}}},
     {{receive_stacked,f2,0},
      {{test_heap,3,0},11,{fragile_message_reference,{y,_}}}},
     {{receive_stacked,f3,0},
      {{test_heap,3,0},11,{fragile_message_reference,{y,_}}}},
     {{receive_stacked,f4,0},
      {{test_heap,3,0},11,{fragile_message_reference,{y,_}}}},
     {{receive_stacked,f5,0},
      {{loop_rec_end,{f,23}},
       24,
       {fragile_message_reference,{y,_}}}},
     {{receive_stacked,f6,0},
      {{gc_bif,byte_size,{f,29},0,[{y,_}],{x,0}},
       13,
       {fragile_message_reference,{y,_}}}},
     {{receive_stacked,f7,0},
      {{loop_rec_end,{f,33}},
       21,
       {fragile_message_reference,{y,_}}}},
     {{receive_stacked,f8,0},
      {{loop_rec_end,{f,38}},
       21,
       {fragile_message_reference,{y,_}}}},
     {{receive_stacked,m1,0},
      {{loop_rec_end,{f,43}},
       20,
       {fragile_message_reference,{y,_}}}},
     {{receive_stacked,m2,0},
      {{loop_rec_end,{f,48}},
       34,
       {fragile_message_reference,{y,_}}}}] = Errors,

    %% Compile the original source code as a smoke test.
    Data = proplists:get_value(data_dir, Config),
    Base = atom_to_list(Mod),
    File = filename:join(Data, Base),
    {ok,Mod,_} = compile:file(File, [binary]),

    ok.

aliased_types(Config) ->
    Seq = lists:seq(1, 5),
    1 = aliased_types_1(Seq, Config),

    {1,1} = aliased_types_2(Seq),
    {42,none} = aliased_types_2([]),

    gurka = aliased_types_3([gurka]),
    gaffel = aliased_types_3([gaffel]),

    ok.

%% ERL-735: validator failed to track types on aliased registers, rejecting
%% legitimate optimizations.
%%
%%    move x0 y0
%%    bif hd L1 x0
%%    get_hd y0     %% The validator failed to see that y0 was a list
%%
aliased_types_1(Bug, Config) ->
    if
        Config =/= [gurka, gaffel] -> %% Pointless branch.
            _ = hd(Bug),
            lists:seq(1, 5),
            hd(Bug)
    end.

%% ERL-832: validator failed to realize that a Y register was a cons.
aliased_types_2(Bug) ->
    Res = case Bug of
              [] -> id(42);
              _ -> hd(Bug)
          end,
    {Res,case Bug of
             [] -> none;
             _ -> hd(Bug)
         end}.

%% ERL-832 part deux; validator failed to realize that an aliased register was
%% a cons.
aliased_types_3(Bug) ->
    List = [Y || Y <- Bug],
    case List of
        [] -> Bug;
        _ ->
            if
                hd(List) -> a:a();
                true -> ok
            end,
            hd(List)
    end.


%% ERL-867; validation proceeded after a type conflict, causing incorrect types
%% to be joined.

-record(r, { e1 = e1, e2 = e2 }).

type_conflict(Config) when is_list(Config) ->
    {e1, e2} = type_conflict_1(#r{}),
    ok.

type_conflict_1(C) ->
    Src = id(C#r.e2),
    TRes = try id(Src) of
               R -> R
           catch
               %% C:R can never match, yet it assumed that the type of 'C' was
               %% an atom from here on.
               C:R -> R
           end,
    {C#r.e1, TRes}.

%% ERL-886; validation failed to infer types on both sides of '=:='

infer_on_eq(Config) when is_list(Config) ->
    {ok, gurka} = infer_on_eq_1(id({gurka})),
    {ok, gaffel} = infer_on_eq_2(id({gaffel})),
    {ok, elefant} = infer_on_eq_3(id({elefant})),
    {ok, myra} = infer_on_eq_4(id({myra})),
    ok.

infer_on_eq_1(T) ->
    1 = erlang:tuple_size(T),
    {ok, erlang:element(1, T)}.

infer_on_eq_2(T) ->
    Size = erlang:tuple_size(T),
    Size = 1,
    {ok, erlang:element(1, T)}.

infer_on_eq_3(T) ->
    true = 1 =:= erlang:tuple_size(T),
    {ok, erlang:element(1, T)}.

infer_on_eq_4(T) ->
    true = erlang:tuple_size(T) =:= 1,
    {ok, erlang:element(1, T)}.

%% ERIERL-348; types were inferred for dead values, causing validation to fail.

-record(idv, {key}).

infer_dead_value(Config) when is_list(Config) ->
    a = idv_1({a, b, c, d, e, f, g}, {0, 0, 0, 0, 0, 0, 0}),
    b = idv_1({a, b, c, d, 0, 0, 0}, {a, b, c, d, 0, 0, 0}),
    c = idv_1({0, 0, 0, 0, 0, f, g}, {0, 0, 0, 0, 0, f, g}),
    error = idv_1(gurka, gaffel),

    ok = idv_2(id(#idv{})),

    ok.

idv_1({_A, _B, _C, _D, _E, _F, _G},
      {0, 0, 0, 0, 0, 0, 0}) ->
    a;
idv_1({A, B, C, D,_E, _F, _G}=_Tuple1,
      {A, B, C, D, 0, 0, 0}=_Tuple2) ->
    b;
idv_1({_A, _B, _C, _D, _E, F, G},
      {0, 0, 0, 0, 0, F, G}) ->
    c;
idv_1(_A, _B) ->
    error.

%% ERL-998; type inference for select_val (#b_switch{}) was more clever than
%% that for is_ne_exact (#b_br{}), sometimes failing validation when the type
%% optimization pass acted on the former and the validator got the latter.

-record(ion, {state}).

infer_on_ne(Config) when is_list(Config) ->
    #ion{state = closing} = ion_1(#ion{ state = id(open) }),
    #ion{state = closing} = ion_close(#ion{ state = open }),
    ok.

ion_1(State = #ion{state = open}) -> ion_2(State);
ion_1(State = #ion{state = closing}) -> ion_2(State).

ion_2(State = #ion{state = open}) -> ion_close(State);
ion_2(#ion{state = closing}) -> ok.

ion_close(State = #ion{}) -> State#ion{state = closing}.

%% ERL-995: The first solution to ERIERL-348 was incomplete and caused
%% validation to fail when living values depended on delayed type inference on
%% "dead" values.

idv_2(State) ->
    Flag = (State#idv.key == undefined),
    case id(gurka) of
        {_} -> id([Flag]);
        _ -> ok
    end,
    if
        Flag -> idv_called_once(State);
        true -> ok
    end.

idv_called_once(_State) -> ok.

%% Direct jumps to try/catch handlers crash the emulator and must fail
%% validation. This is provoked by OTP-15945.

branch_to_try_handler(Config) ->
    Errors = do_val(branch_to_try_handler, Config),
    [{{branch_to_try_handler,main,1},
      {{bif,tuple_size,{f,3},[{y,0}],{x,0}},
       13,
       {illegal_branch,try_handler,3}}}] = Errors,
    ok.

receive_marker(Config) when is_list(Config) ->
    Errors = do_val(receive_marker, Config),

    [{{receive_marker,t1,1},
      {return,_,
       {return_in_receive,entered_loop}}},
     {{receive_marker,t2,1},
      {{call_last,1,{f,2},1},_,
       {return_in_receive,entered_loop}}},
     {{receive_marker,t3,1},
      {return,_,
       {return_in_receive,entered_loop}}}] = Errors,

    ok.

%% ERL-1128: the validator erroneously thought that many non-throwing
%% instructions like is_eq_exact could throw.
safe_instructions(Config) when is_list(Config) ->
    Errors = do_val(safe_instructions, Config),

    [] = Errors,

    ok.

missing_return_type(Config) when is_list(Config) ->
    %% ERL-1161: the validator didn't know that is_map_key always returns a
    %% bool.
    Map = #{ hello => there },
    true = mrt_1(true),
    false = mrt_1(false),
    true = mrt_1(is_map_key(id(hello), Map)),
    false = mrt_1(is_map_key(id(there), Map)),

    ok.

mrt_1(Bool) ->
    true = is_boolean(Bool),
    Bool.

%% ERL-1340: the unit of previously saved match positions wasn't updated.
bs_saved_position_units(Config) when is_list(Config) ->
    M = {bs_saved_position_units,
         [{no_errors,1},{some_errors,1}],
         [],
         [{function,ctx_test_8,1,2,
              [{label,1},
               {func_info,{atom,bs_saved_position_units},{atom,ctx_test_8},1},
               {label,2},
               {'%',
                   {var_info,
                       {x,0},
                       [{type,{t_bs_context,8,0,0}},accepts_match_context]}},
               {move,nil,{x,0}},
               return]},
          {function,no_errors,1,4,
              [{label,3},
               {func_info,{atom,bs_saved_position_units},{atom,no_errors},1},
               {label,4},
               {'%',{var_info,{x,0},[accepts_match_context]}},
               {test,bs_start_match3,{f,3},1,[{x,0}],{x,1}},
               {bs_get_position,{x,1},{x,0},2},
               {test,bs_test_unit,{f,5},[{x,1},8]},
               {bs_set_position,{x,1},{x,0}},
               {test,bs_get_binary2,
                   {f,5},
                   2,
                   [{x,1},{atom,all},1,{field_flags,[unsigned,big]}],
                   {x,2}},
               {bs_set_position,{x,1},{x,0}},
               {bs_get_tail,{x,1},{x,0},3},
               {test,is_eq_exact,{f,5},[{x,2},{x,0}]},
               {move,{x,1},{x,0}},
               %% Context unit should be 8 here.
               {call_only,1,{f,2}},
               {label,5},
               {bs_get_tail,{x,1},{x,0},2},
               {jump,{f,3}}]},
          {function,some_errors,1,7,
              [{label,6},
               {func_info,{atom,bs_saved_position_units},{atom,some_errors},1},
               {label,7},
               {'%',{var_info,{x,0},[accepts_match_context]}},
               {test,bs_start_match3,{f,6},1,[{x,0}],{x,1}},
               {bs_get_position,{x,1},{x,0},2},
               {test,bs_get_binary2,
                   {f,8},
                   2,
                   [{x,1},{atom,all},4,{field_flags,[unsigned,big]}],
                   {x,2}},
               {bs_set_position,{x,1},{x,0}},
               {test,bs_test_unit,{f,9},[{x,1},3]},
               {bs_set_position,{x,1},{x,0}},
               {bs_get_tail,{x,1},{x,0},3},
               {test,is_eq_exact,{f,8},[{x,2},{x,0}]},
               {move,{x,1},{x,0}},
               %% Context unit should be 12 here, failing validation.
               {call_only,1,{f,2}},
               {label,8},
               {bs_get_tail,{x,1},{x,0},2},
               {jump,{f,6}},
               {label,9},
               %% Context unit should be 4 here.
               {move,nil,{x,0}},
               return]}],
         10},

    Errors = beam_val(M),

    [{{bs_saved_position_units,some_errors,1},
      {{call_only,1,{f,2}},
       14,
       {bad_arg_type,{x,0},
                     {t_bs_context,12,0,0},
                     {t_bs_context,8,0,0}}}}] = Errors,

    ok.

%%%-------------------------------------------------------------------------

transform_remove(Remove, Module) ->
    transform_is(fun(Is) -> [I || I <- Is, not Remove(I)] end, Module).

transform_i(Transform, Module) ->
    transform_is(fun(Is) -> [Transform(I) || I <- Is] end, Module).

transform_is(Transform, {Mod,Exp,Imp,Fs0,Lc}) ->
    Fs = [transform_is_1(Transform, F) || F <- Fs0],
    {Mod,Exp,Imp,Fs,Lc}.

transform_is_1(Transform, {function,N,A,E,Is0}) ->
    Is = Transform(Is0),
    {function,N,A,E,Is}.

do_val(Mod, Config) ->
    Data = proplists:get_value(data_dir, Config),
    Base = atom_to_list(Mod),
    File = filename:join(Data, Base),
    case compile:file(File, [from_asm,no_postopt,return_errors]) of
	{error,L,[]} ->
	    [{Base,Errors0}] = L,
	    Errors = [E || {_Pos,beam_validator,E} <- Errors0],
	    _ = [io:put_chars(beam_validator:format_error(E)) ||
		    E <- Errors],
	    Errors;
	{ok,Mod} ->
	    []
    end.

beam_val(M) ->
    Name = atom_to_list(element(1, M)),
    {error,[{Name,Errors0}]} = beam_validator:validate(M, strong),
    Errors = [E || {_Pos,beam_validator,E} <- Errors0],
    _ = [io:put_chars(beam_validator:format_error(E)) ||
	    E <- Errors],
    Errors.

%%%-------------------------------------------------------------------------

val_dsetel(_Config) ->
    self() ! 13,
    {'EXIT',{{try_clause,participating},_}} = (catch night(0)),
    ok.

night(Turned) ->
    receive
	13 ->
	    try participating of engine -> 16 after false end
    end,
    %% The setelement/3 call is unreachable.
    Turned(setelement(#{true => Turned},
		      participating(Turned, "suit", 40, []),
		      Turned < Turned)),
    ok.

participating(_, _, _, _) -> ok.

%% map_get was known as returning 'none', but 'will_succeed' still returned
%% 'maybe' causing validation to continue, eventually exploding when the 'none'
%% value was used.
will_bif_succeed(_Config) ->
    ok = f1(body).

%% +no_ssa_opt
f1(body) when map_get(girl, #{friend => node()}); [], community ->
    case $q and $K of
        _V0 ->
            0.1825965401179273;
        0 ->
            state#{[] => 0.10577334580729858, $J => 0}
    end;
f1(body) ->
    ok.

%% ERL-1426: When a value was extracted from a tuple, subsequent type tests did
%% not update the type of said tuple.

-record(pc, {a}).

parent_container(_Config) ->
    ok = pc_1(id(#pc{a=true})).

pc_1(#pc{a=A}=R) ->
    case A of
        true -> ok;
        false -> ok
    end,
    ok = pc_2(R).

pc_2(_R) ->
    ok.

<<<<<<< HEAD
%% GH-5915: The following function took an incredibly long time to validate.
container_performance(Config) ->
    case Config of
        ({b,_}) -> {k1};
        ({a,{b,_}}) -> {k2};
        ({a,{a,{b,_}}}) -> {k3};
        ({a,{a,{a,{b,_}}}}) -> {k4};
        ({a,{a,{a,{a,{b,_}}}}}) -> {k5};
        ({a,{a,{a,{a,{a,{b,_}}}}}}) -> {k6};
        ({a,{a,{a,{a,{a,{a,{b,_}}}}}}}) -> {k7};
        ({a,{a,{a,{a,{a,{a,{a,{b,_}}}}}}}}) -> {k8};
        ({a,{a,{a,{a,{a,{a,{a,{a,{b,_}}}}}}}}}) -> {k9};
        ({a,{a,{a,{a,{a,{a,{a,{a,{a,{b,_}}}}}}}}}}) -> {k10};
        ({a,{a,{a,{a,{a,{a,{a,{a,{a,{a,{b,_}}}}}}}}}}}) -> {k11};
        ({a,{a,{a,{a,{a,{a,{a,{a,{a,{a,{a,{b,_}}}}}}}}}}}}) -> {k12};
        ({a,{a,{a,{a,{a,{a,{a,{a,{a,{a,{a,{a,{b,_}}}}}}}}}}}}}) -> {k13};
        ({a,{a,{a,{a,{a,{a,{a,{a,{a,{a,{a,{a,{a,{b,_}}}}}}}}}}}}}}) -> {k14};
        ({a,{a,{a,{a,{a,{a,{a,{a,{a,{a,{a,{a,{a,{a,{b,_}}}}}}}}}}}}}}}) -> {k15};
        ({a,{a,{a,{a,{a,{a,{a,{a,{a,{a,{a,{a,{a,{a,{a,{b,_}}}}}}}}}}}}}}}}) -> {k16};
        ({a,{a,{a,{a,{a,{a,{a,{a,{a,{a,{a,{a,{a,{a,{a,{a,{b,_}}}}}}}}}}}}}}}}}) -> {k17};
        ({a,{a,{a,{a,{a,{a,{a,{a,{a,{a,{a,{a,{a,{a,{a,{a,{a,{b,_}}}}}}}}}}}}}}}}}}) -> {k18};
        ({a,{a,{a,{a,{a,{a,{a,{a,{a,{a,{a,{a,{a,{a,{a,{a,{a,{a,{b,_}}}}}}}}}}}}}}}}}}}) -> {k19};
        ({a,{a,{a,{a,{a,{a,{a,{a,{a,{a,{a,{a,{a,{a,{a,{a,{a,{a,{a,{b,_}}}}}}}}}}}}}}}}}}}}) -> {k20};
        ({a,{a,{a,{a,{a,{a,{a,{a,{a,{a,{a,{a,{a,{a,{a,{a,{a,{a,{a,{a,{b,_}}}}}}}}}}}}}}}}}}}}}) -> {k21};
        ({a,{a,{a,{a,{a,{a,{a,{a,{a,{a,{a,{a,{a,{a,{a,{a,{a,{a,{a,{a,{a,{b,_}}}}}}}}}}}}}}}}}}}}}}) -> {k22};
        ({a,{a,{a,{a,{a,{a,{a,{a,{a,{a,{a,{a,{a,{a,{a,{a,{a,{a,{a,{a,{a,{a,{b,_}}}}}}}}}}}}}}}}}}}}}}}) -> {k23};
        ({a,{a,{a,{a,{a,{a,{a,{a,{a,{a,{a,{a,{a,{a,{a,{a,{a,{a,{a,{a,{a,{a,{a,{b,_}}}}}}}}}}}}}}}}}}}}}}}}) -> {k24};
        ({a,{a,{a,{a,{a,{a,{a,{a,{a,{a,{a,{a,{a,{a,{a,{a,{a,{a,{a,{a,{a,{a,{a,{a,{b,_}}}}}}}}}}}}}}}}}}}}}}}}}) -> {k25};
        ({a,{a,{a,{a,{a,{a,{a,{a,{a,{a,{a,{a,{a,{a,{a,{a,{a,{a,{a,{a,{a,{a,{a,{a,{a,{b,_}}}}}}}}}}}}}}}}}}}}}}}}}}) -> {k26};
        ({a,{a,{a,{a,{a,{a,{a,{a,{a,{a,{a,{a,{a,{a,{a,{a,{a,{a,{a,{a,{a,{a,{a,{a,{a,{a,{b,_}}}}}}}}}}}}}}}}}}}}}}}}}}}) -> {k27};
        ({a,{a,{a,{a,{a,{a,{a,{a,{a,{a,{a,{a,{a,{a,{a,{a,{a,{a,{a,{a,{a,{a,{a,{a,{a,{a,{a,{b,_}}}}}}}}}}}}}}}}}}}}}}}}}}}}) -> {k28};
        ({a,{a,{a,{a,{a,{a,{a,{a,{a,{a,{a,{a,{a,{a,{a,{a,{a,{a,{a,{a,{a,{a,{a,{a,{a,{a,{a,{a,{b,_}}}}}}}}}}}}}}}}}}}}}}}}}}}}}) -> {k29};
        ({a,{a,{a,{a,{a,{a,{a,{a,{a,{a,{a,{a,{a,{a,{a,{a,{a,{a,{a,{a,{a,{a,{a,{a,{a,{a,{a,{a,{a,_}}}}}}}}}}}}}}}}}}}}}}}}}}}}}) -> {k30};
        _ -> ok
    end.
=======
%% OTP-18365: A brainfart in inference for '=/=' inverted the results.
not_equal_inference(_Config) ->
    {'EXIT', {function_clause, _}} = (catch not_equal_inference_1(id([0]))),
    ok.

not_equal_inference_1(X) when (X /= []) /= is_port(0 div 0) ->
    [X || _ <- []].
>>>>>>> 614654cd

id(I) ->
    I.<|MERGE_RESOLUTION|>--- conflicted
+++ resolved
@@ -40,11 +40,8 @@
          receive_marker/1,safe_instructions/1,
          missing_return_type/1,will_bif_succeed/1,
          bs_saved_position_units/1,parent_container/1,
-<<<<<<< HEAD
-         container_performance/1]).
-=======
+         container_performance/1,
          not_equal_inference/1]).
->>>>>>> 614654cd
 
 -include_lib("common_test/include/ct.hrl").
 
@@ -79,11 +76,8 @@
        receive_marker,safe_instructions,
        missing_return_type,will_bif_succeed,
        bs_saved_position_units,parent_container,
-<<<<<<< HEAD
-       container_performance]}].
-=======
+       container_performance,
        not_equal_inference]}].
->>>>>>> 614654cd
 
 init_per_suite(Config) ->
     test_lib:recompile(?MODULE),
@@ -973,7 +967,6 @@
 pc_2(_R) ->
     ok.
 
-<<<<<<< HEAD
 %% GH-5915: The following function took an incredibly long time to validate.
 container_performance(Config) ->
     case Config of
@@ -1009,7 +1002,7 @@
         ({a,{a,{a,{a,{a,{a,{a,{a,{a,{a,{a,{a,{a,{a,{a,{a,{a,{a,{a,{a,{a,{a,{a,{a,{a,{a,{a,{a,{a,_}}}}}}}}}}}}}}}}}}}}}}}}}}}}}) -> {k30};
         _ -> ok
     end.
-=======
+
 %% OTP-18365: A brainfart in inference for '=/=' inverted the results.
 not_equal_inference(_Config) ->
     {'EXIT', {function_clause, _}} = (catch not_equal_inference_1(id([0]))),
@@ -1017,7 +1010,6 @@
 
 not_equal_inference_1(X) when (X /= []) /= is_port(0 div 0) ->
     [X || _ <- []].
->>>>>>> 614654cd
 
 id(I) ->
     I.