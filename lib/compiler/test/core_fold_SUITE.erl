--- conflicted
+++ resolved
@@ -30,11 +30,8 @@
 	 no_no_file/1,configuration/1,supplies/1,
          redundant_stack_frame/1,export_from_case/1,
          empty_values/1,cover_letrec_effect/1,
-<<<<<<< HEAD
-         receive_effect/1,nested_lets/1]).
-=======
-         receive_effect/1,map_effect/1]).
->>>>>>> 5063a62f
+         receive_effect/1,nested_lets/1,
+         map_effect/1]).
 
 -export([foo/0,foo/1,foo/2,foo/3]).
 
@@ -55,12 +52,8 @@
        no_no_file,configuration,supplies,
        redundant_stack_frame,export_from_case,
        empty_values,cover_letrec_effect,
-<<<<<<< HEAD
-       receive_effect,nested_lets]}].
-=======
-       receive_effect,map_effect]}].
->>>>>>> 5063a62f
-
+       receive_effect,nested_lets,
+       map_effect]}].
 
 init_per_suite(Config) ->
     test_lib:recompile(?MODULE),
@@ -716,7 +709,6 @@
 do_receive_effect() ->
     {} = receive _ -> {} = {} end.
 
-<<<<<<< HEAD
 nested_lets(_Config) ->
     {'EXIT',{{case_clause,ok},_}} = catch nested_lets_1(<<42>>),
     {'EXIT',{badarith,_}} = catch nested_lets_2(id(0), id(0)),
@@ -865,8 +857,6 @@
         ok
     end.
 
-%%% Common utility functions.
-=======
 map_effect(_Config) ->
     {'EXIT',{{badkey,key},_}} = catch map_effect_1(),
 
@@ -883,5 +873,6 @@
     Map#{key := value},
     ok.
 
->>>>>>> 5063a62f
+%%% Common utility functions.
+
 id(I) -> I.