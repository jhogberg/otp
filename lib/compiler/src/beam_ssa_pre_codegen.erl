%%
%% %CopyrightBegin%
%%
%% Copyright Ericsson AB 2018. All Rights Reserved.
%%
%% Licensed under the Apache License, Version 2.0 (the "License");
%% you may not use this file except in compliance with the License.
%% You may obtain a copy of the License at
%%
%%     http://www.apache.org/licenses/LICENSE-2.0
%%
%% Unless required by applicable law or agreed to in writing, software
%% distributed under the License is distributed on an "AS IS" BASIS,
%% WITHOUT WARRANTIES OR CONDITIONS OF ANY KIND, either express or implied.
%% See the License for the specific language governing permissions and
%% limitations under the License.
%%
%% %CopyrightEnd%
%%
%% Purpose: Prepare for code generation, including register allocation.
%%
%% The output of this compiler pass is still in the SSA format, but
%% it has been annotated and transformed to help the code generator.
%%
%% * Some instructions are translated to other instructions closer to
%% the BEAM instructions. For example, the binary matching
%% instructions are transformed from the optimization-friendly
%% internal format to instruction more similar to the actual BEAM
%% instructions.
%%
%% * Blocks that will need an instruction for allocating a stack frame
%% are annotated with a {frame_size,Size} annotation.
%%
%% * 'copy' instructions are added for all variables that need
%% to be saved to the stack frame. Additional 'copy' instructions
%% can be added as an optimization to reuse y registers (see
%% the copy_retval sub pass).
%%
%% * Each function is annotated with a {register,RegisterMap}
%% annotation that maps each variable to a BEAM register. The linear
%% scan algorithm is used to allocate registers.
%%
%% There are four kind of registers. x, y, fr (floating point register),
%% and z. A variable will be allocated to a z register if it is only
%% used by the instruction following the instruction that defines the
%% the variable. The code generator will typically combine those
%% instructions to a test instruction. z registers are also used for
%% some instructions that don't have a return value.
%%
%% References:
%%
%% [1] H. Mössenböck and M. Pfeiffer. Linear scan register allocation
%% in the context of SSA form and register constraints. In Proceedings
%% of the International Conference on Compiler Construction, pages
%% 229–246. LNCS 2304, Springer-Verlag, 2002.
%%
%% [2] C. Wimmer and H. Mössenböck. Optimized interval splitting in a
%% linear scan register allocator. In Proceedings of the ACM/USENIX
%% International Conference on Virtual Execution Environments, pages
%% 132–141. ACM Press, 2005.
%%
%% [3] C. Wimmer and M. Franz. Linear Scan Register Allocation on SSA
%% Form. In Proceedings of the International Symposium on Code
%% Generation and Optimization, pages 170-179. ACM Press, 2010.
%%

-module(beam_ssa_pre_codegen).

-export([module/2]).

-include("beam_ssa.hrl").

-import(lists, [all/2,any/2,append/1,duplicate/2,
                foldl/3,last/1,map/2,member/2,partition/2,
                reverse/1,reverse/2,sort/1,splitwith/2,zip/2]).

-spec module(beam_ssa:b_module(), [compile:option()]) ->
                    {'ok',beam_ssa:b_module()}.

module(#b_module{body=Fs0}=Module, Opts) ->
    UseBSM3 = not proplists:get_bool(no_bsm3, Opts),
    Ps = passes(Opts),
    Fs = functions(Fs0, Ps, UseBSM3),
    {ok,Module#b_module{body=Fs}}.

functions([F|Fs], Ps, UseBSM3) ->
    [function(F, Ps, UseBSM3)|functions(Fs, Ps, UseBSM3)];
functions([], _Ps, _UseBSM3) -> [].

-type b_var() :: beam_ssa:b_var().
-type var_name() :: beam_ssa:var_name().
-type instr_number() :: pos_integer().
-type range() :: {instr_number(),instr_number()}.
-type reg_num() :: beam_asm:reg_num().
-type xreg() :: {'x',reg_num()}.
-type yreg() :: {'y',reg_num()}.
-type ypool() :: {'y',beam_ssa:label()}.
-type reservation() :: 'fr' | {'prefer',xreg()} | 'x' | {'x',xreg()} |
                       ypool() | {yreg(),ypool()} | 'z'.
-type ssa_register() :: beam_ssa_codegen:ssa_register().

-define(TC(Body), tc(fun() -> Body end, ?FILE, ?LINE)).
-record(st, {ssa :: beam_ssa:block_map(),
             args :: [b_var()],
             cnt :: beam_ssa:label(),
             use_bsm3 :: boolean(),
             frames=[] :: [beam_ssa:label()],
             intervals=[] :: [{b_var(),[range()]}],
             res=[] :: [{b_var(),reservation()}] | #{b_var():=reservation()},
             regs=#{} :: #{b_var():=ssa_register()},
             extra_annos=[] :: [{atom(),term()}],
             location :: term()
            }).
-define(PASS(N), {N,fun N/1}).

passes(Opts) ->
    AddPrecgAnnos = proplists:get_bool(dprecg, Opts),
    FixTuples = proplists:get_bool(no_put_tuple2, Opts),
    Ps = [?PASS(assert_no_critical_edges),

          %% Preliminaries.
          ?PASS(fix_bs),
          ?PASS(exception_trampolines),
          ?PASS(sanitize),
          ?PASS(match_fail_instructions),
          case FixTuples of
              false -> ignore;
              true -> ?PASS(fix_tuples)
          end,
          ?PASS(use_set_tuple_element),
          ?PASS(place_frames),
          ?PASS(fix_receives),

          %% Find and reserve Y registers.
          ?PASS(find_yregs),
          ?PASS(reserve_yregs),

          %% Handle legacy binary match instruction that don't
          %% accept a Y register as destination.
          ?PASS(legacy_bs),

          %% Improve reuse of Y registers to potentially
          %% reduce the size of the stack frame.
          ?PASS(copy_retval),
          ?PASS(opt_get_list),

          %% Calculate live intervals.
          ?PASS(number_instructions),
          ?PASS(live_intervals),
          ?PASS(reserve_regs),

          %% If needed for a .precg file, save the live intervals
          %% so they can be included in an annotation.
          case AddPrecgAnnos of
              false -> ignore;
              true -> ?PASS(save_live_intervals)
          end,

          %% Allocate registers.
          ?PASS(linear_scan),
          ?PASS(frame_size),
          ?PASS(turn_yregs),

          ?PASS(assert_no_critical_edges)],
    [P || P <- Ps, P =/= ignore].

function(#b_function{anno=Anno,args=Args,bs=Blocks0,cnt=Count0}=F0,
         Ps, UseBSM3) ->
    try
        Location = maps:get(location, Anno, none),
        St0 = #st{ssa=Blocks0,args=Args,use_bsm3=UseBSM3,
                  cnt=Count0,location=Location},
        St = compile:run_sub_passes(Ps, St0),
        #st{ssa=Blocks,cnt=Count,regs=Regs,extra_annos=ExtraAnnos} = St,
        F1 = add_extra_annos(F0, ExtraAnnos),
        F = beam_ssa:add_anno(registers, Regs, F1),
        F#b_function{bs=Blocks,cnt=Count}
    catch
        Class:Error:Stack ->
            #{func_info:={_,Name,Arity}} = Anno,
            io:fwrite("Function: ~w/~w\n", [Name,Arity]),
            erlang:raise(Class, Error, Stack)
    end.

save_live_intervals(#st{intervals=Intervals}=St) ->
    St#st{extra_annos=[{live_intervals,Intervals}]}.

%% Add extra annotations when a .precg listing file is being produced.
add_extra_annos(F, Annos) ->
    foldl(fun({Name,Value}, Acc) ->
                  beam_ssa:add_anno(Name, Value, Acc)
          end, F, Annos).

%% assert_no_critical_edges(St0) -> St.
%%  The code generator will not work if there are critial edges.
%%  Abort if any critical edges are found.

assert_no_critical_edges(#st{ssa=Blocks}=St) ->
    F = fun assert_no_ces/3,
    beam_ssa:fold_rpo(F, Blocks, Blocks),
    St.

assert_no_ces(_, #b_blk{is=[#b_set{op=phi,args=[_,_]=Phis}|_]}, Blocks) ->
    %% This block has multiple predecessors. Make sure that none
    %% of the precessors have more than one successor.
    true = all(fun({_,P}) ->
                       length(beam_ssa:successors(P, Blocks)) =:= 1
               end, Phis),                      %Assertion.
    Blocks;
assert_no_ces(_, _, Blocks) -> Blocks.

%% fix_bs(St0) -> St.
%%  Fix up the binary matching instructions:
%%
%%    * Insert bs_save and bs_restore instructions where needed.
%%
%%    * Combine bs_match and bs_extract instructions to bs_get
%%      instructions.

fix_bs(#st{ssa=Blocks,cnt=Count0,use_bsm3=UseBSM3}=St) ->
    F = fun(#b_set{op=bs_start_match,dst=Dst}, A) ->
                %% Mark the root of the match context list.
                [{Dst,{context,Dst}}|A];
           (#b_set{op=bs_match,dst=Dst,args=[_,ParentCtx|_]}, A) ->
                %% Link this match context the previous match context.
                [{Dst,ParentCtx}|A];
           (_, A) ->
                A
        end,
    case beam_ssa:fold_instrs_rpo(F, [0], [],Blocks) of
        [] ->
            %% No binary matching in this function.
            St;
        [_|_]=M ->
            CtxChain = maps:from_list(M),
            Linear0 = beam_ssa:linearize(Blocks),

            %% Insert position instructions where needed.
            {Linear1,Count} = case UseBSM3 of
                                  true ->
                                      bs_pos_bsm3(Linear0, CtxChain, Count0);
                                  false ->
                                      bs_pos_bsm2(Linear0, CtxChain, Count0)
                              end,

            %% Rename instructions.
            Linear = bs_instrs(Linear1, CtxChain, []),

            St#st{ssa=maps:from_list(Linear),cnt=Count}
    end.

%% Insert bs_get_position and bs_set_position instructions as needed.
bs_pos_bsm3(Linear0, CtxChain, Count0) ->
    Rs0 = bs_restores(Linear0, CtxChain, #{}, #{}),
    Rs = maps:values(Rs0),
    S0 = sofs:relation(Rs, [{context,save_point}]),
    S1 = sofs:relation_to_family(S0),
    S = sofs:to_external(S1),

    {SavePoints,Count1} = make_bs_pos_dict(S, Count0, []),
    {Gets,Count2} = make_bs_setpos_map(Rs, SavePoints, Count1, []),
    {Sets,Count} = make_bs_getpos_map(maps:to_list(Rs0), SavePoints, Count2, []),

    %% Now insert all saves and restores.
    {bs_insert_bsm3(Linear0, Gets, Sets, SavePoints),Count}.

make_bs_setpos_map([{Ctx,Save}=Ps|T], SavePoints, Count, Acc) ->
    SavePoint = get_savepoint(Ps, SavePoints),
    I = #b_set{op=bs_get_position,dst=SavePoint,args=[Ctx]},
    make_bs_setpos_map(T, SavePoints, Count+1, [{Save,I}|Acc]);
make_bs_setpos_map([], _, Count, Acc) ->
    {maps:from_list(Acc),Count}.

make_bs_getpos_map([{Bef,{Ctx,_}=Ps}|T], SavePoints, Count, Acc) ->
    Ignored = #b_var{name={'@ssa_ignored',Count}},
    Args = [Ctx, get_savepoint(Ps, SavePoints)],
    I = #b_set{op=bs_set_position,dst=Ignored,args=Args},
    make_bs_getpos_map(T, SavePoints, Count+1, [{Bef,I}|Acc]);
make_bs_getpos_map([], _, Count, Acc) ->
    {maps:from_list(Acc),Count}.

get_savepoint({_,_}=Ps, SavePoints) ->
    Name = {'@ssa_bs_position', map_get(Ps, SavePoints)},
    #b_var{name=Name}.

make_bs_pos_dict([{Ctx,Pts}|T], Count0, Acc0) ->
    {Acc, Count} = make_bs_pos_dict_1(Pts, Ctx, Count0, Acc0),
    make_bs_pos_dict(T, Count, Acc);
make_bs_pos_dict([], Count, Acc) ->
    {maps:from_list(Acc), Count}.

make_bs_pos_dict_1([H|T], Ctx, I, Acc) ->
    make_bs_pos_dict_1(T, Ctx, I+1, [{{Ctx,H},I}|Acc]);
make_bs_pos_dict_1([], Ctx, I, Acc) ->
    {[{Ctx,I}|Acc], I}.

%% As bs_position but without OTP-22 instructions. This is only used when
%% cross-compiling to older versions.
bs_pos_bsm2(Linear0, CtxChain, Count0) ->
    Rs0 = bs_restores(Linear0, CtxChain, #{}, #{}),
    Rs = maps:values(Rs0),
    S0 = sofs:relation(Rs, [{context,save_point}]),
    S1 = sofs:relation_to_family(S0),
    S = sofs:to_external(S1),
    Slots = make_save_point_dict(S, []),
    {Saves,Count1} = make_save_map(Rs, Slots, Count0, []),
    {Restores,Count} = make_restore_map(maps:to_list(Rs0), Slots, Count1, []),

    %% Now insert all saves and restores.
    {bs_insert_bsm2(Linear0, Saves, Restores, Slots),Count}.

make_save_map([{Ctx,Save}=Ps|T], Slots, Count, Acc) ->
    Ignored = #b_var{name={'@ssa_ignored',Count}},
    case make_slot(Ps, Slots) of
        #b_literal{val=start} ->
            make_save_map(T, Slots, Count, Acc);
        Slot ->
            I = #b_set{op=bs_save,dst=Ignored,args=[Ctx,Slot]},
            make_save_map(T, Slots, Count+1, [{Save,I}|Acc])
    end;
make_save_map([], _, Count, Acc) ->
    {maps:from_list(Acc),Count}.

make_restore_map([{Bef,{Ctx,_}=Ps}|T], Slots, Count, Acc) ->
    Ignored = #b_var{name={'@ssa_ignored',Count}},
    I = #b_set{op=bs_restore,dst=Ignored,args=[Ctx,make_slot(Ps, Slots)]},
    make_restore_map(T, Slots, Count+1, [{Bef,I}|Acc]);
make_restore_map([], _, Count, Acc) ->
    {maps:from_list(Acc),Count}.

make_slot({Same,Same}, _Slots) ->
    #b_literal{val=start};
make_slot({_,_}=Ps, Slots) ->
    #b_literal{val=map_get(Ps, Slots)}.

make_save_point_dict([{Ctx,Pts}|T], Acc0) ->
    Acc = make_save_point_dict_1(Pts, Ctx, 0, Acc0),
    make_save_point_dict(T, Acc);
make_save_point_dict([], Acc) ->
    maps:from_list(Acc).

make_save_point_dict_1([Ctx|T], Ctx, I, Acc) ->
    %% Special {atom,start} save point. Does not need a
    %% bs_save instruction.
    make_save_point_dict_1(T, Ctx, I, Acc);
make_save_point_dict_1([H|T], Ctx, I, Acc) ->
    make_save_point_dict_1(T, Ctx, I+1, [{{Ctx,H},I}|Acc]);
make_save_point_dict_1([], Ctx, I, Acc) ->
    [{Ctx,I}|Acc].

bs_restores([{L,#b_blk{is=Is,last=Last}}|Bs], CtxChain, D0, Rs0) ->
    InPos = maps:get(L, D0, #{}),
    {SuccPos, FailPos, Rs} = bs_restores_is(Is, CtxChain, InPos, InPos, Rs0),

    D = bs_update_successors(Last, SuccPos, FailPos, D0),
    bs_restores(Bs, CtxChain, D, Rs);
bs_restores([], _, _, Rs) -> Rs.

bs_update_successors(#b_br{succ=Succ,fail=Fail}, SPos, FPos, D) ->
    join_positions([{Succ,SPos},{Fail,FPos}], D);
bs_update_successors(#b_switch{fail=Fail,list=List}, SPos, FPos, D) ->
    SPos = FPos,                                %Assertion.
    Update = [{L,SPos} || {_,L} <- List] ++ [{Fail,SPos}],
    join_positions(Update, D);
bs_update_successors(#b_ret{}, SPos, FPos, D) ->
    SPos = FPos,                                %Assertion.
    D.

join_positions([{L,MapPos0}|T], D) ->
    case D of
        #{L:=MapPos0} ->
            %% Same map.
            join_positions(T, D);
        #{L:=MapPos1} ->
            %% Different maps.
            MapPos = join_positions_1(MapPos0, MapPos1),
            join_positions(T, D#{L:=MapPos});
        #{} ->
            join_positions(T, D#{L=>MapPos0})
    end;
join_positions([], D) -> D.

join_positions_1(MapPos0, MapPos1) ->
    MapPos2 = maps:map(fun(Start, Pos) ->
                               case MapPos0 of
                                   #{Start:=Pos} -> Pos;
                                   #{Start:=_} -> unknown;
                                   #{} -> Pos
                               end
                       end, MapPos1),
    maps:merge(MapPos0, MapPos2).

%%
%% Updates the restore and position maps according to the given instructions.
%%
%% Note that positions may be updated even when a match fails; if a match
%% requires a restore, the position at the fail block will be the position
%% we've *restored to* and not the one we entered the current block with.
%%

bs_restores_is([#b_set{op=bs_start_match,dst=Start}|Is],
               CtxChain, SPos0, FPos, Rs) ->
    %% We only allow one match per block.
    SPos0 = FPos,                               %Assertion.
    SPos = SPos0#{Start=>Start},
    bs_restores_is(Is, CtxChain, SPos, FPos, Rs);
bs_restores_is([#b_set{op=bs_match,dst=NewPos,args=Args}=I|Is],
               CtxChain, SPos0, FPos0, Rs0) ->
    SPos0 = FPos0,                              %Assertion.
    Start = bs_subst_ctx(NewPos, CtxChain),
    [_,FromPos|_] = Args,
    case SPos0 of
        #{Start:=FromPos} ->
            %% Same position, no restore needed.
            SPos = case bs_match_type(I) of
                         plain ->
                             %% Update position to new position.
                             SPos0#{Start:=NewPos};
                         _ ->
                             %% Position will not change (test_unit
                             %% instruction or no instruction at
                             %% all).
                             SPos0#{Start:=FromPos}
                     end,
            bs_restores_is(Is, CtxChain, SPos, FPos0, Rs0);
        #{Start:=_} ->
            %% Different positions, might need a restore instruction.
            case bs_match_type(I) of
                none ->
                    %% This is a tail test that will be optimized away.
                    %% There's no need to do a restore, and all
                    %% positions are unchanged.
                    bs_restores_is(Is, CtxChain, SPos0, FPos0, Rs0);
                test_unit ->
                    %% This match instruction will be replaced by
                    %% a test_unit instruction. We will need a
                    %% restore. The new position will be the position
                    %% restored to (NOT NewPos).
                    SPos = SPos0#{Start:=FromPos},
                    FPos = FPos0#{Start:=FromPos},
                    Rs = Rs0#{NewPos=>{Start,FromPos}},
                    bs_restores_is(Is, CtxChain, SPos, FPos, Rs);
                plain ->
                    %% Match or skip. Position will be changed.
                    SPos = SPos0#{Start:=NewPos},
                    FPos = FPos0#{Start:=FromPos},
                    Rs = Rs0#{NewPos=>{Start,FromPos}},
                    bs_restores_is(Is, CtxChain, SPos, FPos, Rs)
            end
    end;
bs_restores_is([#b_set{op=bs_extract,args=[FromPos|_]}|Is],
               CtxChain, SPos, FPos, Rs) ->
    Start = bs_subst_ctx(FromPos, CtxChain),
    #{Start:=FromPos} = SPos,                   %Assertion.
    #{Start:=FromPos} = FPos,                   %Assertion.
    bs_restores_is(Is, CtxChain, SPos, FPos, Rs);
bs_restores_is([#b_set{op=call,dst=Dst,args=Args}|Is],
               CtxChain, SPos0, FPos0, Rs0) ->
    {Rs, SPos1, FPos1} = bs_restore_args(Args, SPos0, FPos0, CtxChain, Dst, Rs0),
    {SPos, FPos} = bs_invalidate_pos(Args, SPos1, FPos1, CtxChain),
    bs_restores_is(Is, CtxChain, SPos, FPos, Rs);
bs_restores_is([#b_set{op=landingpad}|Is], CtxChain, SPos0, FPos0, Rs) ->
    %% We can land here from any point, so all positions are invalid.
    Invalidate = fun(_Start,_Pos) -> unknown end,
    SPos = maps:map(Invalidate, SPos0),
    FPos = maps:map(Invalidate, FPos0),
    bs_restores_is(Is, CtxChain, SPos, FPos, Rs);
bs_restores_is([#b_set{op=Op,dst=Dst,args=Args}|Is],
               CtxChain, SPos0, FPos0, Rs0)
  when Op =:= bs_test_tail;
       Op =:= bs_get_tail ->
    {Rs, SPos, FPos} = bs_restore_args(Args, SPos0, FPos0, CtxChain, Dst, Rs0),
    bs_restores_is(Is, CtxChain, SPos, FPos, Rs);
bs_restores_is([_|Is], CtxChain, SPos, FPos, Rs) ->
    bs_restores_is(Is, CtxChain, SPos, FPos, Rs);
bs_restores_is([], _CtxChain, SPos, FPos, Rs) ->
    {SPos, FPos, Rs}.

bs_match_type(#b_set{args=[#b_literal{val=skip},_Ctx,
                             #b_literal{val=binary},_Flags,
                             #b_literal{val=all},#b_literal{val=U}]}) ->
    case U of
        1 -> none;
        _ -> test_unit
    end;
bs_match_type(_) ->
    plain.

%% Call instructions leave the match position in an undefined state,
%% requiring us to invalidate each affected argument.
bs_invalidate_pos([#b_var{}=Arg|Args], SPos0, FPos0, CtxChain) ->
    Start = bs_subst_ctx(Arg, CtxChain),
    case SPos0 of
        #{Start:=_} ->
            SPos = SPos0#{Start:=unknown},
            FPos = FPos0#{Start:=unknown},
            bs_invalidate_pos(Args, SPos, FPos, CtxChain);
        #{} ->
            %% Not a match context.
            bs_invalidate_pos(Args, SPos0, FPos0, CtxChain)
    end;
bs_invalidate_pos([_|Args], SPos, FPos, CtxChain) ->
    bs_invalidate_pos(Args, SPos, FPos, CtxChain);
bs_invalidate_pos([], SPos, FPos, _CtxChain) ->
    {SPos, FPos}.

bs_restore_args([#b_var{}=Arg|Args], SPos0, FPos0, CtxChain, Dst, Rs0) ->
    Start = bs_subst_ctx(Arg, CtxChain),
    case SPos0 of
        #{Start:=Arg} ->
            %% Same position, no restore needed.
            bs_restore_args(Args, SPos0, FPos0, CtxChain, Dst, Rs0);
        #{Start:=_} ->
            %% Different positions, need a restore instruction.
            SPos = SPos0#{Start:=Arg},
            FPos = FPos0#{Start:=Arg},
            Rs = Rs0#{Dst=>{Start,Arg}},
            bs_restore_args(Args, SPos, FPos, CtxChain, Dst, Rs);
        #{} ->
            %% Not a match context.
            bs_restore_args(Args, SPos0, FPos0, CtxChain, Dst, Rs0)
    end;
bs_restore_args([_|Args], SPos, FPos, CtxChain, Dst, Rs) ->
    bs_restore_args(Args, SPos, FPos, CtxChain, Dst, Rs);
bs_restore_args([], SPos, FPos, _CtxChain, _Dst, Rs) ->
    {Rs,SPos,FPos}.

%% Insert all bs_save and bs_restore instructions.

bs_insert_bsm3(Blocks, Saves, Restores, SavePoints) ->
    bs_insert_1(Blocks, Saves, Restores, SavePoints, fun(I) -> I end).

bs_insert_bsm2(Blocks, Saves, Restores, SavePoints) ->
    %% The old instructions require bs_start_match to be annotated with the
    %% number of position slots it needs.
    bs_insert_1(Blocks, Saves, Restores, SavePoints,
                fun(#b_set{op=bs_start_match,dst=Dst}=I0) ->
                        NumSlots = case SavePoints of
                                       #{Dst:=NumSlots0} -> NumSlots0;
                                       #{} -> 0
                                   end,
                        beam_ssa:add_anno(num_slots, NumSlots, I0);
                   (I) ->
                        I
                end).

bs_insert_1([{L,#b_blk{is=Is0}=Blk}|Bs0], Saves, Restores, Slots, XFrm) ->
    Is = bs_insert_is_1(Is0, Restores, Slots, XFrm),
    Bs = bs_insert_saves(Is, Bs0, Saves),
    [{L,Blk#b_blk{is=Is}}|bs_insert_1(Bs, Saves, Restores, Slots, XFrm)];
bs_insert_1([], _, _, _, _) -> [].

bs_insert_is_1([#b_set{op=Op,dst=Dst}=I0|Is], Restores, SavePoints, XFrm) ->
    I = XFrm(I0),
    if
        Op =:= bs_test_tail;
        Op =:= bs_get_tail;
        Op =:= bs_match;
        Op =:= call ->
            Rs = case Restores of
                     #{Dst:=R} -> [R];
                     #{} -> []
                 end,
            Rs ++ [I|bs_insert_is_1(Is, Restores, SavePoints, XFrm)];
        true ->
            [I|bs_insert_is_1(Is, Restores, SavePoints, XFrm)]
    end;
bs_insert_is_1([], _, _, _) -> [].

bs_insert_saves([#b_set{dst=Dst}|Is], Bs, Saves) ->
    case Saves of
        #{Dst:=S} ->
            bs_insert_save(S, Bs);
        #{} ->
            bs_insert_saves(Is, Bs, Saves)
    end;
bs_insert_saves([], Bs, _) -> Bs.

bs_insert_save(Save, [{L,#b_blk{is=Is0}=Blk}|Bs]) ->
    Is = case Is0 of
             [#b_set{op=bs_extract}=Ex|Is1] ->
                 [Ex,Save|Is1];
             _ ->
                 [Save|Is0]
         end,
    [{L,Blk#b_blk{is=Is}}|Bs].

%% Translate bs_match instructions to bs_get, bs_match_string,
%% or bs_skip. Also rename match context variables to use the
%% variable assigned to by the start_match instruction.

bs_instrs([{L,#b_blk{is=Is0}=Blk}|Bs], CtxChain, Acc0) ->
    case bs_instrs_is(Is0, CtxChain, []) of
        [#b_set{op=bs_extract,dst=Dst,args=[Ctx]}|Is] ->
            %% Drop this instruction. Rewrite the corresponding
            %% bs_match instruction in the previous block to
            %% a bs_get instruction.
            Acc = bs_combine(Dst, Ctx, Acc0),
            bs_instrs(Bs, CtxChain, [{L,Blk#b_blk{is=Is}}|Acc]);
        Is ->
            bs_instrs(Bs, CtxChain, [{L,Blk#b_blk{is=Is}}|Acc0])
    end;
bs_instrs([], _, Acc) ->
    reverse(Acc).

bs_instrs_is([#b_set{op=succeeded}=I|Is], CtxChain, Acc) ->
    %% This instruction refers to a specific operation, so we must not
    %% substitute the context argument.
    bs_instrs_is(Is, CtxChain, [I | Acc]);
bs_instrs_is([#b_set{op=Op,args=Args0}=I0|Is], CtxChain, Acc) ->
    Args = [bs_subst_ctx(A, CtxChain) || A <- Args0],
    I1 = I0#b_set{args=Args},
    I = case {Op,Args} of
            {bs_match,[#b_literal{val=skip},Ctx,Type|As]} ->
                I1#b_set{op=bs_skip,args=[Type,Ctx|As]};
            {bs_match,[#b_literal{val=string},Ctx|As]} ->
                I1#b_set{op=bs_match_string,args=[Ctx|As]};
            {bs_get_tail,[Ctx|As]} ->
                I1#b_set{op=bs_get_tail,args=[Ctx|As]};
            {_,_} ->
                I1
        end,
    bs_instrs_is(Is, CtxChain, [I|Acc]);
bs_instrs_is([], _, Acc) ->
    reverse(Acc).

%% Combine a bs_match instruction with the destination register
%% taken from a bs_extract instruction.

bs_combine(Dst, Ctx, [{L,#b_blk{is=Is0}=Blk}|Acc]) ->
    [#b_set{}=Succeeded,
     #b_set{op=bs_match,args=[Type,_|As]}=BsMatch|Is1] = reverse(Is0),
    Is = reverse(Is1, [BsMatch#b_set{op=bs_get,dst=Dst,args=[Type,Ctx|As]},
                       Succeeded#b_set{args=[Dst]}]),
    [{L,Blk#b_blk{is=Is}}|Acc].

bs_subst_ctx(#b_var{}=Var, CtxChain) ->
    case CtxChain of
        #{Var:={context,Ctx}} ->
            Ctx;
        #{Var:=ParentCtx} ->
            bs_subst_ctx(ParentCtx, CtxChain);
        #{} ->
            %% Not a match context variable.
            Var
    end;
bs_subst_ctx(Other, _CtxChain) ->
    Other.

%% legacy_bs(St0) -> St.
%%  Binary matching instructions in OTP 21 and earlier don't support
%%  a Y register as destination. If St#st.use_bsm3 is false,
%%  we will need to rewrite those instructions so that the result
%%  is first put in an X register and then moved to a Y register
%%  if the operation succeeded.

legacy_bs(#st{use_bsm3=false,ssa=Blocks0,cnt=Count0,res=Res}=St) ->
    IsYreg = maps:from_list([{V,true} || {V,{y,_}} <- Res]),
    Linear0 = beam_ssa:linearize(Blocks0),
    {Linear,Count} = legacy_bs(Linear0, IsYreg, Count0, #{}, []),
    Blocks = maps:from_list(Linear),
    St#st{ssa=Blocks,cnt=Count};
legacy_bs(#st{use_bsm3=true}=St) -> St.

legacy_bs([{L,Blk}|Bs], IsYreg, Count0, Copies0, Acc) ->
    #b_blk{is=Is0,last=Last} = Blk,
    Is1 = case Copies0 of
              #{L:=Copy} -> [Copy|Is0];
              #{} -> Is0
          end,
    {Is,Count,Copies} = legacy_bs_is(Is1, Last, IsYreg, Count0, Copies0, []),
    legacy_bs(Bs, IsYreg, Count, Copies, [{L,Blk#b_blk{is=Is}}|Acc]);
legacy_bs([], _IsYreg, Count, _Copies, Acc) ->
    {Acc,Count}.

legacy_bs_is([#b_set{op=Op,dst=Dst}=I0,
              #b_set{op=succeeded,dst=SuccDst,args=[Dst]}=SuccI0],
             Last, IsYreg, Count0, Copies0, Acc) ->
    NeedsFix = is_map_key(Dst, IsYreg) andalso
        case Op of
            bs_get -> true;
            bs_init -> true;
            _ -> false
        end,
    case NeedsFix of
        true ->
            TempDst = #b_var{name={'@bs_temp_dst',Count0}},
            Count = Count0 + 1,
            I = I0#b_set{dst=TempDst},
            SuccI = SuccI0#b_set{args=[TempDst]},
            Copy = #b_set{op=copy,dst=Dst,args=[TempDst]},
            #b_br{bool=SuccDst,succ=SuccL} = Last,
            Copies = Copies0#{SuccL=>Copy},
            legacy_bs_is([], Last, IsYreg, Count, Copies, [SuccI,I|Acc]);
        false ->
            legacy_bs_is([], Last, IsYreg, Count0, Copies0, [SuccI0,I0|Acc])
    end;
legacy_bs_is([I|Is], Last, IsYreg, Count, Copies, Acc) ->
    legacy_bs_is(Is, Last, IsYreg, Count, Copies, [I|Acc]);
legacy_bs_is([], _Last, _IsYreg, Count, Copies, Acc) ->
    {reverse(Acc),Count,Copies}.

%% exception_trampolines(St0) -> St.
%%
%% Removes the "exception trampolines" that were added to prevent exceptions
%% from being optimized away.

exception_trampolines(#st{ssa=Blocks0}=St) ->
    RPO = reverse(beam_ssa:rpo(Blocks0)),
    Blocks = et_1(RPO, #{}, #{}, Blocks0),
    St#st{ssa=Blocks}.

et_1([L | Ls], Trampolines, Exceptions, Blocks) ->
    #{ L := #b_blk{is=Is,last=Last0}=Block0 } = Blocks,
    case {Is, Last0} of
        {[#b_set{op=exception_trampoline,args=[Arg]}], #b_br{succ=Succ}} ->
            et_1(Ls,
                 Trampolines#{ L => Succ },
                 Exceptions#{ L => Arg },
                 maps:remove(L, Blocks));
        {_, #b_br{succ=Same,fail=Same}} when Same =:= ?EXCEPTION_BLOCK ->
            %% The exception block is just a marker saying that we should raise
            %% an exception (= {f,0}) instead of jumping to a particular fail
            %% block. Since it's not a reachable block we can't allow
            %% unconditional jumps to it except through a trampoline.
            error({illegal_jump_to_exception_block, L});
        {_, #b_br{succ=Same,fail=Same}}
          when map_get(Same, Trampolines) =:= ?EXCEPTION_BLOCK ->
            %% This block always fails at runtime (and we are not in a
            %% try/catch); rewrite the terminator to a return.
            Last = #b_ret{arg=map_get(Same, Exceptions)},
            Block = Block0#b_blk{last=Last},
            et_1(Ls, Trampolines, Exceptions, Blocks#{ L := Block });
        {_, #b_br{succ=Succ0,fail=Fail0}} ->
            Succ = maps:get(Succ0, Trampolines, Succ0),
            Fail = maps:get(Fail0, Trampolines, Fail0),
            if
                Succ =/= Succ0; Fail =/= Fail0 ->
                    Last = Last0#b_br{succ=Succ,fail=Fail},
                    Block = Block0#b_blk{last=Last},
                    et_1(Ls, Trampolines, Exceptions, Blocks#{ L := Block });
                Succ =:= Succ0, Fail =:= Fail0 ->
                    et_1(Ls, Trampolines, Exceptions, Blocks)
            end;
        {_, _} ->
             et_1(Ls, Trampolines, Exceptions, Blocks)
    end;
et_1([], _Trampolines, _Exceptions, Blocks) ->
    Blocks.

%% sanitize(St0) -> St.
%%  Remove constructs that can cause problems later:
%%
%%  * Unreachable blocks may cause problems for determination of
%%  dominators.
%%
%%  * Some instructions (such as get_hd) don't accept literal
%%  arguments. Evaluate the instructions and remove them.

sanitize(#st{ssa=Blocks0,cnt=Count0}=St) ->
    Ls = beam_ssa:rpo(Blocks0),
    {Blocks,Count} = sanitize(Ls, Count0, Blocks0, #{}),
    St#st{ssa=Blocks,cnt=Count}.

sanitize([L|Ls], Count0, Blocks0, Values0) ->
    #b_blk{is=Is0} = Blk0 = map_get(L, Blocks0),
    case sanitize_is(Is0, Count0, Values0, false, []) of
        no_change ->
            sanitize(Ls, Count0, Blocks0, Values0);
        {Is,Count,Values} ->
            Blk = Blk0#b_blk{is=Is},
            Blocks = Blocks0#{L:=Blk},
            sanitize(Ls, Count, Blocks, Values)
    end;
sanitize([], Count, Blocks0, Values) ->
    Blocks = if
                 map_size(Values) =:= 0 ->
                     Blocks0;
                 true ->
                     beam_ssa:rename_vars(Values, [0], Blocks0)
             end,

    %% Unreachable blocks can cause problems for the dominator calculations.
    Ls = beam_ssa:rpo(Blocks),
    Reachable = gb_sets:from_list(Ls),
    {case map_size(Blocks) =:= gb_sets:size(Reachable) of
         true -> Blocks;
         false -> remove_unreachable(Ls, Blocks, Reachable, [])
     end,Count}.

sanitize_is([#b_set{op=get_map_element,args=Args0}=I0|Is],
            Count0, Values, Changed, Acc) ->
    case sanitize_args(Args0, Values) of
        [#b_literal{}=Map,Key] ->
            %% Bind the literal map to a variable.
            {MapVar,Count} = new_var('@ssa_map', Count0),
            I = I0#b_set{args=[MapVar,Key]},
            Copy = #b_set{op=copy,dst=MapVar,args=[Map]},
            sanitize_is(Is, Count, Values, true, [I,Copy|Acc]);
        [_,_]=Args0 ->
            sanitize_is(Is, Count0, Values, Changed, [I0|Acc]);
        [_,_]=Args ->
            I = I0#b_set{args=Args},
            sanitize_is(Is, Count0, Values, Changed, [I|Acc])
    end;
sanitize_is([#b_set{op=Op,dst=Dst,args=Args0}=I0|Is0],
            Count, Values, Changed0, Acc) ->
    Args = sanitize_args(Args0, Values),
    case sanitize_instr(Op, Args, I0) of
        {value,Value0} ->
            Value = #b_literal{val=Value0},
            sanitize_is(Is0, Count, Values#{Dst=>Value}, true, Acc);
        {ok,I} ->
            sanitize_is(Is0, Count, Values, true, [I|Acc]);
        ok ->
            I = I0#b_set{args=Args},
            Changed = Changed0 orelse Args =/= Args0,
            sanitize_is(Is0, Count, Values, Changed, [I|Acc])
    end;
sanitize_is([], Count, Values, Changed, Acc) ->
    case Changed of
        true ->
            {reverse(Acc),Count,Values};
        false ->
            no_change
    end.

sanitize_args(Args, Values) ->
    map(fun(Var) ->
                case Values of
                    #{Var:=New} -> New;
                    #{} -> Var
                end
        end, Args).

sanitize_instr({bif,Bif}, [#b_literal{val=Lit}], _I) ->
    case erl_bifs:is_pure(erlang, Bif, 1) of
        false ->
            ok;
        true ->
            try
                {value,erlang:Bif(Lit)}
            catch
                error:_ ->
                    ok
            end
    end;
sanitize_instr({bif,Bif}, [#b_literal{val=Lit1},#b_literal{val=Lit2}], _I) ->
    true = erl_bifs:is_pure(erlang, Bif, 2),    %Assertion.
    try
        {value,erlang:Bif(Lit1, Lit2)}
    catch
        error:_ ->
            ok
    end;
sanitize_instr(get_hd, [#b_literal{val=[Hd|_]}], _I) ->
    {value,Hd};
sanitize_instr(get_tl, [#b_literal{val=[_|Tl]}], _I) ->
    {value,Tl};
sanitize_instr(get_tuple_element, [#b_literal{val=T},
                                   #b_literal{val=I}], _I)
  when I < tuple_size(T) ->
    {value,element(I+1, T)};
sanitize_instr(is_nonempty_list, [#b_literal{val=Lit}], _I) ->
    {value,case Lit of
               [_|_] -> true;
               _ -> false
           end};
sanitize_instr(is_tagged_tuple, [#b_literal{val=Tuple},
                                 #b_literal{val=Arity},
                                 #b_literal{val=Tag}], _I)
  when is_integer(Arity), is_atom(Tag) ->
    if
        tuple_size(Tuple) =:= Arity, element(1, Tuple) =:= Tag ->
            {value,true};
        true ->
            {value,false}
    end;
sanitize_instr(bs_init, [#b_literal{val=new},#b_literal{val=Sz}|_], I0) ->
    if
        is_integer(Sz), Sz >= 0 -> ok;
        true -> {ok,sanitize_badarg(I0)}
    end;
sanitize_instr(bs_init, [#b_literal{val=append},_,#b_literal{val=Sz}|_], I0) ->
    if
        is_integer(Sz), Sz >= 0 -> ok;
        true -> {ok,sanitize_badarg(I0)}
    end;
sanitize_instr(succeeded, [#b_literal{}], _I) ->
    {value,true};
sanitize_instr(_, _, _) -> ok.

sanitize_badarg(I) ->
    Func = #b_remote{mod=#b_literal{val=erlang},
                     name=#b_literal{val=error},arity=1},
    I#b_set{op=call,args=[Func,#b_literal{val=badarg}]}.

remove_unreachable([L|Ls], Blocks, Reachable, Acc) ->
    #b_blk{is=Is0} = Blk0 = map_get(L, Blocks),
    case split_phis(Is0) of
        {[_|_]=Phis,Rest} ->
            Is = [prune_phi(Phi, Reachable) || Phi <- Phis] ++ Rest,
            Blk = Blk0#b_blk{is=Is},
            remove_unreachable(Ls, Blocks, Reachable, [{L,Blk}|Acc]);
        {[],_} ->
            remove_unreachable(Ls, Blocks, Reachable, [{L,Blk0}|Acc])
    end;
remove_unreachable([], _Blocks, _, Acc) ->
    maps:from_list(Acc).

prune_phi(#b_set{args=Args0}=Phi, Reachable) ->
    Args = [A || {_,Pred}=A <- Args0,
                 gb_sets:is_element(Pred, Reachable)],
    Phi#b_set{args=Args}.

%%% Rewrite certain calls to erlang:error/{1,2} to specialized
%%% instructions:
%%%
%%% erlang:error({badmatch,Value})       => badmatch Value
%%% erlang:error({case_clause,Value})    => case_end Value
%%% erlang:error({try_clause,Value})     => try_case_end Value
%%% erlang:error(if_clause)              => if_end
%%% erlang:error(function_clause, Args)  => jump FuncInfoLabel
%%%
%%% In SSA code, we represent those instructions as a 'match_fail'
%%% instruction with the name of the BEAM instruction as the first
%%% argument.

match_fail_instructions(#st{ssa=Blocks0,args=Args,location=Location}=St) ->
    Ls = maps:to_list(Blocks0),
    Info = {length(Args),Location},
    Blocks = match_fail_instrs_1(Ls, Info, Blocks0),
    St#st{ssa=Blocks}.

match_fail_instrs_1([{L,#b_blk{is=Is0}=Blk}|Bs], Arity, Blocks0) ->
    case match_fail_instrs_blk(Is0, Arity, []) of
        none ->
            match_fail_instrs_1(Bs, Arity, Blocks0);
        Is ->
            Blocks = Blocks0#{L:=Blk#b_blk{is=Is}},
            match_fail_instrs_1(Bs, Arity, Blocks)
    end;
match_fail_instrs_1([], _Arity, Blocks) -> Blocks.

match_fail_instrs_blk([#b_set{op=put_tuple,dst=Dst,
                              args=[#b_literal{val=Tag},Val]},
                       #b_set{op=call,
                              args=[#b_remote{mod=#b_literal{val=erlang},
                                              name=#b_literal{val=error}},
                                    Dst]}=Call|Is],
                      _Arity, Acc) ->
    match_fail_instr(Call, Tag, Val, Is, Acc);
match_fail_instrs_blk([#b_set{op=call,
                              args=[#b_remote{mod=#b_literal{val=erlang},
                                              name=#b_literal{val=error}},
                                    #b_literal{val={Tag,Val}}]}=Call|Is],
                      _Arity, Acc) ->
    match_fail_instr(Call, Tag, #b_literal{val=Val}, Is, Acc);
match_fail_instrs_blk([#b_set{op=call,
                              args=[#b_remote{mod=#b_literal{val=erlang},
                                              name=#b_literal{val=error}},
                                    #b_literal{val=if_clause}]}=Call|Is],
                      _Arity, Acc) ->
    I = Call#b_set{op=match_fail,args=[#b_literal{val=if_end}]},
    reverse(Acc, [I|Is]);
match_fail_instrs_blk([#b_set{op=call,anno=Anno,
                              args=[#b_remote{mod=#b_literal{val=erlang},
                                              name=#b_literal{val=error}},
                                    #b_literal{val=function_clause},
                                    Stk]}=Call],
                      {Arity,Location}, Acc) ->
    case match_fail_stk(Stk, Acc, [], []) of
        {[_|_]=Vars,Is} when length(Vars) =:= Arity ->
            case maps:get(location, Anno, none) of
                Location ->
                    I = Call#b_set{op=match_fail,
                                   args=[#b_literal{val=function_clause}|Vars]},
                    Is ++ [I];
                _ ->
                    %% erlang:error/2 has a different location than the
                    %% func_info instruction at the beginning of the function
                    %% (probably because of inlining). Keep the original call.
                    reverse(Acc, [Call])
            end;
        _ ->
            %% Either the stacktrace could not be picked apart (for example,
            %% if the call to erlang:error/2 was handwritten) or the number
            %% of arguments in the stacktrace was different from the arity
            %% of the host function (because it is the implementation of a
            %% fun). Keep the original call.
            reverse(Acc, [Call])
    end;
match_fail_instrs_blk([I|Is], Arity, Acc) ->
    match_fail_instrs_blk(Is, Arity, [I|Acc]);
match_fail_instrs_blk(_, _, _) ->
    none.

match_fail_instr(Call, Tag, Val, Is, Acc) ->
    Op = case Tag of
             badmatch -> Tag;
             case_clause -> case_end;
             try_clause -> try_case_end;
             _ -> none
         end,
    case Op of
        none ->
            none;
        _ ->
            I = Call#b_set{op=match_fail,args=[#b_literal{val=Op},Val]},
            reverse(Acc, [I|Is])
    end.

match_fail_stk(#b_var{}=V, [#b_set{op=put_list,dst=V,args=[H,T]}|Is], IAcc, VAcc) ->
    match_fail_stk(T, Is, IAcc, [H|VAcc]);
match_fail_stk(#b_literal{val=[H|T]}, Is, IAcc, VAcc) ->
    match_fail_stk(#b_literal{val=T}, Is, IAcc, [#b_literal{val=H}|VAcc]);
match_fail_stk(#b_literal{val=[]}, [], IAcc, VAcc) ->
    {reverse(VAcc),IAcc};
match_fail_stk(T, [#b_set{op=Op}=I|Is], IAcc, VAcc)
  when Op =:= bs_get_tail; Op =:= bs_set_position ->
    match_fail_stk(T, Is, [I|IAcc], VAcc);
match_fail_stk(_, _, _, _) -> none.

%%%
%%% Fix tuples.
%%%

%% fix_tuples(St0) -> St.
%%  If compatibility with a previous version of Erlang has been
%%  requested, tuple creation must be split into two instruction to
%%  mirror the the way tuples are created in BEAM prior to OTP 22.
%%  Each put_tuple instruction is split into put_tuple_arity followed
%%  by put_tuple_elements.

fix_tuples(#st{ssa=Blocks0,cnt=Count0}=St) ->
    F = fun (#b_set{op=put_tuple,args=Args}=Put, C0) ->
                Arity = #b_literal{val=length(Args)},
                {Ignore,C} = new_var('@ssa_ignore', C0),
                {[Put#b_set{op=put_tuple_arity,args=[Arity]},
                  #b_set{dst=Ignore,op=put_tuple_elements,args=Args}],C};
           (I, C) -> {[I],C}
        end,
    {Blocks,Count} = beam_ssa:flatmapfold_instrs_rpo(F, [0], Count0, Blocks0),
    St#st{ssa=Blocks,cnt=Count}.

%%%
%%% Introduce the set_tuple_element instructions to make
%%% multiple-field record updates faster.
%%%
%%% The expansion of record field updates, when more than one field is
%%% updated, but not a majority of the fields, will create a sequence of
%%% calls to `erlang:setelement(Index, Value, Tuple)` where Tuple in the
%%% first call is the original record tuple, and in the subsequent calls
%%% Tuple is the result of the previous call. Furthermore, all Index
%%% values are constant positive integers, and the first call to
%%% `setelement` will have the greatest index. Thus all the following
%%% calls do not actually need to test at run-time whether Tuple has type
%%% tuple, nor that the index is within the tuple bounds.
%%%
%%% Since this optimization introduces destructive updates, it used to
%%% be done as the very last Core Erlang pass before going to
%%% lower-level code. However, it turns out that this kind of destructive
%%% updates are awkward also in SSA code and can prevent or complicate
%%% type analysis and aggressive optimizations.
%%%
%%% NOTE: Because there no write barriers in the system, this kind of
%%% optimization can only be done when we are sure that garbage
%%% collection will not be triggered between the creation of the tuple
%%% and the destructive updates - otherwise we might insert pointers
%%% from an older generation to a newer.
%%%

use_set_tuple_element(#st{ssa=Blocks0}=St) ->
    Uses = count_uses(Blocks0),
    RPO = reverse(beam_ssa:rpo(Blocks0)),
    Blocks = use_ste_1(RPO, Uses, Blocks0),
    St#st{ssa=Blocks}.

use_ste_1([L|Ls], Uses, Blocks) ->
    #b_blk{is=Is0} = Blk0 = map_get(L, Blocks),
    case use_ste_is(Is0, Uses) of
        Is0 ->
            use_ste_1(Ls, Uses, Blocks);
        Is ->
            Blk = Blk0#b_blk{is=Is},
            use_ste_1(Ls, Uses, Blocks#{L:=Blk})
    end;
use_ste_1([], _, Blocks) -> Blocks.

%%% Optimize within a single block.

use_ste_is([#b_set{}=I|Is0], Uses) ->
    Is = use_ste_is(Is0, Uses),
    case extract_ste(I) of
        none ->
            [I|Is];
        Extracted ->
            use_ste_call(Extracted, I, Is, Uses)
    end;
use_ste_is([], _Uses) -> [].

use_ste_call({Dst0,Pos0,_Var0,_Val0}, Call1, Is0, Uses) ->
    case get_ste_call(Is0, []) of
        {Prefix,{Dst1,Pos1,Dst0,Val1},Call2,Is}
          when Pos1 > 0, Pos0 > Pos1 ->
            case is_single_use(Dst0, Uses) of
                true ->
                    Call = Call1#b_set{dst=Dst1},
                    Args = [Val1,Dst1,#b_literal{val=Pos1-1}],
                    Dsetel = Call2#b_set{op=set_tuple_element,
                                         dst=Dst0,
                                         args=Args},
                    [Call|Prefix] ++ [Dsetel|Is];
                false ->
                    [Call1|Is0]
            end;
        _ ->
            [Call1|Is0]
    end.

get_ste_call([#b_set{op=get_tuple_element}=I|Is], Acc) ->
    get_ste_call(Is, [I|Acc]);
get_ste_call([#b_set{op=call}=I|Is], Acc) ->
    case extract_ste(I) of
        none ->
            none;
        Extracted ->
            {reverse(Acc),Extracted,I,Is}
    end;
get_ste_call(_, _) -> none.

extract_ste(#b_set{op=call,dst=Dst,
                   args=[#b_remote{mod=#b_literal{val=M},
                                  name=#b_literal{val=F}}|Args]}) ->
    case {M,F,Args} of
        {erlang,setelement,[#b_literal{val=Pos},Tuple,Val]} ->
            {Dst,Pos,Tuple,Val};
        {_,_,_} ->
            none
    end;
extract_ste(#b_set{}) -> none.

%% Count how many times each variable is used.

count_uses(Blocks) ->
    count_uses_blk(maps:values(Blocks), #{}).

count_uses_blk([#b_blk{is=Is,last=Last}|Bs], CountMap0) ->
    F = fun(I, CountMap) ->
                foldl(fun(Var, Acc) ->
                              case Acc of
                                  #{Var:=2} -> Acc;
                                  #{Var:=C} -> Acc#{Var:=C+1};
                                  #{} ->       Acc#{Var=>1}
                              end
                      end, CountMap, beam_ssa:used(I))
        end,
    CountMap = F(Last, foldl(F, CountMap0, Is)),
    count_uses_blk(Bs, CountMap);
count_uses_blk([], CountMap) -> CountMap.

is_single_use(V, Uses) ->
    case Uses of
        #{V:=1} -> true;
        #{} -> false
    end.

%%%
%%% Find out where frames should be placed.
%%%

%% place_frames(St0) -> St.
%%   Return a list of the labels for the blocks that need stack frame
%%   allocation instructions.
%%
%%   This function attempts to place stack frames as tight as possible
%%   around the code, to avoid building stack frames for code paths
%%   that don't need one.
%%
%%   Stack frames are placed in blocks that dominate all of their
%%   descendants. That guarantees that the deallocation instructions
%%   cannot be reached from other execution paths that didn't set up
%%   a stack frame or set up a stack frame with a different size.

place_frames(#st{ssa=Blocks}=St) ->
    {Doms,_} = beam_ssa:dominators(Blocks),
    Ls = beam_ssa:rpo(Blocks),
    Tried = gb_sets:empty(),
    Frames0 = [],
    {Frames,_} = place_frames_1(Ls, Blocks, Doms, Tried, Frames0),
    St#st{frames=Frames}.

place_frames_1([L|Ls], Blocks, Doms, Tried0, Frames0) ->
    Blk = map_get(L, Blocks),
    case need_frame(Blk) of
        true ->
            %% This block needs a frame. Try to place it here.
            {Frames,Tried} = do_place_frame(L, Blocks, Doms, Tried0, Frames0),

            %% Successfully placed. Try to place more frames in descendants
            %% that are not dominated by this block.
            place_frames_1(Ls, Blocks, Doms, Tried, Frames);
        false ->
            try
                place_frames_1(Ls, Blocks, Doms, Tried0, Frames0)
            catch
                throw:{need_frame,For,Tried1}=Reason ->
                    %% An descendant block needs a stack frame. Try to
                    %% place it here.
                    case is_dominated_by(For, L, Doms) of
                        true ->
                            %% Try to place a frame here.
                            {Frames,Tried} = do_place_frame(L, Blocks, Doms,
                                                            Tried1, Frames0),
                            place_frames_1(Ls, Blocks, Doms, Tried, Frames);
                        false ->
                            %% Wrong place. This block does not dominate
                            %% the block that needs the frame. Pass it on
                            %% to our ancestors.
                            throw(Reason)
                    end
            end
    end;
place_frames_1([], _, _, Tried, Frames) ->
    {Frames,Tried}.

%% do_place_frame(Label, Blocks, Dominators, Tried0, Frames0) -> {Frames,Tried}.
%%  Try to place a frame in this block. This function returns
%%  successfully if it either succeds at placing a frame in this
%%  block, if an ancestor that dominates this block has already placed
%%  a frame, or if we have already tried to put a frame in this block.
%%
%%  An {need_frame,Label,Tried} exception will be thrown if this block
%%  block is not suitable for having a stack frame (i.e. it does not dominate
%%  all of its descendants). The exception means that an ancestor will have to
%%  place the frame needed by this block.

do_place_frame(L, Blocks, Doms, Tried0, Frames) ->
    case gb_sets:is_element(L, Tried0) of
        true ->
            %% We have already tried to put a frame in this block.
            {Frames,Tried0};
        false ->
            %% Try to place a frame in this block.
            Tried = gb_sets:insert(L, Tried0),
            case place_frame_here(L, Blocks, Doms, Frames) of
                yes ->
                    %% We need a frame and it is safe to place it here.
                    {[L|Frames],Tried};
                no ->
                    %% An ancestor has a frame. Not needed.
                    {Frames,Tried};
                ancestor ->
                    %% This block does not dominate all of its
                    %% descendants. We must place the frame in
                    %% an ancestor.
                    throw({need_frame,L,Tried})
            end
    end.

%% place_frame_here(Label, Blocks, Doms, Frames) -> no|yes|ancestor.
%%  Determine whether a frame should be placed in block Label.

place_frame_here(L, Blocks, Doms, Frames) ->
    B0 = any(fun(DomBy) ->
                     is_dominated_by(L, DomBy, Doms)
             end, Frames),
    case B0 of
        true ->
            %% This block is dominated by an ancestor block that
            %% defines a frame. Not needed/allowed to put a frame
            %% here.
            no;
        false ->
            %% No frame in any ancestor. We need a frame.
            %% Now check whether the frame can be placed here.
            %% If this block dominates all of its descendants
            %% and the predecessors of any phi nodes it can be
            %% placed here.
            Descendants = beam_ssa:rpo([L], Blocks),
            PhiPredecessors = phi_predecessors(L, Blocks),
            MustDominate = ordsets:from_list(PhiPredecessors ++ Descendants),
            Dominates = all(fun(?EXCEPTION_BLOCK) ->
                                    %% This block defines no variables and calls
                                    %% erlang:error(badarg). It does not matter
                                    %% whether L dominates ?EXCEPTION_BLOCK or not;
                                    %% it is still safe to put the frame in L.
                                    true;
                               (Bl) ->
                                    is_dominated_by(Bl, L, Doms)
                            end, MustDominate),

            %% Also, this block must not be a loop header.
            IsLoopHeader = is_loop_header(L, Blocks),
            case Dominates andalso not IsLoopHeader of
                true -> yes;
                false -> ancestor
            end
    end.

%% phi_predecessors(Label, Blocks) ->
%%  Return all predecessors referenced in phi nodes.

phi_predecessors(L, Blocks) ->
    #b_blk{is=Is} = map_get(L, Blocks),
    [P || #b_set{op=phi,args=Args} <- Is, {_,P} <- Args].

%% is_dominated_by(Label, DominatedBy, Dominators) -> true|false.
%%  Test whether block Label is dominated by block DominatedBy.

is_dominated_by(L, DomBy, Doms) ->
    DominatedBy = map_get(L, Doms),
    member(DomBy, DominatedBy).

%% need_frame(#b_blk{}) -> true|false.
%%  Test whether any of the instructions in the block requires a stack frame.

need_frame(#b_blk{is=Is,last=#b_ret{arg=Ret}}) ->
    need_frame_1(Is, {return,Ret});
need_frame(#b_blk{is=Is}) ->
    need_frame_1(Is, body).

need_frame_1([#b_set{op=make_fun,dst=Fun}|Is], {return,_}=Context) ->
    %% Since make_fun clobbers X registers, a stack frame is needed if
    %% any of the following instructions use any other variable than
    %% the one holding the reference to the created fun.
    need_frame_1(Is, Context) orelse
        case beam_ssa:used(#b_blk{is=Is,last=#b_ret{arg=Fun}}) of
            [Fun] -> false;
            [_|_] -> true
        end;
need_frame_1([#b_set{op=new_try_tag}|_], _) ->
    true;
need_frame_1([#b_set{op=call,dst=Val}]=Is, {return,Ret}) ->
    if
        Val =:= Ret -> need_frame_1(Is, tail);
        true -> need_frame_1(Is, body)
    end;
need_frame_1([#b_set{op=call,args=[Func|_]}|Is], Context) ->
    case Func of
        #b_remote{mod=#b_literal{val=Mod},
                  name=#b_literal{val=Name},
                  arity=Arity} when is_atom(Mod), is_atom(Name) ->
            Context =:= body orelse
                Is =/= [] orelse
                is_trap_bif(Mod, Name, Arity);
        #b_remote{} ->
            %% This is an apply(), which always needs a frame.
            true;
        #b_local{} ->
            Context =:= body orelse Is =/= [];
        _ ->
             %% A fun call always needs a frame.
            true
    end;
need_frame_1([I|Is], Context) ->
    beam_ssa:clobbers_xregs(I) orelse need_frame_1(Is, Context);
need_frame_1([], _) -> false.

%% is_trap_bif(Mod, Name, Arity) -> true|false.
%%   Test whether we need a stack frame for this BIF.

is_trap_bif(erlang, '!', 2) -> true;
is_trap_bif(erlang, link, 1) -> true;
is_trap_bif(erlang, unlink, 1) -> true;
is_trap_bif(erlang, monitor_node, 2) -> true;
is_trap_bif(erlang, group_leader, 2) -> true;
is_trap_bif(erlang, exit, 2) -> true;
is_trap_bif(_, _, _) -> false.

%%%
%%% Fix variables used in matching in receive.
%%%
%%% The loop_rec/2 instruction may return a reference to a
%%% message outside of any heap or heap fragment. If the message
%%% does not match, it is not allowed to store any reference to
%%% the message (or part of the message) on the stack. If we do,
%%% the message will be corrupted if there happens to be a GC.
%%%
%%% Here we make sure to introduce copies of variables that are
%%% matched out and subsequently used after the remove_message/0
%%% instructions. That will make sure that only X registers are
%%% used during matching.
%%%
%%% Depending on where variables are defined and used, they must
%%% be handled in two different ways.
%%%
%%% Variables that are always defined in the receive (before branching
%%% out into the different clauses of the receive) and used after the
%%% receive must be handled in the following way: Before each
%%% remove_message instruction, each such variable must be copied, and
%%% all variables must be consolidated using a phi node in the
%%% common exit block for the receive.
%%%
%%% Variables that are matched out and used in the same clause
%%% need copy instructions before the remove_message instruction
%%% in that clause.
%%%

fix_receives(#st{ssa=Blocks0,cnt=Count0}=St) ->
    {Blocks,Count} = fix_receives_1(maps:to_list(Blocks0),
                                    Blocks0, Count0),
    St#st{ssa=Blocks,cnt=Count}.

fix_receives_1([{L,Blk}|Ls], Blocks0, Count0) ->
    case Blk of
        #b_blk{is=[#b_set{op=peek_message}|_]} ->
            Rm = find_rm_blocks(L, Blocks0),
            LoopExit = find_loop_exit(Rm, Blocks0),
            Defs0 = beam_ssa:def([L], Blocks0),
            CommonUsed = recv_common(Defs0, LoopExit, Blocks0),
            {Blocks1,Count1} = recv_crit_edges(Rm, LoopExit, Blocks0, Count0),
            {Blocks2,Count2} = recv_fix_common(CommonUsed, LoopExit, Rm,
                                               Blocks1, Count1),
            Defs = ordsets:subtract(Defs0, CommonUsed),
            {Blocks,Count} = fix_receive(Rm, Defs, Blocks2, Count2),
            fix_receives_1(Ls, Blocks, Count);
        #b_blk{} ->
            fix_receives_1(Ls, Blocks0, Count0)
    end;
fix_receives_1([], Blocks, Count) ->
    {Blocks,Count}.

recv_common(_Defs, none, _Blocks) ->
    %% There is no common exit block because receive is used
    %% in the tail position of a function.
    [];
recv_common(Defs, Exit, Blocks) ->
    {ExitDefs,ExitUnused} = beam_ssa:def_unused([Exit], Defs, Blocks),
    Def = ordsets:subtract(Defs, ExitDefs),
    ordsets:subtract(Def, ExitUnused).

%% recv_crit_edges([RemoveMessageLabel], LoopExit,
%%                 Blocks0, Count0) -> {Blocks,Count}.
%%
%%  Adds dummy blocks on all conditional jumps to the exit block so that
%%  recv_fix_common/5 can insert phi nodes without having to worry about
%%  critical edges.

recv_crit_edges(_Rms, none, Blocks0, Count0) ->
    {Blocks0, Count0};
recv_crit_edges(Rms, Exit, Blocks0, Count0) ->
    Ls = beam_ssa:rpo(Rms, Blocks0),
    rce_insert_edges(Ls, Exit, Count0, Blocks0).

rce_insert_edges([L | Ls], Exit, Count0, Blocks0) ->
    Successors = beam_ssa:successors(map_get(L, Blocks0)),
    case member(Exit, Successors) of
        true when Successors =/= [Exit] ->
            {Blocks, Count} = rce_insert_edge(L, Exit, Count0, Blocks0),
            rce_insert_edges(Ls, Exit, Count, Blocks);
        _ ->
            rce_insert_edges(Ls, Exit, Count0, Blocks0)
    end;
rce_insert_edges([], _Exit, Count, Blocks) ->
    {Blocks, Count}.

rce_insert_edge(L, Exit, Count, Blocks0) ->
    #b_blk{last=Last0} = FromBlk0 = map_get(L, Blocks0),

    ToExit = #b_br{bool=#b_literal{val=true},succ=Exit,fail=Exit},

    FromBlk = FromBlk0#b_blk{last=rce_reroute_terminator(Last0, Exit, Count)},
    EdgeBlk = #b_blk{anno=#{},is=[],last=ToExit},

    Blocks = Blocks0#{ Count => EdgeBlk, L => FromBlk },
    {Blocks, Count + 1}.

rce_reroute_terminator(#b_br{succ=Exit}=Last, Exit, New) ->
    rce_reroute_terminator(Last#b_br{succ=New}, Exit, New);
rce_reroute_terminator(#b_br{fail=Exit}=Last, Exit, New) ->
    rce_reroute_terminator(Last#b_br{fail=New}, Exit, New);
rce_reroute_terminator(#b_br{}=Last, _Exit, _New) ->
    Last;
rce_reroute_terminator(#b_switch{fail=Exit}=Last, Exit, New) ->
    rce_reroute_terminator(Last#b_switch{fail=New}, Exit, New);
rce_reroute_terminator(#b_switch{list=List0}=Last, Exit, New) ->
    List = [if
                Lbl =:= Exit -> {Arg, New};
                Lbl =/= Exit -> {Arg, Lbl}
            end || {Arg, Lbl} <- List0],
    Last#b_switch{list=List}.

%% recv_fix_common([CommonVar], LoopExit, [RemoveMessageLabel],
%%                 Blocks0, Count0) -> {Blocks,Count}.
%%  Handle variables alwys defined in a receive and used
%%  in the exit block following the receive.

recv_fix_common([Msg0|T], Exit, Rm, Blocks0, Count0) ->
    {Msg,Count1} = new_var('@recv', Count0),
    Blocks1 = beam_ssa:rename_vars(#{Msg0=>Msg}, [Exit], Blocks0),
    N = length(Rm),
    {MsgVars,Count} = new_vars(duplicate(N, '@recv'), Count1),
    PhiArgs = fix_exit_phi_args(MsgVars, Rm, Exit, Blocks1),
    Phi = #b_set{op=phi,dst=Msg,args=PhiArgs},
    ExitBlk0 = map_get(Exit, Blocks1),
    ExitBlk = ExitBlk0#b_blk{is=[Phi|ExitBlk0#b_blk.is]},
    Blocks2 = Blocks1#{Exit:=ExitBlk},
    Blocks = recv_fix_common_1(MsgVars, Rm, Msg0, Blocks2),
    recv_fix_common(T, Exit, Rm, Blocks, Count);
recv_fix_common([], _, _, Blocks, Count) ->
    {Blocks,Count}.

recv_fix_common_1([V|Vs], [Rm|Rms], Msg, Blocks0) ->
    Ren = #{Msg=>V},
    Blocks1 = beam_ssa:rename_vars(Ren, [Rm], Blocks0),
    #b_blk{is=Is0} = Blk0 = map_get(Rm, Blocks1),
    Copy = #b_set{op=copy,dst=V,args=[Msg]},
    Is = insert_after_phis(Is0, [Copy]),
    Blk = Blk0#b_blk{is=Is},
    Blocks = Blocks1#{Rm:=Blk},
    recv_fix_common_1(Vs, Rms, Msg, Blocks);
recv_fix_common_1([], [], _Msg, Blocks) -> Blocks.

fix_exit_phi_args([V|Vs], [Rm|Rms], Exit, Blocks) ->
    Path = beam_ssa:rpo([Rm], Blocks),
    Preds = exit_predecessors(Path, Exit, Blocks),
    [{V,Pred} || Pred <- Preds] ++ fix_exit_phi_args(Vs, Rms, Exit, Blocks);
fix_exit_phi_args([], [], _, _) -> [].

exit_predecessors([L|Ls], Exit, Blocks) ->
    Blk = map_get(L, Blocks),
    case member(Exit, beam_ssa:successors(Blk)) of
        true ->
            [L|exit_predecessors(Ls, Exit, Blocks)];
        false ->
            exit_predecessors(Ls, Exit, Blocks)
    end;
exit_predecessors([], _Exit, _Blocks) -> [].

%% fix_receive([Label], Defs, Blocks0, Count0) -> {Blocks,Count}.
%%  Add a copy instruction for all variables that are matched out and
%%  later used within a clause of the receive.

fix_receive([L|Ls], Defs, Blocks0, Count0) ->
    {RmDefs,Unused} = beam_ssa:def_unused([L], Defs, Blocks0),
    Def = ordsets:subtract(Defs, RmDefs),
    Used = ordsets:subtract(Def, Unused),
    {NewVars,Count} = new_vars([Base || #b_var{name=Base} <- Used], Count0),
    Ren = zip(Used, NewVars),
    Blocks1 = beam_ssa:rename_vars(Ren, [L], Blocks0),
    #b_blk{is=Is0} = Blk1 = map_get(L, Blocks1),
    CopyIs = [#b_set{op=copy,dst=New,args=[Old]} || {Old,New} <- Ren],
    Is = insert_after_phis(Is0, CopyIs),
    Blk = Blk1#b_blk{is=Is},
    Blocks = Blocks1#{L:=Blk},
    fix_receive(Ls, Defs, Blocks, Count);
fix_receive([], _Defs, Blocks, Count) ->
    {Blocks,Count}.

%% find_loop_exit([Label], Blocks) -> Label | none.
%%  Given the list of all blocks with the remove_message instructions
%%  for this receive, find the block to which control is transferred
%%  when the receive loop is exited (if any).

find_loop_exit([_,_|_]=RmBlocks, Blocks) ->
    %% We used to only analyze the path from two of the remove_message
    %% blocks. That would fail to find a common block if one or both
    %% of the blocks happened to raise an exception. To be sure that
    %% we always find a common block if there is one (shared by at
    %% least two clauses), we must analyze the path from all
    %% remove_message blocks.
    {Dominators,_} = beam_ssa:dominators(Blocks),
    RmSet = cerl_sets:from_list(RmBlocks),
    Rpo = beam_ssa:rpo(RmBlocks, Blocks),
    find_loop_exit_1(Rpo, RmSet, Dominators, Blocks);
find_loop_exit(_, _) ->
    %% There is (at most) a single clause. There is no common
    %% loop exit block.
    none.

<<<<<<< HEAD
find_loop_exit_1([?EXCEPTION_BLOCK|Ls], RmSet, Dominators) ->
    %% ?EXCEPTION_BLOCK is a marker and not an actual block, so it is not
=======
find_loop_exit_1([?BADARG_BLOCK|Ls], RmSet, Dominators, Blocks) ->
    %% ?BADARG_BLOCK is a marker and not an actual block, so it is not
>>>>>>> b6a0d41e
    %% the block we are looking for.
    find_loop_exit_1(Ls, RmSet, Dominators, Blocks);
find_loop_exit_1([L|Ls0], RmSet, Dominators, Blocks) ->
    DomBy = map_get(L, Dominators),
    case any(fun(E) -> cerl_sets:is_element(E, RmSet) end, DomBy) of
        true ->
            %% This block is dominated by one of the remove_message blocks,
            %% which means that the block is part of only one clause.
            %% It is not the block we are looking for.
            find_loop_exit_1(Ls0, RmSet, Dominators, Blocks);
        false ->
            %% This block is the first block that is not dominated by
            %% any of the blocks with remove_message instructions.
            case map_get(L, Blocks) of
                #b_blk{is=[#b_set{op=landingpad}|_]} ->
                    %% This is the landing pad reached when an
                    %% exception is caught. It is not the block
                    %% we are looking for. Furthermore, none of the
                    %% blocks reachable from this block can be
                    %% the exit block we are looking for.
                    Ls = Ls0 -- beam_ssa:rpo([L], Blocks),
                    find_loop_exit_1(Ls, RmSet, Dominators, Blocks);
                #b_blk{} ->
                    %% This block is not dominated by any of the receive
                    %% clauses and is not the landing pad for an exception.
                    %% It is the common exit block we are looking for.
                    L
            end
    end;
find_loop_exit_1([], _, _, _) ->
    %% None of clauses transfers control to a common block after the receive
    %% statement. That means that the receive statement is a the end of a
    %% function (or that all clauses raise exceptions).
    none.

%% find_rm_blocks(StartLabel, Blocks) -> [Label].
%%  Find all blocks that start with remove_message within the receive
%%  loop whose peek_message label is StartLabel.

find_rm_blocks(L, Blocks) ->
    Seen = gb_sets:singleton(L),
    Blk = map_get(L, Blocks),
    Succ = beam_ssa:successors(Blk),
    find_rm_blocks_1(Succ, Seen, Blocks).

find_rm_blocks_1([L|Ls], Seen0, Blocks) ->
    case gb_sets:is_member(L, Seen0) of
        true ->
            find_rm_blocks_1(Ls, Seen0, Blocks);
        false ->
            Seen = gb_sets:insert(L, Seen0),
            Blk = map_get(L, Blocks),
            case find_rm_act(Blk#b_blk.is) of
                prune ->
                    %% Looping back. Don't look at any successors.
                    find_rm_blocks_1(Ls, Seen, Blocks);
                continue ->
                    %% Neutral block. Do nothing here, but look at
                    %% all successors.
                    Succ = beam_ssa:successors(Blk),
                    find_rm_blocks_1(Succ++Ls, Seen, Blocks);
                found ->
                    %% Found remove_message instruction.
                    [L|find_rm_blocks_1(Ls, Seen, Blocks)]
            end
    end;
find_rm_blocks_1([], _, _) -> [].

find_rm_act([#b_set{op=Op}|Is]) ->
    case Op of
        remove_message -> found;
        peek_message -> prune;
        recv_next -> prune;
        wait_timeout -> prune;
        wait -> prune;
        _ -> find_rm_act(Is)
    end;
find_rm_act([]) ->
    continue.

%%%
%%% Find out which variables need to be stored in Y registers.
%%%

-record(dk, {d :: ordsets:ordset(var_name()),
             k :: ordsets:ordset(var_name())
            }).

%% find_yregs(St0) -> St.
%%  Find all variables that must be stored in Y registers. Annotate
%%  the blocks that allocate frames with the set of Y registers
%%  used within that stack frame.
%%
%%  Basically, we following all execution paths starting from a block
%%  that allocates a frame, keeping track of of all defined registers
%%  and all registers killed by an instruction that clobbers X
%%  registers. For every use of a variable, we check if if it is in
%%  the set of killed variables; if it is, it must be stored in an Y
%%  register.

find_yregs(#st{frames=[]}=St) ->
    St;
find_yregs(#st{frames=[_|_]=Frames,args=Args,ssa=Blocks0}=St) ->
    FrameDefs = find_defs(Frames, Blocks0, [V || #b_var{}=V <- Args]),
    Blocks = find_yregs_1(FrameDefs, Blocks0),
    St#st{ssa=Blocks}.

find_yregs_1([{F,Defs}|Fs], Blocks0) ->
    DK = #dk{d=Defs,k=[]},
    D0 = #{F=>DK},
    Ls = beam_ssa:rpo([F], Blocks0),
    Yregs0 = [],
    Yregs = find_yregs_2(Ls, Blocks0, D0, Yregs0),
    Blk0 = map_get(F, Blocks0),
    Blk = beam_ssa:add_anno(yregs, Yregs, Blk0),
    Blocks = Blocks0#{F:=Blk},
    find_yregs_1(Fs, Blocks);
find_yregs_1([], Blocks) -> Blocks.

find_yregs_2([L|Ls], Blocks0, D0, Yregs0) ->
    Blk0 = map_get(L, Blocks0),
    #b_blk{is=Is,last=Last} = Blk0,
    Ys0 = map_get(L, D0),
    {Yregs1,Ys} = find_yregs_is(Is, Ys0, Yregs0),
    Yregs = find_yregs_terminator(Last, Ys, Yregs1),
    Successors = beam_ssa:successors(Blk0),
    D = find_update_succ(Successors, Ys, D0),
    find_yregs_2(Ls, Blocks0, D, Yregs);
find_yregs_2([], _Blocks, _D, Yregs) -> Yregs.

find_defs(Frames, Blocks, Defs) ->
    Seen = gb_sets:empty(),
    FramesSet = gb_sets:from_list(Frames),
    {FrameDefs,_} = find_defs_1([0], Blocks, FramesSet, Seen, Defs, []),
    FrameDefs.

find_defs_1([L|Ls], Blocks, Frames, Seen0, Defs0, Acc0) ->
    case gb_sets:is_member(L, Frames) of
        true ->
            OrderedDefs = ordsets:from_list(Defs0),
            find_defs_1(Ls, Blocks, Frames, Seen0, Defs0,
                        [{L,OrderedDefs}|Acc0]);
        false ->
            case gb_sets:is_member(L, Seen0) of
                true ->
                    find_defs_1(Ls, Blocks, Frames, Seen0, Defs0, Acc0);
                false ->
                    Seen1 = gb_sets:insert(L, Seen0),
                    {Acc,Seen} = find_defs_1(Ls, Blocks, Frames, Seen1, Defs0, Acc0),
                    #b_blk{is=Is} = Blk = map_get(L, Blocks),
                    Defs = find_defs_is(Is, Defs0),
                    Successors = beam_ssa:successors(Blk),
                    find_defs_1(Successors, Blocks, Frames, Seen, Defs, Acc)
            end
    end;
find_defs_1([], _, _, Seen, _, Acc) ->
    {Acc,Seen}.

find_defs_is([#b_set{dst=Dst}|Is], Acc) ->
    find_defs_is(Is, [Dst|Acc]);
find_defs_is([], Acc) -> Acc.

find_update_succ([S|Ss], #dk{d=Defs0,k=Killed0}=DK0, D0) ->
    case D0 of
        #{S:=#dk{d=Defs1,k=Killed1}} ->
            Defs = ordsets:intersection(Defs0, Defs1),
            Killed = ordsets:union(Killed0, Killed1),
            DK = #dk{d=Defs,k=Killed},
            D = D0#{S:=DK},
            find_update_succ(Ss, DK0, D);
        #{} ->
            D = D0#{S=>DK0},
            find_update_succ(Ss, DK0, D)
    end;
find_update_succ([], _, D) -> D.

find_yregs_is([#b_set{dst=Dst}=I|Is], #dk{d=Defs0,k=Killed0}=Ys, Yregs0) ->
    Used = beam_ssa:used(I),
    Yregs1 = ordsets:intersection(Used, Killed0),
    Yregs = ordsets:union(Yregs0, Yregs1),
    case beam_ssa:clobbers_xregs(I) of
        false ->
            Defs = ordsets:add_element(Dst, Defs0),
            find_yregs_is(Is, Ys#dk{d=Defs}, Yregs);
        true ->
            Killed = ordsets:union(Defs0, Killed0),
            Defs = [Dst],
            find_yregs_is(Is, Ys#dk{d=Defs,k=Killed}, Yregs)
    end;
find_yregs_is([], Ys, Yregs) -> {Yregs,Ys}.

find_yregs_terminator(Terminator, #dk{k=Killed}, Yregs0) ->
    Used = beam_ssa:used(Terminator),
    Yregs = ordsets:intersection(Used, Killed),
    ordsets:union(Yregs0, Yregs).

%%%
%%% Try to reduce the size of the stack frame, by adding an explicit
%%% 'copy' instructions for return values from 'call' and 'make_fun' that
%%% need to be saved in Y registers. Here is an example to show
%%% how that's useful. First, here is the Erlang code:
%%%
%%% f(Pid) ->
%%%    Res = foo(42),
%%%    _ = node(Pid),
%%%    bar(),
%%%    Res.
%%%
%%% Compiled to SSA format, the main part of the code looks like this:
%%%
%%% 0:
%%%   Res = call local literal foo/1, literal 42
%%%   _1 = bif:node Pid
%%%   @ssa_bool = succeeded _1
%%%   br @ssa_bool, label 3, label 1
%%% 3:
%%%   @ssa_ignored = call local literal bar/0
%%%   ret Res
%%%
%%% It can be seen that the variables Pid and Res must be saved in Y
%%% registers in order to survive the function calls. A previous sub
%%% pass has inserted a 'copy' instruction to save the value of the
%%% variable Pid:
%%%
%%% 0:
%%%   Pid:4 = copy Pid
%%%   Res = call local literal foo/1, literal 42
%%%   _1 = bif:node Pid:4
%%%   @ssa_bool = succeeded _1
%%%   br @ssa_bool, label 3, label 1
%%%
%%% 3:
%%%   @ssa_ignored = call local literal bar/0
%%%   ret Res
%%%
%%% The Res and Pid:4 variables must be assigned to different Y registers
%%% because they are live at the same time. copy_retval() inserts a
%%% 'copy' instruction to copy Res to a new variable:
%%%
%%% 0:
%%%   Pid:4 = copy Pid
%%%   Res:6 = call local literal foo/1, literal 42
%%%   _1 = bif:node Pid:4
%%%   @ssa_bool = succeeded _1
%%%   br @ssa_bool, label 3, label 1
%%%
%%% 3:
%%%   Res = copy Res:6
%%%   @ssa_ignored = call local literal bar/0
%%%   ret Res
%%%
%%% The new variable Res:6 is used to capture the return value from the call.
%%% The variables Pid:4 and Res are no longer live at the same time, so they
%%% can be assigned to the same Y register.
%%%

copy_retval(#st{frames=Frames,ssa=Blocks0,cnt=Count0}=St) ->
    {Blocks,Count} = copy_retval_1(Frames, Blocks0, Count0),
    St#st{ssa=Blocks,cnt=Count}.

copy_retval_1([F|Fs], Blocks0, Count0) ->
    #b_blk{anno=#{yregs:=Yregs0},is=Is} = map_get(F, Blocks0),
    Yregs1 = gb_sets:from_list(Yregs0),
    Yregs = collect_yregs(Is, Yregs1),
    Ls = beam_ssa:rpo([F], Blocks0),
    {Blocks,Count} = copy_retval_2(Ls, Yregs, none, Blocks0, Count0),
    copy_retval_1(Fs, Blocks, Count);
copy_retval_1([], Blocks, Count) ->
    {Blocks,Count}.

collect_yregs([#b_set{op=copy,dst=Y,args=[#b_var{}=X]}|Is],
              Yregs0) ->
    true = gb_sets:is_member(X, Yregs0),        %Assertion.
    Yregs = gb_sets:insert(Y, gb_sets:delete(X, Yregs0)),
    collect_yregs(Is, Yregs);
collect_yregs([#b_set{}|Is], Yregs) ->
    collect_yregs(Is, Yregs);
collect_yregs([], Yregs) -> Yregs.

copy_retval_2([L|Ls], Yregs, Copy0, Blocks0, Count0) ->
    #b_blk{is=Is0,last=Last} = Blk = map_get(L, Blocks0),
    RC = case {Last,Ls} of
             {#b_br{succ=Succ,fail=?EXCEPTION_BLOCK},[Succ|_]} ->
                 true;
             {_,_} ->
                 false
         end,
    case copy_retval_is(Is0, RC, Yregs, Copy0, Count0, []) of
        {Is,Count} ->
            case Copy0 =:= none andalso Count0 =:= Count of
                true ->
                    copy_retval_2(Ls, Yregs, none, Blocks0, Count0);
                false ->
                    Blocks = Blocks0#{L=>Blk#b_blk{is=Is}},
                    copy_retval_2(Ls, Yregs, none, Blocks, Count)
            end;
        {Is,Count,Copy} ->
            Blocks = Blocks0#{L=>Blk#b_blk{is=Is}},
            copy_retval_2(Ls, Yregs, Copy, Blocks, Count)
    end;
copy_retval_2([], _Yregs, none, Blocks, Count) ->
    {Blocks,Count}.

copy_retval_is([#b_set{op=put_tuple_elements,args=Args0}=I0], false, _Yregs,
           Copy, Count, Acc) ->
    I = I0#b_set{args=copy_sub_args(Args0, Copy)},
    {reverse(Acc, [I|acc_copy([], Copy)]),Count};
copy_retval_is([#b_set{op=Op}=I0], false, Yregs, Copy, Count0, Acc0)
  when Op =:= call; Op =:= make_fun ->
    {I,Count,Acc} = place_retval_copy(I0, Yregs, Copy, Count0, Acc0),
    {reverse(Acc, [I]),Count};
copy_retval_is([#b_set{}]=Is, false, _Yregs, Copy, Count, Acc) ->
    {reverse(Acc, acc_copy(Is, Copy)),Count};
copy_retval_is([#b_set{},#b_set{op=succeeded}]=Is, false, _Yregs, Copy, Count, Acc) ->
    {reverse(Acc, acc_copy(Is, Copy)),Count};
copy_retval_is([#b_set{op=Op,dst=#b_var{name=RetName}=Dst}=I0|Is], RC, Yregs,
           Copy0, Count0, Acc0) when Op =:= call; Op =:= make_fun ->
    {I1,Count1,Acc} = place_retval_copy(I0, Yregs, Copy0, Count0, Acc0),
    case gb_sets:is_member(Dst, Yregs) of
        true ->
            {NewVar,Count} = new_var(RetName, Count1),
            Copy = #b_set{op=copy,dst=Dst,args=[NewVar]},
            I = I1#b_set{dst=NewVar},
            copy_retval_is(Is, RC, Yregs, Copy, Count, [I|Acc]);
        false ->
            copy_retval_is(Is, RC, Yregs, none, Count1, [I1|Acc])
    end;
copy_retval_is([#b_set{args=Args0}=I0|Is], RC, Yregs, Copy, Count, Acc) ->
    I = I0#b_set{args=copy_sub_args(Args0, Copy)},
    case beam_ssa:clobbers_xregs(I) of
        true ->
            copy_retval_is(Is, RC, Yregs, none, Count, [I|acc_copy(Acc, Copy)]);
        false ->
            copy_retval_is(Is, RC, Yregs, Copy, Count, [I|Acc])
        end;
copy_retval_is([], RC, _, Copy, Count, Acc) ->
    case {Copy,RC} of
        {none,_} ->
            {reverse(Acc),Count};
        {#b_set{},true} ->
            {reverse(Acc),Count,Copy};
        {#b_set{},false} ->
            {reverse(Acc, [Copy]),Count}
    end.

%%
%% Consider this code:
%%
%%   Var = ...
%%   ...
%%   A1 = call foo/0
%%   A = copy A1
%%   B = call bar/1, Var
%%
%% If the Var variable is no longer used after this code, its Y register
%% can't be reused for A. To allow the Y register to be reused
%% we will need to insert 'copy' instructions for arguments that are
%% in Y registers:
%%
%%   Var = ...
%%   ...
%%   A1 = call foo/0
%%   Var1 = copy Var
%%   A = copy A1
%%   B = call bar/1, Var1
%%

place_retval_copy(I, _Yregs, none, Count, Acc) ->
    {I,Count,Acc};
place_retval_copy(#b_set{args=[F|Args0]}=I, Yregs, Copy, Count0, Acc0) ->
    #b_set{dst=Avoid} = Copy,
    {Args,Acc1,Count} = copy_func_args(Args0, Yregs, Avoid, Acc0, [], Count0),
    Acc = [Copy|Acc1],
    {I#b_set{args=[F|Args]},Count,Acc}.

copy_func_args([#b_var{name=AName}=A|As], Yregs, Avoid, CopyAcc, Acc, Count0) ->
    case gb_sets:is_member(A, Yregs) of
        true when A =/= Avoid ->
            {NewVar,Count} = new_var(AName, Count0),
            Copy = #b_set{op=copy,dst=NewVar,args=[A]},
            copy_func_args(As, Yregs, Avoid, [Copy|CopyAcc], [NewVar|Acc], Count);
        _ ->
            copy_func_args(As, Yregs, Avoid, CopyAcc, [A|Acc], Count0)
    end;
copy_func_args([A|As], Yregs, Avoid, CopyAcc, Acc, Count) ->
    copy_func_args(As, Yregs, Avoid, CopyAcc, [A|Acc], Count);
copy_func_args([], _Yregs, _Avoid, CopyAcc, Acc, Count) ->
    {reverse(Acc),CopyAcc,Count}.

acc_copy(Acc, none) -> Acc;
acc_copy(Acc, #b_set{}=Copy) -> [Copy|Acc].

copy_sub_args(Args, none) ->
    Args;
copy_sub_args(Args, #b_set{dst=Dst,args=[Src]}) ->
    [sub_arg(A, Dst, Src) || A <- Args].

sub_arg(Old, Old, New) -> New;
sub_arg(Old, _, _) -> Old.

%%%
%%% Consider:
%%%
%%%   x1/Hd = get_hd x0/Cons
%%%   y0/Tl = get_tl x0/Cons
%%%
%%% Register x0 can't be reused for Hd. If Hd needs to be in x0,
%%% a 'move' instruction must be inserted.
%%%
%%% If we swap get_hd and get_tl when Tl is in a Y register,
%%% x0 can be used for Hd if Cons is not used again:
%%%
%%%   y0/Tl = get_tl x0/Cons
%%%   x0/Hd = get_hd x0/Cons
%%%

opt_get_list(#st{ssa=Blocks,res=Res}=St) ->
    ResMap = maps:from_list(Res),
    Ls = beam_ssa:rpo(Blocks),
    St#st{ssa=opt_get_list_1(Ls, ResMap, Blocks)}.

opt_get_list_1([L|Ls], Res, Blocks0) ->
    #b_blk{is=Is0} = Blk = map_get(L, Blocks0),
    case opt_get_list_is(Is0, Res, [], false) of
        no ->
            opt_get_list_1(Ls, Res, Blocks0);
        {yes,Is} ->
            Blocks = Blocks0#{L:=Blk#b_blk{is=Is}},
            opt_get_list_1(Ls, Res, Blocks)
    end;
opt_get_list_1([], _, Blocks) -> Blocks.

opt_get_list_is([#b_set{op=get_hd,dst=Hd,
                        args=[Cons]}=GetHd,
                 #b_set{op=get_tl,dst=Tl,
                        args=[Cons]}=GetTl|Is],
                Res, Acc, Changed) ->
    %% Note that when this pass is run, only Y registers have
    %% reservations. The absence of an entry for a variable therefore
    %% means that the variable will be in an X register.
    case Res of
        #{Hd:={y,_}} ->
            %% Hd will be in a Y register. Don't swap.
            opt_get_list_is([GetTl|Is], Res, [GetHd|Acc], Changed);
        #{Tl:={y,_}} ->
            %% Tl will be in a Y register. Swap.
            opt_get_list_is([GetHd|Is], Res, [GetTl|Acc], true);
        #{} ->
            %% Both are in X registers. Nothing to do.
            opt_get_list_is([GetTl|Is], Res, [GetHd|Acc], Changed)
    end;
opt_get_list_is([I|Is], Res, Acc, Changed) ->
    opt_get_list_is(Is, Res, [I|Acc], Changed);
opt_get_list_is([], _Res, Acc, Changed) ->
    case Changed of
        true ->
            {yes,reverse(Acc)};
        false ->
            no
    end.

%%%
%%% Number instructions in the order they are executed.
%%%

%% number_instructions(St0) -> St.
%%  Number instructions in the order they are executed. Use a step
%%  size of 2. Don't number phi instructions. All phi variables in
%%  a block will be live one unit before the first non-phi instruction
%%  in the block.

number_instructions(#st{ssa=Blocks0}=St) ->
    Ls = beam_ssa:rpo(Blocks0),
    St#st{ssa=number_is_1(Ls, 1, Blocks0)}.

number_is_1([L|Ls], N0, Blocks0) ->
    #b_blk{is=Is0,last=Last0} = Bl0 = map_get(L, Blocks0),
    {Is,N1} = number_is_2(Is0, N0, []),
    Last = beam_ssa:add_anno(n, N1, Last0),
    N = N1 + 2,
    Bl = Bl0#b_blk{is=Is,last=Last},
    Blocks = Blocks0#{L:=Bl},
    number_is_1(Ls, N, Blocks);
number_is_1([], _, Blocks) -> Blocks.

number_is_2([#b_set{op=phi}=I|Is], N, Acc) ->
    number_is_2(Is, N, [I|Acc]);
number_is_2([I0|Is], N, Acc) ->
    I = beam_ssa:add_anno(n, N, I0),
    number_is_2(Is, N+2, [I|Acc]);
number_is_2([], N, Acc) ->
    {reverse(Acc),N}.

%%%
%%% Calculate live intervals.
%%%

live_intervals(#st{args=Args,ssa=Blocks}=St) ->
    Vars0 = [{V,{0,1}} || #b_var{}=V <- Args],
    F = fun(L, _, A) -> live_interval_blk(L, Blocks, A) end,
    LiveMap0 = #{},
    Acc0 = {[],LiveMap0},
    {Vars,_} = beam_ssa:fold_po(F, Acc0, Blocks),
    Intervals = merge_ranges(rel2fam(Vars0++Vars)),
    St#st{intervals=Intervals}.

merge_ranges([{V,Rs}|T]) ->
    [{V,merge_ranges_1(Rs)}|merge_ranges(T)];
merge_ranges([]) -> [].

merge_ranges_1([{A,N},{N,Z}|Rs]) ->
    merge_ranges_1([{A,Z}|Rs]);
merge_ranges_1([R|Rs]) ->
    [R|merge_ranges_1(Rs)];
merge_ranges_1([]) -> [].

live_interval_blk(L, Blocks, {Vars0,LiveMap0}) ->
    Live0 = [],
    Successors = beam_ssa:successors(L, Blocks),
    Live1 = update_successors(Successors, L, Blocks, LiveMap0, Live0),

    %% Add ranges for all variables that are live in the successors.
    #b_blk{is=Is,last=Last} = map_get(L, Blocks),
    End = beam_ssa:get_anno(n, Last),
    Use = [{V,{use,End+1}} || V <- Live1],

    %% Determine used and defined variables in this block.
    FirstNumber = first_number(Is, Last),
    UseDef0 = live_interval_blk_1([Last|reverse(Is)], FirstNumber, Use),
    UseDef = rel2fam(UseDef0),

    %% Update what is live at the beginning of this block and
    %% store it.
    Used = [V || {V,[{use,_}|_]} <- UseDef],
    Live2 = ordsets:union(Live1, Used),
    Killed = [V || {V,[{def,_}|_]} <- UseDef],
    Live = ordsets:subtract(Live2, Killed),
    LiveMap = LiveMap0#{L=>Live},

    %% Construct the ranges for this block.
    Vars = make_block_ranges(UseDef, FirstNumber, Vars0),
    {Vars,LiveMap}.

make_block_ranges([{V,[{def,Def}]}|Vs], First, Acc) ->
    make_block_ranges(Vs, First, [{V,{Def,Def}}|Acc]);
make_block_ranges([{V,[{def,Def}|Uses]}|Vs], First, Acc) ->
    {use,Last} = last(Uses),
    make_block_ranges(Vs, First, [{V,{Def,Last}}|Acc]);
make_block_ranges([{V,[{use,_}|_]=Uses}|Vs], First, Acc) ->
    {use,Last} = last(Uses),
    make_block_ranges(Vs, First, [{V,{First,Last}}|Acc]);
make_block_ranges([], _, Acc) -> Acc.

live_interval_blk_1([#b_set{op=phi,dst=Dst}|Is], FirstNumber, Acc0) ->
    Acc = [{Dst,{def,FirstNumber}}|Acc0],
    live_interval_blk_1(Is, FirstNumber, Acc);
live_interval_blk_1([#b_set{op=bs_start_match}=I|Is],
                    FirstNumber, Acc0) ->
    N = beam_ssa:get_anno(n, I),
    #b_set{dst=Dst} = I,
    Acc1 = [{Dst,{def,N}}|Acc0],
    Acc = [{V,{use,N}} || V <- beam_ssa:used(I)] ++ Acc1,
    live_interval_blk_1(Is, FirstNumber, Acc);
live_interval_blk_1([I|Is], FirstNumber, Acc0) ->
    N = beam_ssa:get_anno(n, I),
    Acc1 = case I of
               #b_set{dst=Dst} ->
                   [{Dst,{def,N}}|Acc0];
               _ ->
                   Acc0
           end,
    Used = beam_ssa:used(I),
    Acc = [{V,{use,N}} || V <- Used] ++ Acc1,
    live_interval_blk_1(Is, FirstNumber, Acc);
live_interval_blk_1([], _FirstNumber, Acc) ->
    Acc.

%% first_number([#b_set{}]) -> InstructionNumber.
%%  Return the number for the first instruction for the block.
%%  Note that this number is one less than the first
%%  non-phi instruction in the block.

first_number([#b_set{op=phi}|Is], Last) ->
    first_number(Is, Last);
first_number([I|_], _) ->
    beam_ssa:get_anno(n, I) - 1;
first_number([], Last) ->
    beam_ssa:get_anno(n, Last) - 1.

update_successors([L|Ls], Pred, Blocks, LiveMap, Live0) ->
    Live1 = ordsets:union(Live0, get_live(L, LiveMap)),
    #b_blk{is=Is} = map_get(L, Blocks),
    Live = update_live_phis(Is, Pred, Live1),
    update_successors(Ls, Pred, Blocks, LiveMap, Live);
update_successors([], _, _, _, Live) -> Live.

get_live(L, LiveMap) ->
    case LiveMap of
        #{L:=Live} -> Live;
        #{} -> []
    end.

update_live_phis([#b_set{op=phi,dst=Killed,args=Args}|Is],
                 Pred, Live0) ->
    Used = [V || {#b_var{}=V,L} <- Args, L =:= Pred],
    Live1 = ordsets:union(ordsets:from_list(Used), Live0),
    Live = ordsets:del_element(Killed, Live1),
    update_live_phis(Is, Pred, Live);
update_live_phis(_, _, Live) -> Live.

%%%
%%% Reserve Y registers.
%%%

%% reserve_yregs(St0) -> St.
%%  In each block that allocates a stack frame, insert instructions
%%  that copy variables that must be in Y registers (given by
%%  the `yregs` annotation) to new variables.
%%
%%  Also allocate specific Y registers for try and catch tags.
%%  The outermost try/catch tag is placed in y0, any directly
%%  nested tag in y1, and so on. Note that this is the reversed
%%  order as required by BEAM; it will be corrected later by
%%  turn_yregs().

reserve_yregs(#st{frames=Frames}=St0) ->
    foldl(fun reserve_yregs_1/2, St0, Frames).

reserve_yregs_1(L, #st{ssa=Blocks0,cnt=Count0,res=Res0}=St) ->
    Blk = map_get(L, Blocks0),
    Yregs = beam_ssa:get_anno(yregs, Blk),
    {Def,Unused} = beam_ssa:def_unused([L], Yregs, Blocks0),
    UsedYregs = ordsets:subtract(Yregs, Unused),
    DefBefore = ordsets:subtract(UsedYregs, Def),
    {BeforeVars,Blocks,Count} = rename_vars(DefBefore, L, Blocks0, Count0),
    InsideVars = ordsets:subtract(UsedYregs, DefBefore),
    ResTryTags0 = reserve_try_tags(L, Blocks),
    ResTryTags = [{V,{Reg,Count}} || {V,Reg} <- ResTryTags0],
    Vars = BeforeVars ++ InsideVars,
    Res = [{V,{y,Count}} || V <- Vars] ++ ResTryTags ++ Res0,
    St#st{res=Res,ssa=Blocks,cnt=Count+1}.

reserve_try_tags(L, Blocks) ->
    Seen = gb_sets:empty(),
    {Res0,_} = reserve_try_tags_1([L], Blocks, Seen, #{}),
    Res1 = [maps:to_list(M) || {_,M} <- maps:to_list(Res0)],
    Res = [{V,{y,Y}} || {V,Y} <- append(Res1)],
    ordsets:from_list(Res).

reserve_try_tags_1([L|Ls], Blocks, Seen0, ActMap0) ->
    case gb_sets:is_element(L, Seen0) of
        true ->
            reserve_try_tags_1(Ls, Blocks, Seen0, ActMap0);
        false ->
            Seen1 = gb_sets:insert(L, Seen0),
            #b_blk{is=Is} = Blk = map_get(L, Blocks),
            Active0 = get_active(L, ActMap0),
            Active = reserve_try_tags_is(Is, Active0),
            Successors = beam_ssa:successors(Blk),
            ActMap1 = update_act_map(Successors, Active, ActMap0),
            {ActMap,Seen} = reserve_try_tags_1(Ls, Blocks, Seen1, ActMap1),
            reserve_try_tags_1(Successors, Blocks, Seen,ActMap)
    end;
reserve_try_tags_1([], _Blocks, Seen, ActMap) ->
    {ActMap,Seen}.

get_active(L, ActMap) ->
    case ActMap of
        #{L:=Active} -> Active;
        #{} -> #{}
    end.

reserve_try_tags_is([#b_set{op=new_try_tag,dst=V}|Is], Active) ->
    N = map_size(Active),
    reserve_try_tags_is(Is, Active#{V=>N});
reserve_try_tags_is([#b_set{op=kill_try_tag,args=[Tag]}|Is], Active) ->
    reserve_try_tags_is(Is, maps:remove(Tag, Active));
reserve_try_tags_is([_|Is], Active) ->
    reserve_try_tags_is(Is, Active);
reserve_try_tags_is([], Active) -> Active.

update_act_map([L|Ls], Active0, ActMap0) ->
    case ActMap0 of
        #{L:=Active1} ->
            ActMap = ActMap0#{L=>maps:merge(Active0, Active1)},
            update_act_map(Ls, Active0, ActMap);
        #{} ->
            ActMap = ActMap0#{L=>Active0},
            update_act_map(Ls, Active0, ActMap)
    end;
update_act_map([], _, ActMap) -> ActMap.

rename_vars([], _, Blocks, Count) ->
    {[],Blocks,Count};
rename_vars(Vs, L, Blocks0, Count0) ->
    {NewVars,Count} = new_vars([Base || #b_var{name=Base} <- Vs], Count0),
    Ren = zip(Vs, NewVars),
    Blocks1 = beam_ssa:rename_vars(Ren, [L], Blocks0),
    #b_blk{is=Is0} = Blk0 = map_get(L, Blocks1),
    CopyIs = [#b_set{op=copy,dst=New,args=[Old]} || {Old,New} <- Ren],
    Is = insert_after_phis(Is0, CopyIs),
    Blk = Blk0#b_blk{is=Is},
    Blocks = Blocks1#{L:=Blk},
    {NewVars,Blocks,Count}.

insert_after_phis([#b_set{op=phi}=I|Is], InsertIs) ->
    [I|insert_after_phis(Is, InsertIs)];
insert_after_phis(Is, InsertIs) ->
    InsertIs ++ Is.

%% frame_size(St0) -> St.
%%  Calculate the frame size for each block that allocates a frame.
%%  Annotate the block with the frame size. Also annotate all
%%  return instructions with {deallocate,FrameSize} to simplify
%%  code generation.

frame_size(#st{frames=Frames,regs=Regs,ssa=Blocks0}=St) ->
    Blocks = foldl(fun(L, Blks) ->
                           frame_size_1(L, Regs, Blks)
                   end, Blocks0, Frames),
    St#st{ssa=Blocks}.

frame_size_1(L, Regs, Blocks0) ->
    Def = beam_ssa:def([L], Blocks0),
    Yregs0 = [map_get(V, Regs) || V <- Def, is_yreg(map_get(V, Regs))],
    Yregs = ordsets:from_list(Yregs0),
    FrameSize = length(ordsets:from_list(Yregs)),
    if
        FrameSize =/= 0 ->
            [{y,0}|_] = Yregs,                  %Assertion.
            {y,Last} = last(Yregs),
            Last = FrameSize - 1,               %Assertion.
            ok;
        true ->
            ok
    end,
    Blk0 = map_get(L, Blocks0),
    Blk = beam_ssa:add_anno(frame_size, FrameSize, Blk0),

    %% Insert an annotation for frame deallocation on
    %% each #b_ret{}.
    Blocks = Blocks0#{L:=Blk},
    Reachable = beam_ssa:rpo([L], Blocks),
    frame_deallocate(Reachable, FrameSize, Blocks).

frame_deallocate([L|Ls], Size, Blocks0) ->
    Blk0 = map_get(L, Blocks0),
    Blk = case Blk0 of
              #b_blk{last=#b_ret{}=Ret0} ->
                  Ret = beam_ssa:add_anno(deallocate, Size, Ret0),
                  Blk0#b_blk{last=Ret};
              #b_blk{} ->
                  Blk0
          end,
    Blocks = Blocks0#{L:=Blk},
    frame_deallocate(Ls, Size, Blocks);
frame_deallocate([], _, Blocks) -> Blocks.


%% turn_yregs(St0) -> St.
%%  Renumber y registers so that {y,0} becomes {y,FrameSize-1},
%%  {y,FrameSize-1} becomes {y,0} and so on. This is to make nested
%%  catches work. The register allocator (linear_scan()) has given
%%  a lower number to the outermost catch.

turn_yregs(#st{frames=Frames,regs=Regs0,ssa=Blocks}=St) ->
    Regs1 = foldl(fun(L, A) ->
                          Blk = map_get(L, Blocks),
                          FrameSize = beam_ssa:get_anno(frame_size, Blk),
                          Def = beam_ssa:def([L], Blocks),
                          [turn_yregs_1(Def, FrameSize, Regs0)|A]
                  end, [], Frames),
    Regs = maps:merge(Regs0, maps:from_list(append(Regs1))),
    St#st{regs=Regs}.

turn_yregs_1(Def, FrameSize, Regs) ->
    Yregs0 = [{map_get(V, Regs),V} || V <- Def, is_yreg(map_get(V, Regs))],
    Yregs1 = rel2fam(Yregs0),
    FrameSize = length(Yregs1),
    Yregs2 = [{{y,FrameSize-Y-1},Vs} || {{y,Y},Vs} <- Yregs1],
    R0 = sofs:family(Yregs2),
    R1 = sofs:family_to_relation(R0),
    R = sofs:converse(R1),
    sofs:to_external(R).

%%%
%%% Reserving registers before register allocation.
%%%

%% reserve_regs(St0) -> St.
%%  Reserve registers prior to register allocation. Y registers
%%  have already been reserved. This function will reserve z,
%%  fr, and specific x registers.

reserve_regs(#st{args=Args,ssa=Blocks,intervals=Intervals,res=Res0}=St) ->
    %% Reserve x0, x1, and so on for the function arguments.
    Res1 = reserve_arg_regs(Args, 0, Res0),

    %% Reserve Z registers (dummy registers) for instructions with no
    %% return values (e.g. remove_message) or pseudo-return values
    %% (e.g. landingpad).
    Res2 = reserve_zregs(Blocks, Intervals, Res1),

    %% Reserve float registers.
    Res3 = reserve_fregs(Blocks, Res2),

    %% Reserve all remaining unreserved variables as X registers.
    Res = maps:from_list(Res3),
    St#st{res=reserve_xregs(Blocks, Res)}.

reserve_arg_regs([#b_var{}=Arg|Is], N, Acc) ->
    reserve_arg_regs(Is, N+1, [{Arg,{x,N}}|Acc]);
reserve_arg_regs([], _, Acc) -> Acc.

reserve_zregs(Blocks, Intervals, Res) ->
    ShortLived0 = [V || {V,[{Start,End}]} <- Intervals, Start+2 =:= End],
    ShortLived = cerl_sets:from_list(ShortLived0),
    F = fun(_, #b_blk{is=Is,last=Last}, A) ->
                reserve_zreg(Is, Last, ShortLived, A)
        end,
    beam_ssa:fold_rpo(F, [0], Res, Blocks).

reserve_zreg([#b_set{op=Op,dst=Dst}],
              #b_br{bool=Dst}, _ShortLived, A) when Op =:= call;
                                                    Op =:= get_tuple_element ->
    %% If type optimization has determined that the result of these
    %% instructions can be used directly in a branch, we must avoid reserving a
    %% z register or code generation will fail.
    A;
reserve_zreg([#b_set{op={bif,tuple_size},dst=Dst},
              #b_set{op={bif,'=:='},args=[Dst,Val]}], Last, ShortLived, A0) ->
    case {Val,Last} of
        {#b_literal{val=Arity},#b_br{bool=#b_var{}}} when Arity bsr 32 =:= 0 ->
            %% These two instructions can be combined to a test_arity
            %% instruction provided that the arity variable is short-lived.
            reserve_zreg_1(Dst, ShortLived, A0);
        {_,_} ->
            %% Either the arity is too big, or the boolean value is not
            %% used in a conditional branch.
            A0
    end;
reserve_zreg([#b_set{op={bif,tuple_size},dst=Dst}],
             #b_switch{}, ShortLived, A) ->
    reserve_zreg_1(Dst, ShortLived, A);
reserve_zreg([#b_set{op={bif,'xor'}}], _Last, _ShortLived, A) ->
    %% There is no short, easy way to rewrite 'xor' to a series of
    %% test instructions.
    A;
reserve_zreg([#b_set{op={bif,is_record}}], _Last, _ShortLived, A) ->
    %% There is no short, easy way to rewrite is_record/2 to a series of
    %% test instructions.
    A;
reserve_zreg([#b_set{op=Op,dst=Dst}|Is], Last, ShortLived, A0) ->
    IsZReg = case Op of
                 bs_match_string -> true;
                 bs_save -> true;
                 bs_restore -> true;
                 bs_set_position -> true;
                 {float,clearerror} -> true;
                 kill_try_tag -> true;
                 landingpad -> true;
                 put_tuple_elements -> true;
                 remove_message -> true;
                 set_tuple_element -> true;
                 succeeded -> true;
                 timeout -> true;
                 wait_timeout -> true;
                 _ -> false
             end,
    A = case IsZReg of
            true -> [{Dst,z}|A0];
            false -> A0
        end,
    reserve_zreg(Is, Last, ShortLived, A);
reserve_zreg([], #b_br{bool=Bool}, ShortLived, A) ->
    reserve_zreg_1(Bool, ShortLived, A);
reserve_zreg([], _, _, A) -> A.

reserve_zreg_1(#b_var{}=V, ShortLived, A) ->
    case cerl_sets:is_element(V, ShortLived) of
        true -> [{V,z}|A];
        false -> A
    end;
reserve_zreg_1(#b_literal{}, _, A) -> A.

reserve_fregs(Blocks, Res) ->
    F = fun(_, #b_blk{is=Is}, A) ->
                reserve_freg(Is, A)
        end,
    beam_ssa:fold_rpo(F, [0], Res, Blocks).

reserve_freg([#b_set{op={float,Op},dst=V}|Is], Res) ->
    case Op of
        get ->
            reserve_freg(Is, Res);
        _ ->
            reserve_freg(Is, [{V,fr}|Res])
    end;
reserve_freg([_|Is], Res) ->
    reserve_freg(Is, Res);
reserve_freg([], Res) -> Res.

%% reserve_xregs(St0) -> St.
%%  Reserve all remaining variables as X registers.
%%
%%  If a variable will need to be in a specific X register for a
%%  'call' or 'make_fun' (and there is nothing that will kill it
%%  between the definition and use), reserve the register using a
%%  {prefer,{x,X} annotation. That annotation means that the linear
%%  scan algorithm will place the variable in the preferred register,
%%  unless that register is already occupied.
%%
%%  All remaining variables are reserved as X registers. Linear scan
%%  will allocate the lowest free X register for the variable.

reserve_xregs(Blocks, Res) ->
    Ls = reverse(beam_ssa:rpo(Blocks)),
    reserve_xregs(Ls, Blocks, #{}, Res).

reserve_xregs([L|Ls], Blocks, XsMap0, Res0) ->
    #b_blk{anno=Anno,is=Is0,last=Last} = map_get(L, Blocks),

    %% Calculate mapping from variable name to the preferred
    %% register.
    Xs0 = reserve_terminator(L, Is0, Last, Blocks, XsMap0, Res0),

    %% We need to figure out where the code generator will
    %% place instructions that will do a garbage collection.
    %% Insert 'gc' markers as pseudo-instructions in the
    %% instruction sequence.
    Is1 = reverse(Is0),
    Is2 = res_place_gc_instrs(Is1, []),
    Is = res_place_allocate(Anno, Is2),

    %% Add register hints for variables that are defined
    %% in the (reversed) instruction sequence.
    {Res,Xs} = reserve_xregs_is(Is, Res0, Xs0, []),

    XsMap = XsMap0#{L=>Xs},
    reserve_xregs(Ls, Blocks, XsMap, Res);
reserve_xregs([], _, _, Res) -> Res.

%% Insert explicit 'gc' markers points where there will
%% be a garbage collection. (Note that the instruction
%% sequence passed to this function is reversed.)

res_place_gc_instrs([#b_set{op=phi}=I|Is], Acc) ->
    res_place_gc_instrs(Is, [I|Acc]);
res_place_gc_instrs([#b_set{op=Op}=I|Is], Acc)
  when Op =:= call; Op =:= make_fun ->
    case Acc of
        [] ->
            res_place_gc_instrs(Is, [I|Acc]);
        [GC|_] when GC =:= gc; GC =:= test_heap ->
            res_place_gc_instrs(Is, [I,gc|Acc]);
        [_|_] ->
            res_place_gc_instrs(Is, [I,gc|Acc])
    end;
res_place_gc_instrs([#b_set{op=Op,args=Args}=I|Is], Acc0) ->
    case beam_ssa_codegen:classify_heap_need(Op, Args) of
        neutral ->
            case Acc0 of
                [test_heap|Acc] ->
                    res_place_gc_instrs(Is, [test_heap,I|Acc]);
                Acc ->
                    res_place_gc_instrs(Is, [I|Acc])
            end;
        {put,_} ->
            case Acc0 of
                [test_heap|Acc] ->
                    res_place_gc_instrs(Is, [test_heap,I|Acc]);
                Acc ->
                    res_place_gc_instrs(Is, [test_heap,I|Acc])
            end;
        _ ->
            res_place_gc_instrs(Is, [gc,I|Acc0])
    end;
res_place_gc_instrs([], Acc) ->
    %% Reverse and replace 'test_heap' markers with 'gc'.
    %% (The distinction is no longer useful.)
    res_place_gc_instrs_rev(Acc, []).

res_place_gc_instrs_rev([test_heap|Is], [gc|_]=Acc) ->
    res_place_gc_instrs_rev(Is, Acc);
res_place_gc_instrs_rev([test_heap|Is], Acc) ->
    res_place_gc_instrs_rev(Is, [gc|Acc]);
res_place_gc_instrs_rev([gc|Is], [gc|_]=Acc) ->
    res_place_gc_instrs_rev(Is, Acc);
res_place_gc_instrs_rev([I|Is], Acc) ->
    res_place_gc_instrs_rev(Is, [I|Acc]);
res_place_gc_instrs_rev([], Acc) -> Acc.

res_place_allocate(#{yregs:=_}, Is) ->
    %% There will be an 'allocate' instruction inserted here.
    Is ++ [gc];
res_place_allocate(#{}, Is) -> Is.

reserve_xregs_is([gc|Is], Res, Xs0, Used) ->
    %% At this point, the code generator will place an instruction
    %% that does a garbage collection. We must prune the remembered
    %% registers.
    Xs = res_xregs_prune(Xs0, Used, Res),
    reserve_xregs_is(Is, Res, Xs, Used);
reserve_xregs_is([#b_set{op=Op,dst=Dst,args=Args}=I|Is], Res0, Xs0, Used0) ->
    Res = reserve_xreg(Dst, Xs0, Res0),
    Used1 = ordsets:union(Used0, beam_ssa:used(I)),
    Used = ordsets:del_element(Dst, Used1),
    case Op of
        call ->
            Xs = reserve_call_args(tl(Args)),
            reserve_xregs_is(Is, Res, Xs, Used);
        make_fun ->
            Xs = reserve_call_args(tl(Args)),
            reserve_xregs_is(Is, Res, Xs, Used);
        _ ->
            reserve_xregs_is(Is, Res, Xs0, Used)
    end;
reserve_xregs_is([], Res, Xs, _Used) ->
    {Res,Xs}.

%% Pick up register hints from the successors of this blocks.
reserve_terminator(_L, _Is, #b_br{bool=#b_var{},succ=Succ,fail=?EXCEPTION_BLOCK},
                   _Blocks, XsMap, _Res) ->
    %% We know that no variables are used at ?EXCEPTION_BLOCK, so
    %% any register hints from the success blocks are safe to use.
    map_get(Succ, XsMap);
reserve_terminator(L, Is, #b_br{bool=#b_var{},succ=Succ,fail=Fail},
                   Blocks, XsMap, Res) when Succ =/= Fail ->
    #{Succ:=SuccBlk,Fail:=FailBlk} = Blocks,
    case {SuccBlk,FailBlk} of
        {#b_blk{is=[],last=#b_br{succ=PhiL,fail=PhiL}},
         #b_blk{is=[],last=#b_br{succ=PhiL,fail=PhiL}}} ->
            %% Both branches ultimately transfer to the same
            %% block (via two blocks with no instructions).
            %% Pick up register hints from the phi nodes
            %% in the common block.
            #{PhiL:=#b_blk{is=PhiIs}} = Blocks,
            Xs = res_xregs_from_phi(PhiIs, Succ, Res, #{}),
            res_xregs_from_phi(PhiIs, Fail, Res, Xs);
        {_,_} when Is =/= [] ->
            case last(Is) of
                #b_set{op=succeeded,args=[Arg]} ->
                    %% We know that Arg will not be used at the failure
                    %% label, so we can pick up register hints from the
                    %% success label.
                    Br = #b_br{bool=#b_literal{val=true},succ=Succ,fail=Succ},
                    case reserve_terminator(L, [], Br, Blocks, XsMap, Res) of
                        #{Arg:=Reg} -> #{Arg=>Reg};
                        #{} -> #{}
                    end;
                _ ->
                    %% Register hints from the success block may not
                    %% be safe at the failure block, and vice versa.
                    #{}
            end;
        {_,_} ->
            %% Register hints from the success block may not
            %% be safe at the failure block, and vice versa.
            #{}
    end;
reserve_terminator(L, Is, #b_br{bool=#b_literal{val=true},succ=Succ},
                   Blocks, XsMap, Res) ->
    case map_get(Succ, Blocks) of
        #b_blk{is=[],last=Last} ->
            reserve_terminator(Succ, Is, Last, Blocks, XsMap, Res);
        #b_blk{is=[_|_]=PhiIs} ->
            res_xregs_from_phi(PhiIs, L, Res, #{})
    end;
reserve_terminator(_, _, _, _, _, _) -> #{}.

%% Pick up a reservation from a phi node.
res_xregs_from_phi([#b_set{op=phi,dst=Dst,args=Args}|Is],
                   Pred, Res, Acc) ->
    case [V || {#b_var{}=V,L} <- Args, L =:= Pred] of
        [] ->
            %% The value of the phi node for this predecessor
            %% is a literal. Nothing to do here.
            res_xregs_from_phi(Is, Pred, Res, Acc);
        [V] ->
            case Res of
                #{Dst:={prefer,Reg}} ->
                    %% Try placing V in the same register as for
                    %% the phi node.
                    res_xregs_from_phi(Is, Pred, Res, Acc#{V=>Reg});
                #{Dst:=_} ->
                    res_xregs_from_phi(Is, Pred, Res, Acc)
            end
    end;
res_xregs_from_phi(_, _, _, Acc) -> Acc.

reserve_call_args(Args) ->
    reserve_call_args(Args, 0, #{}).

reserve_call_args([#b_var{}=Var|As], X, Xs) ->
    reserve_call_args(As, X+1, Xs#{Var=>{x,X}});
reserve_call_args([#b_literal{}|As], X, Xs) ->
    reserve_call_args(As, X+1, Xs);
reserve_call_args([], _, Xs) -> Xs.

reserve_xreg(V, Xs, Res) ->
    case Res of
        #{V:=_} ->
            %% Already reserved (but not as an X register).
            Res;
        #{} ->
            case Xs of
                #{V:=X} ->
                    %% Add a hint that this specific X register is
                    %% preferred, unless it is already in use.
                    Res#{V=>{prefer,X}};
                #{} ->
                    %% Reserve as an X register in general.
                    Res#{V=>x}
            end
    end.

%% res_xregs_prune(PreferredRegs, Used, Res) -> PreferredRegs.
%%  Prune the list of preferred registers, to make sure that
%%  there are no "holes" (uninitialized X registers) when
%%  invoking the garbage collector.

res_xregs_prune(Xs, Used, Res) when map_size(Xs) =/= 0 ->
    %% The number of safe registers is the number of the X registers
    %% used after this point. The actual number of safe registers may
    %% be higher than this number, but this is a conservative safe
    %% estimate.
    NumSafe = foldl(fun(V, N) ->
                            case Res of
                                #{V:={x,_}} -> N + 1;
                                #{V:=_} -> N;
                                #{} -> N + 1
                            end
                    end, 0, Used),

    %% Remove unsafe registers from the list of potential
    %% preferred registers.
    maps:filter(fun(_, {x,X}) -> X < NumSafe end, Xs);
res_xregs_prune(Xs, _Used, _Res) -> Xs.

%%%
%%% Register allocation using linear scan.
%%%

-record(i,
        {sort=1 :: instr_number(),
         reg=none :: i_reg(),
         pool=x :: pool_id(),
         var=#b_var{} :: b_var(),
         rs=[] :: [range()]
        }).

-record(l,
        {cur=#i{} :: interval(),
         unhandled_res=[] :: [interval()],
         unhandled_any=[] :: [interval()],
         active=[] :: [interval()],
         inactive=[] :: [interval()],
         free=#{} :: #{var_name()=>pool(),
                       {'next',pool_id()}:=reg_num()},
         regs=[] :: [{b_var(),ssa_register()}]
        }).

-type interval() :: #i{}.
-type i_reg() :: ssa_register() | {'prefer',xreg()} | 'none'.
-type pool_id() :: 'fr' | 'x' | 'z' | instr_number().
-type pool() :: ordsets:ordset(ssa_register()).

linear_scan(#st{intervals=Intervals0,res=Res}=St0) ->
    St = St0#st{intervals=[],res=[]},
    Free = init_free(maps:to_list(Res)),
    Intervals1 = [init_interval(Int, Res) || Int <- Intervals0],
    Intervals = sort(Intervals1),
    IsReserved = fun(#i{reg=Reg}) ->
                         case Reg of
                             none -> false;
                             {prefer,{_,_}} -> false;
                             {_,_} -> true
                         end
                 end,
    {UnhandledRes,Unhandled} = partition(IsReserved, Intervals),
    L = #l{unhandled_res=UnhandledRes,
           unhandled_any=Unhandled,free=Free},
    #l{regs=Regs} = do_linear(L),
    St#st{regs=maps:from_list(Regs)}.

init_interval({V,[{Start,_}|_]=Rs}, Res) ->
    Info = map_get(V, Res),
    Pool = case Info of
               {prefer,{x,_}} -> x;
               x -> x;
               {x,_} -> x;
               {y,Uniq} -> Uniq;
               {{y,_},Uniq} -> Uniq;
               z -> z;
               fr -> fr
           end,
    Reg = case Info of
              {prefer,{x,_}} -> Info;
              {x,_} -> Info;
              {{y,_}=Y,_} -> Y;
              _ -> none
          end,
    #i{sort=Start,var=V,reg=Reg,pool=Pool,rs=Rs}.

init_free(Res) ->
    Free0 = rel2fam([{x,{x,0}}|init_free_1(Res)]),
    #{x:=Xs0} = Free1 = maps:from_list(Free0),
    Xs = init_xregs(Xs0),
    Free = Free1#{x:=Xs},
    Next = maps:fold(fun(K, V, A) -> [{{next,K},length(V)}|A] end, [], Free),
    maps:merge(Free, maps:from_list(Next)).

init_free_1([{_,{prefer,{x,_}=Reg}}|Res]) ->
    [{x,Reg}|init_free_1(Res)];
init_free_1([{_,{x,_}=Reg}|Res]) ->
    [{x,Reg}|init_free_1(Res)];
init_free_1([{_,{y,Uniq}}|Res]) ->
    [{Uniq,{y,0}}|init_free_1(Res)];
init_free_1([{_,{{y,_}=Reg,Uniq}}|Res]) ->
    [{Uniq,Reg}|init_free_1(Res)];
init_free_1([{_,z}|Res]) ->
    [{z,{z,0}}|init_free_1(Res)];
init_free_1([{_,fr}|Res]) ->
    [{fr,{fr,0}}|init_free_1(Res)];
init_free_1([{_,x}|Res]) ->
    init_free_1(Res);
init_free_1([]) -> [].

%% Make sure that the pool of xregs is contiguous.
init_xregs([{x,N},{x,M}|Is]) when N+1 =:= M ->
    [{x,N}|init_xregs([{x,M}|Is])];
init_xregs([{x,N}|[{x,_}|_]=Is]) ->
    [{x,N}|init_xregs([{x,N+1}|Is])];
init_xregs([{x,_}]=Is) -> Is.

do_linear(L0) ->
    case set_next_current(L0) of
        done ->
            L0;
        L1 ->
            L2 = expire_active(L1),
            L3 = check_inactive(L2),
            Available = collect_available(L3),
            L4 = select_register(Available, L3),
            L = make_cur_active(L4),
            do_linear(L)
    end.

set_next_current(#l{unhandled_res=[Cur1|T1],
                    unhandled_any=[Cur2|T2]}=L) ->
    case {Cur1,Cur2} of
        {#i{sort=N1},#i{sort=N2}} when N1 < N2 ->
            L#l{cur=Cur1,unhandled_res=T1};
        {_,_} ->
            L#l{cur=Cur2,unhandled_any=T2}
    end;
set_next_current(#l{unhandled_res=[],
                    unhandled_any=[Cur|T]}=L) ->
    L#l{cur=Cur,unhandled_any=T};
set_next_current(#l{unhandled_res=[Cur|T],
                    unhandled_any=[]}=L) ->
    L#l{cur=Cur,unhandled_res=T};
set_next_current(#l{unhandled_res=[],unhandled_any=[]}) ->
    done.

expire_active(#l{cur=#i{sort=CurBegin},active=Act0}=L0) ->
    {Act,L} = expire_active(Act0, CurBegin, L0, []),
    L#l{active=Act}.

expire_active([#i{reg=Reg,rs=Rs0}=I|Is], CurBegin, L0, Acc) ->
    {_,_} = Reg,                                %Assertion.
    case overlap_status(Rs0, CurBegin) of
        ends_before_cur ->
            L = free_reg(I, L0),
            expire_active(Is, CurBegin, L, Acc);
        overlapping ->
            expire_active(Is, CurBegin, L0, [I|Acc]);
        not_overlapping ->
            Rs = strip_before_current(Rs0, CurBegin),
            L1 = free_reg(I, L0),
            L = L1#l{inactive=[I#i{rs=Rs}|L1#l.inactive]},
            expire_active(Is, CurBegin, L, Acc)
    end;
expire_active([], _CurBegin, L, Acc) ->
    {Acc,L}.

check_inactive(#l{cur=#i{sort=CurBegin},inactive=InAct0}=L0) ->
    {InAct,L} = check_inactive(InAct0, CurBegin, L0, []),
    L#l{inactive=InAct}.

check_inactive([#i{rs=Rs0}=I|Is], CurBegin, L0, Acc) ->
    case overlap_status(Rs0, CurBegin) of
        ends_before_cur ->
            check_inactive(Is, CurBegin, L0, Acc);
        not_overlapping ->
            check_inactive(Is, CurBegin, L0, [I|Acc]);
        overlapping ->
            Rs = strip_before_current(Rs0, CurBegin),
            L1 = L0#l{active=[I#i{rs=Rs}|L0#l.active]},
            L = reserve_reg(I, L1),
            check_inactive(Is, CurBegin, L, Acc)
    end;
check_inactive([], _CurBegin, L, Acc) ->
    {Acc,L}.

strip_before_current([{_,E}|Rs], CurBegin) when E =< CurBegin ->
    strip_before_current(Rs, CurBegin);
strip_before_current(Rs, _CurBegin) -> Rs.

collect_available(#l{cur=#i{reg={prefer,{_,_}=Prefer}}=I}=L) ->
    %% Use the preferred register if it is available.
    Avail = collect_available(L#l{cur=I#i{reg=none}}),
    case member(Prefer, Avail) of
        true -> [Prefer];
        false -> Avail
    end;
collect_available(#l{cur=#i{reg={_,_}=ReservedReg}}) ->
    %% Return the already reserved register.
    [ReservedReg];
collect_available(#l{unhandled_res=Unhandled,cur=Cur}=L) ->
    Free = get_pool(Cur, L),

    %% Note that since the live intervals are constructed from
    %% SSA form, there cannot be any overlap of the current interval
    %% with any inactive interval. See [3], page 175. Therefore we
    %% only have check the unhandled intervals for overlap with
    %% the current interval. As a further optimization, we only need
    %% to check the intervals that have reserved registers.
    collect_available(Unhandled, Cur, Free).

collect_available([#i{pool=Pool1}|Is], #i{pool=Pool2}=Cur, Free)
  when Pool1 =/= Pool2 ->
    %% Wrong pool. Ignore this interval.
    collect_available(Is, Cur, Free);
collect_available([#i{reg={_,_}=Reg}=I|Is], Cur, Free0) ->
    case overlaps(I, Cur) of
        true ->
            Free = ordsets:del_element(Reg, Free0),
            collect_available(Is, Cur, Free);
        false ->
            collect_available(Is, Cur, Free0)
    end;
collect_available([], _, Free) -> Free.

select_register([{_,_}=Reg|_], #l{cur=Cur0,regs=Regs}=L) ->
    Cur = Cur0#i{reg=Reg},
    reserve_reg(Cur, L#l{cur=Cur,regs=[{Cur#i.var,Reg}|Regs]});
select_register([], #l{cur=Cur0,regs=Regs}=L0) ->
    %% Allocate a new register in the pool.
    {Reg,L1} = get_next_free(Cur0, L0),
    Cur = Cur0#i{reg=Reg},
    L = L1#l{cur=Cur,regs=[{Cur#i.var,Reg}|Regs]},
    reserve_reg(Cur, L).

make_cur_active(#l{cur=Cur,active=Act}=L) ->
    L#l{active=[Cur|Act]}.

overlaps(#i{rs=Rs1}, #i{rs=Rs2}) ->
    are_overlapping(Rs1, Rs2).

overlap_status([{S,E}], CurBegin) ->
    if
        E =< CurBegin -> ends_before_cur;
        CurBegin < S -> not_overlapping;
        true -> overlapping
    end;
overlap_status([{S,E}|Rs], CurBegin) ->
    if
        E =< CurBegin ->
            overlap_status(Rs, CurBegin);
        S =< CurBegin ->
            overlapping;
        true ->
            not_overlapping
    end.

reserve_reg(#i{reg={_,_}=Reg}=I, L) ->
    FreeRegs0 = get_pool(I, L),
    FreeRegs = ordsets:del_element(Reg, FreeRegs0),
    update_pool(I, FreeRegs, L).

free_reg(#i{reg={_,_}=Reg}=I, L) ->
    FreeRegs0 = get_pool(I, L),
    FreeRegs = ordsets:add_element(Reg, FreeRegs0),
    update_pool(I, FreeRegs, L).

get_pool(#i{pool=Pool}, #l{free=Free}) ->
    map_get(Pool, Free).

update_pool(#i{pool=Pool}, New, #l{free=Free0}=L) ->
    Free = Free0#{Pool:=New},
    L#l{free=Free}.

get_next_free(#i{pool=Pool}, #l{free=Free0}=L0) ->
    K = {next,Pool},
    N = map_get(K, Free0),
    Free = Free0#{K:=N+1},
    L = L0#l{free=Free},
    if
        is_integer(Pool) -> {{y,N},L};
        is_atom(Pool)    -> {{Pool,N},L}
    end.

%%%
%%% Interval utilities.
%%%

are_overlapping([R|Rs1], Rs2) ->
    case are_overlapping_1(R, Rs2) of
        true ->
            true;
        false ->
            are_overlapping(Rs1, Rs2)
    end;
are_overlapping([], _) -> false.

are_overlapping_1({_S1,E1}, [{S2,_E2}|_]) when E1 < S2 ->
    false;
are_overlapping_1({S1,E1}=R, [{S2,E2}|Rs]) ->
    (S2 < E1 andalso E2 > S1) orelse are_overlapping_1(R, Rs);
are_overlapping_1({_,_}, []) -> false.

%%%
%%% Utilities.
%%%

%% is_loop_header(L, Blocks) -> false|true.
%%  Check whether the block is a loop header.

is_loop_header(L, Blocks) ->
    %% We KNOW that a loop header must start with a peek_message
    %% instruction.
    case map_get(L, Blocks) of
        #b_blk{is=[#b_set{op=peek_message}|_]} -> true;
        _ -> false
    end.

rel2fam(S0) ->
    S1 = sofs:relation(S0),
    S = sofs:rel2fam(S1),
    sofs:to_external(S).

split_phis(Is) ->
    splitwith(fun(#b_set{op=Op}) -> Op =:= phi end, Is).

is_yreg({y,_}) -> true;
is_yreg({x,_}) -> false;
is_yreg({z,_}) -> false;
is_yreg({fr,_}) -> false.

new_vars([Base|Vs0], Count0) ->
    {V,Count1} = new_var(Base, Count0),
    {Vs,Count} = new_vars(Vs0, Count1),
    {[V|Vs],Count};
new_vars([], Count) -> {[],Count}.

new_var({Base,Int}, Count)  ->
    true = is_integer(Int),                     %Assertion.
    {#b_var{name={Base,Count}},Count+1};
new_var(Base, Count) ->
    {#b_var{name={Base,Count}},Count+1}.<|MERGE_RESOLUTION|>--- conflicted
+++ resolved
@@ -1569,13 +1569,8 @@
     %% loop exit block.
     none.
 
-<<<<<<< HEAD
-find_loop_exit_1([?EXCEPTION_BLOCK|Ls], RmSet, Dominators) ->
+find_loop_exit_1([?EXCEPTION_BLOCK|Ls], RmSet, Dominators, Blocks) ->
     %% ?EXCEPTION_BLOCK is a marker and not an actual block, so it is not
-=======
-find_loop_exit_1([?BADARG_BLOCK|Ls], RmSet, Dominators, Blocks) ->
-    %% ?BADARG_BLOCK is a marker and not an actual block, so it is not
->>>>>>> b6a0d41e
     %% the block we are looking for.
     find_loop_exit_1(Ls, RmSet, Dominators, Blocks);
 find_loop_exit_1([L|Ls0], RmSet, Dominators, Blocks) ->
