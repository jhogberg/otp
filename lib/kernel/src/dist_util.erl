--- conflicted
+++ resolved
@@ -227,17 +227,12 @@
                                HSData3#hs_data.other_flags),
     HSData4 = HSData3#hs_data{this_flags = ChosenFlags,
                               other_flags = ChosenFlags},
-<<<<<<< HEAD
     ChallengeB = recv_challenge_reply(HSData4, ChallengeA, Cookie),
-    send_challenge_ack(HSData4, gen_digest(ChallengeB, Cookie)),
-=======
-    ChallengeB = recv_challenge_reply(HSData4, ChallengeA, MyCookie),
     case AcceptedPending of
         up_pending -> wait_pending(HSData4);
         _ -> continue
     end,
-    send_challenge_ack(HSData4, gen_digest(ChallengeB, HisCookie)),
->>>>>>> f1a808b1
+    send_challenge_ack(HSData4, gen_digest(ChallengeB, Cookie)),
     ?debug({dist_util, self(), accept_connection, Node}),
     connection(HSData4);
 
