%%
%% %CopyrightBegin%
%%
%% Copyright Ericsson AB 2017-2020. All Rights Reserved.
%%
%% Licensed under the Apache License, Version 2.0 (the "License");
%% you may not use this file except in compliance with the License.
%% You may obtain a copy of the License at
%%
%%     http://www.apache.org/licenses/LICENSE-2.0
%%
%% Unless required by applicable law or agreed to in writing, software
%% distributed under the License is distributed on an "AS IS" BASIS,
%% WITHOUT WARRANTIES OR CONDITIONS OF ANY KIND, either express or implied.
%% See the License for the specific language governing permissions and
%% limitations under the License.
%%
%% %CopyrightEnd%
%%
-module(logger).

%% Log interface
-export([emergency/1,emergency/2,emergency/3,
         alert/1,alert/2,alert/3,
         critical/1,critical/2,critical/3,
         error/1,error/2,error/3,
         warning/1,warning/2,warning/3,
         notice/1,notice/2,notice/3,
         info/1,info/2,info/3,
         debug/1,debug/2,debug/3]).
-export([log/2,log/3,log/4]).

%% Called by macro
-export([allow/2,macro_log/3,macro_log/4,macro_log/5,add_default_metadata/1]).

%% Configuration
-export([add_handler/3, remove_handler/1,
         add_primary_filter/2, add_handler_filter/3,
         remove_primary_filter/1, remove_handler_filter/2,
         set_module_level/2,
         unset_module_level/1, unset_module_level/0,
         set_application_level/2, unset_application_level/1,
         get_module_level/0, get_module_level/1,
         set_primary_config/1, set_primary_config/2,
         set_handler_config/2, set_handler_config/3,
         set_proxy_config/1,
         update_primary_config/1,
         update_handler_config/2, update_handler_config/3,
         update_proxy_config/1,
         update_formatter_config/2, update_formatter_config/3,
         get_primary_config/0, get_handler_config/1,
         get_handler_config/0, get_handler_ids/0, get_config/0,
         get_proxy_config/0,
         add_handlers/1]).

%% Private configuration
-export([internal_init_logger/0]).

%% Misc
-export([compare_levels/2]).
-export([set_process_metadata/1, update_process_metadata/1,
         unset_process_metadata/0, get_process_metadata/0]).
-export([i/0, i/1]).
-export([timestamp/0]).

%% Basic report formatting
-export([format_report/1, format_otp_report/1]).

-export([internal_log/2,filter_stacktrace/2]).

-include("logger_internal.hrl").
-include("logger.hrl").

%%%-----------------------------------------------------------------
%%% Types
-type log_event() :: #{level:=level(),
                       msg:={io:format(),[term()]} |
                            {report,report()} |
                            {string,unicode:chardata()},
                       meta:=metadata()}.
-type level() :: emergency | alert | critical | error |
                 warning | notice | info | debug.
-type report() :: map() | [{atom(),term()}].
-type report_cb() :: fun((report()) -> {io:format(),[term()]}) |
                     fun((report(),report_cb_config()) -> unicode:chardata()).
-type report_cb_config() :: #{depth       := pos_integer() | unlimited,
                              chars_limit := pos_integer() | unlimited,
                              single_line := boolean()}.
-type msg_fun() :: fun((term()) -> msg_fun_return() | {msg_fun_return(), metadata()}).
-type msg_fun_return() :: {io:format(),[term()]} |
                           report() |
                           unicode:chardata() |
                           ignore.
-type metadata() :: #{pid    => pid(),
                      gl     => pid(),
                      time   => timestamp(),
                      mfa    => {module(),atom(),non_neg_integer()},
                      file   => file:filename(),
                      line   => non_neg_integer(),
                      domain => [atom()],
                      report_cb => report_cb(),
                      atom() => term()}.
-type location() :: #{mfa  := {module(),atom(),non_neg_integer()},
                      file := file:filename(),
                      line := non_neg_integer()}.
-type handler_id() :: atom().
-type filter_id() :: atom().
-type filter() :: {fun((log_event(),filter_arg()) ->
                              filter_return()),filter_arg()}.
-type filter_arg() :: term().
-type filter_return() :: stop | ignore | log_event().
-type primary_config() :: #{level => level() | all | none,
                            metadata => metadata(),
                            filter_default => log | stop,
                            filters => [{filter_id(),filter()}]}.
-type handler_config() :: #{id => handler_id(),
                            config => term(),
                            level => level() | all | none,
                            module => module(),
                            filter_default => log | stop,
                            filters => [{filter_id(),filter()}],
                            formatter => {module(),formatter_config()}}.
-type timestamp() :: integer().
-type formatter_config() :: #{atom() => term()}.

-type config_handler() :: {handler, handler_id(), module(), handler_config()}.

-type config_logger() :: [{handler,default,undefined} |
                          config_handler() |
                          {filters,log | stop,[{filter_id(),filter()}]} |
                          {module_level,level(),[module()]}].

-type olp_config() :: #{sync_mode_qlen => non_neg_integer(),
                        drop_mode_qlen => pos_integer(),
                        flush_qlen => pos_integer(),
                        burst_limit_enable => boolean(),
                        burst_limit_max_count => pos_integer(),
                        burst_limit_window_time => pos_integer(),
                        overload_kill_enable => boolean(),
                        overload_kill_qlen => pos_integer(),
                        overload_kill_mem_size => pos_integer(),
                        overload_kill_restart_after =>
                            non_neg_integer() | infinity}.

-export_type([log_event/0,
              level/0,
              report/0,
              report_cb/0,
              report_cb_config/0,
              msg_fun/0,
              metadata/0,
              primary_config/0,
              handler_config/0,
              handler_id/0,
              filter_id/0,
              filter/0,
              filter_arg/0,
              filter_return/0,
              config_handler/0,
              formatter_config/0,
              olp_config/0,
              timestamp/0]).

%%%-----------------------------------------------------------------
%%% API
emergency(X) ->
    log(emergency,X).
emergency(X,Y) ->
    log(emergency,X,Y).
emergency(X,Y,Z) ->
    log(emergency,X,Y,Z).

alert(X) ->
    log(alert,X).
alert(X,Y) ->
    log(alert,X,Y).
alert(X,Y,Z) ->
    log(alert,X,Y,Z).

critical(X) ->
    log(critical,X).
critical(X,Y) ->
    log(critical,X,Y).
critical(X,Y,Z) ->
    log(critical,X,Y,Z).

error(X) ->
    log(error,X).
error(X,Y) ->
    log(error,X,Y).
error(X,Y,Z) ->
    log(error,X,Y,Z).

warning(X) ->
    log(warning,X).
warning(X,Y) ->
    log(warning,X,Y).
warning(X,Y,Z) ->
    log(warning,X,Y,Z).

notice(X) ->
    log(notice,X).
notice(X,Y) ->
    log(notice,X,Y).
notice(X,Y,Z) ->
    log(notice,X,Y,Z).

info(X) ->
    log(info,X).
info(X,Y) ->
    log(info,X,Y).
info(X,Y,Z) ->
    log(info,X,Y,Z).

debug(X) ->
    log(debug,X).
debug(X,Y) ->
    log(debug,X,Y).
debug(X,Y,Z) ->
    log(debug,X,Y,Z).

-spec log(Level,StringOrReport) -> ok when
      Level :: level(),
      StringOrReport :: unicode:chardata() | report().
log(Level, StringOrReport) ->
    do_log(Level,StringOrReport,#{}).

-spec log(Level,StringOrReport,Metadata) -> ok when
      Level :: level(),
      StringOrReport :: unicode:chardata() | report(),
      Metadata :: metadata();
         (Level,Format,Args) -> ok when
      Level :: level(),
      Format :: io:format(),
      Args ::[term()];
         (Level,Fun,FunArgs) -> ok when
      Level :: level(),
      Fun :: msg_fun(),
      FunArgs :: term().
log(Level, StringOrReport, Metadata)
  when is_map(Metadata), not is_function(StringOrReport) ->
    do_log(Level,StringOrReport,Metadata);
log(Level, FunOrFormat, Args) ->
    do_log(Level,{FunOrFormat,Args},#{}).

-spec log(Level,Format, Args, Metadata) -> ok when
      Level :: level(),
      Format :: io:format(),
      Args :: [term()],
      Metadata :: metadata();
         (Level,Fun,FunArgs,Metadata) -> ok when
      Level :: level(),
      Fun :: msg_fun(),
      FunArgs :: term(),
      Metadata :: metadata().
log(Level, FunOrFormat, Args, Metadata) ->
    do_log(Level,{FunOrFormat,Args},Metadata).

-spec allow(Level,Module) -> boolean() when
      Level :: level(),
      Module :: module().
allow(Level,Module) when is_atom(Module) ->
    logger_config:allow(Level,Module).

-spec macro_log(Location,Level,StringOrReport)  -> ok when
      Location :: location(),
      Level :: level(),
      StringOrReport :: unicode:chardata() | report().
macro_log(Location,Level,StringOrReport) ->
    log_allowed(Location,Level,StringOrReport,#{}).

-spec macro_log(Location,Level,StringOrReport,Meta)  -> ok when
      Location :: location(),
      Level :: level(),
      StringOrReport :: unicode:chardata() | report(),
      Meta :: metadata();
               (Location,Level,Format,Args) -> ok when
      Location :: location(),
      Level :: level(),
      Format :: io:format(),
      Args ::[term()];
               (Location,Level,Fun,FunArgs) -> ok when
      Location :: location(),
      Level :: level(),
      Fun :: msg_fun(),
      FunArgs :: term().
macro_log(Location,Level,StringOrReport,Meta)
  when is_map(Meta), not is_function(StringOrReport) ->
    log_allowed(Location,Level,StringOrReport,Meta);
macro_log(Location,Level,FunOrFormat,Args) ->
    log_allowed(Location,Level,{FunOrFormat,Args},#{}).

-spec macro_log(Location,Level,Format,Args,Meta)  -> ok when
      Location :: location(),
      Level :: level(),
      Format :: io:format(),
      Args ::[term()],
      Meta :: metadata();
               (Location,Level,Fun,FunArgs,Meta) -> ok when
      Location :: location(),
      Level :: level(),
      Fun :: msg_fun(),
      FunArgs :: term(),
      Meta :: metadata().
macro_log(Location,Level,FunOrFormat,Args,Meta) ->
    log_allowed(Location,Level,{FunOrFormat,Args},Meta).

-spec format_otp_report(Report) -> FormatArgs when
      Report :: report(),
      FormatArgs :: {io:format(),[term()]}.
format_otp_report(#{label:=_,report:=Report}) ->
    format_report(Report);
format_otp_report(Report) ->
    format_report(Report).

-spec format_report(Report) -> FormatArgs when
      Report :: report(),
      FormatArgs :: {io:format(),[term()]}.
format_report(Report) when is_map(Report) ->
    format_report(maps:to_list(Report));
format_report(Report)  when is_list(Report) ->
    case lists:flatten(Report) of
        [] ->
            {"~tp",[[]]};
        FlatList ->
            case string_p1(FlatList) of
                true ->
                    {"~ts",[FlatList]};
                false ->
                    format_term_list(Report,[],[])
            end
    end;
format_report(Report) ->
    {"~tp",[Report]}.

format_term_list([{Tag,Data}|T],Format,Args) ->
    PorS = case string_p(Data) of
               true -> "s";
               false -> "p"
           end,
    format_term_list(T,["    ~tp: ~t"++PorS|Format],[Data,Tag|Args]);
format_term_list([Data|T],Format,Args) ->
    format_term_list(T,["    ~tp"|Format],[Data|Args]);
format_term_list([],Format,Args) ->
    {lists:flatten(lists:join($\n,lists:reverse(Format))),lists:reverse(Args)}.

string_p(List) when is_list(List) ->
    string_p1(lists:flatten(List));
string_p(_) ->
    false.

string_p1([]) ->
    false;
string_p1(FlatList) ->
    io_lib:printable_unicode_list(FlatList).

internal_log(Level,Term) when is_atom(Level) ->
    erlang:display_string("Logger - "++ atom_to_list(Level) ++ ": "),
    erlang:display(Term).

-spec timestamp() -> timestamp().
timestamp() ->
    os:system_time(microsecond).

%%%-----------------------------------------------------------------
%%% Configuration
-spec add_primary_filter(FilterId,Filter) -> ok | {error,term()} when
      FilterId :: filter_id(),
      Filter :: filter().
add_primary_filter(FilterId,Filter) ->
    logger_server:add_filter(primary,{FilterId,Filter}).

-spec add_handler_filter(HandlerId,FilterId,Filter) -> ok | {error,term()} when
      HandlerId :: handler_id(),
      FilterId :: filter_id(),
      Filter :: filter().
add_handler_filter(HandlerId,FilterId,Filter) ->
    logger_server:add_filter(HandlerId,{FilterId,Filter}).


-spec remove_primary_filter(FilterId) -> ok | {error,term()} when
      FilterId :: filter_id().
remove_primary_filter(FilterId) ->
    logger_server:remove_filter(primary,FilterId).

-spec remove_handler_filter(HandlerId,FilterId) -> ok | {error,term()} when
      HandlerId :: handler_id(),
      FilterId :: filter_id().
remove_handler_filter(HandlerId,FilterId) ->
    logger_server:remove_filter(HandlerId,FilterId).

-spec add_handler(HandlerId,Module,Config) -> ok | {error,term()} when
      HandlerId :: handler_id(),
      Module :: module(),
      Config :: handler_config().
add_handler(HandlerId,Module,Config) ->
    logger_server:add_handler(HandlerId,Module,Config).

-spec remove_handler(HandlerId) -> ok | {error,term()} when
      HandlerId :: handler_id().
remove_handler(HandlerId) ->
    logger_server:remove_handler(HandlerId).

-spec set_primary_config(level,Level) -> ok | {error,term()} when
      Level :: level() | all | none;
                        (filter_default,FilterDefault) -> ok | {error,term()} when
      FilterDefault :: log | stop;
                        (filters,Filters) -> ok | {error,term()} when
      Filters :: [{filter_id(),filter()}];
                        (metadata,Meta) -> ok | {error,term()} when
      Meta :: metadata().
set_primary_config(Key,Value) ->
    logger_server:set_config(primary,Key,Value).

-spec set_primary_config(Config) -> ok | {error,term()} when
      Config :: primary_config().
set_primary_config(Config) ->
    logger_server:set_config(primary,Config).


-spec set_handler_config(HandlerId,level,Level) -> Return when
      HandlerId :: handler_id(),
      Level :: level() | all | none,
      Return :: ok | {error,term()};
                        (HandlerId,filter_default,FilterDefault) -> Return when
      HandlerId :: handler_id(),
      FilterDefault :: log | stop,
      Return :: ok | {error,term()};
                        (HandlerId,filters,Filters) -> Return when
      HandlerId :: handler_id(),
      Filters :: [{filter_id(),filter()}],
      Return :: ok | {error,term()};
                        (HandlerId,formatter,Formatter) -> Return when
      HandlerId :: handler_id(),
      Formatter :: {module(), formatter_config()},
      Return :: ok | {error,term()};
                        (HandlerId,config,Config) -> Return when
      HandlerId :: handler_id(),
      Config :: term(),
      Return :: ok | {error,term()}.
set_handler_config(HandlerId,Key,Value) ->
    logger_server:set_config(HandlerId,Key,Value).

-spec set_handler_config(HandlerId,Config) -> ok | {error,term()} when
      HandlerId :: handler_id(),
      Config :: handler_config().
set_handler_config(HandlerId,Config) ->
    logger_server:set_config(HandlerId,Config).

-spec set_proxy_config(Config) -> ok | {error,term()} when
      Config :: olp_config().
set_proxy_config(Config) ->
    logger_server:set_config(proxy,Config).

-spec update_primary_config(Config) -> ok | {error,term()} when
      Config :: primary_config().
update_primary_config(Config) ->
    logger_server:update_config(primary,Config).

-spec update_handler_config(HandlerId,level,Level) -> Return when
      HandlerId :: handler_id(),
      Level :: level() | all | none,
      Return :: ok | {error,term()};
                        (HandlerId,filter_default,FilterDefault) -> Return when
      HandlerId :: handler_id(),
      FilterDefault :: log | stop,
      Return :: ok | {error,term()};
                        (HandlerId,filters,Filters) -> Return when
      HandlerId :: handler_id(),
      Filters :: [{filter_id(),filter()}],
      Return :: ok | {error,term()};
                        (HandlerId,formatter,Formatter) -> Return when
      HandlerId :: handler_id(),
      Formatter :: {module(), formatter_config()},
      Return :: ok | {error,term()};
                        (HandlerId,config,Config) -> Return when
      HandlerId :: handler_id(),
      Config :: term(),
      Return :: ok | {error,term()}.
update_handler_config(HandlerId,Key,Value) ->
    logger_server:update_config(HandlerId,Key,Value).

-spec update_handler_config(HandlerId,Config) -> ok | {error,term()} when
      HandlerId :: handler_id(),
      Config :: handler_config().
update_handler_config(HandlerId,Config) ->
    logger_server:update_config(HandlerId,Config).

-spec update_proxy_config(Config) -> ok | {error,term()} when
      Config :: olp_config().
update_proxy_config(Config) ->
    logger_server:update_config(proxy,Config).

-spec get_primary_config() -> Config when
      Config :: primary_config().
get_primary_config() ->
    {ok,Config} = logger_config:get(?LOGGER_TABLE,primary),
    maps:remove(handlers,Config).

-spec get_handler_config(HandlerId) -> {ok,Config} | {error,term()} when
      HandlerId :: handler_id(),
      Config :: handler_config().
get_handler_config(HandlerId) ->
    case logger_config:get(?LOGGER_TABLE,HandlerId) of
        {ok,#{module:=Module}=Config} ->
            {ok,try Module:filter_config(Config)
                catch _:_ -> Config
                end};
        Error ->
            Error
    end.

-spec get_handler_config() -> [Config] when
      Config :: handler_config().
get_handler_config() ->
    [begin
         {ok,Config} = get_handler_config(HandlerId),
         Config
     end || HandlerId <- get_handler_ids()].

-spec get_handler_ids() -> [HandlerId] when
      HandlerId :: handler_id().
get_handler_ids() ->
    {ok,#{handlers:=HandlerIds}} = logger_config:get(?LOGGER_TABLE,primary),
    HandlerIds.

-spec get_proxy_config() -> Config when
      Config :: olp_config().
get_proxy_config() ->
    {ok,Config} = logger_config:get(?LOGGER_TABLE,proxy),
    Config.

-spec update_formatter_config(HandlerId,FormatterConfig) ->
                                     ok | {error,term()} when
      HandlerId :: handler_id(),
      FormatterConfig :: formatter_config().
update_formatter_config(HandlerId,FormatterConfig) ->
    logger_server:update_formatter_config(HandlerId,FormatterConfig).

-spec update_formatter_config(HandlerId,Key,Value) ->
                                     ok | {error,term()} when
      HandlerId :: handler_id(),
      Key :: atom(),
      Value :: term().
update_formatter_config(HandlerId,Key,Value) ->
    logger_server:update_formatter_config(HandlerId,#{Key=>Value}).

-spec set_module_level(Modules,Level) -> ok | {error,term()} when
      Modules :: [module()] | module(),
      Level :: level() | all | none.
set_module_level(Module,Level) when is_atom(Module) ->
    set_module_level([Module],Level);
set_module_level(Modules,Level) ->
    logger_server:set_module_level(Modules,Level).

-spec unset_module_level(Modules) -> ok when
      Modules :: [module()] | module().
unset_module_level(Module) when is_atom(Module) ->
    unset_module_level([Module]);
unset_module_level(Modules) ->
    logger_server:unset_module_level(Modules).

-spec unset_module_level() -> ok.
unset_module_level() ->
    logger_server:unset_module_level().

-spec set_application_level(Application,Level) -> ok | {error, not_loaded} when
      Application :: atom(),
      Level :: level() | all | none.
set_application_level(App,Level) ->
    case application:get_key(App, modules) of
        {ok, Modules} ->
            set_module_level(Modules, Level);
        undefined ->
            {error, {not_loaded, App}}
    end.

-spec unset_application_level(Application) ->
         ok | {error, {not_loaded, Application}} when Application :: atom().
unset_application_level(App) ->
    case application:get_key(App, modules) of
        {ok, Modules} ->
            unset_module_level(Modules);
        undefined ->
            {error, {not_loaded, App}}
    end.

-spec get_module_level(Modules) -> [{Module,Level}] when
      Modules :: [Module] | Module,
      Module :: module(),
      Level :: level() | all | none.
get_module_level(Module) when is_atom(Module) ->
    get_module_level([Module]);
get_module_level(Modules) when is_list(Modules) ->
    [{M,L} || {M,L} <- get_module_level(),
              lists:member(M,Modules)].

-spec get_module_level() -> [{Module,Level}] when
      Module :: module(),
      Level :: level() | all | none.
get_module_level() ->
    logger_config:get_module_level().

%%%-----------------------------------------------------------------
%%% Misc
-spec compare_levels(Level1,Level2) -> eq | gt | lt when
      Level1 :: level() | all | none,
      Level2 :: level() | all | none.
compare_levels(Level,Level) when ?IS_LEVEL_ALL(Level) ->
    eq;
compare_levels(Level1,Level2) when ?IS_LEVEL_ALL(Level1), ?IS_LEVEL_ALL(Level2) ->
    Int1 = logger_config:level_to_int(Level1),
    Int2 = logger_config:level_to_int(Level2),
    if Int1 < Int2 -> gt;
       true -> lt
    end;
compare_levels(Level1,Level2) ->
    erlang:error(badarg,[Level1,Level2]).

-spec set_process_metadata(Meta) -> ok when
      Meta :: metadata().
set_process_metadata(Meta) when is_map(Meta) ->
    _ = put(?LOGGER_META_KEY,Meta),
    ok;
set_process_metadata(Meta) ->
    erlang:error(badarg,[Meta]).

-spec update_process_metadata(Meta) -> ok when
      Meta :: metadata().
update_process_metadata(Meta) when is_map(Meta) ->
    case get_process_metadata() of
        undefined ->
            set_process_metadata(Meta);
        Meta0 when is_map(Meta0) ->
            set_process_metadata(maps:merge(Meta0,Meta)),
            ok
    end;
update_process_metadata(Meta) ->
    erlang:error(badarg,[Meta]).

-spec get_process_metadata() -> Meta | undefined when
      Meta :: metadata().
get_process_metadata() ->
    get(?LOGGER_META_KEY).

-spec unset_process_metadata() -> ok.
unset_process_metadata() ->
    _ = erase(?LOGGER_META_KEY),
    ok.

-spec get_config() -> #{primary=>primary_config(),
                        handlers=>[handler_config()],
                        proxy=>olp_config(),
                        module_levels=>[{module(),level() | all | none}]}.
get_config() ->
    #{primary=>get_primary_config(),
      handlers=>get_handler_config(),
      proxy=>get_proxy_config(),
      module_levels=>lists:keysort(1,get_module_level())}.

-spec i() -> ok.
i() ->
    #{primary := Primary,
      handlers := HandlerConfigs,
      proxy := Proxy,
      module_levels := Modules} = get_config(),
    M = modifier(),
    i_primary(Primary,M),
    i_handlers(HandlerConfigs,M),
    i_proxy(Proxy,M),
    i_modules(Modules,M).

-spec i(What) -> ok when
      What :: primary | handlers | proxy | modules | handler_id().
i(primary) ->
    i_primary(get_primary_config(),modifier());
i(handlers) ->
    i_handlers(get_handler_config(),modifier());
i(proxy) ->
    i_proxy(get_proxy_config(),modifier());
i(modules) ->
    i_modules(get_module_level(),modifier());
i(HandlerId) when is_atom(HandlerId) ->
    case get_handler_config(HandlerId) of
        {ok,HandlerConfig} ->
            i_handlers([HandlerConfig],modifier());
        Error ->
            Error
    end;
i(What) ->
    erlang:error(badarg,[What]).


i_primary(#{level := Level,
            filters := Filters,
            filter_default := FilterDefault},
          M) ->
    io:format("Primary configuration: ~n",[]),
    io:format("    Level: ~p~n",[Level]),
    io:format("    Filter Default: ~p~n", [FilterDefault]),
    io:format("    Filters: ~n", []),
    print_filters("        ",Filters,M).

i_handlers(HandlerConfigs,M) ->
    io:format("Handler configuration: ~n", []),
    print_handlers(HandlerConfigs,M).

i_proxy(Proxy,M) ->
    io:format("Proxy configuration: ~n", []),
    print_custom("    ",Proxy,M).

i_modules(Modules,M) ->
    io:format("Level set per module: ~n", []),
    print_module_levels(Modules,M).

encoding() ->
    case lists:keyfind(encoding, 1, io:getopts()) of
	false -> latin1;
	{encoding, Enc} -> Enc
    end.

modifier() ->
    modifier(encoding()).

modifier(latin1) -> "";
modifier(_) -> "t".

print_filters(Indent, {Id, {Fun, Arg}}, M) ->
    io:format("~sId: ~"++M++"p~n"
              "~s    Fun: ~"++M++"p~n"
              "~s    Arg: ~"++M++"p~n",
              [Indent, Id, Indent, Fun, Indent, Arg]);
print_filters(Indent,[],_M) ->
    io:format("~s(none)~n",[Indent]);
print_filters(Indent,Filters,M) ->
    [print_filters(Indent,Filter,M) || Filter <- Filters],
    ok.

print_handlers(#{id := Id,
                 module := Module,
                 level := Level,
                 filters := Filters, filter_default := FilterDefault,
                 formatter := {FormatterModule,FormatterConfig}} = Config, M) ->
    io:format("    Id: ~"++M++"p~n"
              "        Module: ~p~n"
              "        Level:  ~p~n"
              "        Formatter:~n"
              "            Module: ~p~n"
              "            Config:~n",
              [Id, Module, Level, FormatterModule]),
    print_custom("                ",FormatterConfig,M),
    io:format("        Filter Default: ~p~n"
              "        Filters:~n",
              [FilterDefault]),
    print_filters("            ",Filters,M),
    case maps:find(config,Config) of
        {ok,HandlerConfig} ->
            io:format("        Handler Config:~n"),
            print_custom("            ",HandlerConfig,M);
        error ->
            ok
    end,
    MyKeys = [filter_default, filters, formatter, level, module, id, config],
    case maps:without(MyKeys,Config) of
        Empty when Empty==#{} ->
            ok;
        Unhandled ->
            io:format("        Custom Config:~n"),
            print_custom("            ",Unhandled,M)
    end;
print_handlers([], _M) ->
    io:format("    (none)~n");
print_handlers(HandlerConfigs, M) ->
    [print_handlers(HandlerConfig, M) || HandlerConfig <- HandlerConfigs],
    ok.

print_custom(Indent, {Key, Value}, M) ->
    io:format("~s~"++M++"p: ~"++M++"p~n",[Indent,Key,Value]);
print_custom(Indent, Map, M) when is_map(Map) ->
    print_custom(Indent,lists:keysort(1,maps:to_list(Map)), M);
print_custom(Indent, List, M) when is_list(List), is_tuple(hd(List)) ->
    [print_custom(Indent, X, M) || X <- List],
    ok;
print_custom(Indent, Value, M) ->
    io:format("~s~"++M++"p~n",[Indent,Value]).

print_module_levels({Module,Level},M) ->
    io:format("    Module: ~"++M++"p~n"
              "        Level: ~p~n",
              [Module,Level]);
print_module_levels([],_M) ->
    io:format("    (none)~n");
print_module_levels(Modules,M) ->
    [print_module_levels(Module,M) || Module <- Modules],
    ok.

-spec internal_init_logger() -> ok | {error,term()}.
%% This function is responsible for config of the logger
%% This is done before add_handlers because we want the
%% logger settings to take effect before the kernel supervisor
%% tree is started.
internal_init_logger() ->
    try
        Env = get_logger_env(kernel),
        check_logger_config(kernel,Env),
        ok = logger:set_primary_config(level, get_logger_level()),
        ok = logger:set_primary_config(metadata, get_primary_metadata()),
        ok = logger:set_primary_config(filter_default,
                                       get_primary_filter_default(Env)),

        [case logger:add_primary_filter(Id, Filter) of
             ok -> ok;
             {error, Reason} -> throw(Reason)
         end || {Id, Filter} <- get_primary_filters(Env)],

        [case logger:set_module_level(Modules, Level) of
             ok -> ok;
             {error, Reason} -> throw(Reason)
         end  || {module_level, Level, Modules} <- Env],

        case logger:set_handler_config(simple,filters,
                                       get_default_handler_filters()) of
            ok -> ok;
            {error,{not_found,simple}} -> ok
        end,

        init_kernel_handlers(Env)
    catch throw:Reason ->
            ?LOG_ERROR("Invalid logger config: ~p", [Reason]),
            {error, {bad_config, {kernel, Reason}}}
    end.

-spec init_kernel_handlers(config_logger()) -> ok | {error,term()}.
%% Setup the kernel environment variables to be correct
%% The actual handlers are started by a call to add_handlers.
init_kernel_handlers(Env) ->
    try
        case get_logger_type(Env) of
            {ok,silent} ->
                ok = logger:remove_handler(simple);
            {ok,false} ->
                ok;
            {ok,Type} ->
                init_default_config(Type,Env)
        end
    catch throw:Reason ->
            ?LOG_ERROR("Invalid default handler config: ~p", [Reason]),
            {error, {bad_config, {kernel, Reason}}}
    end.

-spec add_handlers(Application) -> ok | {error,term()} when
      Application :: atom();
                    (HandlerConfig) -> ok | {error,term()} when
      HandlerConfig :: [config_handler()].
%% This function is responsible for resolving the handler config
%% and then starting the correct handlers. This is done after the
%% kernel supervisor tree has been started as it needs the logger_sup.
add_handlers(kernel) ->
    Env = get_logger_env(kernel),
    case get_proxy_opts(Env) of
        undefined ->
            add_handlers(kernel,Env);
        Opts ->
            case set_proxy_config(Opts) of
                ok -> add_handlers(kernel,Env);
                {error, Reason} -> {error,{bad_proxy_config,Reason}}
            end
    end;
add_handlers(App) when is_atom(App) ->
    add_handlers(App,get_logger_env(App));
add_handlers(HandlerConfig) ->
    add_handlers(application:get_application(),HandlerConfig).

add_handlers(App,HandlerConfig) ->
    try
        check_logger_config(App,HandlerConfig),
        DefaultAdded =
            lists:foldl(
              fun({handler, default = Id, Module, Config}, _)
                    when not is_map_key(filters, Config) ->
                      %% The default handler should have a couple of extra filters
                      %% set on it by default.
                      DefConfig = #{ filter_default => stop,
                                     filters => get_default_handler_filters()},
                      setup_handler(Id, Module, maps:merge(DefConfig,Config)),
                      true;
                 ({handler, Id, Module, Config}, Default) ->
                      setup_handler(Id, Module, Config),
                      Default orelse Id == default;
                 (_,Default) -> Default
              end, false, HandlerConfig),
        %% If a default handler was added we try to remove the simple_logger
        %% If the simple logger exists it will replay its log events
        %% to the handler(s) added in the fold above.
        [case logger:remove_handler(simple) of
             ok -> ok;
             {error,{not_found,simple}} -> ok
         end || DefaultAdded],
        ok
    catch throw:Reason0 ->
            Reason =
                case App of
                    undefined -> Reason0;
                    _ -> {App,Reason0}
                end,
            ?LOG_ERROR("Invalid logger handler config: ~p", [Reason]),
            {error, {bad_config, {handler, Reason}}}
    end.

setup_handler(Id, Module, Config) ->
    case logger:add_handler(Id, Module, Config) of
        ok -> ok;
        {error, Reason} -> throw(Reason)
    end.

check_logger_config(_,[]) ->
    ok;
check_logger_config(App,[{handler,_,_,_}|Env]) ->
    check_logger_config(App,Env);
check_logger_config(kernel,[{handler,default,undefined}|Env]) ->
    check_logger_config(kernel,Env);
check_logger_config(kernel,[{filters,_,_}|Env]) ->
    check_logger_config(kernel,Env);
check_logger_config(kernel,[{module_level,_,_}|Env]) ->
    check_logger_config(kernel,Env);
check_logger_config(kernel,[{proxy,_}|Env]) ->
    check_logger_config(kernel,Env);
check_logger_config(_,Bad) ->
    throw(Bad).

-spec get_logger_type(config_logger()) ->
                             {ok, standard_io | false | silent |
                              {file, file:name_all()} |
                              {file, file:name_all(), [file:mode()]}}.
get_logger_type(Env) ->
    case application:get_env(kernel, error_logger) of
        {ok, tty} ->
            {ok, standard_io};
        {ok, {file, File}} when is_list(File) ->
            {ok, {file, File}};
        {ok, false} ->
            {ok, false};
        {ok, silent} ->
            {ok, silent};
        undefined ->
            case lists:member({handler,default,undefined}, Env) of
                true ->
                    {ok, false};
                false ->
                    {ok, standard_io} % default value
            end;
        {ok, Bad} ->
            throw({error_logger, Bad})
    end.

get_logger_level() ->
    case application:get_env(kernel,logger_level,info) of
        Level when ?IS_LEVEL_ALL(Level) ->
            Level;
        Level ->
            throw({logger_level, Level})
    end.

get_primary_metadata() ->
    case application:get_env(kernel,logger_default_metadata,#{}) of
        Meta when is_map(Meta) ->
            Meta;
        Meta ->
            throw({logger_metadata, Meta})
    end.

get_primary_filter_default(Env) ->
    case lists:keyfind(filters,1,Env) of
        {filters,Default,_} ->
            Default;
        false ->
            log
    end.

get_primary_filters(Env) ->
    case [F || F={filters,_,_} <- Env] of
        [{filters,_,Filters}] ->
            case lists:all(fun({_,_}) -> true; (_) -> false end,Filters) of
                true -> Filters;
                false -> throw({invalid_filters,Filters})
            end;
        [] -> [];
        _ -> throw({multiple_filters,Env})
    end.

get_proxy_opts(Env) ->
    case [P || P={proxy,_} <- Env] of
        [{proxy,Opts}] -> Opts;
        [] -> undefined;
        _ -> throw({multiple_proxies,Env})
    end.

%% This function looks at the kernel logger environment
%% and updates it so that the correct logger is configured
init_default_config(Type,Env) when Type==standard_io;
                                   Type==standard_error;
                                   element(1,Type)==file ->
    DefaultFormatter = #{formatter=>{?DEFAULT_FORMATTER,?DEFAULT_FORMAT_CONFIG}},
    DefaultConfig = DefaultFormatter#{config=>#{type=>Type}},
    NewLoggerEnv =
        case lists:keyfind(default, 2, Env) of
            {handler, default, logger_std_h, Config} ->
                %% Only want to add the logger_std_h config
                %% if not configured by user AND the default
                %% handler is still the logger_std_h.
                lists:keyreplace(default, 2, Env,
                                 {handler, default, logger_std_h,
                                  maps:merge(DefaultConfig,Config)});
            {handler, default, Module,Config} ->
                %% Add default formatter. The point of this
                %% is to get the expected formatter config
                %% for the default handler, since this
                %% differs from the default values that
                %% logger_formatter itself adds.
                lists:keyreplace(default, 2, Env,
                                 {handler, default, Module,
                                  maps:merge(DefaultFormatter,Config)});
            _ ->
                %% Nothing has been configured, use default
                [{handler, default, logger_std_h, DefaultConfig} | Env]
        end,
    application:set_env(kernel, logger, NewLoggerEnv, [{timeout,infinity}]).

get_default_handler_filters() ->
    case application:get_env(kernel, logger_sasl_compatible, false) of
        true ->
            ?DEFAULT_HANDLER_FILTERS([otp]);
        false ->
            ?DEFAULT_HANDLER_FILTERS([otp,sasl])
    end.

get_logger_env(App) ->
    application:get_env(App, logger, []).

%%%-----------------------------------------------------------------
%%% Internal
do_log(Level,Msg,#{mfa:={Module,_,_}}=Meta) ->
    case logger_config:allow(Level,Module) of
        true ->
            log_allowed(#{},Level,Msg,Meta);
        false ->
            ok
    end;
do_log(Level,Msg,Meta) ->
    case logger_config:allow(Level) of
        true ->
            log_allowed(#{},Level,Msg,Meta);
        false ->
            ok
    end.

-spec log_allowed(Location,Level,Msg,Meta)  -> ok when
      Location :: location() | #{},
      Level :: level(),
      Msg :: {msg_fun(),term()} |
             {io:format(),[term()]} |
             report() |
             unicode:chardata(),
      Meta :: metadata().
log_allowed(Location,Level,{Fun,FunArgs}=FunCall,Meta) when is_function(Fun,1) ->
    try Fun(FunArgs) of
        {FunRes, #{} = FunMeta} ->
            log_fun_allowed(Location, Level, FunRes, maps:merge(Meta, FunMeta), FunCall);
        FunRes ->
            log_fun_allowed(Location, Level, FunRes, Meta, FunCall)
    catch C:R ->
            log_allowed(Location,Level,
                        {"LAZY_FUN CRASH: ~tp; Reason: ~tp",
                         [{Fun,FunArgs},{C,R}]},
                        Meta)
    end;
log_allowed(Location,Level,Msg,LogCallMeta) when is_map(LogCallMeta) ->

    Tid = tid(),

    {ok,PrimaryConfig} = logger_config:get(Tid,primary),

    %% Metadata priorities are:
    %% Location (added in API macros) - will be overwritten by
    %% Default Metadata (added by logger:primary_config/1) - will be overwritten by
    %% process metadata (set by set_process_metadata/1), which in turn will be
    %% overwritten by the metadata given as argument in the log call
    %% (function or macro).

    Meta = add_default_metadata(
             maps:merge(
               Location,
               maps:merge(
                 maps:get(metadata,PrimaryConfig),
                 maps:merge(proc_meta(),LogCallMeta)))),

    case node(maps:get(gl,Meta)) of
        Node when Node=/=node() ->
            log_remote(Node,Level,Msg,Meta);
        _ ->
            ok
    end,
    do_log_allowed(Level,Msg,Meta,Tid,PrimaryConfig).

<<<<<<< HEAD
do_log_allowed(Level,{Format,Args}=Msg,Meta,Tid,Config)
=======
log_fun_allowed(Location, Level, FunRes, Meta, FunCall) ->
    case FunRes of
        ignore ->
            ok;
        Msg={Format,Args} when ?IS_FORMAT(Format), is_list(Args) ->
            log_allowed(Location,Level,Msg,Meta);
        Report when ?IS_REPORT(Report) ->
            log_allowed(Location,Level,Report,Meta);
        String when ?IS_STRING(String) ->
            log_allowed(Location,Level,String,Meta);
        Other ->
            log_allowed(Location,Level,
                        {"LAZY_FUN ERROR: ~tp; Returned: ~tp",
                         [FunCall,Other]},
                        Meta)
    end.

do_log_allowed(Level,{Format,Args}=Msg,Meta,Tid)
>>>>>>> 4fe05a5d
  when ?IS_LEVEL(Level),
       ?IS_FORMAT(Format),
       is_list(Args),
       is_map(Meta) ->
    logger_backend:log_allowed(#{level=>Level,msg=>Msg,meta=>Meta},Tid,Config);
do_log_allowed(Level,Report,Meta,Tid,Config)
  when ?IS_LEVEL(Level),
       ?IS_REPORT(Report),
       is_map(Meta) ->
    logger_backend:log_allowed(#{level=>Level,msg=>{report,Report},meta=>Meta},
                               Tid,Config);
do_log_allowed(Level,String,Meta,Tid,Config)
  when ?IS_LEVEL(Level),
       ?IS_STRING(String),
       is_map(Meta) ->
    logger_backend:log_allowed(#{level=>Level,msg=>{string,String},meta=>Meta},
                               Tid,Config).
tid() ->
    ets:whereis(?LOGGER_TABLE).

log_remote(Node,Level,{Format,Args},Meta) ->
    log_remote(Node,{log,Level,Format,Args,Meta});
log_remote(Node,Level,Msg,Meta) ->
    log_remote(Node,{log,Level,Msg,Meta}).

log_remote(Node,Request) ->
    logger_proxy:log({remote,Node,Request}),
    ok.

add_default_metadata(Meta) ->
    add_default_metadata([pid,gl,time],Meta).

add_default_metadata([Key|Keys],Meta) ->
    case maps:is_key(Key,Meta) of
        true ->
            add_default_metadata(Keys,Meta);
        false ->
            add_default_metadata(Keys,Meta#{Key=>default(Key)})
    end;
add_default_metadata([],Meta) ->
    Meta.

proc_meta() ->
    case get_process_metadata() of
        ProcMeta when is_map(ProcMeta) -> ProcMeta;
        _ -> #{}
    end.

default(pid) -> self();
default(gl) -> group_leader();
default(time) -> timestamp().

%% Remove everything upto and including this module from the stacktrace
filter_stacktrace(Module,[{Module,_,_,_}|_]) ->
    [];
filter_stacktrace(Module,[H|T]) ->
    [H|filter_stacktrace(Module,T)];
filter_stacktrace(_,[]) ->
    [].<|MERGE_RESOLUTION|>--- conflicted
+++ resolved
@@ -1102,9 +1102,6 @@
     end,
     do_log_allowed(Level,Msg,Meta,Tid,PrimaryConfig).
 
-<<<<<<< HEAD
-do_log_allowed(Level,{Format,Args}=Msg,Meta,Tid,Config)
-=======
 log_fun_allowed(Location, Level, FunRes, Meta, FunCall) ->
     case FunRes of
         ignore ->
@@ -1122,8 +1119,7 @@
                         Meta)
     end.
 
-do_log_allowed(Level,{Format,Args}=Msg,Meta,Tid)
->>>>>>> 4fe05a5d
+do_log_allowed(Level,{Format,Args}=Msg,Meta,Tid,Config)
   when ?IS_LEVEL(Level),
        ?IS_FORMAT(Format),
        is_list(Args),
