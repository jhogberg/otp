%%
%% %CopyrightBegin%
%%
%% Copyright Ericsson AB 2019-2023. All Rights Reserved.
%%
%% Licensed under the Apache License, Version 2.0 (the "License");
%% you may not use this file except in compliance with the License.
%% You may obtain a copy of the License at
%%
%%     http://www.apache.org/licenses/LICENSE-2.0
%%
%% Unless required by applicable law or agreed to in writing, software
%% distributed under the License is distributed on an "AS IS" BASIS,
%% WITHOUT WARRANTIES OR CONDITIONS OF ANY KIND, either express or implied.
%% See the License for the specific language governing permissions and
%% limitations under the License.
%%
%% %CopyrightEnd%
%%

-module(gen_tcp_socket).
-behaviour(gen_statem).

-compile({no_auto_import, [monitor/1]}).

%% gen_tcp
-export([connect/4, listen/2, accept/2,
         send/2, recv/3,
         sendfile/4,
         shutdown/2, close/1, controlling_process/2]).
%% inet
-export([
         monitor/1, cancel_monitor/1,
         setopts/2, getopts/2,
         sockname/1, peername/1,
         socknames/1,
         getstat/2
        ]).

%% Utility
-export([info/1, which_sockets/0, which_packet_type/1, socket_to_list/1]).

%% Undocumented or unsupported
-export([unrecv/2]).
-export([fdopen/2]).
-export([socket_setopts/2]).


%% gen_statem callbacks
-export([init/1, callback_mode/0, terminate/3]).
-export([handle_event/4]).

-include("inet_int.hrl").
-include("socket_int.hrl").

%% -define(DBG(T),
<<<<<<< HEAD
%% 	erlang:display({{self(), ?MODULE, ?LINE, ?FUNCTION_NAME}, T})).
=======
%%         erlang:display({{self(), ?MODULE, ?LINE, ?FUNCTION_NAME}, T})).
>>>>>>> e7f9507c


%% -------------------------------------------------------------------------

%% Construct a "socket" as in this module's API
-define(MODULE_socket(Server, Socket),
        {'$inet', ?MODULE, {Server, Socket}}).

%% Standard length before data header for packet,1|2|4
-define(header(Packet, Size),
        (Size):(Packet)/unit:8-integer-big-unsigned).

-define(badarg_exit(Error),
        case begin Error end of
            {error, badarg} -> exit(badarg);
            OTHER__ -> OTHER__
        end).

-define(badarg_einval_exit(Error),
        case begin Error end of
            {error, badarg} -> exit(badarg);
            {error, einval} -> exit(badarg);
            OTHER__ -> OTHER__
        end).

-define(socket_abort(Socket, SelectHandle, Reason),
        ?ESOCK_ABORT_MSG(Socket, SelectHandle, Reason)).
-define(socket_select(Socket, SelectHandle),
        ?ESOCK_SELECT_MSG(Socket, SelectHandle)).
-define(socket_completion(Socket, CH, CS),
        ?ESOCK_COMPLETION_MSG(Socket, CH, CS)).

-define(socket_counter_wrap(Socket, Counter),
        ?ESOCK_SOCKET_MSG(Socket, counter_wrap, Counter)).

-define(select_info(SelectHandle),
        ?ESOCK_SELECT_INFO(SelectHandle)).
-define(completion_info(CompletionHandle),
        ?ESOCK_COMPLETION_INFO(CompletionHandle)).

-define(CLOSED_SOCKET, #{rstates => [closed], wstates => [closed]}).

%% Options that are inherited by accept/2
-compile({inline, [socket_inherit_opts/0]}).
socket_inherit_opts() ->
    [priority].


%%% ========================================================================
%%% API
%%%

connect(Address, Port, Opts, Timeout) ->
    %% ?DBG([{address, Address}, {port, Port}, {opts, Opts}, {timeout, Timeout}]),
    Timer = inet:start_timer(Timeout),
    try
        connect_lookup(Address, Port, Opts, Timer)
    after
        _ = inet:stop_timer(Timer)
    end.

%% Helpers -------

connect_lookup(Address, Port, Opts, Timer) ->
    Opts_1 = internalize_setopts(Opts),
    {Mod, Opts_2} = inet:tcp_module(Opts_1, Address),
    Domain = domain(Mod),
    {StartOpts, Opts_3} = split_start_opts(Opts_2),
    ErrRef = make_ref(),
    try
<<<<<<< HEAD
	%% ?DBG(['try getaddrs']),
        IPs = val(ErrRef, Mod:getaddrs(Address, Timer)),
	%% ?DBG(['try getserv']),
        TP  = val(ErrRef, Mod:getserv(Port)),
	%% ?DBG(['process connect options']),
        CO  = val(ErrRef, inet:connect_options(Opts_3, Mod)),
	%% ?DBG(['process sockaddrs']),
	SAs = sockaddrs(IPs, TP, Domain),
	%% ?DBG([{sas, SAs}, {co, CO}]),
=======
        %% ?DBG(['try getaddrs']),
        IPs = val(ErrRef, Mod:getaddrs(Address, Timer)),
        %% ?DBG(['try getserv']),
        TP  = val(ErrRef, Mod:getserv(Port)),
        %% ?DBG(['process connect options']),
        CO  = val(ErrRef, inet:connect_options(Opts_3, Mod)),
        %% ?DBG(['process sockaddrs']),
        SAs = sockaddrs(IPs, TP, Domain),
        %% ?DBG([{sas, SAs}, {co, CO}]),
>>>>>>> e7f9507c
        {SAs, CO}
    of
        {Addrs,
         #connect_opts{fd     = Fd,
                       ifaddr = BindIP,
                       port   = BindPort,
                       opts   = ConnectOpts}} ->
            %%
            %% ?DBG([{domain, Domain}, {bind_ip, BindIP}]),
            BindAddr  = bind_addr(Domain, BindIP, BindPort),
            ExtraOpts = extra_opts(Fd),
            connect_open(
              Addrs, Domain, ConnectOpts, StartOpts, ExtraOpts,
              Timer, BindAddr)
    catch
        throw : {ErrRef, Reason} ->
            ?badarg_exit({error, Reason})
    end.

connect_open(
  Addrs, Domain, ConnectOpts, StartOpts, ExtraOpts, Timer, BindAddr) ->
    %%
    %% The {netns, File} option is passed in Fd by inet:connect_options/2,
    %% and then over to ExtraOpts.
    %%
    case
        start_server(
          Domain,
	  [{timeout, inet:timeout(Timer)} | StartOpts],
	  ExtraOpts)
    of
        {ok, Server} ->
	    %% ?DBG(['server started', {server, Server}]),
            ErrRef = make_ref(),
            try
		%% ?DBG(['try process opts',
		%%       {start_opts, StartOpts},
		%%       {connect_opts, ConnectOpts}]),
                Setopts =
                    default_active_true(
                      [{start_opts, StartOpts} |
                       setopts_opts(ErrRef, ConnectOpts)]),
		%% ?DBG(['opts processed - try set', {setopts, Setopts}]),
                ok(ErrRef, call(Server, {setopts, Setopts})),
		%% ?DBG(['setopts set - try bind']),
                ok(ErrRef, call_bind(Server, BindAddr)),
		%% ?DBG(['bound - try connect']),
                DefaultError = {error, einval},
                Socket =
                    val(ErrRef,
                        connect_loop(Addrs, Server, DefaultError, Timer)),
                {ok, ?MODULE_socket(Server, Socket)}
            catch
                throw : {ErrRef, Reason} ->
		    %% ?DBG([{reason, Reason}]),
                    close_server(Server),
                    ?badarg_exit({error, Reason})
            end;
        {error, _Reason} = Error ->
	    %% ?DBG(['server start failed', {reason, _Reason}]),
            ?badarg_exit(Error)
    end.

connect_loop([], _Server, Error, _Timer) ->
    %% ?DBG(['done', {error, Error}]),
    Error;
connect_loop([Addr | Addrs], Server, _Error, Timer) ->
    Result = call(Server, {connect, Addr, inet:timeout(Timer)}),
    case Result of
        {ok, _Socket}    -> Result;
        {error, badarg}  -> Result;
        {error, einval}  -> Result;
        {error, timeout} -> Result;
        {error, _} ->
	    %% ?DBG([{addr, Addr}, {result, Result}]),
            connect_loop(Addrs, Server, Result, Timer)
    end.


extra_opts(Fd) when is_integer(Fd) ->
    if
        Fd < 0 ->
            #{};
        true ->
            #{fd => Fd}
    end;
extra_opts(OpenOpts) when is_list(OpenOpts) ->
    %% This is an **ugly** hack.
    %% inet:{connect,listen,udp,sctp}_options/2 has the bad taste
    %% to use this for [{netns,BinNS}] if that option is used...
   maps:from_list(OpenOpts).


default_any(_Domain, undefined, #{fd := _}) ->
    undefined;
default_any(Domain, undefined, _Opts) ->
    if
        Domain =:= inet;
        Domain =:= inet6 ->
            #{family => Domain,
              addr   => any,
              port   => 0};
        true ->
            undefined
    end;
default_any(_Domain, BindAddr, _Opts) ->
    BindAddr.

bind_addr(Domain, BindIP, BindPort)
  when ((BindIP =:= undefined) andalso (BindPort =:= 0)) ->
    %% *Maybe* Do not bind! On Windows we actually need to bind
    %% ?DBG([{bind_ip, BindIP}, {bind_port, BindPort}, {fd, Fd}]),
    case os:type() of
        {win32, nt} ->
            Addr = which_bind_address(Domain, BindIP),
            #{family => Domain,
              addr   => Addr,
              port   => BindPort};
        _ ->
            undefined
    end;
bind_addr(local = Domain, BindIP, _BindPort) ->
    case BindIP of
	any ->
	    undefined;
	{local, Path} ->
	    #{family => Domain,
	      path   => Path}
    end;
bind_addr(Domain, BindIP, BindPort)
  when (Domain =:= inet) orelse (Domain =:= inet6) ->
    %% ?DBG([{domain, Domain}, {bind_ip, BindIP}, {bind_port, BindPort}]),
    Addr = which_bind_address(Domain, BindIP),
    #{family => Domain,
      addr   => Addr,
      port   => BindPort}.

which_bind_address(Domain, BindIP) when (BindIP =:= undefined) ->
    which_default_bind_address(Domain);
which_bind_address(_Domain, BindIP) ->
    %% We should really check if its any here,
    %% since that will not work on Windows...
    BindIP.

which_default_bind_address(Domain) ->
    case os:type() of
        {win32, nt} ->
            %% Binding to 'any' causes "issues" on Windows:
            %% The socket is actually auto-bound when first *sending*,
            %% so since the server process start *reading* directly,
            %% that (reading) fails.
            %% Therefor pick a "proper" address...
            which_default_bind_address2(Domain);
        _ ->
            any
    end.

which_default_bind_address2(Domain) ->
    %% ?DBG([{domain, Domain}]),
    case net_getifaddrs(Domain) of
        {ok, Addrs} ->
            %% ?DBG([{addrs, Addrs}]),
            %% Pick first *non-loopback* interface that is 'up'
            UpNonLoopbackAddrs =
                [Addr ||
                    #{flags := Flags} = Addr <-
                        Addrs,
                    (not lists:member(loopback, Flags)) andalso
                        lists:member(up, Flags)],
            %% ?DBG([{up_non_loopback_addrs, UpNonLoopbackAddrs}]),
            case UpNonLoopbackAddrs of
                [#{addr := #{addr := Addr}} | _] ->
                    Addr;
                _ ->
                    any % better than nothing
            end;
        {error, _} ->
            any % better than nothing
    end.

net_getifaddrs(local = _Domain) ->
    net:getifaddrs(#{family => local, flags => any});
net_getifaddrs(Domain) ->
    net:getifaddrs(Domain).

call_bind(_Server, undefined) ->
    ok;
call_bind(Server, BindAddr) ->
    call(Server, {bind, BindAddr}).


default_active_true(Opts) ->
    case lists:keyfind(active, 1, Opts) of
        {active,_} ->
            Opts;
        _ ->
            [{active,true} | Opts]
    end.

%% -------------------------------------------------------------------------

listen(Port, Opts) ->
<<<<<<< HEAD
    Opts_1              = internalize_setopts(Opts),
=======
    Opts_1 = internalize_setopts(Opts),
>>>>>>> e7f9507c
    {Mod, Opts_2}       = inet:tcp_module(Opts_1),
    {StartOpts, Opts_3} = split_start_opts(Opts_2),
    case Mod:getserv(Port) of
        {ok, TP} ->
            case inet:listen_options([{port, TP} | Opts_3], Mod) of
                {error, badarg} ->
                    exit(badarg);
                {ok,
                 #listen_opts{fd      = Fd,
                              ifaddr  = BindIP,
                              port    = BindPort,
                              opts    = ListenOpts,
                              backlog = Backlog}} ->
                    %%
                    Domain    = domain(Mod),
                    %% ?DBG([{domain, Domain}, {bind_ip, BindIP},
<<<<<<< HEAD
                    %%       {listen_opts, ListenOpts}, {backlog, Backlog}]),
=======
                    %%       {listen_opts, ListenOpts},
                    %%       {backlog, Backlog}]),
>>>>>>> e7f9507c
                    BindAddr  = bind_addr(Domain, BindIP, BindPort),
                    ExtraOpts = extra_opts(Fd),
                    listen_open(
                      Domain, ListenOpts, StartOpts, ExtraOpts,
                      Backlog, BindAddr)
            end;
        {error, _} = Error ->
            ?badarg_exit(Error)
    end.


%% Helpers -------

listen_open(Domain, ListenOpts, StartOpts, ExtraOpts, Backlog, BindAddr) ->
    case
        start_server(Domain, [{timeout, infinity} | StartOpts], ExtraOpts)
    of
        {ok, Server} ->
            ErrRef = make_ref(),
            try
                %% On *Windows* we need to bind before everything else...
                ok(ErrRef, call_bind(Server,
                                     default_any(Domain, BindAddr, ExtraOpts))),
                Setopts =
                    default_active_true(
                      [{start_opts, StartOpts} |
                       setopts_opts(ErrRef, ListenOpts)]),
                ok(ErrRef, call(Server, {setopts, Setopts})),
                Socket = val(ErrRef, call(Server, {listen, Backlog})),
                {ok, ?MODULE_socket(Server, Socket)}
            catch
                throw : {ErrRef, Reason} ->
                    close_server(Server),
                    ?badarg_exit({error, Reason})
            end;
        {error, {shutdown, Reason}} ->
            ?badarg_exit({error, Reason});
        {error, _} = Error ->
            ?badarg_exit(Error)
    end.

%% -------------------------------------------------------------------------

accept(?MODULE_socket(ListenServer, ListenSocket), Timeout) ->
    %%
    Timer = inet:start_timer(Timeout),
    ErrRef = make_ref(),
    try
        #{start_opts := StartOpts} = ServerData =
            val(ErrRef, call(ListenServer, get_server_opts)),
        Server =
            val(ErrRef,
                start_server(
                 ServerData, [{timeout, inet:timeout(Timer)} | StartOpts])),
        Socket =
            val({ErrRef, Server},
                call(Server, {accept, ListenSocket, inet:timeout(Timer)})),
        {ok, ?MODULE_socket(Server, Socket)}
    catch
        throw : {{ErrRef, Srv}, Reason} ->
            stop_server(Srv),
            ?badarg_exit({error, Reason});
        throw : {ErrRef, Reason} ->
            ?badarg_exit({error, Reason})
    after
        _ = inet:stop_timer(Timer)
    end.

%% -------------------------------------------------------------------------

send(?MODULE_socket(Server, Socket), Data) ->
    case socket:getopt(Socket, {otp,meta}) of
        {ok,
         #{packet := Packet,
           send_timeout := SendTimeout} = Meta} ->
            if
                Packet =:= 1;
                Packet =:= 2;
                Packet =:= 4 ->
                    Size = iolist_size(Data),
		    %% ?DBG([{packet, Packet}, {data_size, Size}]),
                    Header = <<?header(Packet, Size)>>,
                    Header_Data = [Header, Data],
                    Result = socket_send(Socket, Header_Data, SendTimeout),
                    send_result(Server, Header_Data, Meta, Result);
                true ->
                    Result = socket_send(Socket, Data, SendTimeout),
                    send_result(Server, Data, Meta, Result)
            end;
        {ok, _BadMeta} ->
            exit(badarg);
        {error, _} = Error ->
            Error
    end.
%%
send_result(Server, Data, Meta, Result) ->
    %% ?DBG([{meta, Meta}, {send_result, Result}]),
    case Result of
        {error, Reason} ->
            %% ?DBG(['send failure', {reason, Reason}]),
            case Reason of
                econnreset ->
                    case maps:get(show_econnreset, Meta) of
                        true  -> Result;
                        false -> {error, closed}
                    end;
                {completion_status, #{info := econnreset = R}} ->
                    case maps:get(show_econnreset, Meta) of
                        true  -> {error, R};
                        false -> {error, closed}
                    end;
		{completion_status, econnreset = R} ->
                    case maps:get(show_econnreset, Meta) of
                        true  -> {error, R};
                        false -> {error, closed}
                    end;
                #{info := econnreset = R} ->
                    case maps:get(show_econnreset, Meta) of
                        true  -> {error, R};
                        false -> {error, closed}
                    end;

		%% Shall we really use (abuse) the show_econnreset option?
                {completion_status, #{info := econnaborted}} ->
                    case maps:get(show_econnreset, Meta) of
                        true  -> {error, econnreset};
                        false -> {error, closed}
                    end;
		{completion_status, econnaborted} ->
                    case maps:get(show_econnreset, Meta) of
                        true  -> {error, econnreset};
                        false -> {error, closed}
                    end;
                #{info := econnaborted} ->
                    case maps:get(show_econnreset, Meta) of
                        true  -> {error, econnreset};
                        false -> {error, closed}
                    end;
                econnaborted ->
                    case maps:get(show_econnreset, Meta) of
                        true  -> {error, econnreset};
                        false -> {error, closed}
                    end;

                {completion_status, #{info := netname_deleted}} ->
                    case maps:get(show_econnreset, Meta) of
                        true  -> {error, econnreset};
                        false -> {error, closed}
                    end;
		{completion_status, netname_deleted} ->
                    case maps:get(show_econnreset, Meta) of
                        true  -> {error, econnreset};
                        false -> {error, closed}
                    end;
                #{info := netname_deleted} ->
                    case maps:get(show_econnreset, Meta) of
                        true  -> {error, econnreset};
                        false -> {error, closed}
                    end;
                netname_deleted ->
                    case maps:get(show_econnreset, Meta) of
                        true  -> {error, econnreset};
                        false -> {error, closed}
                    end;

                {completion_status, #{info := too_many_cmds}} ->
		    {error, closed};
		{completion_status, too_many_cmds} ->
		    {error, closed};
                #{info := too_many_cmds} ->
		    {error, closed};
                too_many_cmds ->
		    {error, closed};

                {timeout = R, RestData} when is_binary(RestData) ->
                    %% To handle RestData we would have to pass
                    %% all writes through a single process that buffers
                    %% the write data, which would be a bottleneck.
                    %%
                    %% For send_timeout_close we have to waste RestData.
                    %%
		    %% ?DBG(['timeout with restdata',
		    %% 	  {restdata_size, byte_size(RestData)}]),
                    case maps:get(send_timeout_close, Meta) of
                        true ->
                            close_server(Server),
                            {error, R};
                        false ->
                            Result
                    end;
                timeout ->
                    %% No data was sent.
                    %%
                    %% Return all data to the user as RestData.
                    %% For packet modes (inserted header);
                    %% the user will have to switch to raw packet
                    %% mode to retransmit RestData since at least
                    %% part of the packet header has been transmitted
                    %% and inserting a new packet header into the
                    %% stream would be dead wrong.
                    %%
		    %% ?DBG(['timeout']),
                    case maps:get(send_timeout_close, Meta) of
                        true ->
                            close_server(Server),
                            Result;
                        false ->
                            {error, {Reason, iolist_to_binary(Data)}}
                    end;

                _ ->
                    ?badarg_exit(Result)
            end;
        ok ->
            ok
    end.

%% -------------------------------------------------------------------------
%% Handler called by file:sendfile/5 to handle ?MODULE_socket()s
%% as a sibling of prim_file:sendfile/8

sendfile(
  ?MODULE_socket(_Server, Socket),
  FileHandle, Offset, Count) ->
    %%
    case socket:getopt(Socket, {otp,meta}) of
        {ok, #{packet := _}} ->
            try
                %% XXX should we do cork/uncork here, like in prim_inet?
                %%     And, maybe file:advise too, like prim_file
                socket:sendfile(Socket, FileHandle, Offset, Count, infinity)
            catch
                Class : Reason : Stacktrace
                  when Class =:= error, Reason =:= badarg ->
                    %% Convert badarg exception into return value
                    %% to look like file:sendfile
                    case Stacktrace of
                        [{socket, sendfile, Args, _} | _]
                          when Args =:= 5;                        % Arity 5
                               tl(tl(tl(tl(tl(Args))))) =:= [] -> % Arity 5
                            {Class, Reason};
                        _ ->
                            erlang:raise(Class, Reason, Stacktrace)
                    end;
                Class : notsup when Class =:= error ->
                    {Class, enotsup}
            end;
        {ok, _BadMeta} ->
            {error, badarg};
        {error, _} = Error ->
            Error
    end.

%% -------------------------------------------------------------------------

recv(?MODULE_socket(Server, _Socket), Length, Timeout) ->
    ?badarg_exit(call(Server, {recv, Length, Timeout})).

%% -------------------------------------------------------------------------

shutdown(?MODULE_socket(Server, _Socket), How) ->
    %% ?DBG({shutdown, How}),
    Result = call(Server, {shutdown, How}),
    %% ?DBG({shutdown_result, Result}),
    ?badarg_exit(Result).

%% -------------------------------------------------------------------------

close(?MODULE_socket(Server, _Socket)) ->
    ?badarg_exit(close_server(Server)).

%% Helpers -------

close_server(Server) ->
    Result = call(Server, close),
    stop_server(Server),
    Result.

%% -------------------------------------------------------------------------

controlling_process(?MODULE_socket(Server, _Socket) = S, NewOwner)
  when is_pid(NewOwner) ->
    case call(Server, {controlling_process, NewOwner}) of
        ok -> ok;
        transfer -> controlling_process(S, NewOwner, Server);
        {error, _} = Error -> Error
    end.
%%
%% Helpers -------
%%
%% Transfer all queued socket messages to new owner
controlling_process(S, NewOwner, Server) ->
    receive
        {tcp, S, _Data} = Msg ->
            controlling_process(S, NewOwner, Server, Msg);
        {tcp_closed, S} = Msg ->
            controlling_process(S, NewOwner, Server, Msg);
        {S, {data, _Data}} = Msg ->
            controlling_process(S, NewOwner, Server, Msg)
    after 0 ->
            call(Server, controlling_process)
    end.
%% Loop
controlling_process(S, NewOwner, Server, Msg) ->
    NewOwner ! Msg,
    controlling_process(S, NewOwner, Server).


%% -------------------------------------------------------------------------
%% Module inet backends
%% -------------------------------------------------------------------------

monitor(?MODULE_socket(_Server, ESock) = Socket) ->
    %% The socket that is part of the down message:
    case socket_registry:monitor(ESock, #{msocket => Socket}) of
	{error, Reason} ->
	    erlang:error({invalid, Reason});
	MRef when is_reference(MRef) ->
	    MRef
    end;
monitor(Socket) ->
    erlang:error(badarg, [Socket]).

cancel_monitor(MRef) when is_reference(MRef) ->
    socket:cancel_monitor(MRef);
cancel_monitor(MRef) ->
    erlang:error(badarg, [MRef]).


%% -------------------------------------------------------------------------

setopts(?MODULE_socket(Server, _Socket), Opts) when is_list(Opts) ->
    try
        begin
            call(Server, {setopts, internalize_setopts(Opts)})
        end
    catch
        exit:badarg ->
            {error, einval}
    end.


%% -------------------------------------------------------------------------

getopts(?MODULE_socket(Server, _Socket), Opts) when is_list(Opts) ->
    try
        begin
            call(Server, {getopts, internalize_getopts(Opts)})
        end
    catch
        exit:badarg ->
            {error, einval}
    end.


%% -------------------------------------------------------------------------

sockname(?MODULE_socket(_Server, Socket)) ->
    case socket:sockname(Socket) of
        {ok, SockAddr} -> {ok, address(SockAddr)};
        {error, _} = Error -> Error
    end.


%% -------------------------------------------------------------------------

socknames(Socket) ->
    case sockname(Socket) of
        {ok, Addr} -> {ok, [Addr]};
        {error, _} = Error -> Error
    end.


%% -------------------------------------------------------------------------

peername(?MODULE_socket(_Server, Socket)) ->
    case socket:peername(Socket) of
        {ok, SockAddr} -> {ok, address(SockAddr)};
        {error, _} = Error -> Error
    end.

%% -------------------------------------------------------------------------

getstat(?MODULE_socket(Server, _Socket), What) when is_list(What) ->
    call(Server, {getstat, What}).


%% -------------------------------------------------------------------------

info(?MODULE_socket(Server, _Socket)) ->
    case call(Server, info) of
	{error, closed} ->
	    ?CLOSED_SOCKET;
	Other ->
	    Other
    end.


%% -------------------------------------------------------------------------

socket_to_list(?MODULE_socket(_Server, Socket)) ->
    "#Socket" ++ Id = socket:to_list(Socket),
    "#InetSocket" ++ Id;
socket_to_list(Socket) ->
    erlang:error(badarg, [Socket]).


which_sockets() ->
    which_sockets(socket:which_sockets(tcp)).

which_sockets(Socks) ->
    which_sockets(Socks, []).

which_sockets([], Acc) ->
    Acc;
which_sockets([Sock|Socks], Acc) ->
    case socket:getopt(Sock, {otp, meta}) of
	{ok, undefined} ->
	    which_sockets(Socks, Acc);
	{ok, _Meta} ->
	    %% One of ours - try to recreate the compat socket
	    %% Currently we don't have the 'owner' in meta, so we need to look
	    %% it up...
	    #{owner := Owner} = socket:info(Sock),
	    MSock = ?MODULE_socket(Owner, Sock),
	    which_sockets(Socks, [MSock|Acc]);
	_ ->
	    which_sockets(Socks, Acc)
    end.


%% -------------------------------------------------------------------------

which_packet_type(?MODULE_socket(_Server, Socket)) ->
    %% quick and dirty...
    case socket:getopt(Socket, {otp, meta}) of
	{ok, #{packet := Type}} ->
	    {ok, Type};
	_ ->
	    error
    end.


%% -------------------------------------------------------------------------
%% Undocumented or unsupported
%% -------------------------------------------------------------------------

unrecv(?MODULE_socket(_Server, _Socket), _Data) ->
    {error, enotsup}.

fdopen(Fd, Opts) when is_integer(Fd), 0 =< Fd, is_list(Opts) ->
    Opts_1 = internalize_setopts(Opts),
    {Mod, Opts_2} = inet:tcp_module(Opts_1),
    Domain = domain(Mod),
    {StartOpts, Opts_3} = split_start_opts(Opts_2),
    ExtraOpts = extra_opts(Fd),
    case
        start_server(Domain, [{timeout, infinity} | StartOpts], ExtraOpts)
    of
        {ok, Server} ->
            ErrRef = make_ref(),
            try
                Setopts =
                    [{start_opts, StartOpts} | setopts_opts(ErrRef, Opts_3)],
                ok(ErrRef, call(Server, {setopts, Setopts})),
                Socket = val(ErrRef, call(Server, fdopen)),
                {ok, ?MODULE_socket(Server, Socket)}
            catch
                throw : {ErrRef, Reason} ->
                    close_server(Server),
                    ?badarg_exit({error, Reason})
            end;
        {error, {shutdown, Reason}} ->
            ?badarg_exit({error, Reason});
        {error, _} = Error ->
            ?badarg_exit(Error)
    end.


%%% ========================================================================
%%% Socket glue code
%%%

-compile({inline, [socket_send/3]}).
socket_send(Socket, Data, Timeout) ->
    Result = socket:send(Socket, Data, Timeout),
    case Result of
        {error, {timeout = _Reason, RestData}} = E when is_binary(RestData) ->
	    %% This is better then closing the socket for every timeout
	    %% We need to do something about this!
	    %% ?DBG({timeout, byte_size(RestData)}),
	    %% {error, Reason};
	    E;
        {error, {_Reason, RestData}} when is_binary(RestData) ->
            %% To properly handle RestData we would have to pass
            %% all writes through a single process that buffers
            %% the write data, which would be a bottleneck
            %%
            %% Since send data may have been lost, and there is no room
            %% in this API to inform the caller, we at least close
            %% the socket in the write direction
	    %% ?DBG({_Reason, byte_size(RestData)}),
            {error, econnreset};
        {error, Reason} ->
	    %% ?DBG(Reason),
            {error,
             case Reason of
                 epipe -> econnreset;
                 _     -> Reason
             end};

        {ok, RestData} when is_binary(RestData) ->
            %% Can not happen for stream socket, but that
            %% does not show in the type spec
            %% - make believe a fatal connection error
	    %% ?DBG({ok, byte_size(RestData)}),
            {error, econnreset};

        ok ->
            ok
    end.

-compile({inline, [socket_recv_peek/2]}).
socket_recv_peek(Socket, Length) ->
    Options = [peek],
    Result = socket:recv(Socket, Length, Options, nowait),
    %% ?DBG({Socket, Length, Options, Result}),
    Result.
-compile({inline, [socket_recv/2]}).
socket_recv(Socket, Length) ->
    Result = socket:recv(Socket, Length, nowait),
    %% ?DBG({Socket, Length, Result}),
    Result.

-compile({inline, [socket_close/1]}).
socket_close(Socket) ->
    %% XXX Should we set the meta option to closed here,
    %% for the send operation to detect without calling
    %% the NIF???
    case socket:close(Socket) of
        ok -> ok;
        {error, closed} -> ok
    end.

-compile({inline, [socket_cancel/2]}).
socket_cancel(Socket, SelectInfo) ->
    case socket:cancel(Socket, SelectInfo) of
        ok                 -> ok;
        {error, closed}    -> ok;
        {error, _} = ERROR -> ERROR

    end.

%%% ========================================================================
%%% API Helpers
%%%

%% Deep return helpers

ok(_ErrRef, ok) -> ok;
ok(ErrRef, {error, Reason}) -> throw({ErrRef, Reason}).

val(_ErrRef, {ok, Val}) -> Val;
val(ErrRef, {error, Reason}) -> throw({ErrRef, Reason}).


address(SockAddr) ->
    case SockAddr of
        #{family := Family, addr := IP, port := Port}
          when Family =:= inet;
               Family =:= inet6 ->
            {IP, Port};
        #{family := local, path := Path} ->
            {local, Path}
    end.

-ifdef(undefined).
chain([F | Fs], Fail) ->
    chain(Fs, Fail, [], F()).
%%
chain([F | Fs], Fail, Values) ->
    chain(Fs, Fail, Values, F(Values)).
%%
chain([], _Fail, _Values, Ret) -> Ret;
chain(Fs, Fail, Values, Ret) ->
    case Ret of
        {error, _} -> Fail(Ret);
        ok -> chain(Fs, Fail, Values);
        {ok, Value} -> chain(Fs, Fail, [Value | Values])
    end.
-endif. % -ifdef(undefined).

%% -------------------------------------------------------------------------

-compile({inline, [domain/1]}).
domain(Mod) ->
    case Mod of
        inet_tcp  -> inet;
        inet6_tcp -> inet6;
        local_tcp -> local
    end.

%% -------------------------------------------------------------------------

sockaddrs([], _TP, _Domain) -> [];
sockaddrs([{local, Path} | IPs], TP, Domain) when (Domain =:= local) ->
    [#{family => Domain, path => Path}
     | sockaddrs(IPs, TP, Domain)];
sockaddrs([IP | IPs], TP, Domain) ->
    [#{family => Domain, addr => IP, port => TP}
     | sockaddrs(IPs, TP, Domain)].

%% -------------------------------------------------------------------------
%% Make all options 2-tuple options.
%% Convert special options i.e {raw, Level, Key, Value}.
%% Pass through 2-tuple options with atom tag.
%% Reject all other terms by exit(badarg).
%%

internalize_setopts(Opts) ->
    [case Opt of
         binary                     -> {mode, binary};
         list                       -> {mode, list};
         inet                       -> {tcp_module, inet_tcp};
         inet6                      -> {tcp_module, inet6_tcp};
         local                      -> {tcp_module, local_tcp};
         {Tag, _} when is_atom(Tag) -> Opt;
         {raw, Level, Key, Value}   -> {raw, {Level, Key, Value}};
         _ ->
             %% ?DBG([{opt, Opt}]),
             exit(badarg)
     end || Opt <- Opts].

internalize_getopts(Opts) ->
    [case Opt of
         Tag when is_atom(Tag)        -> Opt;
         {raw, _}                     -> Opt;
         {raw, Level, Key, ValueSpec} -> {raw, {Level, Key, ValueSpec}};
         _                            -> %% ?DBG([{opt, Opt}]),
                                         exit(badarg)
     end || Opt <- Opts].

externalize_getopts(Opts) ->
    [case Opt of
         {raw, {Level, Key, Value}} -> {raw, Level, Key, Value};
         {Tag, _} when is_atom(Tag) -> Opt;
         _                          -> %% ?DBG([{opt, Opt}]),
                                       exit(badarg)
     end || Opt <- Opts].
 
%%
%% -------
%% Split options into server start options and other options.
%% Convert our {sys_debug, _} option into {debug, _} (the
%% sys_debug option is how to pass a debug option to
%% gen_statem:start/3).  A {debug,Val} option is
%% on the other hand a socket option and is later,
%% through socket_opts(),  transformed into the module
%% 'socket' option {{otp,debug}, Val}.
%%

split_start_opts(Opts) ->
    {StartOpts,
     NonStartOpts} =
        lists:partition(
          fun ({sys_debug, _}) -> true;
              (_)              -> false
          end, Opts),
    {[case Opt of
          {sys_debug, Val} -> {debug, Val};
          _                -> Opt
      end || Opt <- StartOpts],
     NonStartOpts}.

%%
%% -------
%% Verify that all options can be set with setopts/2 after
%% opening the socket.  They should be known socket options,
%% options handled by the server, or options we should ignore.
%% filter out the ignored options and fail for unknown options
%% by throwing {ErrRef, badarg}.
%%
setopts_opts(ErrRef, Opts) ->
    SocketOpts = socket_opts(),
    ServerOpts = server_opts(),
    [Opt ||
        {Tag,_} = Opt <- Opts,
        if
            is_map_key(Tag, SocketOpts) -> true;
            is_map_key(Tag, ServerOpts) -> true;
            true ->
                case ignore_optname(Tag) of
                    true  -> false; % ignore -> filter out
                    false ->
                        throw({ErrRef, badarg})
                end
        end].



%% Socket options

socket_setopt(Socket, raw, Value) ->
    %% ?DBG([raw, {value, Value}]),
    case Value of
        {Level, Key, Val} ->
            try socket:setopt_native(Socket, {Level,Key}, Val) of
                Res ->
                    %% ?DBG([{res, Res}]),
                    Res
            catch
                throw:{invalid, _} ->
                    {error, einval}
            end;
        _ ->
            {error, einval}
    end;
socket_setopt(Socket, {Domain, _} = Opt, Value) when is_atom(Domain) ->
    %% ?DBG([{opt, Opt}, {value, Value}]),
    %% socket:setopt(Socket, otp, debug, true),
    Res = socket:setopt(Socket, Opt, socket_setopt_value(Opt, Value)),
    %% socket:setopt(Socket, otp, debug, false),
    Res;
socket_setopt(Socket, DomainProps, Value) when is_list(DomainProps) ->
    %% ?DBG([{domain_props, DomainProps}, {value, Value}]),
    %% We need to lookup the domain of the socket,
    %% so we can select which one to use.
    %% ?DBG(Opt0),
    case socket:getopt(Socket, otp, domain) of
        {ok, Domain} ->
            case lists:keysearch(Domain, 1, DomainProps) of
                {value, {Domain, Opt}} ->
                    %% _ = socket:setopt(Socket, otp, debug, true),
                    Res =
                        socket:setopt(
                          Socket, Opt,
                          socket_setopt_value(Opt, Value)),
                    %% _ = socket:setopt(Socket, otp, debug, false),
                    Res;
                false ->
                    {error, einval}
            end;
        {error, _} ->
            {error, einval}
    end.

socket_setopt_value({socket,linger}, {OnOff, Linger}) ->
    #{onoff => OnOff, linger => Linger};
socket_setopt_value({socket,bindtodevice}, DeviceBin)
  when is_binary(DeviceBin) ->
    %% Currently: 
    %% prim_inet: Require that device is a binary()
    %% socket:    Require that device is a string()
    binary_to_list(DeviceBin);
socket_setopt_value(_Opt, Value) -> Value.


socket_getopt(Socket, raw, Val) ->
    %% ?DBG([raw, {val, Val}]),
    case Val of
        {Level, Key, ValueSpec} ->
            case socket:getopt_native(Socket, {Level,Key}, ValueSpec) of
                {ok, Value} ->
                    {ok, {Level, Key, Value}};
                {error, {invalid, _} = _Reason} ->
                    %% ?DBG([{reason, _Reason}]),
                    {error, einval};
                {error, _Reason} = ERROR ->
                    %% ?DBG([{reason, _Reason}]),
                    ERROR
            end;
        _ ->
            %% ?DBG(bad_raw_value),
            {error, einval}
    end;
socket_getopt(Socket, {Domain, _} = Opt, _) when is_atom(Domain) ->
    %% ?DBG([{opt, Opt}]),
    %% _ = socket:setopt(Socket, otp, debug, true),
    Res = socket:getopt(Socket, Opt),
    %% ?DBG([{res, Res}]),
    %% _ = socket:setopt(Socket, otp, debug, false),
    socket_getopt_value(Opt, Res);
socket_getopt(Socket, DomainProps, _) when is_list(DomainProps) ->
    %% ?DBG([{domain_props, DomainProps}]),
    %% We need to lookup the domain of the socket,
    %% so we can select which one to use.
    case socket:getopt(Socket, otp, domain) of
        {ok, Domain} ->
            %% ?DBG({'socket_getopt - domain', Tag, Domain}),
            case lists:keysearch(Domain, 1, DomainProps) of
                {value, {Domain, Opt}} ->
                    %% ?DBG([{domain, Domain}, {opt, Opt}]),
                    %% _ = socket:setopt(Socket, otp, debug, true),
                    Res = socket:getopt(Socket, Opt),
                    %% _ = socket:setopt(Socket, otp, debug, false),
                    %% ?DBG([{result, Res}]),
                    socket_getopt_value(Opt, Res);
                false ->
                    %% ?DBG(no_domain),
                    {error, einval}
            end;
        {error, _DReason} ->
            %% ?DBG(no_domain),
            {error, einval}
    end.

socket_getopt_value(
  {socket,linger}, {ok, #{onoff := OnOff, linger := Linger}}) ->
    {ok, {OnOff, Linger}};
socket_getopt_value({Level,pktoptions}, {ok, PktOpts})
  when Level =:= ip,   is_list(PktOpts);
       Level =:= ipv6, is_list(PktOpts) ->
    {ok, [{Type, Value} || #{type := Type, value := Value} <- PktOpts]};
socket_getopt_value(_Tag, {ok, _Value} = Ok) -> Ok;
socket_getopt_value(_Tag, {error, _} = Error) -> Error.


socket_copy_opt(Socket, Tag, TargetSocket) when is_atom(Tag) ->
    case socket_opts() of
        #{Tag := {_Level,_Key} = Opt} ->
	    case socket:is_supported(options, Opt) of
		true ->
		    case socket:getopt(Socket, Opt) of
			{ok, Value} ->
			    socket:setopt(TargetSocket, Opt, Value);
			{error, _Reason} = Error ->
			    Error
		    end;
		false ->
		    ok
	    end;
        #{} = _X ->
	    {error, einval}
    end.


-compile({inline, [ignore_optname/1]}).
ignore_optname(Tag) ->
    case Tag of
        %% Handled by inet:tcp_module/2
        tcp_module -> true;
        %% Handled by inet:connect_options/2 and inet:listen_options/2
        ip      -> true;
        backlog -> true;
        %% XXX Some of these must probably be handled one day...
        high_msgq_watermark -> true;
        high_watermark      -> true;
        low_msgq_watermark  -> true;
        low_watermark       -> true;
        nopush              -> true;
        _ -> false
    end.

%% 'socket' options; translation to 'level' and 'opt'
%%
-compile({inline, [socket_opts/0]}).
socket_opts() ->
    #{
      %% Level: otp
      buffer => {otp, rcvbuf},
      debug  => {otp, debug},
      fd     => {otp, fd},

      %%
      %% Level: socket
      bind_to_device   => {socket, bindtodevice},
      dontroute        => {socket, dontroute},
      exclusiveaddruse => {socket, exclusiveaddruse},
      keepalive        => {socket, keepalive},
      linger           => {socket, linger},
      priority         => {socket, priority},
      recbuf           => {socket, rcvbuf},
      reuseaddr        => {socket, reuseaddr},
      sndbuf           => {socket, sndbuf},

      %%
      %% Level: tcp
      nodelay => {tcp, nodelay},

      %%
      %% Level: ip
      recvtos => {ip, recvtos},
      recvttl => {ip, recvttl},
      tos     => {ip, tos},
      ttl     => {ip, ttl},

      %%
      %% Level: ipv6
      recvtclass  => {ipv6, recvtclass},
      ipv6_v6only => {ipv6, v6only},
      tclass      => {ipv6, tclass},

      %%
      %% Raw
      raw => raw,

      %%
      %% Special cases
      %% These are options that cannot be mapped as above,
      %% as they, for instance, "belong to" several domains.
      %% So, we select which level to use based on the domain
      %% of the socket.

      %% This is a special case.
      %% Only supported on Linux and then only actually for IPv6,
      %% but unofficially also for ip...barf...
      %% In both cases this is *no longer valid* as the RFC which 
      %% introduced this, RFC 2292, is *obsoleted* by RFC 3542, where
      %% this "feature" *does not exist*...
      pktoptions  =>
           [{inet, {ip, pktoptions}}, {inet6, {ipv6, pktoptions}}]
      }.

-compile({inline, [server_read_write_opts/0]}).
server_read_write_opts() ->
    %% Common for read and write side
    #{packet          => raw,
      packet_size     => 16#4000000, % 64 MByte
      show_econnreset => false}.
-compile({inline, [server_read_opts/0]}).
server_read_opts() ->
    %% Read side only opts
    maps:merge(
      #{active => false, % inet_drv also has this default
        mode => list,
        header => 0,
        deliver => term,
        start_opts => [], % Just to make it settable
        line_delimiter => $\n,
        %% XXX not implemented yet
        exit_on_close => true},
      server_read_write_opts()).
-compile({inline, [server_write_opts/0]}).
server_write_opts() ->
    %% Write side only opts
    maps:merge(
      #{send_timeout => infinity,
        send_timeout_close => false,
        %% XXX not implemented yet
        delay_send => false},
      server_read_write_opts()).
%% Category 'server'
%%
%% Default values
-compile({inline, [server_opts/0]}).
server_opts() ->
    maps:merge(server_read_opts(), server_write_opts()).

-compile({inline, [meta/1]}).
meta(D) -> maps:with(maps:keys(server_write_opts()), D).


%%% ========================================================================
%%% State Machine
%%%

%% State Machine Engine Call Interface

%% Start for connect or listen - create a socket
start_server(Domain, StartOpts, ExtraOpts) ->
    %% ?DBG([{domain, Domain}, {start_opts, StartOpts}, {extra_opts, ExtraOpts}]),
    Owner = self(),
    Arg   = {open, Domain, ExtraOpts, Owner},
    case gen_statem:start(?MODULE, Arg, StartOpts) of
        {ok, Server} ->
	    %% ?DBG([{server, Server}]),
	    {ok, Server};
        {error, _} = Error ->
	    %% ?DBG([{error, Error}]),
	    Error
    end.

%% Start for accept - have no socket yet
start_server(ServerData, StartOpts) ->
    %% ?DBG([{server_data, ServerData}, {start_opts, StartOpts}]),
    Owner = self(),
    Arg = {prepare, ServerData, Owner},
    case gen_statem:start(?MODULE, Arg, StartOpts) of
        {ok, Server} ->
	    %% ?DBG([{server, Server}]),
	    {ok, Server};
        {error, _} = Error ->
	    %% ?DBG([{error, Error}]),
	    Error
    end.

call(Server, Call) ->
    try gen_statem:call(Server, Call)
    catch
        exit:{noproc, {gen_statem, call, _Args}} -> {error, closed};
        exit:{{shutdown, _}, _}                  -> {error, closed};
        C:E:S ->
            error_msg("~w call failed: "
                      "~n      Call:  ~p"
                      "~n      Class: ~p"
                      "~n      Error: ~p"
                      "~n      Stack: ~p", [?MODULE, Call, C, E, S]),
            erlang:raise(C, E, S)
    end.

stop_server(Server) ->
    try gen_statem:stop(Server, {shutdown, closed}, infinity) of
        _ -> ok
    catch
        _:_ -> ok
    end.

%% reply(From, Reply) ->
%%     gen_statem:reply(From, Reply).

%% -------------------------------------------------------------------------
%% Statem Machine Engine Callbacks

callback_mode() -> handle_event_function.

%% States:
%%
-record(controlling_process,
        {owner :: pid(),
         state :: term()}).
%% A super state that encapsulates any other state
%% and postpones all events but get_server_opts/0
%% and Owner 'DOWN'

%% 'accept'
-record(accept,
        {info :: socket:select_info() | socket:completion_info(),
         from :: gen_statem:from(),
         listen_socket :: socket:socket()}).
%% Socket is not created

%% 'connect' % A listen socket stays here
-record(connect,
        {info :: socket:select_info() | socket:completion_info(),
         from :: gen_statem:from(),
         addr :: socket:sockaddr()}).

%% 'connected'
-record(recv,
        {info :: socket:select_info() | socket:completion_info()}).

%% 'closed_read' | 'closed_read_write'
%% 'closed' % Socket is closed or not created


-record(params,
        {socket    :: undefined | socket:socket(),
         owner     :: pid(),
         owner_mon :: reference()}).

init({open, Domain, ExtraOpts, Owner}) ->
    %% Listen or Connect
    %%

    %% ?DBG([{init, open},
    %%   	  {domain, Domain}, {extraopts, ExtraOpts}, {owner, Owner}]),

    process_flag(trap_exit, true),
    OwnerMon  = monitor(process, Owner),
    Extra = #{}, % #{debug => true},
    case socket_open(Domain, ExtraOpts, Extra) of
        {ok, Socket} ->
	    %% ?DBG(['open success', {socket, Socket}]),
            D  = server_opts(),
            ok = socket:setopt(Socket, {otp,iow}, true),
            %%
            %% meta(server_opts()) is an expensive way to write
            %% server_write_opts(), so, meta(D) is redundant code
            %% until someone decides to change D
            ok = socket:setopt(Socket, {otp,meta}, meta(D)),
            P  =
                #params{
                   socket    = Socket,
                   owner     = Owner,
                   owner_mon = OwnerMon},
            {ok, connect, {P, D#{type => undefined, buffer => <<>>}}};
        {error, Reason} ->
	    %% ?DBG(['open failed', {reason, Reason}]),
	    {stop, {shutdown, Reason}}
    end;
init({prepare, D, Owner}) ->
    %% Accept
    %%
    %% ?DBG([{init, prepare}, {d, D}, {owner, Owner}]),
    process_flag(trap_exit, true),
    OwnerMon = monitor(process, Owner),
    P        = #params{owner     = Owner,
                       owner_mon = OwnerMon},
    {ok, accept, {P, D#{type => undefined, buffer => <<>>}}};
init(Arg) ->
    error_report([{badarg, {?MODULE, init, [Arg]}}]),
    error(badarg, [Arg]).


socket_open(Domain, #{fd := FD} = ExtraOpts, Extra) ->
    Opts =
        (maps:merge(Extra, maps:remove(fd, ExtraOpts)))
        #{dup      => false,
          domain   => Domain,
          type     => stream,
          protocol => proto(Domain)},
    %% ?DBG([{fd, FD}, {opts, Opts}]),
    socket:open(FD, Opts);
socket_open(Domain, ExtraOpts, Extra) ->
    Opts = maps:merge(Extra, ExtraOpts),
    %% ?DBG([{domain, Domain}, {extra_opts, ExtraOpts}, {extra, Extra}]),
    socket:open(Domain, stream, proto(Domain), Opts).

proto(Domain) ->
    case Domain of
        inet  -> tcp;
        inet6 -> tcp;
        _     -> default
    end.


terminate(_Reason, State, {_P, _} = P_D) ->
    %% ?DBG({_P#params.socket, State, _Reason}),
    case State of
        #controlling_process{state = OldState} ->
            terminate(OldState, P_D);
        _ ->
            terminate(State, P_D)
    end.
%%
terminate(State, {#params{socket = Socket} = P, D}) ->
    %% ?DBG({Socket, State}),
    case State of
        'closed' -> ok;
        'closed_read' ->
            _ = socket_close(Socket),
            ok;
        'closed_read_write' ->
            _ = socket_close(Socket),
            ok;
        _ ->
            case State of
                'accept' -> ok;
                #accept{} -> ok;
                _ ->
                    _ = socket_close(Socket),
                    ok
            end,
            {_D_1, ActionsR} =
                case State of
                    #controlling_process{state = OldState} ->
                        cleanup_close_read(P, D, OldState, closed);
                    _ ->
                        cleanup_close_read(P, D, State, closed)
                end,
            [gen_statem:reply(Reply)
             || {reply, _From, _Msg} = Reply <- reverse(ActionsR)],
            ok
    end,
    void.

%% -------------------------------------------------------------------------
%% Helpers

%% Construct a "socket" as in this module's API
module_socket(#params{socket = Socket}) ->
    ?MODULE_socket(self(), Socket).

%% -------------------------------------------------------------------------
%% Event Handler (callback)

%% -type packet_option_value() ::
%%         0 | 1 | 2 | 4 | raw | sunrm |  asn1 |
%%         cdr | fcgi | line | tpkt | http | httph | http_bin | httph_bin.

-compile({inline, [is_packet_option_value/1]}).
is_packet_option_value(Value) ->
    case Value of
        0 -> true; 1 -> true; 2 -> true; 4 -> true;
        raw -> true;
        sunrm -> true;
        asn1 -> true;
        cdr -> true;
        fcgi -> true;
        line -> true;
        tpkt -> true;
        http -> true;
        httph -> true;
        http_bin -> true;
        httph_bin -> true;
        _ -> false
    end.

%% Any state:

%% Call: get_server_opts/0
handle_event({call, From}, get_server_opts, _State, {_P, D}) ->
    ServerData = maps:with(maps:keys(server_opts()), D),
    {keep_state_and_data,
     [{reply, From, {ok, ServerData}}]};

%% Event: Owner 'DOWN'
handle_event(
  info, {'DOWN', OwnerMon, _, _, Reason}, _State,
  {#params{owner_mon = OwnerMon} = _P, _D} = P_D) ->
    %%
    {stop, {shutdown, Reason}, P_D};

%% Event: ?socket_counter_wrap/2
handle_event(
  info, ?socket_counter_wrap(Socket, Counter),
  'connected' = _State, {#params{socket = Socket} = P, D}) ->
    %% ?DBG([{state, _State}, {counter, Counter}]),
    {keep_state, {P, wrap_counter(Counter, D)}};
handle_event(
  info, ?socket_counter_wrap(Socket, Counter),
  #recv{} = _State, {#params{socket = Socket} = P, D}) ->
    %% ?DBG([{state, _State}, {counter, Counter}]),
    {keep_state, {P, wrap_counter(Counter, D)}};
handle_event(
  info, ?socket_counter_wrap(_Socket, _Counter), _State, _P_D) ->
    %% ?DBG([{state, _State}, {counter, _Counter}]),
    {keep_state_and_data,
     [postpone]};

%% Call: controlling_process/1
handle_event(
  {call, {Caller, _} = From}, {controlling_process, NewOwner},
  State, {P, _D} = P_D) ->
    %%
    case P of
        #params{owner = NewOwner} ->
            {keep_state_and_data,
             [{reply, From, ok}]};
        #params{owner = Caller} ->
            {next_state,
             #controlling_process{owner = NewOwner, state = State},
             P_D,
             [{reply, From, transfer}]};
        #params{} ->
            {keep_state_and_data,
             [{reply, From, {error, not_owner}}]}
    end;
%%
%% State: #controlling_process{}
%%
%% Call: controlling_process/0
handle_event(
  {call, {Owner, _} = From}, controlling_process,
  #controlling_process{owner = NewOwner, state = State},
  {#params{owner = Owner, owner_mon = OwnerMon} = P, D}) ->
    %%
    NewOwnerMon = erlang:monitor(process, NewOwner),
    true = erlang:demonitor(OwnerMon, [flush]),
    {next_state, State,
     {P#params{owner = NewOwner, owner_mon = NewOwnerMon}, D},
     [{reply, From, ok}]};
%%
%% Postpone all events but the ones above controlling_process/1
%% until the controlling process has been changed
handle_event(
  _Type, _Content,
  #controlling_process{},
  _StateData) ->
    %%
    {keep_state_and_data, [postpone]};
%% Handled state: #controlling_process{}

%% Call: close/0
handle_event({call, From}, close, State, {P, D} = P_D) ->
    %% ?DBG({P#params.socket, State}),
    case State of
        'closed_read' ->
            {next_state, 'closed', P_D,
             [{reply, From, socket_close(P#params.socket)}]};
        'closed_read_write' ->
            {next_state, 'closed', P_D,
             [{reply, From, socket_close(P#params.socket)}]};
        'closed' ->
            {keep_state_and_data,
             [{reply, From, ok}]};
        _ ->
            next_state(
              P, cleanup_close_read(P, D#{active := false}, State, closed),
              'closed',
              [{reply, From, socket_close(P#params.socket)}])
    end;

%% Call: getopts/1
handle_event({call, From}, {getopts, Opts}, State, {P, D}) ->
    %% ?DBG([{opts, Opts}, {state, State}, {d, D}]),
    Result = case state_getopts(P, D, State, Opts) of
                 {ok, OptVals} ->
                     %% ?DBG([{opt_vals, OptVals}]),
                     {ok, externalize_getopts(OptVals)};
                 {error, _} = ERROR ->
                     ERROR
             end,
    %% ?DBG([{result, Result}]),
    {keep_state_and_data,
     [{reply, From, Result}]};

%% Call: setopts/1
handle_event({call, From}, {setopts, Opts}, State, {P, D}) ->
    %% ?DBG([{setopts, Opts}, {state, State}, {d, D}]),
    {Result_1, D_1} = state_setopts(P, D, State, Opts),
    %% ?DBG([{result, Result_1}, {d1, D_1}]),
    Result =
        case Result_1 of
            {error, enoprotoopt} ->
                %% If we get this error, the options is not valid for
                %% this (tcp) protocol.
                _ = socket:setopt(P#params.socket, {otp,meta}, meta(D_1)),
                {error, einval};

            {error, {invalid, _}} ->
                %% If we get this error, the options where crap.
                _ = socket:setopt(P#params.socket, {otp,meta}, meta(D_1)),
                {error, einval};

            {error, einval} ->
                %% If we get this error, either the options where crap or
                %% the socket is in a "bad state" (maybe its closed).
                %% So, if that is the case we accept that we may not be
                %% able to update the meta data.
                _ = socket:setopt(P#params.socket, {otp,meta}, meta(D_1)),
                Result_1;
            _ ->
                %% We should really handle this better. stop_and_reply?
                ok = socket:setopt(P#params.socket, {otp,meta}, meta(D_1)),
                Result_1
        end,
    Reply = {reply, From, Result},

    %% If the socket is deactivated; active: once | true | N > 0 -> false
    %% we do not cancel any select! Data that arrive during the phase when
    %% we are in state 'recv' but are inactive is simply stored in the buffer.
    %% If activated: active: false -> once | true | N > 0
    %% We need to check if there is something in our buffers, and maybe deliver
    %% it to its owner. This is what we do here. This should only occur
    %% if we are in state connected (state 'recv' and in-active when data
    %% arrives => put data in buffer and then enter state 'connected', since
    %% we are in-active).
    case State of
        'connected' ->
            handle_connected(P, handle_buffered(P, D_1), [Reply]);
        _ ->
            {keep_state, {P, D_1}, [Reply]}
    end;

%% Call: getstat/2
handle_event({call, From}, {getstat, What}, State, {P, D}) ->
    case State of
        'closed' ->
            {keep_state_and_data,
             [{reply, From, {error, closed}}]};
        _ ->
            {D_1, Result} = getstat(P#params.socket, D, What),
            {keep_state, {P, D_1},
             [{reply, From, {ok, Result}}]}
    end;

%% Call: info/1
handle_event({call, From}, info, State, {P, D}) ->
    case State of
        'closed' ->
            {keep_state_and_data,
             [{reply, From, ?CLOSED_SOCKET}]};
        _ ->
            {D_1, Result} = handle_info(P#params.socket, P#params.owner, D),
            {keep_state, {P, D_1},
             [{reply, From, Result}]}
    end;

%% State: 'closed' - what is not handled above
handle_event(Type, Content, 'closed' = State, P_D) ->
    handle_closed(Type, Content, State, P_D);
%% Handled state: 'closed'

%% Call: shutdown/1
handle_event({call, From}, {shutdown, How} = _SHUTDOWN, State, {P, D}) ->
    %% ?DBG({P#params.socket, _SHUTDOWN, State}),
    case State of
        'closed_read' when (How =:= read) ->
            %% ?DBG('already closed-read'),
            {keep_state_and_data,
             [{reply, From, ok}]};
        'closed_read_write' when (How =:= read_write) ->
            %% ?DBG('already closed-read-write'),
            {keep_state_and_data,
             [{reply, From, ok}]};
        _ ->
            %% ?DBG({'handle shutdown', How, State}),
            case handle_shutdown(P, State, How) of
                {keep, SRes} ->
                    %% ?DBG({'shutdown result', SRes, keep}),
                    {keep_state_and_data,
                     [{reply, From, SRes}]};
                {NextState, SRes} ->
                    %% ?DBG({P#params.socket, 'shutdown result', SRes, NextState}),
                    next_state(
                      P,
                      cleanup_close_read(P, D#{active := false}, State, closed),
                      NextState,
                      [{reply, From, SRes}])
            end
    end;
%% State: 'closed_read' | 'closed_read_write' - what is not handled in
%%        close/0 and shutdown/1 above
handle_event(Type, Content, State, P_D)
  when (State =:= 'closed_read') orelse (State =:= 'closed_read_write') ->
    handle_closed(Type, Content, State, P_D);


%% State: 'accept'
handle_event(
  {call, From}, {accept, ListenSocket, Timeout},
  'accept' = _State, {P, D}) ->
    handle_accept(P, D, From, ListenSocket, Timeout, accept);
handle_event(Type, Content, 'accept' = State, P_D) ->
    handle_unexpected(Type, Content, State, P_D);
%%
%% State: #accept{}
handle_event(
  info, ?socket_select(ListenSocket, SelectRef),
  #accept{
     info = ?select_info(SelectRef), from = From,
     listen_socket = ListenSocket},
  {P, D}) ->
    handle_accept(P, D, From, ListenSocket, update, select);
handle_event(
  info, ?socket_completion(ListenSocket, CompletionRef, CompletionStatus),
  #accept{
     info = ?completion_info(CompletionRef), from = From,
     listen_socket = ListenSocket},
  {P, D}) ->
    handle_accept(P, D, From, ListenSocket, update, CompletionStatus);
handle_event(
  info, ?socket_abort(ListenSocket, SelectRef, Reason),
  #accept{
     info = ?select_info(SelectRef), from = From,
     listen_socket = ListenSocket},
  {P, D}) ->
    {next_state, 'closed', {P, D},
     [{reply, From, {error, Reason}}]};
handle_event(
  info, ?socket_abort(ListenSocket, CompletionRef, Reason),
  #accept{
     info = ?completion_info(CompletionRef), from = From,
     listen_socket = ListenSocket},
  {P, D}) ->
    {next_state, 'closed', {P, D},
     [{reply, From, {error, Reason}}]};
handle_event(
  {timeout, accept}, accept,
  #accept{
     info = SelectInfo, from = From,
     listen_socket = ListenSocket},
  {P, D}) ->
    _ = socket_cancel(ListenSocket, SelectInfo),
    {next_state, 'closed', {P, D},
     [{reply, From, {error, timeout}}]};
handle_event(Type, Content, #accept{} = State, P_D) ->
    handle_unexpected(Type, Content, State, P_D);
%% Handled states: 'accept' | #accept{}

%% ------- Socket is defined from here on -----------------------------------

%% Call: bind/1
handle_event({call, From}, {bind, BindAddr} = _BIND, _State, {P, _D}) ->
    %% ?DBG({handle_event, call, _BIND, _State}),
    Result = socket:bind(P#params.socket, BindAddr),
    %% ?DBG({bind_result, Result}),
    {keep_state_and_data,
     [{reply, From, Result}]};

%% It is a bit arbitrary that {listen, _} returns {ok, Socket},
%% since Socket is known since start_server, but has not been returned
%% to listen/1 yet.  It could be returned from {bind, _},
%% or from a separate get_socket call, but piggy-backing it
%% on {listen, _} is convenient.
%% It also reflects the API behaviour (gen_tcp:listen(...) -> {ok, Socket})

%% Call: listen/1
handle_event(
  {call, From}, {listen, Backlog} = _LISTEN,
  _State, {#params{socket = Socket} = P, D}) ->
    %% ?DBG({handle_event, call, _LISTEN, _State}),
    Result =
        case socket:listen(Socket, Backlog) of
            ok -> {ok, Socket};
            {error, _} = Error -> Error
        end,
    %% ?DBG({listen_result, Result}),
    {keep_state, {P, D#{type => listen}},
     [{reply, From, Result}]};

%% Call: recv/2 - active socket
handle_event(
  {call, From}, {recv, _Length, _Timeout},
  _State, {_P, #{active := Active} = _D})
  when Active =/= false ->
    {keep_state_and_data,
     [{reply, From, {error, einval}}]};

%% State: 'connect'
%%
%% Call: connect/2
handle_event(
  {call, From}, {connect, Addr, Timeout}, 'connect' = _State, {P, D}) ->
    handle_connect(P, D, From, Addr, Timeout, connect);
%%
%% Call: recv/2 - not connected
handle_event(
  {call, From}, {recv, _Length, _Timeout}, 'connect' = _State, _P_D) ->
    {keep_state_and_data,
     [{reply, From, {error, enotconn}}]};
%% Call: fdopen/2
handle_event(
  {call, From}, fdopen, 'connect' = _State,
  {#params{socket = Socket} = P, D}) ->
    handle_connected(
      P, D#{type => fdopen},
      [{reply, From, {ok, Socket}}]);
handle_event(Type, Content, 'connect' = State, P_D) ->
    handle_unexpected(Type, Content, State, P_D);

%%
%% State: #connect{}
handle_event(
  info, ?socket_select(Socket, SelectRef),
  #connect{info = ?select_info(SelectRef), from = From, addr = Addr} = _State,
  {#params{socket = Socket} = P, D}) ->
    %% ?DBG(['select message', {ref, SelectRef}]),
    handle_connect(P, D, From, Addr, update, select);
handle_event(
  info, ?socket_abort(Socket, SelectRef, Reason),
  #connect{info = ?select_info(SelectRef), from = From} = _State,
  {#params{socket = Socket} = _P, _D} = P_D) ->
    %% ?DBG(['abort message',
    %% 	  {ref, SelectRef}, {reason, Reason}]),
    _ = socket_close(Socket),
    {next_state, 'closed', P_D,
     [{reply, From, {error, Reason}}]};

handle_event(
  info, ?socket_completion(Socket, CompletionRef, CompletionStatus),
  #connect{info = ?completion_info(CompletionRef),
           from = From,
           addr = Addr} = _State,
  {#params{socket = Socket} = P, D}) ->
    %% ?DBG(['completion message',
    %% 	  {ref, CompletionRef}, {status, CompletionStatus}]),
    handle_connect(P, D, From, Addr, update, CompletionStatus);
handle_event(
  info, ?socket_abort(Socket, CompletionRef, Reason),
  #connect{info = ?completion_info(CompletionRef), from = From} = _State,
  {#params{socket = Socket} = _P, _D} = P_D) ->
    %% ?DBG(['abort message',
    %% 	  {ref, CompletionRef}, {reason, Reason}]),
    _ = socket_close(Socket),
    NewReason = case Reason of
                    {completion_status, #{info := netname_deleted}} ->
                        closed;
                    {completion_status, netname_deleted} ->
                        closed;
                    {completion_status, #{info := INFO}} ->
                        INFO;
                    {completion_status, INFO} ->
                        INFO;
                    _ ->
                        Reason
                end,
    {next_state, 'closed', P_D,
     [{reply, From, {error, NewReason}}]};

handle_event(
  {timeout, connect}, connect,
  #connect{info = SelectInfo, from = From},
  {#params{socket = Socket} = _P, _D} = P_D) ->
    _ = socket_cancel(Socket, SelectInfo),
    _ = socket_close(Socket),
    {next_state, 'closed', P_D,
     [{reply, From, {error, timeout}}]};
%%
%% Call: recv/2 - not connected
handle_event(
  {call, From}, {recv, _Length, _Timeout}, #connect{} = _State, _P_D) ->
    {keep_state_and_data,
     [{reply, From, {error, enotconn}}]};
handle_event(Type, Content, #connect{} = State, P_D) ->
    handle_unexpected(Type, Content, State, P_D);
%% Handled states: 'connect' | #connect{}



%% Remaining states: 'connected' | #recv{}

%% Call: recv/2 - last part
handle_event(
  {call, From}, {recv, Length, Timeout}, State, {P, D}) ->
    %% ?DBG([recv, {length, Length}, {timeout, Timeout}, {state, State}]),
    case State of
        'connected' ->
            handle_recv_start(P, D, From, Length, Timeout);
        #recv{} ->
            %% Receive in progress
            {keep_state_and_data,
             [postpone]}
    end;

%% State: #recv{}
%%
%% Handle select done - try recv again
handle_event(
  info, ?socket_select(Socket, SelectRef),
  #recv{info = ?select_info(SelectRef)} = _State,
  {#params{socket = Socket} = P, D}) ->
    %% ?DBG([info, {socket, Socket}, {ref, SelectRef}]),
    handle_recv(P, D, [], recv);
%%
handle_event(
  info, ?socket_abort(Socket, SelectRef, Reason),
  #recv{info = ?select_info(SelectRef)} = _State,
  {#params{socket = Socket} = P, D}) ->
    %% ?DBG({abort, Reason}),
    handle_connected(P, cleanup_recv_reply(P, D, [], Reason));

%%
%% Handle completion done
handle_event(
  info, ?socket_completion(Socket, CompletionRef, CompletionStatus),
  #recv{info = ?completion_info(CompletionRef)} = _State,
  {#params{socket = Socket} = P, D}) ->
    %% ?DBG(['completion msg', {socket, Socket}, {ref, CompletionRef}]),
    handle_recv(P, D, [], CompletionStatus);
%%
handle_event(
  info, ?socket_abort(Socket, CompletionRef, Reason),
  #recv{info = ?completion_info(CompletionRef)} = _State,
  {#params{socket = Socket} = P, D}) ->
    %% ?DBG(['abort msg', {reason, Reason}]),
    NewReason = case Reason of
                    {completion_status, #{info := netname_deleted}} ->
                        closed;
                    {completion_status, netname_deleted} ->
                        closed;
                    {completion_status, #{info := INFO}} ->
                        INFO;
                    {completion_status, INFO} ->
                        INFO;
                    _ ->
                        Reason
                end,
    handle_connected(P, cleanup_recv_reply(P, D, [], NewReason));

%%
%% Timeout on recv in non-active mode
handle_event(
  {timeout, recv}, recv, #recv{} = State, {P, D}) ->
    %%
    %% ?DBG({timeout, recv}),
    handle_connected(P, cleanup_recv(P, D, State, timeout));

%% Catch-all
handle_event(Type, Content, State, P_D) ->
    handle_unexpected(Type, Content, State, P_D).

%% End of event handler
%% -------------------------------------------------------------------------
%% Event handler helpers


%% We only accept/perform shutdown when socket is 'connected'
%% We only accept/perform shutdown when socket is 'connected'
%% (or closed_read | closed_write).
%% This is done to be "compatible" with the inet-driver!

handle_shutdown(#params{socket = Socket},
                closed_write = _State,
                read = How) ->
    handle_shutdown2(Socket, closed_read_write, How);
handle_shutdown(#params{socket = Socket},
                closed_read = _State,
                write = How) ->
    handle_shutdown2(Socket, closed_read_write, How);
handle_shutdown(#params{socket = Socket},
                connected = _State,
                write = How) ->
    {keep, socket:shutdown(Socket, How)};
handle_shutdown(#params{socket = Socket},
                #recv{} = _State,
                write = How) ->
    {keep, socket:shutdown(Socket, How)};
handle_shutdown(#params{socket = Socket},
                connected = _State,
                read = How) ->
    handle_shutdown2(Socket, closed_read, How);
handle_shutdown(#params{socket = Socket},
                #recv{} = _State,
                read = How) ->
    handle_shutdown2(Socket, closed_read, How);
handle_shutdown(#params{socket = Socket},
                connected = _State,
                read_write = How) ->
    handle_shutdown2(Socket, closed_read_write, How);
handle_shutdown(#params{socket = Socket},
                #recv{} = _State,
                read_write = How) ->
    handle_shutdown2(Socket, closed_read_write, How);
handle_shutdown(_Params, _State, _How) ->
    {keep, {error, enotconn}}.

handle_shutdown2(Socket, NextState, How) ->
    case socket:shutdown(Socket, How) of
        ok ->
            {NextState, ok};
        Error ->
            {keep, Error}
    end.


handle_unexpected(Type, Content, State, {P, _D}) ->
    warning_msg("Received unexpected event:"
                "~n   Socket:     ~p"
                "~n   State:      ~p"
                "~n   Event Type: ~p"
                "~n   Content:    ~p",
                [P#params.socket, State, Type, Content]),
    case Type of
        {call, From} ->
            {keep_state_and_data,
             [{reply, From, {error, einval}}]};
        _ ->
            keep_state_and_data
    end.

handle_closed(Type, Content, State, {P, _D}) ->
    case Type of
        {call, From} ->
            {keep_state_and_data,
             [{reply, From, {error, closed}}]};
        _ ->
            warning_msg("Received unexpected event when closed:"
                        "~n   Socket:     ~p"
                        "~n   State:      ~p"
                        "~n   Event Type: ~p"
                        "~n   Content:    ~p",
                        [P#params.socket, State, Type, Content]),
            keep_state_and_data
    end.

%% State transition helpers -------

handle_connect(
  #params{socket = Socket} = P, D, From, Addr, Timeout, Status)
  when (Status =:= connect) ->
    %%
    %% ?DBG([{d, D}, {addr, Addr}]),
    %% _ = socket:setopt(Socket, otp, debug, true),
    case socket:connect(Socket, Addr, nowait) of
        ok ->
	    %% _ = socket:setopt(Socket, otp, debug, false),
            handle_connected(
              P, D#{type => connect},
              [{{timeout, connect}, cancel},
               {reply, From, {ok, Socket}}]);

        {select, ?select_info(_) = Info} ->
	    %% _ = socket:setopt(Socket, otp, debug, false),
	    %% ?DBG(['select info']),
            {next_state,
             #connect{info = Info, from = From, addr = Addr},
             {P, D#{type => connect}},
             [{{timeout, connect}, Timeout, connect}]};

        {completion, ?completion_info(_) = Info} ->
	    %% _ = socket:setopt(Socket, otp, debug, false),
	    %% ?DBG(['completion info']),
            {next_state,
             #connect{info = Info, from = From, addr = Addr},
             {P, D#{type => connect}},
             [{{timeout, connect}, Timeout, connect}]};

        {error, _} = Error ->
	    %% _ = socket:setopt(Socket, otp, debug, false),
	    %% ?DBG(['connect failed', {error, Error}]),
            {next_state,
             'connect', {P, D},
             [{{timeout, connect}, cancel},
              {reply, From, Error}]}
    end;
handle_connect(
  #params{socket = Socket} = P, D, From, Addr, Timeout, Status)
  when (Status =:= select) ->
    %%
    %% ?DBG([{d, D}, {addr, Addr}]),
    case socket:connect(Socket, Addr, nowait) of
        ok ->
            handle_connected(
              P, D#{type => connect},
              [{{timeout, connect}, cancel},
               {reply, From, {ok, Socket}}]);

        {select, ?select_info(_) = Info} ->
            {next_state,
             #connect{info = Info, from = From, addr = Addr},
             {P, D#{type => connect}},
             [{{timeout, connect}, Timeout, connect}]};

        {error, _} = Error ->
            {next_state,
             'connect', {P, D},
             [{{timeout, connect}, cancel},
              {reply, From, Error}]}
    end;
handle_connect(#params{socket = Socket} = P, D, From, _Addr, _Timeout, ok) ->
    handle_connected(
      P,
      D#{type => connect},
      [{{timeout, connect}, cancel}, {reply, From, {ok, Socket}}]);
handle_connect(#params{} = P, D, From, _Addr, _Timeout,
	       {error, _Reason} = Error) ->
    %% ?DBG(['connect failed', {readon, _Reason}]),
    {next_state, 'connect', {P, D},
     [{{timeout, connect}, cancel}, {reply, From, Error}]}.


handle_accept(P, D, From, ListenSocket, Timeout, Status)
  when (Status =:= select) orelse (Status =:= accept) ->
    %% ?DBG({try_accept, D}),
    case socket:accept(ListenSocket, nowait) of
        {ok, Socket} ->
            handle_accept_success(P, D, From, ListenSocket, Socket);

        {select, ?select_info(_) = SelectInfo} ->
            %% ?DBG({accept_select, SelectInfo}),
            {next_state,
             #accept{
                info = SelectInfo, from = From,
                listen_socket = ListenSocket},
             {P, D#{type => accept}},
             [{{timeout, accept}, Timeout, accept}]};

        {completion, ?completion_info(_) = CompletionInfo} ->
            %% ?DBG({accept_completion, CompletionInfo}),
            {next_state,
             #accept{
                info = CompletionInfo, from = From,
                listen_socket = ListenSocket},
             {P, D#{type => accept}},
             [{{timeout, accept}, Timeout, accept}]};

        {error, _Reason} = Error ->
            handle_accept_failure(P, D, From, Error)
    end;
handle_accept(P, D, From, ListenSocket, _Timeout, {ok, Socket}) ->
    handle_accept_success(P, D, From, ListenSocket, Socket);
handle_accept(P, D, From, _ListenSocket, _Timeout, {error, _Reason} = Error) ->
    handle_accept_failure(P, D, From, Error).

handle_accept_success(P, D, From, ListenSocket, AccSocket) ->
    %% ?DBG([{acc_socket, AccSocket}]),
    ok = socket:setopt(AccSocket, {otp,iow}, true),
    ok = socket:setopt(AccSocket, {otp,meta}, meta(D)),
    [ok = socket_copy_opt(ListenSocket, Opt, AccSocket)
     || Opt <- socket_inherit_opts()],
    handle_connected(
      P#params{socket = AccSocket}, D#{type => accept},
      [{{timeout, accept}, cancel},
       {reply, From, {ok, AccSocket}}]).
    
handle_accept_failure(P, D, From, Error) ->
    %% ?DBG([{error, Error}]),
    {next_state,
     'accept', {P, D},
     [{{timeout, accept}, cancel},
      {reply, From, Error}]}.
    



handle_connected(P, {D, ActionsR}) ->
    handle_connected(P, D, ActionsR).
%%
handle_connected(P, D, ActionsR) ->
    %% ?DBG([{p, P}, {d, D}, {actions_r, ActionsR}]),
    case D of
        #{active := false} ->
            {next_state, 'connected',
             {P, D},
             reverse(ActionsR)};
        #{active := _} ->
            handle_recv(P, recv_start(D), ActionsR, recv)
    end.

handle_recv_start(
  P, #{packet := Packet, buffer := Buffer} = D, From, Length, Timeout)
  when Packet =:= raw, 0 < Length;
       Packet =:= 0, 0 < Length ->
    Size = iolist_size(Buffer),
    %% ?DBG([{packet, Packet}, {length, Length}, {buf_sz, Size}]),
    if
        Length =< Size ->
            {Data, NewBuffer} =
                split_binary(condense_buffer(Buffer), Length),
            handle_recv_deliver(
              P,
              D#{recv_length => Length, % Redundant
                 recv_from => From,
                 buffer := NewBuffer},
              [], Data);
        true ->
            N = Length - Size,
            handle_recv(
              P, D#{recv_length => N, recv_from => From},
              [{{timeout, recv}, Timeout, recv}],
              recv)
    end;
handle_recv_start(P, D, From, _Length, Timeout) ->
    %% ?DBG([{p, P}, {d, D}]),
    handle_recv(
      P, D#{recv_length => 0, recv_from => From},
      [{{timeout, recv}, Timeout, recv}],
      recv).

handle_recv(P, #{packet := Packet, recv_length := Length} = D, ActionsR, CS) ->
    %% ?DBG([{packet, Packet}, {recv_length, Length}]),
    if
        0 < Length ->
            handle_recv_length(P, D, ActionsR, Length, CS);
        Packet =:= raw;
        Packet =:= 0 ->
            handle_recv_length(P, D, ActionsR, Length, CS);
        Packet =:= 1;
        Packet =:= 2;
        Packet =:= 4 ->
            handle_recv_peek(P, D, ActionsR, Packet, CS);
        true ->
            handle_recv_packet(P, D, ActionsR, CS)
    end.

handle_recv_peek(P, D, ActionsR, Packet, CS) ->
    %% Peek Packet bytes
    %% ?DBG({packet, Packet}),
    case D of
        #{buffer := Buffer} when is_list(Buffer) ->
	    %% ?DBG('buffer is list - condence'),
            Data = condense_buffer(Buffer),
            handle_recv_peek(P, D#{buffer := Data}, ActionsR, Packet, CS);
        #{buffer := <<Data:Packet/binary, _Rest/binary>>} ->
	    %% ?DBG('buffer contains header'),
            handle_recv_peek2(P, D, ActionsR, Packet, Data);
        #{buffer := <<ShortData/binary>>} when (CS =:= recv) ->
            N = Packet - byte_size(ShortData),
	    %% ?DBG(['buffer does not contain complete header',
	    %%  	  {cs, CS},
            %%       {packet, Packet}, {n, N},
            %%       {short_data, byte_size(ShortData)}]),
            case socket_recv_peek(P#params.socket, N) of
                {ok, <<FinalData/binary>>} ->
                    handle_recv_peek2(
                      P, D, ActionsR, Packet,
                      <<ShortData/binary, FinalData/binary>>);

                {select, Select} ->
                    {next_state,
                     #recv{
                        info =
                            case Select of
                                {?select_info(_) = SelectInfo, _Data} ->
                                    SelectInfo;
                                ?select_info(_) = SelectInfo ->
                                    SelectInfo
                            end},
                     {P, D},
                     reverse(ActionsR)};

                {completion, Completion} ->
                    {next_state,
                     #recv{info = Completion},
                     {P, D},
                     reverse(ActionsR)};

                {error, {Reason, <<_Data/binary>>}} ->
                    handle_recv_error(P, D, ActionsR, Reason);
                {error, Reason} ->
                    handle_recv_error(P, D, ActionsR, Reason)
            end;
        #{buffer := <<ShortData/binary>>} ->
	    %% ?DBG(['buffer did not contain complete header',
            %%       {cs, CS},
	    %%  	  {packet, Packet},
            %%       {short_data, byte_size(ShortData)}]),
            case CS of
                {ok, <<FinalData/binary>>} ->
                    handle_recv_peek2(
                      P, D, ActionsR, Packet,
                      <<ShortData/binary, FinalData/binary>>);
                {error, {Reason, <<_Data/binary>>}} ->
                    handle_recv_error(P, D, ActionsR, Reason);
                {error, Reason} ->
                    handle_recv_error(P, D, ActionsR, Reason)
            end
    end.

handle_recv_peek2(P, D, ActionsR, Packet, Data) ->
    <<?header(Packet, N)>> = Data,
    #{packet_size := PacketSize} = D,
    %% ?DBG([{'packet size', Packet, N, PacketSize}]),
    if
        0 < PacketSize, PacketSize < N ->
	    %% ?DBG({emsgsize}),
            handle_recv_error(P, D, ActionsR, emsgsize);
        true ->
	    %% ?DBG({'read a message'}),
            handle_recv_length(P, D, ActionsR, Packet + N, recv)
    end.


handle_buffered(_P, #{recv_from := _From} = D) ->
    D;
handle_buffered(P, #{active := Active} = D) when (Active =/= false) ->
    case D of
        #{buffer := Buffer} when is_list(Buffer) andalso (Buffer =/= []) ->
            Data = condense_buffer(Buffer),
            handle_buffered(P, D, Data);
        #{buffer := Data} when is_binary(Data) andalso (byte_size(Data) > 0) ->
            handle_buffered(P, D, Data);
        _ ->
            D
    end;
handle_buffered(_P, D) ->
    D.

handle_buffered(P,
                #{packet         := line,
                  line_delimiter := LineDelimiter,
                  packet_size    := PacketSize} = D,
                Data) ->
    DecodeOpts = [{line_delimiter, LineDelimiter},
		  {line_length,    PacketSize}],
    handle_buffered(P, D, Data, DecodeOpts);
handle_buffered(P, D, Data) ->
    handle_buffered(P, D, Data, []).

handle_buffered(P, #{packet_size := PacketSize} = D,
                Data, DecocdeOpts0) ->
    DecodeOpts = [{packet_size, PacketSize}|DecocdeOpts0], 
    Type       = decode_packet(D),
    case erlang:decode_packet(Type, Data, DecodeOpts) of
        {ok, Decoded, Rest} ->
            D2 = deliver_buffered_data(P, D, Decoded),
            %% Prepare the rest
            %% is_list(Buffer) -> try to decode first
            %% is_binary(Buffer) -> get more data first
            Buffer =
                case Rest of
                    <<>> -> Rest;
                    <<_/binary>> -> [Rest]
                end,
            D2#{buffer := Buffer};
        {more, _} ->
            D;
        {error, Reason} ->
            %% What do we do here?
            %% Keep the buffer and hope that it will go better with more data?
            %% Or discard it and continue as if nothing happened?
            warning_msg("Failed decoding message"
                        "~n   Socket:          ~p"
                        "~n   Socket server:   ~p"
                        "~n   Packet type:     ~p"
                        "~n   byte_size(Data): ~p"
                        "~n   Reason:          ~p",
                        [P#params.socket, self(),
                         Type, byte_size(Data), Reason]),
            D
    end.

%% If we get this far, we *know* that the socket is 'active'.
deliver_buffered_data(#params{owner = Owner} = P,
                      #{active  := Active,
                        mode    := Mode,
                        header  := Header,
                        deliver := Deliver,
                        packet  := Packet} = D, Data) ->
    DeliverData  = deliver_data(Data, Mode, Header, Packet),
    ModuleSocket = module_socket(P),
    Owner !
        case Deliver of
            term ->
                {tag(Packet), ModuleSocket, DeliverData};
            port ->
                {ModuleSocket, {data, DeliverData}}
        end,
    case Active of
        true ->
            recv_start(next_packet(D, Packet, Data));
        once ->
            recv_stop(next_packet(D, Packet, Data, false));
        1 ->
            Owner ! {tcp_passive, ModuleSocket},
            recv_stop(next_packet(D, Packet, Data, false));
        N when is_integer(N) ->
            recv_start(next_packet(D, Packet, Data, Active - 1))
    end.    


handle_recv_packet(P, D, ActionsR, CS) ->
    case D of
        #{buffer := Buffer} when is_list(Buffer) ->
            Data = condense_buffer(Buffer),
            handle_recv_decode(P, D, ActionsR, Data, CS);
        #{buffer := Data} when is_binary(Data) ->
            handle_recv_more(P, D, ActionsR, Data, CS)
    end.

handle_recv_length(P, #{buffer := Buffer} = D, ActionsR, Length, CS) ->
    handle_recv_length(P, D, ActionsR, Length, Buffer, CS).
%%
%% Here and downwards until handle_recv_deliver() all buffered data
%% is the last argument binary and D#{buffer} is not updated
%%
handle_recv_length(P, D, ActionsR, Length, Buffer, CS)
  when (0 < Length) andalso (CS =:= recv) ->
    %% ?DBG(['try socket recv', {length, Length}, {cs, CS}]),
    case socket_recv(P#params.socket, Length) of
        {ok, <<Data/binary>>} ->
            handle_recv_deliver(
              P, D#{buffer := <<>>}, ActionsR,
              condense_buffer([Data | Buffer]));

        {select, {?select_info(_) = SelectInfo, Data}} ->
            N = Length - byte_size(Data),
            {next_state,
             #recv{info = SelectInfo},
             {P, D#{buffer := [Data | Buffer], recv_length := N}},
             reverse(ActionsR)};
        {select, ?select_info(_) = SelectInfo} ->
	    %% ?DBG(['recv select']),
            {next_state,
             #recv{info = SelectInfo},
             {P, D#{buffer := Buffer}},
             reverse(ActionsR)};

        {completion, ?completion_info(_) = CompletionInfo} ->
	    %% ?DBG(['recv completion']),
            {next_state,
             #recv{info = CompletionInfo},
             {P, D#{buffer := Buffer}},
             reverse(ActionsR)};

        {error, {Reason, <<Data/binary>>}} ->
            %% Error before all data
            %% ?DBG({'recv error w rest-data', Reason, byte_size(Data)}),
            handle_recv_error(
              P, D#{buffer := [Data | Buffer]}, ActionsR, Reason);
        {error, Reason} ->
            %% ?DBG({'recv error wo rest-data', Reason}),
            handle_recv_error(P, D#{buffer := Buffer}, ActionsR, Reason)
    end;
handle_recv_length(P, D, ActionsR, Length, Buffer, CS)
  when (0 < Length) ->
    %% ?DBG(['socket recv result', {cs_result, element(1, CS)}]),
    case CS of
        {ok, <<Data/binary>>} ->
	    %% ?DBG([{received, byte_size(Data)}]),
            handle_recv_deliver(
              P, D#{buffer := <<>>}, ActionsR,
              condense_buffer([Data | Buffer]));

        {error, {Reason, <<Data/binary>>}} ->
            %% Error before all data
            %% ?DBG({'recv error w rest-data', Reason, byte_size(Data)}),
            handle_recv_error(
              P, D#{buffer := [Data | Buffer]}, ActionsR, Reason);

        {error, Reason} ->
            %% ?DBG({'recv error wo rest-data', Reason}),
            handle_recv_error(P, D#{buffer := Buffer}, ActionsR, Reason)
    end;
handle_recv_length(P, D, ActionsR, _0, Buffer, CS) when (CS =:= recv) ->
    %% ?DBG([{buffer_size, byte_size(Buffer)}, {cs, CS}]),
    case Buffer of
        <<>> ->
            %% We should not need to update the buffer field here
            %% since the only way to get here with empty Buffer
            %% is when Buffer comes from the buffer field
            Socket = P#params.socket,
	    %% ?DBG(['try read some more', {buffer_size, byte_size(Buffer)}]),
            case socket_recv(Socket, 0) of
                {ok, <<Data/binary>>} ->
		    %% ?DBG(['got some data', {data_size, byte_size(Data)}]),
                    handle_recv_deliver(P, D, ActionsR, Data);

                {select, {?select_info(_) = SelectInfo, Data}} ->
		    %% ?DBG({'select with data', byte_size(Data)}),
                    case socket:cancel(Socket, SelectInfo) of
                        ok ->
                            handle_recv_deliver(P, D, ActionsR, Data);
                        {error, Reason} ->
                            handle_recv_error(P, D, ActionsR, Reason, Data)
                    end;
                {select, ?select_info(_) = SelectInfo} ->
		    %% ?DBG({'select', SelectInfo}),
                    {next_state,
                     #recv{info = SelectInfo},
                     {P, D},
                     reverse(ActionsR)};

                {completion, ?completion_info(_) = CompletionInfo} ->
		    %% ?DBG(['completion',
		    %% 	  {completion_info, CompletionInfo}]),
                    {next_state,
                     #recv{info = CompletionInfo},
                     {P, D},
                     reverse(ActionsR)};

                {error, {Reason, <<Data/binary>>}} ->
		    %% ?DBG(['error with data',
		    %% 	  {reason, Reason}, {data_size, byte_size(Data)}]),
                    handle_recv_error(P, D, ActionsR, Reason, Data);
                {error, Reason} ->
		    %% ?DBG(['error', {reason, Reason}]),
                    handle_recv_error(P, D, ActionsR, Reason)
            end;
        <<Data/binary>> ->
            handle_recv_deliver(P, D#{buffer := <<>>}, ActionsR, Data);
        _ when is_list(Buffer) ->
            Data = condense_buffer(Buffer),
            handle_recv_deliver(P, D#{buffer := <<>>}, ActionsR, Data)
    end;
handle_recv_length(P, D, ActionsR, _0, Buffer, CS) ->
    %% ?DBG([{buffer, byte_size(Buffer)}, {cs_result, element(1, CS)}]),
    case Buffer of
        <<>> ->
            %% We should not need to update the buffer field here
            %% since the only way to get here with empty Buffer
            %% is when Buffer comes from the buffer field
            case CS of
                {ok, <<Data/binary>>} ->
		    %% ?DBG({'got some', byte_size(Data)}),
                    handle_recv_deliver(P, D, ActionsR, Data);

                {error, Reason} ->
		    %% ?DBG(['error', {reason, Reason}]),
                    handle_recv_error(P, D, ActionsR, Reason)
            end;
        <<_/binary>> ->
            case CS of
                {ok, <<Data/binary>>} ->
		    %% ?DBG(['got some data', {data_size, byte_size(Data)}]),
                    handle_recv_deliver(P, D#{buffer := <<>>}, ActionsR,
                                        condense_buffer([Data, Buffer]));

                {error, Reason} ->
		    %% ?DBG(['error', {reason, Reason}]),
                    handle_recv_error(P, D, ActionsR, Reason)
            end;                
        _ when is_list(Buffer) ->
            case CS of
                {ok, <<Data/binary>>} ->
		    %% ?DBG(['got some data', {data_size, byte_size(Data)}]),
                    handle_recv_deliver(P, D#{buffer := <<>>}, ActionsR,
                                        condense_buffer([Data | Buffer]));

                {error, Reason} ->
		    %% ?DBG(['error', {reason, Reason}]),
                    handle_recv_error(P, D, ActionsR, Reason)
            end
    end.

handle_recv_decode(P,
		   #{packet         := line,
		     line_delimiter := LineDelimiter,
		     packet_size    := PacketSize} = D,
		   ActionsR, Data, CS) ->
    DecodeOpts = [{line_delimiter, LineDelimiter},
		  {line_length,    PacketSize}],
    handle_recv_decode(P, D,
		       ActionsR, Data, DecodeOpts, CS);
handle_recv_decode(P, D, ActionsR, Data, CS) ->
    handle_recv_decode(P, D, ActionsR, Data, [], CS).

handle_recv_decode(P, #{packet_size := PacketSize} = D,
		   ActionsR, Data, DecocdeOpts0, CS) ->
    %% ?DBG([{packet_sz, PacketSize}, {decode_opts0, DecocdeOpts0}, {cs, CS}]),
    DecodeOpts = [{packet_size, PacketSize}|DecocdeOpts0], 
    case erlang:decode_packet(decode_packet(D), Data, DecodeOpts) of
        {ok, Decoded, Rest} ->
            %% ?DBG(['packet decoded', {decoded, Decoded}, {rest, Rest}]),
            %% is_list(Buffer) -> try to decode first
            %% is_binary(Buffer) -> get more data first
            Buffer =
                case Rest of
                    <<>> -> Rest;
                    <<_/binary>> -> [Rest]
                end,
            handle_recv_deliver(P, D#{buffer := Buffer}, ActionsR, Decoded);
        {more, undefined} ->
            %% ?DBG(['more undef']),
            handle_recv_more(P, D, ActionsR, Data, CS);
        {more, Length} ->
            %% ?DBG(['more', {length, Length}]),
            N = Length - byte_size(Data),
            handle_recv_length(P, D, ActionsR, N, Data, CS);
        {error, Reason} ->
            %% ?DBG(['error', {reason, Reason}]),
            handle_recv_error(
              P, D#{buffer := Data}, ActionsR,
              case Reason of
                  invalid -> emsgsize;
                  _ -> Reason
              end)
    end.

handle_recv_error_decode(
  P, #{packet_size := PacketSize} = D, ActionsR, Reason, Data) ->
    %%
    case
        erlang:decode_packet(
          decode_packet(D), Data,
          [{packet_size, PacketSize},
           {line_length, PacketSize}])
    of
        {ok, Decoded, Rest} ->
            %% is_list(Buffer) -> try to decode first
            %% is_binary(Buffer) -> get more data first
            Buffer =
                case Rest of
                    <<>> -> Rest;
                    <<_/binary>> -> [Rest]
                end,
            handle_recv_error(
              P, D#{buffer := Buffer}, ActionsR, Reason, Decoded);
        {more, _} ->
            handle_recv_error(P, D#{buffer := Data}, ActionsR, Reason);
        {error, Reason} ->
            handle_recv_error(
              P, D#{buffer := Data}, ActionsR,
              case Reason of
                  invalid -> emsgsize;
                  _ -> Reason
              end)
    end.

handle_recv_more(P, D, ActionsR, BufferedData, CS) when (CS =:= recv) ->
    case socket_recv(P#params.socket, 0) of
        {ok, <<MoreData/binary>>} ->
	    %% ?DBG([{more_data_sz, byte_size(MoreData)}]), 
	    Data = catbin(BufferedData, MoreData),
            handle_recv_decode(P, D, ActionsR, Data, recv);

        {select, ?select_info(_) = SelectInfo} ->
	    %% ?DBG([{select_info, SelectInfo}]), 
            {next_state,
             #recv{info = SelectInfo},
             {P, D#{buffer := BufferedData}},
             reverse(ActionsR)};

        {completion, ?completion_info(_) = CompletionInfo} ->
	    %% ?DBG([{completion_info, CompletionInfo}]), 
            {next_state,
             #recv{info = CompletionInfo},
             {P, D#{buffer := BufferedData}},
             reverse(ActionsR)};

        {error, {Reason, <<MoreData/binary>>}} ->
            %% ?DBG({P#params.socket, error, Reason, byte_size(MoreData)}),
            Data = catbin(BufferedData, MoreData),
            handle_recv_error_decode(P, D, ActionsR, Reason, Data);
        {error, Reason} ->
            %% ?DBG({P#params.socket, error, Reason}),
            handle_recv_error(
              P, D#{buffer := BufferedData}, ActionsR, Reason)
    end;
handle_recv_more(P, D, ActionsR, BufferedData, CS) ->
    case CS of
        {ok, <<MoreData/binary>>} ->
	    %% ?DBG([{more_data_sz, byte_size(MoreData)}]), 
	    Data = catbin(BufferedData, MoreData),
            handle_recv_decode(P, D, ActionsR, Data, recv);

        {error, Reason} ->
            %% ?DBG({P#params.socket, error, Reason}),
            handle_recv_error(
              P, D#{buffer := BufferedData}, ActionsR, Reason)
    end.

%% Here D#{buffer} is supposed to be updated again

handle_recv_deliver(P, D, ActionsR, Data) ->
    handle_connected(P, recv_data_deliver(P, D, ActionsR, Data)).

handle_recv_error(P, D, ActionsR, Reason, Data) ->
    %% Deliver, then error
    {D_1, ActionsR_1} = recv_data_deliver(P, D, ActionsR, Data),
    handle_recv_error(P, D_1, ActionsR_1, Reason).
%%
handle_recv_error(P, D, ActionsR, Reason) ->
    %% ?DBG({P#params.socket, Reason}),
    {D_1, ActionsR_1} =
        cleanup_recv_reply(P, D#{buffer := <<>>}, ActionsR, Reason),
    case Reason of
        closed ->
            {next_state, 'closed_read', {P, D_1}, reverse(ActionsR_1)};
        econnreset ->
            _ = socket_close(P#params.socket),
            {next_state, 'closed', {P, D_1}, reverse(ActionsR_1)};
        econnaborted ->
            _ = socket_close(P#params.socket),
            {next_state, 'closed', {P, D_1}, reverse(ActionsR_1)};
        emsgsize ->
            {next_state, 'connected',
             {P, recv_stop(D#{active := false})},
             reverse(ActionsR_1)}
    end.

%% -------------------------------------------------------------------------
%% Callback Helpers

next_state(P, {D, ActionsR}, State, Actions) ->
    {next_state, State, {P, D}, reverse(ActionsR, Actions)}.

cleanup_close_read(P, D, State, Reason) ->
    %% ?DBG({P#params.socket, State, Reason}),    
    case State of
        #accept{
           info = SelectInfo, from = From, listen_socket = ListenSocket} ->
            _ = socket_cancel(ListenSocket, SelectInfo),
            {D,
             [{reply, From, {error, Reason}}]};
        #connect{info = Info, from = From} ->
            _ = socket_cancel(P#params.socket, Info),
            {D,
             [{reply, From, {error, Reason}}]};
        _ ->
            cleanup_recv(P, D, State, Reason)
    end.

cleanup_recv(P, D, State, Reason) ->
    %% ?DBG({P#params.socket, State, Reason}),    
    case State of
        #recv{info = Info} ->
            _ = socket_cancel(P#params.socket, Info),
            cleanup_recv_reply(P, D, [], Reason);
        _ ->
            cleanup_recv_reply(P, D, [], Reason)
    end.

cleanup_recv_reply(
  P, #{show_econnreset := ShowEconnreset} = D, ActionsR, Reason) ->
    %% ?DBG({ShowEconnreset, Reason}),
    case D of
        #{active := false} -> ok;
        #{active := _} ->
            ModuleSocket = module_socket(P),
            Owner = P#params.owner,
            %% ?DBG({ModuleSocket, Reason}),
            case Reason of
                timeout ->
                    %% ?DBG({P#params.socket, 'timeout'}),
                    Owner ! {tcp_error, ModuleSocket, Reason},
                    ok;
                closed when (ShowEconnreset =:= true) ->
                    %% ?DBG({P#params.socket, 'closed'}),
                    %% Time to bug-compatible with the inet-driver...
                    Owner ! {tcp_error, ModuleSocket, econnreset},
                    Owner ! {tcp_closed, ModuleSocket},
                    ok;
                closed ->
                    %% ?DBG({P#params.socket, 'closed'}),
                    Owner ! {tcp_closed, ModuleSocket},
                    ok;
                emsgsize ->
                    Owner ! {tcp_error, ModuleSocket, Reason},
                    ok;
                econnreset when (ShowEconnreset =:= false) ->
                    %% ?DBG({P#params.socket, 'do not show econnreset'}),
                    Owner ! {tcp_closed, ModuleSocket},
                    ok;
                _ ->
                    %% ?DBG({P#params.socket, 'show econnreset'}),
                    Owner ! {tcp_error, ModuleSocket, Reason},
                    Owner ! {tcp_closed, ModuleSocket},
                    ok
            end
    end,
    {recv_stop(D#{active := false}),
     case D of
         #{recv_from := From} ->
             Reason_1 =
                 case Reason of
                     econnreset when ShowEconnreset =:= false -> closed;
                     closed     when ShowEconnreset =:= true  -> econnreset;
                     _ -> Reason
                 end,
             [{reply, From, {error, Reason_1}},
              {{timeout, recv}, cancel}
              | ActionsR];
         #{} ->
             ActionsR
     end}.

%% Initialize packet recv state
recv_start(D) ->
    D#{recv_length => 0}.

recv_stop(D) ->
    maps:without([recv_from, recv_length], D).

decode_packet(#{packet := Packet} = D) ->
    case D of
        #{packet := http, recv_httph := true} -> httph;
        #{packet := http_bin, recv_httph := true} -> httph_bin;
        #{packet := Packet} -> Packet
    end.

%% Deliver data and update the active state
%% -> {NewD, NewActionsR}
recv_data_deliver(
  #params{owner = Owner} = P,
  #{mode := Mode, header := Header, deliver := Deliver,
    packet := Packet} = D,
  ActionsR, Data) ->
    %%
    %% ?DBG([{owner, Owner},
    %% 	  {mode, Mode},
    %% 	  {header, Header}, {deliver, Deliver}, {packet, Packet}]), 
    DeliverData = deliver_data(Data, Mode, Header, Packet),
    case D of
        #{recv_from := From} ->
            {recv_stop(next_packet(D, Packet, Data)),
             [{reply, From, {ok, DeliverData}},
              {{timeout, recv}, cancel}
              | ActionsR]};
        #{active := false} ->
            D_1 = D#{buffer := unrecv_buffer(Data, maps:get(buffer, D))},
            {recv_stop(next_packet(D_1, Packet, Data)),
             ActionsR};
        #{active := Active} ->
            %% ?DBG({active, Active}),
            ModuleSocket = module_socket(P),
            Owner !
                case Deliver of
                    term ->
                        {tag(Packet), ModuleSocket, DeliverData};
                    port ->
                        {ModuleSocket, {data, DeliverData}}
                end,
            %% ?DBG('package delivered'),
            case Active of
                true ->
                    {recv_start(next_packet(D, Packet, Data)),
                     ActionsR};
                once ->
                    {recv_stop(next_packet(D, Packet, Data, false)),
                     ActionsR};
                1 ->
                    Owner ! {tcp_passive, ModuleSocket},
                    {recv_stop(next_packet(D, Packet, Data, false)),
                     ActionsR};
                N when is_integer(N) ->
                    {recv_start(next_packet(D, Packet, Data, Active - 1)),
                     ActionsR}
            end
    end.

next_packet(D, Packet, Data) ->
    if
        Packet =:= http;
        Packet =:= http_bin ->
            case Data of
                {http_request, _HttpMethod, _HttpUri, _HttpVersion} ->
                    D#{recv_httph => true};
                {http_response, _HttpVersion, _Integer, _HttpString} ->
                    D#{recv_httph => true};
                {http_header, _Integer, _HttpField, _Reserver, _Value} -> D;
                http_eoh ->
                    D#{recv_httph => false};
                {http_error, _HttpString} -> D
            end;
        true -> D
    end.

next_packet(D, Packet, Data, Active) ->
    if
        Packet =:= http;
        Packet =:= http_bin ->
            case Data of
                {http_request, _HttpMethod, _HttpUri, _HttpVersion} ->
                    D#{recv_httph => true, active => Active};
                {http_response, _HttpVersion, _Integer, _HttpString} ->
                    D#{recv_httph => true, active => Active};
                {http_header, _Integer, _HttpField, _Reserver, _Value} ->
                    D#{active => Active};
                http_eoh ->
                    D#{recv_httph => false, active => Active};
                {http_error, _HttpString} ->
                    D#{active => Active}
            end;
        true ->
            D#{active => Active}
    end.

catbin(<<>>, Bin) when is_binary(Bin) -> Bin;
catbin(Bin, <<>>) when is_binary(Bin) -> Bin;
catbin(Bin1, Bin2) when is_binary(Bin1), is_binary(Bin2) ->
    <<Bin1/binary, Bin2/binary>>.

unrecv_buffer(Data, Buffer) ->
    case Buffer of
        <<>> ->
            Data;
        _ when is_binary(Buffer) ->
            [Data, Buffer];
        _ ->
            [Data | Buffer]
    end.

condense_buffer([Bin]) when is_binary(Bin) -> Bin;
condense_buffer(Buffer) ->
    iolist_to_binary(reverse_improper(Buffer, [])).

deliver_data(Data, Mode, Header, Packet) ->
    if
        Packet =:= 1;
        Packet =:= 2;
        Packet =:= 4 ->
            <<?header(Packet, _Size), Payload/binary>> = Data,
            deliver_data(Payload, Mode, Header);
        Packet =:= http;
        Packet =:= http_bin;
        Packet =:= httph;
        Packet =:= httph_bin ->
            Data;
        true ->
            deliver_data(Data, Mode, Header)
    end.

deliver_data(Data, list, _N) -> binary_to_list(Data);
deliver_data(Data, binary, 0) -> Data;
deliver_data(Data, binary, N) ->
    case Data of
        <<_:N/binary>> -> binary_to_list(Data);
        <<Header:N/binary, Payload/binary>> ->
            binary_to_list(Header) ++ Payload
    end.

tag(Packet) ->
    if
        Packet =:= http;
        Packet =:= http_bin;
        Packet =:= httph;
        Packet =:= httph_bin ->
            http;
        true ->
            tcp
    end.

%% -------
%% Exported socket option translation
%%
socket_setopts(Socket, Opts) ->
    try
        begin
            socket_setopts(
              Socket,
              [Opt ||
                  Opt <- internalize_setopts(Opts),
                  element(1, Opt) =/= tcp_module],
              socket_opts())
        end
    catch
        exit:badarg ->
            {error, einval}
    end.

%%
socket_setopts(_Socket, [], _SocketOpts) ->
    ok;
socket_setopts(Socket, [{Tag,Val} | Opts], SocketOpts) ->
    case SocketOpts of
        #{ Tag := Name } ->
            %% Ignore all errors as an approximation for
            %% inet_drv ignoring most errors
            _ = socket_setopt(Socket, Name, Val),
            socket_setopts(Socket, Opts, SocketOpts);
        #{} -> % Ignore
            socket_setopts(Socket, Opts, SocketOpts)
    end.


%% -------
%% setopts in server
%%

%% -> {ok, NewD} | {{error, Reason}, D}
state_setopts(_P, D, _State, []) ->
    {ok, D};
state_setopts(P, D, State, [{Tag,Val} | Opts]) ->
    %% ?DBG([{state, State}, {opt, {Tag,Val}}]),
    SocketOpts = socket_opts(),
    case maps:is_key(Tag, SocketOpts) of
        true ->
            %% options for the 'socket' module
            %%
            case P#params.socket of
                undefined ->
                    {{error, closed}, D};
                Socket ->
                    case
                        socket_setopt(
                          Socket, maps:get(Tag, SocketOpts), Val)
                    of
                        ok ->
                            state_setopts(P, D, State, Opts);
                        {error, _} = Error ->
                            {Error, D}
                    end
            end;
        false ->
            case maps:is_key(Tag, server_write_opts()) of
                %% server options for socket send hence
                %% duplicated in {opt,meta}
                %%
                true when State =:= 'closed' ->
                    %% ?DBG('server write when state closed'),
                    {{error, einval}, D};
                true ->
                    %% ?DBG('server write'),
                    state_setopts_server(
                      P, D, State, Opts, Tag, Val);
                false ->
                    case maps:is_key(Tag, server_read_opts()) of
                        %% server options for receive
                        %%
                        true
                          when State =:= 'closed';
                               State =:= 'closed_read';
                               State =:= 'closed_read_write' ->
                            %% ?DBG('server read when state closed*'),
                            {{error, einval}, D};
                        true ->
                            %% ?DBG('server read'),
                            state_setopts_server(
                              P, D, State, Opts, Tag, Val);
                        false ->
                            %% ignored and invalid options
                            %%
                            case ignore_optname(Tag) of
                                true ->
                                    %% ?DBG(ignore),
                                    state_setopts(P, D, State, Opts);
                                false ->
                                    %% ?DBG({extra, Tag}),
                                    {{error, einval}, D}
                            end
                    end
            end
    end.

state_setopts_server(P, D, State, Opts, Tag, Value) ->
    case Tag of
        active ->
            state_setopts_active(P, D, State, Opts, Value);
        packet ->
            case is_packet_option_value(Value) of
                true ->
                    case D of
                        #{recv_httph := _} ->
                            state_setopts(
                              P,
                              maps:remove(
                                recv_httph, D#{packet => Value}),
                              State, Opts);
                                #{} ->
                            state_setopts(
                              P, D#{packet => Value}, State, Opts)
                    end;
                false ->
                    {{error, einval}, D}
            end;
        _ ->
	    %% ?DBG([{tag, Tag}, {value, Value}]),
            state_setopts(P, D#{Tag => Value}, State, Opts)
    end.

state_setopts_active(P, D, State, Opts, Active) ->
    %% ?DBG([{active, Active}]),
    if
        Active =:= once;
        Active =:= true ->
            state_setopts(P, D#{active := Active}, State, Opts);
        Active =:= false ->
            case D of
                #{active := OldActive} when is_integer(OldActive) ->
                    P#params.owner ! {tcp_passive, module_socket(P)},
                    ok;
                #{active := _OldActive} -> ok
            end,
            state_setopts(P, D#{active := Active}, State, Opts);
        is_integer(Active), -32768 =< Active, Active =< 32767 ->
            N =
                case D of
                    #{active := OldActive} when is_integer(OldActive) ->
                        OldActive + Active;
                    #{active := _OldActive} ->
                        Active
                end,
            if
                32767 < N ->
                    {{error, einval}, D};
                N =< 0 ->
                    P#params.owner ! {tcp_passive, module_socket(P)},
                    state_setopts(P, D#{active := false}, State, Opts);
                true ->
                    state_setopts(P, D#{active := N}, State, Opts)
            end;
        true ->
            {{error, einval}, D}
    end.

%%
%% -------
%% getopts in server
%%

%% -> {ok, [Options]} | {error, einval}
state_getopts(P, D, State, Opts) ->
    state_getopts(P, D, State, Opts, []).
state_getopts(_P, _D, _State, [], Acc) ->
    {ok, reverse(Acc)};
state_getopts(P, D, State, [Tag | Tags], Acc) ->
    %% ?DBG([{tag, Tag}]),
    SocketOpts = socket_opts(),
    {Key, Val} =
        case Tag of
            {_, _} -> Tag; % E.g the raw option
            _ when is_atom(Tag) -> {Tag, Tag}
        end,
    case maps:is_key(Key, SocketOpts) of
        true ->
            %% options for the socket module
            %%
            case P#params.socket of
                undefined ->
                    {error, closed};
                Socket ->
                    %% ?DBG({'socket getopt', Tag}),
                    case
                        socket_getopt(
                          Socket, maps:get(Key, SocketOpts), Val)
                    of
                        {ok, Value} ->
                            %% ?DBG({'socket getopt', ok, Value}),
                            state_getopts(
                              P, D, State, Tags, [{Key, Value} | Acc]);
                        {error, einval} = ERROR ->
                            ERROR;
                        {error, _Reason} ->
                            %% ?DBG([{reason, _Reason}]),
                            state_getopts(P, D, State, Tags, Acc)
                    end
              end;
        false ->
            case maps:is_key(Key, server_write_opts()) of
                %% server options for socket send hence
                %% duplicated in {opt,meta}
                %%
                true when State =:= 'closed' ->
                    %% ?DBG('server write when closed'),
                    {error, einval};
                true ->
                    %% ?DBG('server write'),
                    Value = maps:get(Key, D),
                    state_getopts(P, D, State, Tags, [{Key, Value} | Acc]);
                false ->
                    case maps:is_key(Key, server_read_opts()) of
                        %% server options for receive
                        %%
                        true
                          when State =:= 'closed';
                               State =:= 'closed_read';
                               State =:= 'closed_read_write' ->
                            %% ?DBG('server read when closed*'),
                            {error, einval};
                        true ->
                            %% ?DBG('server read'),
                            Value = maps:get(Key, D),
                            state_getopts(
                              P, D, State, Tags, [{Key, Value} | Acc]);
                        false ->
                            %% ignored and invalid options
                            %%
                            case ignore_optname(Key) of
                                true ->
                                    %% ?DBG({ignore, Tag}),
                                    state_getopts(P, D, State, Tags, Acc);
                                false ->
                                    %% ?DBG({extra, Tag}),
                                    {error, einval}
                            end
                    end
            end
    end.

%%
%% -------

handle_info(Socket, Owner, #{active := Active} = D) -> 
    %% Read counters
    Counters_1 = socket_info_counters(Socket),
    %% Check for recent wraps
    {D_1, Wrapped} = receive_counter_wrap(Socket, D, []),
    %%
    %% Assumption: a counter that we just now got a wrap message from
    %% will not wrap again before we read the updated value
    %%
    %% Update wrapped counters
    Info = #{counters := Counters_2} = socket:info(Socket),
    Counters_3 = maps:merge(Counters_1, maps:with(Wrapped, Counters_2)),
    %% Go ahead with wrap updated counters
    Counters_4 = maps:from_list(getstat_what(D_1, Counters_3)),
    {D_1, Info#{counters => Counters_4, owner => Owner, active => Active}}.
    
getstat(Socket, D, What) ->
    %% Read counters
    Counters_1 = socket_info_counters(Socket),
    %% Check for recent wraps
    {D_1, Wrapped} = receive_counter_wrap(Socket, D, []),
    %%
    %% Assumption: a counter that we just now got a wrap message from
    %% will not wrap again before we read the updated value
    %%
    %% Update wrapped counters
    Counters_2 = socket_info_counters(Socket),
    Counters_3 = maps:merge(Counters_1, maps:with(Wrapped, Counters_2)),
    %% Go ahead with wrap updated counters
    {D_1, getstat_what(What, D_1, Counters_3)}.

getstat_what(D, C) ->
    getstat_what(inet:stats(), D, C).

getstat_what([], _D, _C) -> [];
getstat_what([Tag | What], D, C) ->
    Val =
        case Tag of
            recv_oct ->
                counter_value(read_byte, D, C);
            recv_cnt ->
                counter_value(read_pkg, D, C);
            recv_max ->
                getstat_avg(read_byte, D, C, read_pkg);
            recv_avg ->
                getstat_avg(read_byte, D, C, read_pkg);
            recv_dvi -> 0;
            %%
            send_oct ->
                counter_value(write_byte, D, C);
            send_cnt ->
                counter_value(write_pkg, D, C);
            send_max ->
                getstat_avg(write_byte, D, C, write_pkg);
            send_avg ->
                getstat_avg(write_byte, D, C, write_pkg);
            send_pend -> 0
        end,
    [{Tag, Val} | getstat_what(What, D, C)].

getstat_avg(SumTag, D, C, CntTag) ->
    Cnt = counter_value(CntTag, D, C),
    if
        Cnt =:= 0 ->
            counter_value(SumTag, D, C);
        true ->
            round(counter_value(SumTag, D, C) / Cnt)
    end.

socket_info_counters(Socket) ->
    #{counters := Counters} = socket:info(Socket),
    Counters.

receive_counter_wrap(Socket, D, Wrapped) ->
    receive
        ?socket_counter_wrap(Socket, Counter) ->
	    %% ?DBG([{counter, Counter}]),
            receive_counter_wrap(
              Socket, wrap_counter(Counter, D), [Counter | Wrapped])
    after 0 ->
            {D, Wrapped}
    end.

wrap_counter(Counter, D) ->
    case D of
        #{Counter := N} ->
            D#{Counter := N + 1};
        #{} ->
            D#{Counter => 1}
    end.

-define(COUNTER_BITS, 32).
counter_value(Counter, D, Counters) ->
    case D of
        #{Counter := Wraps} ->
            (Wraps bsl ?COUNTER_BITS) + maps:get(Counter, Counters);
        #{} ->
            maps:get(Counter, Counters)
    end.



-compile({inline, [reverse/1]}).
reverse([]) -> [];
reverse([_] = L) -> L;
reverse([A, B]) -> [B, A];
reverse(L) -> lists:reverse(L).

-compile({inline, [reverse/2]}).
reverse([], L) -> L;
reverse([A], L) -> [A | L];
reverse([A, B], L) -> [B, A | L];
reverse(L1, L2) -> lists:reverse(L1, L2).

%% Reverse but allow improper list
reverse_improper([H | T], Acc) ->
    reverse_improper(T, [H | Acc]);
reverse_improper([], Acc) -> Acc;
reverse_improper(T, Acc) -> [T | Acc].


%% -------------------------------------------------------------------------
-ifdef(undefined).

%% Better, Leaner, Faster, Smarter, than inet:timeout

end_time(infinity) -> infinity;
end_time(Timeout) when is_integer(Timeout), 0 =< Timeout ->
    erlang:monotonic_time(millisecond) + Timeout.

timeout(infinity) -> infinity;
timeout(EndTime) ->
    Time = erlang:monotonic_time(millisecond),
    if
        Time < EndTime ->
            EndTime - Time;
        true -> 0
    end.

-endif. % -ifdef(undefined).


%% -------------------------------------------------------------------------

error_msg(F, A) ->
    error_logger:error_msg(F ++ "~n", A).

warning_msg(F, A) ->
    error_logger:error_msg(F ++ "~n", A).

error_report(Report) ->
    error_logger:error_report(Report).

%% warning_report(Report) ->
%%     error_logger:warning_report([{module, ?MODULE}|Report]).



%% -------------------------------------------------------------------------

%% formated_timestamp() ->
%%     format_timestamp(os:timestamp()).

%% format_timestamp(TS) ->
%%     megaco:format_timestamp(TS).

%% d(F) ->
%%     d(F, []).

%% d(F, A) ->
%%     io:format("*** [~s] ~p ~w " ++ F ++ "~n",
%%               [formated_timestamp(), self(), ?MODULE | A]).<|MERGE_RESOLUTION|>--- conflicted
+++ resolved
@@ -54,11 +54,7 @@
 -include("socket_int.hrl").
 
 %% -define(DBG(T),
-<<<<<<< HEAD
 %% 	erlang:display({{self(), ?MODULE, ?LINE, ?FUNCTION_NAME}, T})).
-=======
-%%         erlang:display({{self(), ?MODULE, ?LINE, ?FUNCTION_NAME}, T})).
->>>>>>> e7f9507c
 
 
 %% -------------------------------------------------------------------------
@@ -129,7 +125,6 @@
     {StartOpts, Opts_3} = split_start_opts(Opts_2),
     ErrRef = make_ref(),
     try
-<<<<<<< HEAD
 	%% ?DBG(['try getaddrs']),
         IPs = val(ErrRef, Mod:getaddrs(Address, Timer)),
 	%% ?DBG(['try getserv']),
@@ -139,17 +134,6 @@
 	%% ?DBG(['process sockaddrs']),
 	SAs = sockaddrs(IPs, TP, Domain),
 	%% ?DBG([{sas, SAs}, {co, CO}]),
-=======
-        %% ?DBG(['try getaddrs']),
-        IPs = val(ErrRef, Mod:getaddrs(Address, Timer)),
-        %% ?DBG(['try getserv']),
-        TP  = val(ErrRef, Mod:getserv(Port)),
-        %% ?DBG(['process connect options']),
-        CO  = val(ErrRef, inet:connect_options(Opts_3, Mod)),
-        %% ?DBG(['process sockaddrs']),
-        SAs = sockaddrs(IPs, TP, Domain),
-        %% ?DBG([{sas, SAs}, {co, CO}]),
->>>>>>> e7f9507c
         {SAs, CO}
     of
         {Addrs,
@@ -352,11 +336,7 @@
 %% -------------------------------------------------------------------------
 
 listen(Port, Opts) ->
-<<<<<<< HEAD
     Opts_1              = internalize_setopts(Opts),
-=======
-    Opts_1 = internalize_setopts(Opts),
->>>>>>> e7f9507c
     {Mod, Opts_2}       = inet:tcp_module(Opts_1),
     {StartOpts, Opts_3} = split_start_opts(Opts_2),
     case Mod:getserv(Port) of
@@ -373,12 +353,7 @@
                     %%
                     Domain    = domain(Mod),
                     %% ?DBG([{domain, Domain}, {bind_ip, BindIP},
-<<<<<<< HEAD
                     %%       {listen_opts, ListenOpts}, {backlog, Backlog}]),
-=======
-                    %%       {listen_opts, ListenOpts},
-                    %%       {backlog, Backlog}]),
->>>>>>> e7f9507c
                     BindAddr  = bind_addr(Domain, BindIP, BindPort),
                     ExtraOpts = extra_opts(Fd),
                     listen_open(
