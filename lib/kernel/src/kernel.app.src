--- conflicted
+++ resolved
@@ -147,12 +147,9 @@
   {applications, []},
   {env, [{logger_level, notice},
          {logger_sasl_compatible, false},
-<<<<<<< HEAD
+         {net_tickintensity, 4},
+         {net_ticktime, 60},
          {prevent_overlapping_partitions, false}
-=======
-         {net_tickintensity, 4},
-         {net_ticktime, 60}
->>>>>>> 3c1f611a
         ]},
   {mod, {kernel, []}},
   {runtime_dependencies, ["erts-@OTP-17843@", "stdlib-3.5", "sasl-3.0"]}
