--- conflicted
+++ resolved
@@ -986,13 +986,8 @@
         end,
     %% Run on a different node in order to limit the effect if this test fails.
     Dir = filename:dirname(code:which(?MODULE)),
-<<<<<<< HEAD
-    {ok, Node} = ?START_SLAVE_NODE(test_iter_max_socks, "+Q 2048 -pa " ++ Dir),
-    %% L = rpc:call(Node,?MODULE,do_iter_max_socks,[N, initialize]),
-=======
     {ok, Node} = ?START_NODE(test_iter_max_socks, "+Q 2048 -pa " ++ Dir),
     %% L = rpc:call(Node,?MODULE,do_iter_max_socks,[N, initalize]),
->>>>>>> ea330244
     L = iter_max_socks_run(Node,
                            fun() ->
                                    exit(do_iter_max_socks(Config, Tries, initialize))
