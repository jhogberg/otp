--- conflicted
+++ resolved
@@ -1,14 +1,8 @@
 %%
 %% %CopyrightBegin%
-<<<<<<< HEAD
-%% 
-%% Copyright Ericsson AB 1998-2023. All Rights Reserved.
-%% 
-=======
 %%
 %% Copyright Ericsson AB 1998-2023. All Rights Reserved.
 %%
->>>>>>> b4c7f5b0
 %% Licensed under the Apache License, Version 2.0 (the "License");
 %% you may not use this file except in compliance with the License.
 %% You may obtain a copy of the License at
