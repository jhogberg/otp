--- conflicted
+++ resolved
@@ -677,12 +677,7 @@
     ?P("open socket (with read-packets: ~p)", [N1]),
     {ok, R}   = ?OPEN(Config, 0, [{read_packets,N1}]),
     {ok, RP}  = inet:port(R),
-<<<<<<< HEAD
-
-=======
-    ?P("create node"),
-    {ok,Node} = start_node(gen_udp_SUITE_read_packets),
->>>>>>> 5ed40abe
+
     %%
     ?P("perform read-packets test"),
     {V1, Trace1} = read_packets_test(Config, R, RP, Msgs, Node),
@@ -696,11 +691,6 @@
     ?P("verify read-packets (to ~w)", [N2]),
     {ok, [{read_packets,N2}]} = inet:getopts(R, [read_packets]),
     %%
-<<<<<<< HEAD
-=======
-    ?P("stop node"),
-    stop_node(Node),
->>>>>>> 5ed40abe
 
     ?P("dump trace 1"),
     dump_terms(Config, "trace1.terms", Trace1),
@@ -2908,12 +2898,7 @@
 %%
 
 start_node(Name) ->
-<<<<<<< HEAD
     ?START_NODE(Name, []).
-=======
-    Pa = filename:dirname(code:which(?MODULE)),
-    test_server:start_node(Name, peer, [{args, "-pa " ++ Pa}]).
->>>>>>> 5ed40abe
 
 stop_node(Node) ->
     ?STOP_NODE(Node).
