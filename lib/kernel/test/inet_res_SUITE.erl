%%
%% %CopyrightBegin%
%%
%% Copyright Ericsson AB 2009-2020. All Rights Reserved.
%%
%% Licensed under the Apache License, Version 2.0 (the "License");
%% you may not use this file except in compliance with the License.
%% You may obtain a copy of the License at
%%
%%     http://www.apache.org/licenses/LICENSE-2.0
%%
%% Unless required by applicable law or agreed to in writing, software
%% distributed under the License is distributed on an "AS IS" BASIS,
%% WITHOUT WARRANTIES OR CONDITIONS OF ANY KIND, either express or implied.
%% See the License for the specific language governing permissions and
%% limitations under the License.
%%
%% %CopyrightEnd%
%%
-module(inet_res_SUITE).

-include_lib("common_test/include/ct.hrl").

-include_lib("kernel/include/inet.hrl").
-include_lib("kernel/src/inet_dns.hrl").

-include("kernel_test_lib.hrl").


-export([all/0, suite/0,groups/0,init_per_suite/1, end_per_suite/1, 
	 init_per_group/2,end_per_group/2,
	 init_per_testcase/2, end_per_testcase/2
        ]).
-export([basic/1, resolve/1, edns0/1, txt_record/1, files_monitor/1,
	 last_ms_answer/1, intermediate_error/1,
         servfail_retry_timeout_default/1, servfail_retry_timeout_1000/1
        ]).
-export([
	 gethostbyaddr/0, gethostbyaddr/1,
	 gethostbyaddr_v6/0, gethostbyaddr_v6/1,
	 gethostbyname/0, gethostbyname/1,
	 gethostbyname_v6/0, gethostbyname_v6/1,
	 getaddr/0, getaddr/1,
	 getaddr_v6/0, getaddr_v6/1,
	 ipv4_to_ipv6/0, ipv4_to_ipv6/1,
	 host_and_addr/0, host_and_addr/1
	]).

-define(RUN_NS, "run-ns").
-define(LOG_FILE, "ns.log").

%% This test suite use a script ?RUN_NS that tries to start
%% a temporary local nameserver BIND 8 or 9 that must be installed
%% on your machine.
%%
%% For example, on Ubuntu 16.04 / 18.04, as root:
%%     apt-get install bind9
%% Now, that is not enough since Apparmor will not allow
%% the nameserver daemon /usr/sbin/named to read from the test directory.
%% Assuming that you run tests in /ldisk/daily_build, and still on
%% Ubuntu 14.04, make /etc/apparmor.d/local/usr.sbin.named contain:
%%     /ldisk/daily_build/** r,
%% And yes; the trailing comma must be there...
%% And yes; create the file if it does not exist.
%% And yes; restart the apparmor daemon using "service apparmor restart"


suite() ->
    [{ct_hooks,[ts_install_cth]},
     {timetrap,{minutes,1}}].

all() -> 
    [basic, resolve, edns0, txt_record, files_monitor,
     last_ms_answer,
     intermediate_error, servfail_retry_timeout_default, servfail_retry_timeout_1000,
     gethostbyaddr, gethostbyaddr_v6, gethostbyname,
     gethostbyname_v6, getaddr, getaddr_v6, ipv4_to_ipv6,
     host_and_addr].

groups() -> 
    [].

init_per_suite(Config0) ->

    ?P("init_per_suite -> entry with"
       "~n      Config: ~p"
       "~n      Nodes:  ~p", [Config0, erlang:nodes()]),

    case ?LIB:init_per_suite(Config0) of
        {skip, _} = SKIP ->
            SKIP;

        Config1 when is_list(Config1) ->

            ?P("init_per_suite -> end when "
               "~n      Config: ~p", [Config1]),

            Config1
    end.

end_per_suite(Config0) ->

    ?P("end_per_suite -> entry with"
       "~n      Config: ~p"
       "~n      Nodes:  ~p", [Config0, erlang:nodes()]),

    Config1 = ?LIB:end_per_suite(Config0),

    ?P("end_per_suite -> "
       "~n      Nodes: ~p", [erlang:nodes()]),

    Config1. %% We don't actually need to update or return config


init_per_group(_GroupName, Config) ->
    Config.

end_per_group(_GroupName, Config) ->
    Config.

zone_dir(TC) ->
    case TC of
	basic              -> otptest;
	resolve            -> otptest;
	edns0              -> otptest;
	files_monitor      -> otptest;
	last_ms_answer     -> otptest;
        intermediate_error ->
            {internal,
             #{rcode => ?REFUSED}};
        servfail_retry_timeout_default ->
            {internal,
             #{rcode => ?SERVFAIL, etd => 1500}};
        servfail_retry_timeout_1000 ->
            {internal,
             #{rcode => ?SERVFAIL, etd => 1000}};
	_ -> undefined
    end.

init_per_testcase(Func, Config) ->

    ?P("init_per_testcase -> entry with"
       "~n      Func:   ~p"
       "~n      Config: ~p", [Func, Config]),

    PrivDir = proplists:get_value(priv_dir, Config),
    DataDir = proplists:get_value(data_dir, Config),
    try ns_init(zone_dir(Func), PrivDir, DataDir) of
	NsSpec ->
            ?P("init_per_testcase -> get resolver lookup"),
	    Lookup = inet_db:res_option(lookup),
            ?P("init_per_testcase -> set file:dns"),
	    inet_db:set_lookup([file,dns]),
	    case NsSpec of
		{_,{IP,Port},_} ->
                    ?P("init_per_testcase -> insert alt nameserver ~p:~w",
                       [IP, Port]),
		    inet_db:ins_alt_ns(IP, Port);
		_ -> ok
	    end,
            %% dbg:tracer(),
            %% dbg:p(all, c),
            %% dbg:tpl(inet_res, query_nss_res, cx),
            ?P("init_per_testcase -> done:"
               "~n      NsSpec: ~p"
               "~n      Lookup: ~p", [NsSpec, Lookup]),
	    [{nameserver, NsSpec}, {res_lookup, Lookup} | Config]
    catch
	SkipReason ->
            ?P("init_per_testcase -> catched:"
               "~n      SkipReason: ~p", [SkipReason]),
	    {skip, SkipReason}
    end.

end_per_testcase(_Func, Config) ->
    inet_db:set_lookup(proplists:get_value(res_lookup, Config)),
    NsSpec = proplists:get_value(nameserver, Config),
    case NsSpec of
	{_,{IP,Port},_} ->
	    inet_db:del_alt_ns(IP, Port);
	_ -> ok
    end,
    %% dbg:stop(),
    ns_end(NsSpec, proplists:get_value(priv_dir, Config)).


%% %%%%%%%%%%%%%%%%%%%%%%%%%%%%%%%%%%%%%%%%%%%%%%%%%%%%%%%%%%%%%%%%%%%%%%%%%
%% Nameserver control

ns(Config) ->
    {_ZoneDir,NS,_P} = proplists:get_value(nameserver, Config),
    NS.

ns_init(ZoneDir, PrivDir, DataDir) ->

    ?P("ns_init -> entry with"
       "~n      ZoneDir: ~p"
       "~n      PrivDir: ~p"
       "~n      DataDir: ~p", [ZoneDir, PrivDir, DataDir]),

    case {os:type(),ZoneDir} of
        {_,{internal,ServerSpec}} ->
            ns_start_internal(ServerSpec);
	{{unix,_},undefined} ->
            ?P("ns_init -> nothing"),
            undefined;
	{{unix,_},otptest} ->
            ?P("ns_init -> prepare start"),
	    PortNum = case {os:type(),os:version()} of
			  {{unix,solaris},{M,V,_}} when M =< 5, V < 10 ->
			      11895 + rand:uniform(100);
			  _ ->
			      S = ok(gen_udp:open(0, [{reuseaddr,true}])),
			      PNum = ok(inet:port(S)),
			      gen_udp:close(S),
			      PNum
		      end,
<<<<<<< HEAD
            ?P("ns_init -> use port number ~p", [PortNum]),
	    RunNamed = filename:join(DataDir, ?RUN_NAMED),
            ?P("ns_init -> use named ~p", [RunNamed]),
=======
	    RunNamed = filename:join(DataDir, ?RUN_NS),
>>>>>>> 47b2be55
	    NS = {{127,0,0,1},PortNum},
            ?P("ns_init -> try open port (exec)"),
	    P = erlang:open_port({spawn_executable,RunNamed},
				 [{cd,PrivDir},
				  {line,80},
				  {args,["127.0.0.1",
					 integer_to_list(PortNum),
					 atom_to_list(ZoneDir)]},
				  stderr_to_stdout,
				  eof]),
            ?P("ns_init -> port ~p", [P]),
	    ns_start(ZoneDir, PrivDir, NS, P);
	_ ->
	    throw("Only run on Unix")
    end.

ns_start(ZoneDir, PrivDir, NS, P) ->

    ?P("ns_start -> await message"),

    case ns_collect(P) of
	eof ->
            ?P("ns_start -> eof"),
	    erlang:error(eof);
	"Running: "++_ ->
            ?P("ns_start -> running"),
	    {ZoneDir,NS,P};
	"Error: "++Error ->
<<<<<<< HEAD
            ?P("ns_start -> error: "
               "~n      ~p", [Error]),
	    ns_printlog(filename:join([PrivDir,ZoneDir,"named.log"])),
=======
	    ns_printlog(filename:join([PrivDir,ZoneDir,?LOG_FILE])),
>>>>>>> 47b2be55
	    throw(Error);
	_X ->
            ?P("ns_start -> retry"),
	    ns_start(ZoneDir, PrivDir, NS, P)
    end.


ns_start_internal(ServerSpec) ->

    ?P("ns_start_internal -> entry with"
       "~n      ServerSpec: ~p", [ServerSpec]),

    Parent = self(),
    Tag = make_ref(),
    {P,Mref} =
        spawn_monitor(
          fun () ->
                  _ = process_flag(trap_exit, true),
                  IP = {127,0,0,1},
                  SocketOpts = [{ip,IP},binary,{active,once}],
                  S = ok(gen_udp:open(0, SocketOpts)),
                  Port = ok(inet:port(S)),
                  ParentMref = monitor(process, Parent),
                  Parent ! {Tag,{IP,Port},self()},
                  ns_internal(ServerSpec, ParentMref, Tag, S)
          end),
    receive
        {Tag,_NS,P} = NsSpec ->
            ?P("ns_start_internal -> ~p started", [P]),
            demonitor(Mref, [flush]),
            NsSpec;
        {'DOWN',Mref,_,_,Reason} ->
            ?P("ns_start_internal -> failed start:"
               "~n      ~p", [Reason]),
            exit({ns_start_internal,Reason})
    end.

ns_end(undefined, _PrivDir) -> undefined;
ns_end({ZoneDir,_NS,P}, PrivDir) when is_port(P) ->
    port_command(P, ["quit",io_lib:nl()]),
    ns_stop(P),
    ns_printlog(filename:join([PrivDir,ZoneDir,"ns.log"])),
    ok;
ns_end({Tag,_NS,P}, _PrivDir) when is_pid(P) ->
    Mref = erlang:monitor(process, P),
    P ! Tag,
    receive
        {'DOWN',Mref,_,_,Reason} ->
            Reason = normal,
            ok
    end.

ns_stop(P) ->
    case ns_collect(P) of
	eof ->
	    erlang:port_close(P);
	_ ->
	    ns_stop(P)
    end.

ns_collect(P) ->
    ns_collect(P, []).
ns_collect(P, Buf) ->
    receive
	{P,{data,{eol,L}}} ->
	    Line = lists:flatten(lists:reverse(Buf, [L])),
	    ?P("collected: ~s", [Line]),
	    Line;
	{P,{data,{noeol,L}}} ->
	    ns_collect(P, [L|Buf]);
	{P,eof} ->
	    eof
    end.

ns_printlog(Fname) ->
    ?P("Name server log file contents:"),
    case file:read_file(Fname) of
	{ok,Bin} ->
	    io:format("~s~n", [Bin]);
	_ ->
	    ok
    end.

%% %%%%%%%%%%%%%%%%%%%%%%%%%%%%%%%%%%%%%%%%%%%%%%%%%%%%%%%%%%%%%%%%%%%%%%%%%
%% Internal name server

ns_internal(ServerSpec, Mref, Tag, S) ->
    ?P("ns-internal -> await message"),
    receive
        {'DOWN',Mref,_,_,Reason} ->
            ?P("ns-internal -> received DOWN: "
               "~n      ~p", [Reason]),
            exit(Reason);
        Tag ->
            ?P("ns-internal -> received tag: done"),
            ok;
        {udp,S,IP,Port,Data} ->
            ?P("ns-internal -> received UDP message"),
            Req = ok(inet_dns:decode(Data)),
            {Resp, ServerSpec2} = ns_internal(ServerSpec, Req),
            RespData = inet_dns:encode(Resp),
            _ = ok(gen_udp:send(S, IP, Port, RespData)),
            _ = ok(inet:setopts(S, [{active,once}])),
            ns_internal(ServerSpec2, Mref, Tag, S)
    end.

ns_internal(#{rcode := Rcode,
              ts    := TS0,
              etd   := ETD} = ServerSpec, Req) ->
    ?P("ns-internal -> request received (time validation)"),
    TS1    = timestamp(),
    Hdr    = inet_dns:msg(Req, header),
    Opcode = inet_dns:header(Hdr, opcode),
    Id     = inet_dns:header(Hdr, id),
    Rd     = inet_dns:header(Hdr, rd),
    %%
    Qdlist = inet_dns:msg(Req, qdlist),
    ?P("ns-internal -> time validation: "
       "~n      ETD:       ~w"
       "~n      TS1 - TS0: ~w", [ETD, TS1 - TS0]),
    RC = if ((TS1 - TS0) >= ETD) ->
                 ?P("ns-internal -> time validated"),
                 ?NOERROR;
            true ->
                 ?P("ns-internal -> time validation failed"),
                 Rcode
         end,
    Resp   = inet_dns:make_msg(
               [{header,
                 inet_dns:make_header(
                   [{id,     Id},
                    {qr,     true},
                    {opcode, Opcode},
                    {aa,     true},
                    {tc,     false},
                    {rd,     Rd},
                    {ra,     false},
                    {rcode,  RC}])},
                {qdlist, Qdlist}]),
    {Resp, ServerSpec#{ts => timestamp()}};
ns_internal(#{rcode := Rcode} = ServerSpec, Req) ->
    ?P("ns-internal -> request received"),
    Hdr    = inet_dns:msg(Req, header),
    Opcode = inet_dns:header(Hdr, opcode),
    Id     = inet_dns:header(Hdr, id),
    Rd     = inet_dns:header(Hdr, rd),
    %%
    Qdlist = inet_dns:msg(Req, qdlist),
    Resp   = inet_dns:make_msg(
               [{header,
                 inet_dns:make_header(
                   [{id,Id},
                    {qr,true},
                    {opcode,Opcode},
                    {aa,true},
                    {tc,false},
                    {rd,Rd},
                    {ra,false},
                    {rcode,Rcode}])},
                {qdlist,Qdlist}]),
    {Resp, ServerSpec#{ts => timestamp()}}.


%% %%%%%%%%%%%%%%%%%%%%%%%%%%%%%%%%%%%%%%%%%%%%%%%%%%%%%%%%%%%%%%%%%%%%%%%%%
%% Behaviour modifying nameserver proxy

proxy_start(TC, {NS,P}) ->
    Tag = make_ref(),
    Parent = self(),
    Pid =
	spawn_link(
	  fun () ->
		  try proxy_start(TC, NS, P, Parent, Tag)
		  catch
                      C:X:Stacktrace ->
			  ?P("~p Failed starting proxy: "
                             "~n      Class:      ~w"
                             "~n      Error:      ~p"
                             "~n      Stacktrace: ~p",
                             [self(), C, X, Stacktrace])
		  end
	  end),
    receive {started,Tag,Port} ->
	    ProxyNS = {{127,0,0,1},Port},
	    {proxy,Pid,Tag,ProxyNS}
    end.

proxy_start(TC, NS, P, Parent, Tag) ->
    {ok,Outbound} = gen_udp:open(0, [binary]),
    ok = gen_udp:connect(Outbound, NS, P),
    {ok,Inbound} = gen_udp:open(0, [binary]),
    {ok,Port} = inet:port(Inbound),
    Parent ! {started,Tag,Port},
    proxy(TC, Outbound, NS, P, Inbound).


%% To provoke the last_ms_answer bug (OTP-9221) the proxy
%% * Relays the query to the right nameserver
%% * Intercepts the reply but holds it until the timer that
%%   was started when receiving the query fires.
%% * Repeats the reply with incorrect query ID a number of
%%   times with a short interval.
%% * Sends the correct reply, to give a correct test result
%%   after bug correction.
%%
%% The repetition of an incorrect answer with tight interval will keep
%% inet_res in an inner loop in the code that decrements the remaining
%% time until it hits 0 which triggers a crash, if the outer timeout
%% parameter to inet_res:resolve is so short that it runs out during
%% these repetitions.
proxy(last_ms_answer, Outbound, NS, P, Inbound) ->
    receive
	{udp,Inbound,SrcIP,SrcPort,Data} ->
	    Time =
		inet_db:res_option(timeout) div inet_db:res_option(retry),
	    Tag = erlang:make_ref(),
	    erlang:send_after(Time - 10, self(), {time,Tag}),
	    ok = gen_udp:send(Outbound, NS, P, Data),
	    receive
		{udp,Outbound,NS,P,Reply} ->
		    {ok,Msg} = inet_dns:decode(Reply),
		    Hdr = inet_dns:msg(Msg, header),
		    Id = inet_dns:header(Hdr, id),
		    BadHdr =
			inet_dns:make_header(Hdr, id, (Id+1) band 16#ffff),
		    BadMsg = inet_dns:make_msg(Msg, header, BadHdr),
		    BadReply = inet_dns:encode(BadMsg),
		    receive
			{time,Tag} ->
			    proxy__last_ms_answer(
			      Inbound, SrcIP, SrcPort, BadReply, Reply, 30)
		    end
	    end
    end.

proxy__last_ms_answer(Socket, IP, Port, _, Reply, 0) ->
    ok = gen_udp:send(Socket, IP, Port, Reply);
proxy__last_ms_answer(Socket, IP, Port, BadReply, Reply, N) ->
    ok = gen_udp:send(Socket, IP, Port, BadReply),
    receive after 1 -> ok end,
    proxy__last_ms_answer(Socket, IP, Port, BadReply, Reply, N-1).

proxy_wait({proxy,Pid,_,_}) ->
    Mref = erlang:monitor(process, Pid),
    receive {'DOWN',Mref,_,_,_} -> ok end.

proxy_ns({proxy,_,_,ProxyNS}) -> ProxyNS.


%%
%% %%%%%%%%%%%%%%%%%%%%%%%%%%%%%%%%%%%%%%%%%%%%%%%%%%%%%%%%%%%%%%%%%%%%%%%%%

%% Lookup an A record with different API functions.
basic(Config) when is_list(Config) ->
    ?P("begin"),
    NS = ns(Config),
    Name = "ns.otptest",
    NameC = caseflip(Name),
    IP = {127,0,0,254},
    %%
    %% nslookup
    {ok,Msg1} = inet_res:nslookup(Name, in, a, [NS]),
    ?P("nslookup with ~p: ~n      ~p", [Name, Msg1]),
    [RR1] = inet_dns:msg(Msg1, anlist),
    IP = inet_dns:rr(RR1, data),
    Bin1 = inet_dns:encode(Msg1),
    %%io:format("Bin1 = ~w~n", [Bin1]),
    {ok,Msg1} = inet_dns:decode(Bin1),
    %% Now with scrambled case
    {ok,Msg1b} = inet_res:nslookup(NameC, in, a, [NS]),
    ?P("nslookup with ~p: ~n      ~p", [NameC, Msg1b]),
    [RR1b] = inet_dns:msg(Msg1b, anlist),
    IP = inet_dns:rr(RR1b, data),
    Bin1b = inet_dns:encode(Msg1b),
    %%io:format("Bin1b = ~w~n", [Bin1b]),
    {ok,Msg1b} = inet_dns:decode(Bin1b),
    true =
	(tolower(inet_dns:rr(RR1, domain))
	 =:= tolower(inet_dns:rr(RR1b, domain))),
    %%
    %% resolve
    {ok,Msg2} = inet_res:resolve(Name, in, a, [{nameservers,[NS]},verbose]),
    ?P("resolve with ~p: ~n      ~p", [Name, Msg2]),
    [RR2] = inet_dns:msg(Msg2, anlist),
    IP = inet_dns:rr(RR2, data),
    Bin2 = inet_dns:encode(Msg2),
    %%io:format("Bin2 = ~w~n", [Bin2]),
    {ok,Msg2} = inet_dns:decode(Bin2),
    %% Now with scrambled case
    {ok,Msg2b} = inet_res:resolve(NameC, in, a, [{nameservers,[NS]},verbose]),
    ?P("resolve with ~p: ~n      ~p", [NameC, Msg2b]),
    [RR2b] = inet_dns:msg(Msg2b, anlist),
    IP = inet_dns:rr(RR2b, data),
    Bin2b = inet_dns:encode(Msg2b),
    %%io:format("Bin2b = ~w~n", [Bin2b]),
    {ok,Msg2b} = inet_dns:decode(Bin2b),
    true =
	(tolower(inet_dns:rr(RR2, domain))
	  =:= tolower(inet_dns:rr(RR2b, domain))),
    %%
    %% lookup
    ?P("lookup"),
    [IP] = inet_res:lookup(Name, in, a, [{nameservers,[NS]},verbose]),
    [IP] = inet_res:lookup(NameC, in, a, [{nameservers,[NS]},verbose]),
    %%
    %% gethostbyname
    ?P("gethostbyname"),
    {ok,#hostent{h_addr_list=[IP]}} = inet_res:gethostbyname(Name),
    {ok,#hostent{h_addr_list=[IP]}} = inet_res:gethostbyname(NameC),
    %%
    %% getbyname
    ?P("getbyname"),
    {ok,#hostent{h_addr_list=[IP]}} = inet_res:getbyname(Name, a),
    {ok,#hostent{h_addr_list=[IP]}} = inet_res:getbyname(NameC, a),
    ?P("end"),
    ok.


%% %%%%%%%%%%%%%%%%%%%%%%%%%%%%%%%%%%%%%%%%%%%%%%%%%%%%%%%%%%%%%%%%%%%%%%%%%

%% Lookup different records using resolve/2..4.
resolve(Config) when is_list(Config) ->
    ?P("begin"),
    Class = in,
    NS = ns(Config),
    Domain = "otptest",
    RDomain4 = "0.0.127.in-addr.arpa",
    RDomain6 = "0.0.0.0.0.0.0.0.0.0.0.0.0.0.0.0.0.0.0.0.0.0.0.0.ip6.arpa",
    Name = "resolve."++Domain,
    L = [{a,Name,[{a,{127,0,0,28}}],undefined},
	 {aaaa,Name,[{aaaa,{0,0,0,0,0,0,32512,28}}],undefined},
	 {cname,"cname."++Name,[{cname,Name}],undefined},
	 {a,"cname."++Name,[{cname,Name},{a,{127,0,0,28}}],undefined},
	 {ns,"ns."++Name,[],[{ns,Name}]},
	 {soa,Domain,
          undefined,
          [{soa,{"ns.otptest","lsa\\.soa.otptest",1,60,10,300,30}}]},
	 %% WKS: protocol TCP (6), services (bits) TELNET (23) and SMTP (25)
	 {wks,"wks."++Name,[{wks,{{127,0,0,28},6,<<0,0,1,64>>}}],undefined},
	 {ptr,"28."++RDomain4,[{ptr,Name}],undefined},
	 {ptr,"c.1.0.0.0.0.f.7."++RDomain6,[{ptr,Name}],undefined},
	 {hinfo,Name,[{hinfo,{"BEAM","Erlang/OTP"}}],undefined},
	 {mx,RDomain4,[{mx,{10,"mx."++Domain}}],undefined},
	 {srv,"_srv._tcp."++Name,[{srv,{10,3,4711,Name}}],undefined},
	 {naptr,"naptr."++Name,
	  [{naptr,{10,5,"s","http","","_srv._tcp."++Name}}],
	  undefined},
	 {txt,"txt."++Name,
	  [{txt,["Hej ","du ","glade "]},{txt,["ta ","en ","spade!"]}],
	  undefined},
	 {mb,"mb."++Name,[{mb,"mx."++Name}],undefined},
	 {mg,"mg."++Name,[{mg,"lsa\\.mg."++Domain}],undefined},
	 {mr,"mr."++Name,[{mr,"lsa\\.mr."++Domain}],undefined},
	 {minfo,"minfo."++Name,
	  [{minfo,{"minfo-owner."++Name,"minfo-bounce."++Name}}],
	  undefined},
         {uri,"uri."++Name,[{uri,{10,3,"http://erlang.org"}}],undefined},
         {caa,"caa."++Name,
          [{caa,{1,"iodef","http://iodef.erlang.org"}}],
          undefined},
	 {any,"cname."++Name,[{cname,Name}],undefined},
	 {any,Name,
	  #{ {a,{127,0,0,28}} => [],
             {aaaa,{0,0,0,0,0,0,32512,28}} => [],
             {hinfo,{"BEAM","Erlang/OTP"}} => [] },
	  undefined}
	],
    ?P("resolve -> with edns 0"),
    resolve(Class, [{edns,0},{nameservers,[NS]}], L),
    ?P("resolve -> with edns false"),
    resolve(Class, [{edns,false},{nameservers,[NS]}], L),
    %% Again, to see ensure the cache does not mess things up
    ?P("resolve -> with edns 0 (again)"),
    resolve(Class, [{edns,0},{nameservers,[NS]}], L),
    ?P("resolve -> with edns false (again)"),
    Res = resolve(Class, [{edns,false},{nameservers,[NS]}], L),
    ?P("resolve -> done: ~p", [Res]),
    Res.

resolve(_Class, _Opts, []) ->
    ?P("resolve -> done"),
    ok;
resolve(Class, Opts, [{Type,Nm,Answers,Authority}=Q|Qs]) ->
    ?P("resolve ->"
       "~n      Query:   ~p"
       "~n      Options: ~p", [Q, Opts]),
    {Name,NameC} =
	case erlang:phash2(Q) band 4 of
	    0 ->
		{Nm,caseflip(Nm)};
	    _ ->
		{caseflip(Nm),Nm}
	end,
<<<<<<< HEAD
    AnList =
	if
	    Answers =/= undefined ->
		normalize_answers(Answers);
	    true ->
		undefined
	end,
    NsList =
	if
	    Authority =/= undefined ->
		normalize_answers(Authority);
	    true ->
		undefined
	end,
    ?P("resolve -> resolve with ~p", [Name]),
    {ok,Msg} = inet_res:resolve(Name, Class, Type, Opts),
    check_msg(Class, Type, Msg, AnList, NsList),
    ?P("resolve -> resolve with ~p", [NameC]),
    {ok,MsgC} = inet_res:resolve(NameC, Class, Type, Opts),
    check_msg(Class, Type, MsgC, AnList, NsList),
    ?P("resolve -> next"),
=======
    NormAnswers = normalize_rrs(Answers),
    NormNSs = normalize_rrs(Authority),
    {ok,Msg} = inet_res:resolve(Name, Class, Type, Opts),
    check_msg(Class, Type, Msg, NormAnswers, NormNSs),
    {ok,MsgC} = inet_res:resolve(NameC, Class, Type, Opts),
    check_msg(Class, Type, MsgC, NormAnswers, NormNSs),
>>>>>>> 47b2be55
    resolve(Class, Opts, Qs).



normalize_rrs(undefined = RRs) -> RRs;
normalize_rrs(RRList) when is_list(RRList) ->
    lists:sort([normalize_rr(RR) || RR <- RRList]);
normalize_rrs(RRs) when is_map(RRs) ->
    maps:fold(
      fun (RR, V, NormRRs) ->
              NormRRs#{(normalize_rr(RR)) => V}
      end, #{}, RRs).

normalize_rr({soa,{NS,HM,Ser,Ref,Ret,Exp,Min}}) ->
    {tolower(NS),tolower_email(HM),Ser,Ref,Ret,Exp,Min};
normalize_rr({mx,{Prio,DN}}) ->
    {Prio,tolower(DN)};
normalize_rr({srv,{Prio,Weight,Port,DN}}) ->
    {Prio,Weight,Port,tolower(DN)};
normalize_rr({naptr,{Order,Pref,Flags,Service,RE,Repl}}) ->
    {Order,Pref,Flags,Service,RE,tolower(Repl)};
normalize_rr({minfo,{RespM,ErrM}}) ->
    {tolower_email(RespM),tolower_email(ErrM)};
normalize_rr({T,MN}) when T =:= mg; T =:= mr ->
    tolower_email(MN);
normalize_rr({T,DN}) when T =:= cname; T =:= ns; T =:= ptr; T =:= mb ->
    tolower(DN);
normalize_rr(RR) ->
    RR.

<<<<<<< HEAD
check_msg(Class, Type, Msg, AnList, NsList) ->
    ?P("check_msg ->"
       "~n      Type: ~p"
       "~n      Msg:  ~p", [Type,Msg]),
    case {normalize_answers(
	    [begin
		 Class = inet_dns:rr(RR, class),
		 {inet_dns:rr(RR, type),inet_dns:rr(RR, data)}
	     end || RR <- inet_dns:msg(Msg, anlist)]),
	  normalize_answers(
	    [begin
		 Class = inet_dns:rr(RR, class),
		 {inet_dns:rr(RR, type),inet_dns:rr(RR, data)}
	     end || RR <- inet_dns:msg(Msg, nslist)])} of
	{AnList,NsList} ->
	    ok;
	{NsList,AnList} when Type =:= ns ->
	    %% This whole case statement is kind of inside out just
	    %% to accept this case when some legacy DNS resolvers
	    %% return the answer to a NS query in the answer section
	    %% instead of in the authority section.
	    ok;
	{AnList,_} when NsList =:= undefined ->
	    ok;
	{_,NsList} when AnList =:= undefined ->
	    ok
=======
check_msg(Class, Type, Msg, ExpectedAnswers, ExpectedNSs) ->
    io:format("check_msg Type: ~p, Msg: ~p~n.", [Type,Msg]),
    NormAnList =
        normalize_rrs(
          [begin
               Class = inet_dns:rr(RR, class),
               {inet_dns:rr(RR, type),inet_dns:rr(RR, data)}
           end || RR <- inet_dns:msg(Msg, anlist)]),
    NormNsList =
           normalize_rrs(
             [begin
                  Class = inet_dns:rr(RR, class),
                  {inet_dns:rr(RR, type),inet_dns:rr(RR, data)}
              end || RR <- inet_dns:msg(Msg, nslist)]),
    case
        check_msg(ExpectedAnswers, NormAnList) andalso
        check_msg(ExpectedNSs, NormNsList)
    of
        true ->
            ok;
        false
          when Type =:= ns;
               Type =:= soa ->
            %% Some resolvers return the answer to a NS query
            %% in the answer section instead of in the authority section,
            %% and some do the same for a SOA query
            case
                check_msg(ExpectedAnswers, NormNsList) andalso
                check_msg(ExpectedNSs, NormAnList)
            of
                true ->
                    ok;
                false ->
                    error({Type,
                           {expected,ExpectedAnswers,ExpectedNSs},
                           {got,NormAnList,NormNsList}})
            end;
        false ->
            error({Type,
                   {expected,ExpectedAnswers,ExpectedNSs},
                   {got,NormAnList,NormNsList}})
>>>>>>> 47b2be55
    end,
    %% Test the encoder against the decoder; the least we can do
    Buf = inet_dns:encode(Msg),
    {ok,Msg} = inet_dns:decode(Buf),
    ok.

<<<<<<< HEAD
=======
check_msg(undefined, RRs) when is_list(RRs)-> true;
check_msg(RRs1, RRs2) when is_list(RRs1), is_list(RRs2) ->
    RRs1 =:= RRs2;
check_msg(Expected, [RR|RRs]) when is_map(Expected) ->
    case Expected of
        #{RR := _} ->
            case RRs of
                []    -> true;
                [_|_] -> check_msg(Expected, RRs)
            end;
        #{} -> false
    end;
check_msg(#{}, []) -> false. % At least one has to be ok
>>>>>>> 47b2be55

%% %%%%%%%%%%%%%%%%%%%%%%%%%%%%%%%%%%%%%%%%%%%%%%%%%%%%%%%%%%%%%%%%%%%%%%%%%

%% Test EDNS and truncation.
edns0(Config) when is_list(Config) ->
    ?P("begin"),
    NS = ns(Config),
    Domain = "otptest",
    Filler = "-5678901234567890123456789012345678.",
    MXs = lists:sort([{10,"mx."++Domain},
		      {20,"mx1"++Filler++Domain},
		      {20,"mx2"++Filler++Domain},
		      {20,"mx3"++Filler++Domain},
		      {20,"mx4"++Filler++Domain},
		      {20,"mx5"++Filler++Domain},
		      {20,"mx6"++Filler++Domain},
		      {20,"mx7"++Filler++Domain}]),
    false = inet_db:res_option(edns), % ASSERT
    true = inet_db:res_option(udp_payload_size) >= 1280, % ASSERT
    %% These will fall back to TCP
    MXs = lists:sort(inet_res:lookup(Domain, in, mx, [{nameservers,[NS]},verbose])),
    %%
    {ok,#hostent{h_addr_list=As}} = inet_res:getbyname(Domain++".", mx),
    MXs = lists:sort(As),
    %%
    {ok,Msg1} = inet_res:resolve(Domain, in, mx),
    MXs = lists:sort(inet_res_filter(inet_dns:msg(Msg1, anlist), in, mx)),
    %% There should be no OPT record in the answer
    [] = [RR || RR <- inet_dns:msg(Msg1, arlist),
		inet_dns:rr(RR, type) =:= opt],
    Buf1 = inet_dns:encode(Msg1),
    {ok,Msg1} = inet_dns:decode(Buf1),
    %%
    %% Use EDNS - should not need to fall back to TCP
    %% there is no way to tell from the outside.
    %%
    {ok,Msg2} = inet_res:resolve(Domain, in, mx, [{edns,0}]),
    MXs = lists:sort(inet_res_filter(inet_dns:msg(Msg2, anlist), in, mx)),
    Buf2 = inet_dns:encode(Msg2),
    {ok,Msg2} = inet_dns:decode(Buf2),
    Res = case [RR || RR <- inet_dns:msg(Msg2, arlist),
                      inet_dns:rr(RR, type) =:= opt] of
              [OptRR] ->
                  ?P("opt rr:"
                     "~n      ~p", [inet_dns:rr(OptRR)]),
                  ok;
              [] ->
                  case os:type() of
                      {unix,sunos} ->
                          case os:version() of
                              {M,V,_} when M < 5;  M == 5, V =< 8 ->
                                  %% In our test park only known platform
                                  %% with an DNS resolver that cannot do
                                  %% EDNS0.
                                  {comment,"No EDNS0"}
                          end;
                      _ ->
                          ok
                  end
          end,
    ?P("done"),
    Res.

inet_res_filter(Anlist, Class, Type) ->
    [inet_dns:rr(RR, data) || RR <- Anlist,
			      inet_dns:rr(RR, type) =:= Type,
			      inet_dns:rr(RR, class) =:= Class].


%% %%%%%%%%%%%%%%%%%%%%%%%%%%%%%%%%%%%%%%%%%%%%%%%%%%%%%%%%%%%%%%%%%%%%%%%%%

%% Tests TXT records.
txt_record(Config) when is_list(Config) ->
    ?P("begin"),
    D1 = "cslab.ericsson.net",
    D2 = "mail1.cslab.ericsson.net",
    ?P("try nslookup of ~p", [D1]),
    {ok,#dns_rec{anlist=[RR1]}} = 
	inet_res:nslookup(D1, in, txt),
    ?P("RR1:"
       "~n      ~p", [RR1]),
    ?P("try nslookup of ~p", [D2]),
    {ok,#dns_rec{anlist=[RR2]}} =
	inet_res:nslookup(D2, in, txt),
    ?P("RR2:"
       "~n      ~p", [RR2]),
    #dns_rr{domain=D1, class=in, type=txt, data=A1} = RR1,
    #dns_rr{domain=D2, class=in, type=txt, data=A2} = RR2,
    case [lists:flatten(A2)] of
	A1 = [[_|_]] -> ok
    end,
    ?P("done"),
    ok.


%% %%%%%%%%%%%%%%%%%%%%%%%%%%%%%%%%%%%%%%%%%%%%%%%%%%%%%%%%%%%%%%%%%%%%%%%%%

%% Tests monitoring of /etc/hosts and /etc/resolv.conf, but not them.
files_monitor(Config) when is_list(Config) ->
    ?P("begin"),
    Search = inet_db:res_option(search),
    HostsFile = inet_db:res_option(hosts_file),
    ResolvConf = inet_db:res_option(resolv_conf),
    Inet6 = inet_db:res_option(inet6),
    try do_files_monitor(Config)
    after
        inet_db:res_option(search, Search),
        inet_db:res_option(resolv_conf, ResolvConf),
	inet_db:res_option(hosts_file, HostsFile),
	inet_db:res_option(inet6, Inet6)
    end,
    ?P("done"),
    ok.

do_files_monitor(Config) ->
    Dir = proplists:get_value(priv_dir, Config),
    {ok,Hostname} = inet:gethostname(),
    ?P("Hostname: ~p", [Hostname]),
    FQDN =
	case inet_db:res_option(domain) of
	    "" ->
		Hostname;
	    _ ->
		Hostname++"."++inet_db:res_option(domain)
	end,
    ?P("FQDN: ~p", [FQDN]),
    HostsFile = filename:join(Dir, "files_monitor_hosts"),
    ResolvConf = filename:join(Dir, "files_monitor_resolv.conf"),
    ok = inet_db:res_option(resolv_conf, ResolvConf),
    ok = inet_db:res_option(hosts_file, HostsFile),
    [] = inet_db:res_option(search),
    %% The inet function will use its final fallback to find this host
    {ok,#hostent{h_name = Hostname,
		 h_addrtype = inet,
		 h_length = 4,
		 h_addr_list = [{127,0,0,1}]}} = inet:gethostbyname(Hostname),
    {ok,#hostent{h_name = FQDN,
		 h_addrtype = inet,
		 h_length = 4,
		 h_addr_list = [{127,0,0,1}]}} = inet:gethostbyname(FQDN),
    {error,nxdomain} = inet_res:gethostbyname(Hostname),
    {error,nxdomain} = inet_res:gethostbyname(FQDN),
    {ok,{127,0,0,10}} = inet:getaddr("mx.otptest", inet),
    {ok,{0,0,0,0,0,0,32512,28}} = inet:getaddr("resolve.otptest", inet6),
    %% The inet function will use its final fallback to find this host
    {ok,#hostent{h_name = Hostname,
		 h_addrtype = inet6,
		 h_length = 16,
		 h_addr_list = [{0,0,0,0,0,0,0,1}]}} =
	inet:gethostbyname(Hostname, inet6),
    {ok,#hostent{h_name = FQDN,
		 h_addrtype = inet6,
		 h_length = 16,
		 h_addr_list = [{0,0,0,0,0,0,0,1}]}} =
	inet:gethostbyname(FQDN, inet6),
    {error,nxdomain} = inet_res:gethostbyname("resolve"),
    %% XXX inet does not honour res_option inet6, might be a problem?
    %% therefore inet_res is called here
    ok = inet_db:res_option(inet6, true),
    {ok,#hostent{h_name = "resolve.otptest",
		 h_addrtype = inet6,
		 h_length = 16,
		 h_addr_list = [{0,0,0,0,0,0,32512,28}]}} =
	inet_res:gethostbyname("resolve.otptest"),
    {error,nxdomain} = inet_hosts:gethostbyname("files_monitor"),
    ok = file:write_file(ResolvConf, "search otptest\n"),
    ok = file:write_file(HostsFile, "::100 files_monitor\n"),
    receive after 7000 -> ok end, % RES_FILE_UPDATE_TM in inet_res.hrl is 5 s
    {ok,#hostent{h_name = "resolve.otptest",
		 h_addrtype = inet6,
		 h_length = 16,
		 h_addr_list = [{0,0,0,0,0,0,32512,28}]}} =
	inet_res:gethostbyname("resolve.otptest"),
    ["otptest"] = inet_db:res_option(search),
    {ok,#hostent{h_name = "files_monitor",
		 h_addrtype = inet6,
		 h_length = 16,
		 h_addr_list = [{0,0,0,0,0,0,0,256}]}} =
	inet_hosts:gethostbyname("files_monitor"),
    ok = inet_db:res_option(inet6, false),
    {ok,#hostent{h_name = "resolve.otptest",
		 h_addrtype = inet,
		 h_length = 4,
		 h_addr_list = [{127,0,0,28}]}} =
	inet:gethostbyname("resolve.otptest"),
    ok.

%% %%%%%%%%%%%%%%%%%%%%%%%%%%%%%%%%%%%%%%%%%%%%%%%%%%%%%%%%%%%%%%%%%%%%%%%%%

%% Answer just when timeout is triggered (OTP-9221).
last_ms_answer(Config) when is_list(Config) ->
    NS = ns(Config),
    Name = "ns.otptest",
    %%IP = {127,0,0,254},
    Time = inet_db:res_option(timeout) div inet_db:res_option(retry),
    PSpec = proxy_start(last_ms_answer, NS),
    ProxyNS = proxy_ns(PSpec),
    %%
    %% resolve; whith short timeout to trigger Timeout =:= 0 in inet_res
    {error,timeout} =
	inet_res:resolve(
	  Name, in, a, [{nameservers,[ProxyNS]},verbose], Time + 10),
    %%
    proxy_wait(PSpec),
    ok.


%% %%%%%%%%%%%%%%%%%%%%%%%%%%%%%%%%%%%%%%%%%%%%%%%%%%%%%%%%%%%%%%%%%%%%%%%%%
%% First name server answers ?REFUSED, second does not answer.
%% Check that we get the error code from the first server.

intermediate_error(Config) when is_list(Config) ->
    NS      = ns(Config),
    Name    = "ns.otptest",
    Class   = in,
    Type    = a,
    IP      = {127,0,0,1},
    %% A "name server" that does not respond
    S       = ok(gen_udp:open(0, [{ip,IP},{active,false}])),
    Port    = ok(inet:port(S)),
    NSs     = [NS,{IP,Port}],
    Opts    = [{nameservers, NSs}, verbose],
    Timeout = 500,
    {error, {refused,_}} = inet_res:resolve(Name, Class, Type, Opts, Timeout),
    _ = gen_udp:close(S),
    ok.


%% %%%%%%%%%%%%%%%%%%%%%%%%%%%%%%%%%%%%%%%%%%%%%%%%%%%%%%%%%%%%%%%%%%%%%%%%%
%% A name server that firstanswers ?SERVFAIL, the second try *if* the retry
%% is not received *too soon* (etd) answers noerror.

servfail_retry_timeout_default(Config) when is_list(Config) ->
    NS        = ns(Config),
    Name      = "ns.otptest",
    Class     = in,
    Type      = a,
    Opts      = [{nameservers,[NS]}, verbose],
    ?P("try resolve"),
    {ok, Rec} = inet_res:resolve(Name, Class, Type, Opts),
    ?P("resolved: "
       "~n      ~p", [Rec]),
    ok.


%% %%%%%%%%%%%%%%%%%%%%%%%%%%%%%%%%%%%%%%%%%%%%%%%%%%%%%%%%%%%%%%%%%%%%%%%%%
%% A name server that firstanswers ?SERVFAIL, the second try *if* the retry
%% is not received *too soon* (etd) answers noerror.

servfail_retry_timeout_1000(Config) when is_list(Config) ->
    NS        = ns(Config),
    Name      = "ns.otptest",
    Class     = in,
    Type      = a,
    Opts      = [{nameservers,[NS]}, {servfail_retry_timeout, 1000}, verbose],
    ?P("try resolve"),
    {ok, Rec} = inet_res:resolve(Name, Class, Type, Opts),
    ?P("resolved: "
       "~n      ~p", [Rec]),
    ok.


%% %%%%%%%%%%%%%%%%%%%%%%%%%%%%%%%%%%%%%%%%%%%%%%%%%%%%%%%%%%%%%%%%%%%%%%%%%
%% Compatibility tests. Call the inet_SUITE tests, but with
%% lookup = [file,dns] instead of [native]

gethostbyaddr() -> inet_SUITE:t_gethostbyaddr().
gethostbyaddr(Config) -> inet_SUITE:t_gethostbyaddr(Config).
gethostbyaddr_v6() -> inet_SUITE:t_gethostbyaddr_v6().
gethostbyaddr_v6(Config) -> inet_SUITE:t_gethostbyaddr_v6(Config).
gethostbyname() -> inet_SUITE:t_gethostbyname().
gethostbyname(Config) -> inet_SUITE:t_gethostbyname(Config).
gethostbyname_v6() -> inet_SUITE:t_gethostbyname_v6().
gethostbyname_v6(Config) -> inet_SUITE:t_gethostbyname_v6(Config).
getaddr() -> inet_SUITE:t_getaddr().
getaddr(Config) -> inet_SUITE:t_getaddr(Config).
getaddr_v6() -> inet_SUITE:t_getaddr_v6().
getaddr_v6(Config) -> inet_SUITE:t_getaddr_v6(Config).
ipv4_to_ipv6() -> inet_SUITE:ipv4_to_ipv6().
ipv4_to_ipv6(Config) -> inet_SUITE:ipv4_to_ipv6(Config).
host_and_addr() -> inet_SUITE:host_and_addr().
host_and_addr(Config) -> inet_SUITE:host_and_addr(Config).


timestamp() ->
    erlang:monotonic_time(milli_seconds).


%% Case flip helper

caseflip([C|Cs]) when is_integer(C), $a =< C, C =< $z ->
    [(C - $a + $A)|caseflip_skip(Cs)];
caseflip([C|Cs]) when is_integer(C), $A =< C, C =< $Z ->
    [(C - $A + $a)|caseflip_skip(Cs)];
caseflip([C|Cs]) ->
    [C|caseflip(Cs)];
caseflip([]) ->
    [].

caseflip_skip([C|Cs]) when is_integer(C), $a =< C, C =< $z ->
    [C|caseflip(Cs)];
caseflip_skip([C|Cs]) when is_integer(C), $A =< C, C =< $Z ->
    [C|caseflip(Cs)];
caseflip_skip([C|Cs]) ->
    [C|caseflip_skip(Cs)];
caseflip_skip([]) ->
    [].

tolower_email([$.|Cs]) ->
    [$.|tolower(Cs)];
tolower_email([C|Cs]) ->
    [C|tolower_email(Cs)].

%% Case fold to lower case according to RFC 4343
%%
tolower([C|Cs]) when is_integer(C) ->
    if  $A =< C, C =< $Z ->
	    [(C - $A + $a)|tolower(Cs)];
	true ->
	    [C|tolower(Cs)]
    end;
tolower([]) ->
    [].

-compile({inline,[ok/1]}).
ok(ok) -> ok;
ok({ok,X}) -> X;
ok({error,Reason}) -> error(Reason).<|MERGE_RESOLUTION|>--- conflicted
+++ resolved
@@ -215,13 +215,9 @@
 			      gen_udp:close(S),
 			      PNum
 		      end,
-<<<<<<< HEAD
             ?P("ns_init -> use port number ~p", [PortNum]),
-	    RunNamed = filename:join(DataDir, ?RUN_NAMED),
+	    RunNamed = filename:join(DataDir, ?RUN_NS),
             ?P("ns_init -> use named ~p", [RunNamed]),
-=======
-	    RunNamed = filename:join(DataDir, ?RUN_NS),
->>>>>>> 47b2be55
 	    NS = {{127,0,0,1},PortNum},
             ?P("ns_init -> try open port (exec)"),
 	    P = erlang:open_port({spawn_executable,RunNamed},
@@ -250,13 +246,9 @@
             ?P("ns_start -> running"),
 	    {ZoneDir,NS,P};
 	"Error: "++Error ->
-<<<<<<< HEAD
             ?P("ns_start -> error: "
                "~n      ~p", [Error]),
-	    ns_printlog(filename:join([PrivDir,ZoneDir,"named.log"])),
-=======
 	    ns_printlog(filename:join([PrivDir,ZoneDir,?LOG_FILE])),
->>>>>>> 47b2be55
 	    throw(Error);
 	_X ->
             ?P("ns_start -> retry"),
@@ -650,36 +642,15 @@
 	    _ ->
 		{caseflip(Nm),Nm}
 	end,
-<<<<<<< HEAD
-    AnList =
-	if
-	    Answers =/= undefined ->
-		normalize_answers(Answers);
-	    true ->
-		undefined
-	end,
-    NsList =
-	if
-	    Authority =/= undefined ->
-		normalize_answers(Authority);
-	    true ->
-		undefined
-	end,
+    NormAnswers = normalize_rrs(Answers),
+    NormNSs = normalize_rrs(Authority),
     ?P("resolve -> resolve with ~p", [Name]),
     {ok,Msg} = inet_res:resolve(Name, Class, Type, Opts),
-    check_msg(Class, Type, Msg, AnList, NsList),
+    check_msg(Class, Type, Msg, NormAnswers, NormNSs),
     ?P("resolve -> resolve with ~p", [NameC]),
     {ok,MsgC} = inet_res:resolve(NameC, Class, Type, Opts),
-    check_msg(Class, Type, MsgC, AnList, NsList),
+    check_msg(Class, Type, MsgC, NormAnswers, NormNSs),
     ?P("resolve -> next"),
-=======
-    NormAnswers = normalize_rrs(Answers),
-    NormNSs = normalize_rrs(Authority),
-    {ok,Msg} = inet_res:resolve(Name, Class, Type, Opts),
-    check_msg(Class, Type, Msg, NormAnswers, NormNSs),
-    {ok,MsgC} = inet_res:resolve(NameC, Class, Type, Opts),
-    check_msg(Class, Type, MsgC, NormAnswers, NormNSs),
->>>>>>> 47b2be55
     resolve(Class, Opts, Qs).
 
 
@@ -710,36 +681,10 @@
 normalize_rr(RR) ->
     RR.
 
-<<<<<<< HEAD
-check_msg(Class, Type, Msg, AnList, NsList) ->
+check_msg(Class, Type, Msg, ExpectedAnswers, ExpectedNSs) ->
     ?P("check_msg ->"
        "~n      Type: ~p"
        "~n      Msg:  ~p", [Type,Msg]),
-    case {normalize_answers(
-	    [begin
-		 Class = inet_dns:rr(RR, class),
-		 {inet_dns:rr(RR, type),inet_dns:rr(RR, data)}
-	     end || RR <- inet_dns:msg(Msg, anlist)]),
-	  normalize_answers(
-	    [begin
-		 Class = inet_dns:rr(RR, class),
-		 {inet_dns:rr(RR, type),inet_dns:rr(RR, data)}
-	     end || RR <- inet_dns:msg(Msg, nslist)])} of
-	{AnList,NsList} ->
-	    ok;
-	{NsList,AnList} when Type =:= ns ->
-	    %% This whole case statement is kind of inside out just
-	    %% to accept this case when some legacy DNS resolvers
-	    %% return the answer to a NS query in the answer section
-	    %% instead of in the authority section.
-	    ok;
-	{AnList,_} when NsList =:= undefined ->
-	    ok;
-	{_,NsList} when AnList =:= undefined ->
-	    ok
-=======
-check_msg(Class, Type, Msg, ExpectedAnswers, ExpectedNSs) ->
-    io:format("check_msg Type: ~p, Msg: ~p~n.", [Type,Msg]),
     NormAnList =
         normalize_rrs(
           [begin
@@ -779,15 +724,12 @@
             error({Type,
                    {expected,ExpectedAnswers,ExpectedNSs},
                    {got,NormAnList,NormNsList}})
->>>>>>> 47b2be55
     end,
     %% Test the encoder against the decoder; the least we can do
     Buf = inet_dns:encode(Msg),
     {ok,Msg} = inet_dns:decode(Buf),
     ok.
 
-<<<<<<< HEAD
-=======
 check_msg(undefined, RRs) when is_list(RRs)-> true;
 check_msg(RRs1, RRs2) when is_list(RRs1), is_list(RRs2) ->
     RRs1 =:= RRs2;
@@ -801,7 +743,6 @@
         #{} -> false
     end;
 check_msg(#{}, []) -> false. % At least one has to be ok
->>>>>>> 47b2be55
 
 %% %%%%%%%%%%%%%%%%%%%%%%%%%%%%%%%%%%%%%%%%%%%%%%%%%%%%%%%%%%%%%%%%%%%%%%%%%
 
