--- conflicted
+++ resolved
@@ -31,16 +31,11 @@
   </header>
   <p>This document describes the changes made to the Kernel application.</p>
 
-<<<<<<< HEAD
 <section><title>Kernel 8.0.2</title>
-=======
-<section><title>Kernel 6.5.2.4</title>
->>>>>>> ea2b0b81
-
-    <section><title>Fixed Bugs and Malfunctions</title>
-      <list>
-        <item>
-<<<<<<< HEAD
+
+    <section><title>Fixed Bugs and Malfunctions</title>
+      <list>
+        <item>
 	    <p>For <c>gen_tcp:connect/3,4</c> it is possible to
 	    specify a specific source port, which should be enough to
 	    bind the socket to an address with that port before
@@ -620,8 +615,6 @@
 	    Own Id: OTP-17473 Aux Id: GH-4838, OTP-17439 </p>
         </item>
         <item>
-=======
->>>>>>> ea2b0b81
           <p>
 	    Fixed rare bug that could cause net_kernel process to
 	    hang for ever. Have seen to happen with massive number of
@@ -635,7 +628,6 @@
 
 </section>
 
-<<<<<<< HEAD
 <section><title>Kernel 7.3.1.1</title>
 
     <section><title>Fixed Bugs and Malfunctions</title>
@@ -1310,8 +1302,24 @@
 
 </section>
 
-=======
->>>>>>> ea2b0b81
+<section><title>Kernel 6.5.2.4</title>
+
+    <section><title>Fixed Bugs and Malfunctions</title>
+      <list>
+        <item>
+          <p>
+	    Fixed rare bug that could cause net_kernel process to
+	    hang for ever. Have seen to happen with massive number of
+	    TLS connections while remote nodes are restarting. Bug
+	    exists since OTP-22.0.</p>
+          <p>
+	    Own Id: OTP-17476 Aux Id: GH-4931, PR-4934 </p>
+        </item>
+      </list>
+    </section>
+
+</section>
+
 <section><title>Kernel 6.5.2.3</title>
 
     <section><title>Fixed Bugs and Malfunctions</title>
