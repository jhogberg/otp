--- conflicted
+++ resolved
@@ -31,8 +31,6 @@
   </header>
   <p>This document describes the changes made to the Kernel application.</p>
 
-<<<<<<< HEAD
-=======
 <section><title>Kernel 8.4.2</title>
 
     <section><title>Fixed Bugs and Malfunctions</title>
@@ -53,7 +51,6 @@
 
 </section>
 
->>>>>>> c028b855
 <section><title>Kernel 8.4.1</title>
 
     <section><title>Fixed Bugs and Malfunctions</title>
@@ -417,7 +414,6 @@
 
 </section>
 
-<<<<<<< HEAD
 <section><title>Kernel 8.3.2.1</title>
 
     <section><title>Fixed Bugs and Malfunctions</title>
@@ -438,8 +434,6 @@
 
 </section>
 
-=======
->>>>>>> c028b855
 <section><title>Kernel 8.3.2</title>
 
     <section><title>Fixed Bugs and Malfunctions</title>
