<<<<<<< HEAD
XMERL_VSN = 1.3.26
=======
XMERL_VSN = 1.3.27
>>>>>>> 1eb7ac21
<|MERGE_RESOLUTION|>--- conflicted
+++ resolved
@@ -1,5 +1 @@
-<<<<<<< HEAD
-XMERL_VSN = 1.3.26
-=======
-XMERL_VSN = 1.3.27
->>>>>>> 1eb7ac21
+XMERL_VSN = 1.3.27