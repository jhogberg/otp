--- conflicted
+++ resolved
@@ -5,11 +5,7 @@
   <header>
     <copyright>
       <year>2008</year>
-<<<<<<< HEAD
-      <year>2021</year>
-=======
       <year>2023</year>
->>>>>>> 2e202c47
       <holder>Ericsson AB, All Rights Reserved</holder>
     </copyright>
     <legalnotice>
