--- conflicted
+++ resolved
@@ -186,12 +186,8 @@
      test_delete_table_while_size_snapshot,
      test_decentralized_counters_setting,
      ms_excessive_nesting,
-<<<<<<< HEAD
-     error_info
-=======
      error_info,
      bound_maps
->>>>>>> eb7e92f0
     ].
 
 
