%%% @doc
%%% Smoke tests for peer node controller
%%% @end
-module(peer_SUITE).
-author("maximfca@gmail.com").

%% Common Test headers
-include_lib("stdlib/include/assert.hrl").
-include_lib("common_test/include/ct.hrl").

%% Test server callbacks
-export([
    suite/0,
    all/0,
    groups/0,
    init_per_group/2,
    end_per_group/2
]).

%% Test cases
-export([
    dist/0, dist/1,
    peer_down_crash/0, peer_down_crash/1,
    peer_down_crash_tcp/1,
    peer_down_continue/0, peer_down_continue/1,
    peer_down_boot/0, peer_down_boot/1,
    dist_io_redirect/0, dist_io_redirect/1,
    dist_localhost/0, dist_localhost/1,
    errors/0, errors/1,
    basic/0, basic/1,
    peer_states/0, peer_states/1,
    cast/0, cast/1,
    detached/0, detached/1,
    dyn_peer/0, dyn_peer/1,
    stop_peer/0, stop_peer/1,
    shutdown_halt/0, shutdown_halt/1,
    shutdown_halt_timeout/0, shutdown_halt_timeout/1,
    shutdown_stop/0, shutdown_stop/1,
    shutdown_stop_timeout/0, shutdown_stop_timeout/1,
    shutdown_close/0, shutdown_close/1,
    init_debug/0, init_debug/1,
    io_redirect/0, io_redirect/1,
    multi_node/0, multi_node/1,
    dist_up_down/0, dist_up_down/1,
    duplicate_name/0, duplicate_name/1,
    old_release/0, old_release/1,
    ssh/0, ssh/1,
    docker/0, docker/1,
<<<<<<< HEAD
    post_process_args/0, post_process_args/1,
    attached/0, attached/1
=======
    cntrl_channel_handler_crash/0, cntrl_channel_handler_crash/1,
    cntrl_channel_handler_crash_old_release/0, cntrl_channel_handler_crash_old_release/1
>>>>>>> 29fbae58
]).

suite() ->
    [{timetrap, {minutes, 1}}].

shutdown_alternatives() ->
    [shutdown_halt, shutdown_halt_timeout, shutdown_stop, shutdown_stop_timeout, shutdown_close].

alternative() ->
    [basic, peer_states, cast, detached, dyn_peer, stop_peer,
<<<<<<< HEAD
     io_redirect, multi_node, duplicate_name, attached] ++ shutdown_alternatives().
=======
     io_redirect, multi_node, duplicate_name, cntrl_channel_handler_crash,
     cntrl_channel_handler_crash_old_release | shutdown_alternatives()].
>>>>>>> 29fbae58

groups() ->
    [
        {dist, [parallel], [errors, dist, peer_down_crash, peer_down_continue, peer_down_boot,
<<<<<<< HEAD
                            dist_up_down, dist_localhost, post_process_args, attached] ++ shutdown_alternatives()},
=======
                            dist_up_down, dist_localhost, cntrl_channel_handler_crash,
                            cntrl_channel_handler_crash_old_release | shutdown_alternatives()]},
>>>>>>> 29fbae58
        {dist_seq, [], [dist_io_redirect,      %% Cannot be run in parallel in dist group
                        peer_down_crash_tcp]},
        {tcp, [parallel], alternative()},
        {standard_io, [parallel], [init_debug | alternative()]},
        {compatibility, [parallel], [old_release]},
        {remote, [parallel], [ssh]}
    ].

all() ->
    [{group, dist}, {group, dist_seq}, {group, tcp}, {group, standard_io},
     {group, compatibility}, {group, remote}].

init_per_group(remote, Config) ->
    %% check that SSH can connect to localhost, skip the test if not
    try os:cmd("ssh localhost echo ok") of
        "ok\n" -> Config;
        _ -> {skip, "'ssh localhost echo ok' did not return ok"}
    catch
        Class:Reason ->
            SkipReason = io_lib:format("'ssh localhost echo ok' failed with ~s:~p", [Class, Reason]),
            {skip, SkipReason}
    end;
init_per_group(dist, Config) ->
    case erlang:is_alive() of
        true -> Config;
        false -> {skip, "origin is not distributed"}
    end;
init_per_group(tcp, Config) ->
    [{connection, 0} | Config];
init_per_group(standard_io, Config) ->
    [{connection, standard_io} | Config];
init_per_group(_Group, Config) ->
    Config.

end_per_group(_TestCase, Config) ->
    proplists:delete(connection, Config).

%% -------------------------------------------------------------------
%% Distribution-enabled cases

errors() ->
    [{doc, "Verify that invalid command line is rejected immediately"}].

errors(Config) when is_list(Config) ->
    ?assertException(error, {invalid_arg, atom}, peer:start(#{args => atom})),
    ?assertException(error, {invalid_arg, $s}, peer:start(#{args => "string"})),
    ?assertException(error, {invalid_arg, ["2"]}, peer:start(#{args => ["1", ["2"]]})),
    ?assertException(error, {exec, atom}, peer:start(#{exec => atom, name => name})),
    ?assertException(error, {exec, atom}, peer:start(#{exec => {atom, []}, name => name})),
    ?assertException(error, {exec, atom}, peer:start(#{exec => {"erl", [atom]}, name => name})),
    ?assertException(error, not_alive, peer:start(#{})). %% peer node won't start - it's not alive

dist() ->
    [{doc, "Classic behaviour: detached peer with no alternative, connects via dist"}].

%% Classic 'slave': start new node locally, with random name, ask peer control process to exit normally
dist(Config) when is_list(Config) ->
    {ok, Peer, Node} = peer:start_link(),
    %% distribution is expected to be connected
    ?assertEqual(Node, erpc:call(Node, erlang, node, [])),
    %% but not alternative...
    ?assertException(error, noconnection, peer:call(Peer, erlang, node, [])),
    ?assertEqual(true, net_kernel:disconnect(Node)),
    %% ^^^ this makes the node go down, but we also need to ensure that net_kernel
    %%  finished processing
    ct:sleep(500),
    _ = sys:get_state(net_kernel),
    ?assertException(exit, {noproc, _}, peer:get_state(Peer)).

peer_down_crash() ->
    [{doc, "Tests peer_down handling when crash mode is requested"}].

peer_down_crash(Config) when is_list(Config) ->
    %% two-way link: "crash" mode
    {ok, Peer, Node} = peer:start_link(#{name => peer:random_name(?FUNCTION_NAME),
        args => ["-connect_all", "false"], peer_down => crash}),
    %% verify node started locally
    ?assertEqual(Node, erpc:call(Node, erlang, node, [])),
    %% verify there is no alternative connection
    ?assertException(error, noconnection, peer:call(Peer, erlang, node, [])),
    %% unlink and monitor
    unlink(Peer),
    MRef = monitor(process, Peer),
    ?assertEqual(true, net_kernel:disconnect(Node)),
    %% ^^^ this makes the node go down
    %% since two-way link is requested, it triggers peer to stop
    receive
        {'DOWN', MRef, process, Peer, {nodedown, Node}} ->
            ok
    after 2000 ->
        link(Peer),
        {fail, disconnect_timeout}
    end.

%% Verify option combo #{peer_down=>crash, connection=>0}
%% exits control process abnormally.
peer_down_crash_tcp(Config) when is_list(Config) ->
    %% two-way link: "crash" mode
    {ok, Peer, Node} = peer:start_link(#{name => peer:random_name(?FUNCTION_NAME),
                                         peer_down => crash,
                                         connection => 0}),
    %% verify node started locally
    ?assertEqual(Node, peer:call(Peer, erlang, node, [])),
    %% verify there is no distribution connection
    ?assertEqual([], erlang:nodes(connected)),
    %% unlink and monitor
    unlink(Peer),
    MRef = monitor(process, Peer),
    %% Make the node go down
    ok = erpc:cast(Node, erlang, halt, [0]),

    %% since two-way link is requested, it triggers peer to stop
    receive
        {'DOWN', MRef, process, Peer, tcp_closed} ->
            ok
    after 5000 ->
        link(Peer),
        {fail, disconnect_timeout}
    end.

peer_down_continue() ->
    [{doc, "Tests peer_down handling for continue setting"}].

peer_down_continue(Config) when is_list(Config) ->
    {ok, Peer, Node} = peer:start_link(#{name => peer:random_name(?FUNCTION_NAME),
        args => ["-connect_all", "false"], peer_down => continue}),
    ?assertEqual(ok, erpc:cast(Node, erlang, halt, [])),
    ct:sleep(500),
    sys:replace_state(net_kernel, fun(S) -> sys:get_state(Peer), S end),
    ?assertMatch({down, _}, peer:get_state(Peer)),
    peer:stop(Peer).

peer_down_boot() ->
    [{doc, "Tests that peer node failing boot fails start_link correctly"}].

peer_down_boot(Config) when is_list(Config) ->
    ?assertException(exit, {boot_failed, {exit_status, 1}},
        peer:start_link(#{connection => standard_io, name => peer:random_name(), args => ["-no_epmd"]})).

dist_io_redirect() ->
    [{doc, "Tests i/o redirection working for dist"}].

dist_io_redirect(Config) when is_list(Config) ->
    %% Common Test changes group leader process to capture output.
    %% 'peer' relays output via control process group leader.
    ct:capture_start(),
    {ok, Peer, Node} = peer:start_link(#{name => peer:random_name(?FUNCTION_NAME),
        args => ["-connect_all", "false", "-eval", "io:format(\"out\")."]}),
    %% RPC is smart enough to set the group leader, so force 'user' output
    %% to check that peer node redirects 'user' to the current process group
    %% leader.
    ?assertEqual(ok, erpc:call(Node, io, format, [user, "STRONGFLOUR.", []])),
    %% verify that 'send' is ignored when no alternative connection is done
    ?assertEqual(ok, peer:send(Peer, init, {stop, stop})),
    %% check that RPC sets the group leader, even via 'apply'
    ?assertEqual(ok, erpc:call(Node, erlang, apply, [io, format, ["second."]])),
    %% 'eval' at the end may be quite slow, so have to wait here
    ct:sleep(500),
    peer:stop(Peer),
    ct:capture_stop(),
    Texts = ct:capture_get(),
    %% order is not guaranteed, so sort explicitly
    ?assertEqual(lists:sort(["STRONGFLOUR.", "second.", "out"]), lists:sort(Texts)).

dist_up_down() ->
    [{doc, "Test that Erlang distribution can go up and down (with TCP alternative)"}].

dist_up_down(Config) when is_list(Config) ->
    %% skip establishing full mesh, for it makes 'global' hang
    %% TODO: fix 'global.erl' locker process so it does not hang
    {ok, Peer, Node} = peer:start_link(#{name => peer:random_name(?FUNCTION_NAME),
        connection => {{127, 0, 0, 1}, 0}, args => ["-connect_all", "false"]}),
    ?assertEqual(true, net_kernel:connect_node(Node)),
    ?assertEqual(true, net_kernel:disconnect(Node)),
    ?assertEqual(true, net_kernel:connect_node(Node)),
    peer:stop(Peer).

dist_localhost() ->
    [{doc, "Test that localhost and gethostname operate together"}].

dist_localhost(Config) when is_list(Config) ->
    {ok, Peer, Node} = peer:start_link(#{name => peer:random_name(?FUNCTION_NAME), host => "localhost"}),
    ?assertMatch([_, "localhost"], string:lexemes(atom_to_list(Node), "@")),
    %% start second peer, ensure they see each other
    {ok, Host} = inet:gethostname(),
    {ok, Peer2, Node2} = peer:start_link(#{name => peer:random_name(?FUNCTION_NAME), host => Host}),
    true = erpc:call(Node, net_kernel, connect_node, [Node2]),
    peer:stop(Peer),
    peer:stop(Peer2).

%% -------------------------------------------------------------------
%% alternative connection cases

%% Runs in the peer node context, forward a message from peer node to origin
%%  node via alternative connection.
-spec forward(Dest :: pid() | atom(), Message :: term()) -> term().
forward(Dest, Message) ->
    group_leader() ! {message, Dest, Message}.

basic() ->
    [{doc, "Tests peer node start, and do some RPC via stdin/stdout"}].

basic(Config) when is_list(Config) ->
    Conn = proplists:get_value(connection, Config),
    {ok, Peer, _Node} = peer:start_link(#{connection => Conn}),
    %% test the alternative connection
    ?assertEqual('nonode@nohost', peer:call(Peer, erlang, node, [])),
    ?assertException(throw, ball, peer:call(Peer, erlang, throw, [ball])),
    %% setup code path to this module (needed to "fancy RPC")
    Path = filename:dirname(code:which(?MODULE)),
    ?assertEqual(true, peer:call(Peer, code, add_path, [Path])),
    %% fancy RPC via message exchange (uses forwarding from the peer)
    Control = self(),
    RFun = fun() -> receive do -> forward(Control, done) end end,
    RemotePid = peer:call(Peer, erlang, spawn, [RFun]),
    peer:send(Peer, RemotePid, do),
    %% wait back from that process
    receive done -> ok end,
    %% shutdown the node
    ?assertEqual(ok, peer:stop(Peer)),
    ?assertNot(is_process_alive(Peer)).

peer_states() ->
    [{doc, "Tests peer node states"}].

peer_states(Config) when is_list(Config) ->
    Conn = proplists:get_value(connection, Config),
    {ok, Peer} = peer:start_link(#{connection => Conn, wait_boot => {self(), ?FUNCTION_NAME},
        peer_down => continue}),
    ?assertEqual(booting, peer:get_state(Peer)),
    %% running
    receive {?FUNCTION_NAME, {started, _Node, Peer}} -> ok end,
    ?assertEqual(running, peer:get_state(Peer)),
    peer:cast(Peer, erlang, halt, []),
    ct:sleep(1000), %% source of flakiness, should switch to some better notification mechanism
    %% down
    ?assertMatch({down, _}, peer:get_state(Peer)),
    peer:stop(Peer).

cast() ->
    [{doc, "Tests casts via alternative connections"}].

cast(Config) when is_list(Config) ->
    Conn = proplists:get_value(connection, Config),
    {ok, Peer, _Node} = peer:start_link(#{connection => Conn}),
    %% cast RPC
    ?assertEqual(undefined, peer:call(Peer, application, get_env, [kernel, foo])),
    peer:cast(Peer, application, set_env, [kernel, foo, bar]),
    %% this is only to ensure application_controller completed processing
    peer:call(Peer, sys, get_state, [application_controller]),
    ?assertEqual({ok, bar}, peer:call(Peer, application, get_env, [kernel, foo])),
    peer:stop(Peer).

detached() ->
    [{doc, "Tests detached node (RPC via alternative connection)"}].

detached(Config) when is_list(Config) ->
    Conn = proplists:get_value(connection, Config),
    {ok, Peer, _Node} = peer:start_link(#{connection => Conn}),
    ?assertEqual('nonode@nohost', peer:call(Peer, erlang, node, [])),
    %% check exceptions
    ?assertException(throw, ball, peer:call(Peer, erlang, throw, [ball])),
    %% check tcp forwarding
    Path = filename:dirname(code:which(?MODULE)),
    ?assertEqual(true, peer:call(Peer, code, add_path, [Path])),
    %% fancy RPC via message exchange (uses forwarding from the peer)
    Control = self(),
    RFun = fun() -> receive do -> forward(Control, done) end end,
    RemotePid = peer:call(Peer, erlang, spawn, [RFun]),
    %% test that sending message over alternative TCP connection works
    peer:send(Peer, RemotePid, do),
    %% wait back from that process
    receive done -> ok end,
    %% logging via TCP
    ct:capture_start(),
    peer:call(Peer, io, format, ["one."]),
    peer:call(Peer, erlang, apply, [io, format, ["two."]]),
    peer:stop(Peer),
    ct:capture_stop(),
    Texts = ct:capture_get(),
    %% just stop
    ?assertEqual(["one.", "two."], Texts).

dyn_peer() ->
    [{doc, "Origin is not distributed, and peer becomes distributed dynamically"}].

dyn_peer(Config) when is_list(Config) ->
    Conn = proplists:get_value(connection, Config),
    {ok, Peer, 'nonode@nohost'} = peer:start_link(#{connection => Conn}), %% start not distributed
    Node = list_to_atom(lists:concat([peer:random_name(?FUNCTION_NAME), "@forced.host"])),
    {ok, _} = peer:call(Peer, net_kernel, start, [[Node, longnames]]),
    ?assertEqual(Node, peer:call(Peer, erlang, node, [])),
    peer:stop(Peer).

stop_peer() ->
    [{doc, "Test that peer shuts down even when node sleeps, but control connection closed"}].

stop_peer(Config) when is_list(Config) ->
    Conn = proplists:get_value(connection, Config),
    {ok, Peer, _Node} = peer:start_link(#{name => peer:random_name(?FUNCTION_NAME),
        connection => Conn, args => ["-eval", "timer:sleep(60000)."]}),
    %% shutdown node
    peer:stop(Peer).

shutdown_halt() ->
    [{doc, "Test that peer shutdown halt wait until node connection is down"}].
shutdown_halt(Config) when is_list(Config) ->
    false = shutdown_test(Config, ?FUNCTION_NAME, halt, 500, false, 1000),
    ok.

shutdown_halt_timeout() ->
    [{doc, "Test that peer shutdown halt forcefully takes down connection on timeout"}].
shutdown_halt_timeout(Config) when is_list(Config) ->
    false = shutdown_test(Config, ?FUNCTION_NAME, {halt, 1000}, 5000, true, 1500),
    ok.

shutdown_stop() ->
    [{doc, "Test that peer shutdown stop wait until node connection is down"}].
shutdown_stop(Config) when is_list(Config) ->
    false = shutdown_test(Config, ?FUNCTION_NAME, infinity, 500, false, 2000),
    ok.

shutdown_stop_timeout() ->
    [{doc, "Test that peer shutdown stop forcefully takes down connection on timeout"}].
shutdown_stop_timeout(Config) when is_list(Config) ->
    false = shutdown_test(Config, ?FUNCTION_NAME, 1000, 5000, true, 2500),
    ok.

shutdown_close() ->
    [{doc, "Test that peer shutdown close does not wait for dist connection"}].
shutdown_close(Config) when is_list(Config) ->
    _ = shutdown_test(Config, ?FUNCTION_NAME, close, 5000, true, 200),
    ok.

shutdown_test(Config, TC, Shutdown, BlockTime, StopWhileBlocked, MaxWaitTime) ->
    Options0 = #{name => ?CT_PEER_NAME(TC),
                 shutdown => Shutdown,
                 args => ["-hidden", "-pa", filename:dirname(code:which(?MODULE)),
                          "-setcookie", atom_to_list(erlang:get_cookie())]},
    Options = case proplists:get_value(connection, Config) of
                  undefined -> Options0;
                  Conn -> maps:put(connection, Conn, Options0)
              end,
    {ok, Peer, Node} = peer:start_link(Options),
    EnsureBlockedWait = 500,
    BlockStart = erlang:monotonic_time(millisecond),
    erpc:cast(Node,
              fun () ->
                      erts_debug:set_internal_state(available_internal_state, true),
                      erts_debug:set_internal_state(block, BlockTime+EnsureBlockedWait)
              end),
    receive after EnsureBlockedWait -> ok end, %% Ensure blocked...
    Start = erlang:monotonic_time(millisecond),
    peer:stop(Peer),
    End = erlang:monotonic_time(millisecond),
    WaitTime = End - Start,
    BlockTimeLeft = BlockTime + EnsureBlockedWait - (Start - BlockStart),
    Connected = lists:member(Node, nodes(connected)),
    ct:pal("Connected = ~p~nWaitTime = ~p~nBlockTimeLeft = ~p~n",
           [Connected, WaitTime, BlockTimeLeft]),
    true = WaitTime =< MaxWaitTime,
    case StopWhileBlocked of
        true -> ok;
        false -> true = WaitTime >= BlockTimeLeft, ok
    end,
    Connected.

init_debug() ->
    [{doc, "Test that debug messages in init work"}].

init_debug(Config) when is_list(Config) ->
    ct:capture_start(),
    {ok, Peer, _Node} = peer:start_link(#{name => peer:random_name(?FUNCTION_NAME), shutdown => 1000,
        connection => standard_io, args => ["-init_debug"]}),
    ct:sleep(200), %% without this sleep, peer is not fast enough to print
    peer:stop(Peer),
    ct:capture_stop(),
    Texts = lists:append([string:trim(Str, trailing, "\r\n") || Str <- ct:capture_get()]),
    %% every boot script starts with this
    Expected = "{progress,preloaded}",
    Actual = lists:sublist(Texts, 1, length(Expected)),
    ?assertEqual(Expected, Actual).

io_redirect() ->
    [{doc, "Tests i/o redirection working for std"}].

io_redirect(Config) when is_list(Config) ->
    Conn = proplists:get_value(connection, Config),
    {ok, Peer, _Node} = peer:start_link(#{connection => Conn}),
    ct:capture_start(),
    peer:call(Peer, io, format, [user, "test.", []]),
    peer:call(Peer, erlang, apply, [io, format, ["second."]]),
    %% ensure no dist connection is set up
    ?assertNot(lists:member(Peer, nodes()), {dist_connected, Peer, nodes()}),
    ct:capture_stop(),
    Texts = ct:capture_get(),
    peer:stop(Peer),
    ?assertEqual(["test.", "second."], Texts).

multi_node() ->
    [{doc, "Tests several nodes starting concurrently"}].

multi_node(Config) when is_list(Config) ->
    Conn = proplists:get_value(connection, Config),
    Peers = [
        peer:start_link(#{name => peer:random_name(?FUNCTION_NAME),
            wait_boot => {self(), tag}, connection => Conn})
        || _ <- lists:seq(1, 4)],
    Nodes = [receive {tag, {started, Node, Peer}} -> Node end || {ok, Peer} <- Peers],
    ?assertEqual(4, length(Nodes)),
    [?assertEqual(ok, peer:stop(Peer)) || {ok, Peer} <- Peers].

duplicate_name() ->
    [{doc, "Tests that a node with the same name fails to start"}].

duplicate_name(Config) when is_list(Config) ->
    Conn = proplists:get_value(connection, Config),
    {ok, Peer, _Node} = peer:start_link(#{connection => Conn, name => ?FUNCTION_NAME, register => false}),
    ?assertException(exit, _, peer:start_link(#{connection => standard_io, name => ?FUNCTION_NAME})),
    peer:stop(Peer).

post_process_args() ->
    [{doc, "Test that the post_process_args option works"}].

post_process_args(Config) when is_list(Config) ->
    case {os:type(),os:find_executable("bash")} of
        {{win32,_}, _Bash} ->
            {skip,"Test does not work on windows"};
        {_, false} ->
            {skip,"Test needs bash to run"};
        {_, Bash} ->
            Erl = string:split(ct:get_progname()," ",all),
            [throw({skip, "Needs bash to run"}) || Bash =:= false],
            {ok, Peer, _Node} =
                peer:start_link(
                  #{ name => ?CT_PEER_NAME(),
                     exec => {Bash,["-c"|Erl]},
                     post_process_args =>
                         fun(["-c"|Args]) ->
                                 ["-c", lists:flatten(lists:join($\s, Args))]
                         end }),
            peer:stop(Peer)
    end.

%% -------------------------------------------------------------------
%% Compatibility: old releases
old_release() ->
    [{doc, "Verity running with previous OTP release"}].

old_release(Config) when is_list(Config) ->
    PrivDir = proplists:get_value(priv_dir, Config),
    %% don't expect OTP 10 to be available
    ?assertEqual(not_available, ?CT_PEER([], "10", PrivDir)),
    PrevRel = integer_to_list(list_to_integer(erlang:system_info(otp_release)) - 2),
    case ?CT_PEER([], PrevRel, PrivDir) of
        not_available ->
            {skip, "OTP " ++ PrevRel ++ " not found"};
        {ok, Peer, Node} ->
            ?assertEqual(PrevRel, rpc:call(Node, erlang, system_info, [otp_release])),
            peer:stop(Peer)
    end.

%% -------------------------------------------------------------------
%% SSH/Docker cases

ssh() ->
    [{doc, "Tests ssh (localhost) node support"}].

ssh(Config) when is_list(Config) ->
    %% figure out path to 'erl' locally ('erl' may not be in path via SSH)
    case {os:find_executable("erl"), os:find_executable("ssh")} of
        {false, _} ->
            {skip, "erl not found"};
        {ErlPath, SshPath} ->
            Name = peer:random_name(?FUNCTION_NAME),
            {ok, Peer, _Node} = peer:start_link(#{exec => {SshPath, ["localhost", ErlPath]},
                connection => standard_io, name => Name, host => "localhost"}),
            %% TODO: how to check it really goes over SSH?
            %% ssh-ed node is not distributed
            ?assertEqual(list_to_atom(Name ++ "@localhost"), peer:call(Peer, erlang, node, [])),
            peer:stop(Peer)
    end.

docker() ->
    [{doc, "Tests starting peer node in Docker container"}, {timetrap, {seconds, 60}}].

build_release(Dir) ->
    application:load(sasl), %% otherwise application:get_key will fail
    %% build release (tarball)
    RelFile = filename:join(Dir, "lambda.rel"),
    Release = {release, {"lambda", "1.0.0"}, {erts, erlang:system_info(version)},
        [{App, begin {ok, Vsn} = application:get_key(App, vsn), Vsn end} || App <- [kernel, stdlib, sasl]]},
    ok = file:write_file(RelFile, list_to_binary(lists:flatten(io_lib:format("~tp.", [Release])))),
    RelFileNoExt = filename:join(Dir, "lambda"),
    {ok, systools_make, []} = systools:make_script(RelFileNoExt, [silent, {outdir, Dir}]),
    ok = systools:make_tar(RelFileNoExt, [{erts, code:root_dir()}]).

build_image(Dir) ->
    %% build docker image
    BuildScript = filename:join(Dir, "Dockerfile"),
    Dockerfile =
        "FROM ubuntu:20.04 as runner\n"
        "WORKDIR /opt/lambda\n"
        "COPY lambda.tar.gz /tmp\n"
        "RUN tar -zxvf /tmp/lambda.tar.gz -C /opt/lambda\n"
        "ENTRYPOINT [\"/opt/lambda/erts-" ++ erlang:system_info(version) ++ "/bin/dyn_erl\", \"-boot\", \"/opt/lambda/releases/1.0.0/start\"]\n",
    ok = file:write_file(BuildScript, Dockerfile),
    Output = os:cmd("docker build -t lambda " ++ Dir),
    ct:pal("Build result: ~s~n", [Output]).

docker(Config) when is_list(Config) ->
    case os:find_executable("docker") of
        false ->
            {skip, "Docker not found"};
        Docker ->
            PrivDir = proplists:get_value(priv_dir, Config),
            build_release(PrivDir),
            build_image(PrivDir),

            {ok, Peer, Node} = peer:start_link(#{name => ?CT_PEER_NAME(),
                exec => {Docker, ["run", "-i", "lambda"]}, connection => standard_io}),
            ?assertEqual(Node, peer:call(Peer, erlang, node, [])),
            peer:stop(Peer)
    end.

<<<<<<< HEAD
attached() ->
    [{doc, "Test that it is possible to start a peer node using run_erl aka attached"}].

attached(Config) ->
    RunErl = os:find_executable("run_erl"),
    [throw({skip, "Could not find run_erl"}) || RunErl =:= false],
    Erl = string:split(ct:get_progname()," ",all),
    RunErlDir = filename:join(proplists:get_value(priv_dir, Config),?FUNCTION_NAME),
    filelib:ensure_path(RunErlDir),
    Connection = proplists:get_value(connection, Config),
    Conn = if Connection =:= undefined -> #{ name => ?CT_PEER_NAME() };
              true -> #{ connection => Connection }
           end,
    try peer:start(
           Conn#{
                 exec => {RunErl, Erl},
                 detached => false,
                 post_process_args =>
                     fun(Args) ->
                             [RunErlDir ++ "/", RunErlDir,
                              lists:flatten(lists:join(" ",[[$',A,$'] || A <- Args]))]
                     end
                }) of
        {ok, Peer, _Node} when Connection =:= undefined; Connection =:= 0 ->
            peer:stop(Peer)
    catch error:{detached,_} when Connection =:= standard_io ->
            ok
=======
cntrl_channel_handler_crash() ->
    [{doc, "Test that peer node is halted if peer control channel handler process crashes"}].

cntrl_channel_handler_crash(Config) ->
    NameOpts = #{name => ?CT_PEER_NAME()},
    Opts = case proplists:get_value(connection, Config) of
               undefined -> NameOpts;
               Conn -> NameOpts#{connection => Conn}
           end,
    {ok, _Peer, Node} = peer:start_link(Opts),
    cntrl_channel_handler_crash_test(Node).

cntrl_channel_handler_crash_old_release() ->
    [{doc, "Test that peer node running an old release is halted if peer control channel handler process crashes"}].

cntrl_channel_handler_crash_old_release(Config) ->
    NameOpts = #{name => ?CT_PEER_NAME()},
    Opts = case proplists:get_value(connection, Config) of
               undefined -> NameOpts;
               Conn -> NameOpts#{connection => Conn}
           end,
    PrivDir = proplists:get_value(priv_dir, Config),
    OldRel = integer_to_list(list_to_integer(erlang:system_info(otp_release)) - 2),
    case ?CT_PEER(Opts, OldRel, PrivDir) of
        not_available ->
            {skip, "No OTP " ++ OldRel ++ " installation found"};
        {ok, _Peer, Node} ->
            cntrl_channel_handler_crash_test(Node)
    end.

cntrl_channel_handler_crash_test(Node) ->
    true = monitor_node(Node, true),
    ChkStck = fun ChkStck (_Pid, []) ->
                      ok;
                  ChkStck (Pid, [{peer, io_server_loop, _, _} | _]) ->
                      throw(Pid);
                  ChkStck (Pid, [{peer, origin_link, _, _} | _]) ->
                      throw(Pid);
                  ChkStck (Pid, [_SF|SFs]) ->
                      ChkStck(Pid, SFs)
              end,
    ChkConnHandler = fun (undefined) ->
                             ok;
                         (Pid) when is_pid(Pid) ->
                             case erpc:call(Node, erlang, process_info,
                                            [Pid, current_stacktrace]) of
                                 {current_stacktrace, STrace} ->
                                     ChkStck(Pid, STrace);
                                 _ ->
                                     ok
                             end
                     end,
    ConnHandler = try
                      ChkConnHandler(erpc:call(Node, erlang, whereis, [user])),
                      lists:foreach(fun (Pid) ->
                                            ChkConnHandler(Pid)
                                    end, erpc:call(Node, erlang, processes, [])),
                      error(no_cntrl_channel_handler_found)
                  catch
                      throw:Pid when is_pid(Pid) -> Pid
                  end,
    PeerSup = erpc:call(Node, erlang, whereis, [peer_supervision]),
    ct:log("peer_supervision state: ~p~n", [erpc:call(Node, sys, get_state, [PeerSup])]),
    {links, Links} = erpc:call(Node, erlang, process_info, [PeerSup, links]),
    true = lists:member(ConnHandler, Links),
    ok = erpc:cast(Node, erlang, exit, [ConnHandler, kill]),
    receive
        {nodedown, Node} ->
            ok
    after
        5000 ->
            ct:fail(peer_did_not_halt)
>>>>>>> 29fbae58
    end.<|MERGE_RESOLUTION|>--- conflicted
+++ resolved
@@ -46,13 +46,11 @@
     old_release/0, old_release/1,
     ssh/0, ssh/1,
     docker/0, docker/1,
-<<<<<<< HEAD
     post_process_args/0, post_process_args/1,
-    attached/0, attached/1
-=======
+    attached/0, attached/1,
+    attached_cntrl_channel_handler_crash/0, attached_cntrl_channel_handler_crash/1,
     cntrl_channel_handler_crash/0, cntrl_channel_handler_crash/1,
     cntrl_channel_handler_crash_old_release/0, cntrl_channel_handler_crash_old_release/1
->>>>>>> 29fbae58
 ]).
 
 suite() ->
@@ -63,22 +61,15 @@
 
 alternative() ->
     [basic, peer_states, cast, detached, dyn_peer, stop_peer,
-<<<<<<< HEAD
-     io_redirect, multi_node, duplicate_name, attached] ++ shutdown_alternatives().
-=======
-     io_redirect, multi_node, duplicate_name, cntrl_channel_handler_crash,
-     cntrl_channel_handler_crash_old_release | shutdown_alternatives()].
->>>>>>> 29fbae58
+     io_redirect, multi_node, duplicate_name, attached, attached_cntrl_channel_handler_crash,
+     cntrl_channel_handler_crash, cntrl_channel_handler_crash_old_release | shutdown_alternatives()].
 
 groups() ->
     [
         {dist, [parallel], [errors, dist, peer_down_crash, peer_down_continue, peer_down_boot,
-<<<<<<< HEAD
-                            dist_up_down, dist_localhost, post_process_args, attached] ++ shutdown_alternatives()},
-=======
-                            dist_up_down, dist_localhost, cntrl_channel_handler_crash,
+                            dist_up_down, dist_localhost, post_process_args, attached,
+                            attached_cntrl_channel_handler_crash, cntrl_channel_handler_crash,
                             cntrl_channel_handler_crash_old_release | shutdown_alternatives()]},
->>>>>>> 29fbae58
         {dist_seq, [], [dist_io_redirect,      %% Cannot be run in parallel in dist group
                         peer_down_crash_tcp]},
         {tcp, [parallel], alternative()},
@@ -604,11 +595,19 @@
             peer:stop(Peer)
     end.
 
-<<<<<<< HEAD
 attached() ->
     [{doc, "Test that it is possible to start a peer node using run_erl aka attached"}].
 
 attached(Config) ->
+    attached_test(false, Config).
+
+attached_cntrl_channel_handler_crash() ->
+    [{doc, "Test that peer node is halted if peer control channel handler process crashes and peer node is attached"}].
+
+attached_cntrl_channel_handler_crash(Config) ->
+    attached_test(true, Config).
+
+attached_test(CrashConnectionHandler, Config) ->
     RunErl = os:find_executable("run_erl"),
     [throw({skip, "Could not find run_erl"}) || RunErl =:= false],
     Erl = string:split(ct:get_progname()," ",all),
@@ -616,7 +615,14 @@
     filelib:ensure_path(RunErlDir),
     Connection = proplists:get_value(connection, Config),
     Conn = if Connection =:= undefined -> #{ name => ?CT_PEER_NAME() };
-              true -> #{ connection => Connection }
+              true ->
+                   case CrashConnectionHandler of
+                       false ->
+                           #{ connection => Connection };
+                       true ->
+                           #{name => ?CT_PEER_NAME(),
+                             connection => Connection}
+                   end
            end,
     try peer:start(
            Conn#{
@@ -628,11 +634,15 @@
                               lists:flatten(lists:join(" ",[[$',A,$'] || A <- Args]))]
                      end
                 }) of
-        {ok, Peer, _Node} when Connection =:= undefined; Connection =:= 0 ->
-            peer:stop(Peer)
+        {ok, Peer, Node} when Connection =:= undefined; Connection =:= 0 ->
+            case CrashConnectionHandler of
+                false -> peer:stop(Peer);
+                true -> cntrl_channel_handler_crash_test(Node)
+            end
     catch error:{detached,_} when Connection =:= standard_io ->
             ok
-=======
+    end.
+
 cntrl_channel_handler_crash() ->
     [{doc, "Test that peer node is halted if peer control channel handler process crashes"}].
 
@@ -705,5 +715,4 @@
     after
         5000 ->
             ct:fail(peer_did_not_halt)
->>>>>>> 29fbae58
     end.