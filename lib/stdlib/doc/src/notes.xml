<?xml version="1.0" encoding="utf-8" ?>
<!DOCTYPE chapter SYSTEM "chapter.dtd">

<chapter>
  <header>
    <copyright>
      <year>2004</year><year>2021</year>
      <holder>Ericsson AB. All Rights Reserved.</holder>
    </copyright>
    <legalnotice>
      Licensed under the Apache License, Version 2.0 (the "License");
      you may not use this file except in compliance with the License.
      You may obtain a copy of the License at
 
          http://www.apache.org/licenses/LICENSE-2.0

      Unless required by applicable law or agreed to in writing, software
      distributed under the License is distributed on an "AS IS" BASIS,
      WITHOUT WARRANTIES OR CONDITIONS OF ANY KIND, either express or implied.
      See the License for the specific language governing permissions and
      limitations under the License.

    </legalnotice>

    <title>STDLIB Release Notes</title>
    <prepared></prepared>
    <docno></docno>
    <date></date>
    <rev></rev>
    <file>notes.xml</file>
  </header>
  <p>This document describes the changes made to the STDLIB application.</p>

<<<<<<< HEAD
<section><title>STDLIB 4.0.1</title>
=======
<section><title>STDLIB 3.17.2.1</title>
>>>>>>> 11940acc

    <section><title>Fixed Bugs and Malfunctions</title>
      <list>
        <item>
<<<<<<< HEAD
          <p>
	    In the initial release of Erlang/OTP 25, the expression
	    bound to the <c>_</c> pseudo-field in a record
	    initialization would always be evaluated once, even if
	    all other fields in the record were explicitly
	    initialized. That would break the use case of binding the
	    expression <c>error(...)</c> to <c>_</c> in order to get
	    an exception if not all fields were initialized.</p>
          <p>
	    The behavior of binding to <c>_</c> has been reverted to
	    the pre-OTP 25 behavior, that is, to not evaluate the
	    expression if all fields have been bound to explicit
	    values.</p>
          <p>
	    Own Id: OTP-18110 Aux Id: GH-6000 </p>
        </item>
      </list>
    </section>

</section>

<section><title>STDLIB 4.0</title>

    <section><title>Fixed Bugs and Malfunctions</title>
      <list>
        <item>
          <p>
	    Improve the Erlang code linter's check of unused types.</p>
          <p>
	    Own Id: OTP-17370 Aux Id: GH-4784 </p>
        </item>
        <item>
          <p>
	    Fix race condition in <seemfa
	    marker="stdlib:proc_lib#stop/3"><c>proc_lib:stop/3</c></seemfa>
	    where the process is not stopped when the timeout given
	    is very short.</p>
          <p>
	    Own Id: OTP-17480 Aux Id: GH-4853 PR-4872 </p>
        </item>
        <item>
	    <p>Maps are now fully supported in by
	    <c>ms_transform</c>.</p>
          <p>
	    Own Id: OTP-17518 Aux Id: GH-4915 </p>
        </item>
        <item>
          <p>
	    Fix gen_server:call with the first argument as self() to
	    throw an error instead of failing with a timeout.</p>
          <p>
	    The same fix has also been done for gen_statem:call/3,
	    gen_event:sync_notify/2 and any other functionality
	    relying on the internal gen:call/3 function.</p>
          <p>
	    A similar fix was also done when using io:format/2 and
	    the current group_leader was set to the current process.</p>
          <p>
	    *** POTENTIAL INCOMPATIBILITY ***</p>
          <p>
	    Own Id: OTP-17544 Aux Id: PR-5008 </p>
        </item>
        <item>
          <p>
	    erl_pp printed unary - and + operators with a space
	    between the operator and the operand. This is fixed by
	    not having any space in between.</p>
          <p>
	    Own Id: OTP-17566 Aux Id: PR-5095, GH-5093 </p>
        </item>
        <item>
          <p>
	    Adjust uri_string:normalize behavior for URIs with
	    undefined port (URI string with a port colon but no port
	    value or URI map with port => undefined).</p>
          <p>
	    Remove redundant normalization from http_request module.</p>
          <p>
	    Before this change, normalize would not remove port
	    subcomponent in such cases and could for example return
	    "http://localhost:" URI.</p>
          <p>
	    *** POTENTIAL INCOMPATIBILITY ***</p>
          <p>
	    Own Id: OTP-17627</p>
        </item>
        <item>
          <p>
	    Fix reduction counting bug in <c>re:run</c> that caused
	    the function to yield too frequently when doing
	    <c>global</c> matches.</p>
          <p>
	    Own Id: OTP-17661 Aux Id: PR-5165 </p>
        </item>
        <item>
          <p>
	    Fix the memory value returned from
	    <c>ets:info(Tid,memory)</c> when the
	    <c>read_concurrency</c> option is used.</p>
          <p>
	    Before this fix the memory used by the scheduler specific
	    lock cache lines was not counted towards the total. This
	    caused the returned memory usage to be very incorrect on
	    systems with many schedulers for tables with man locks.</p>
          <p>
	    Own Id: OTP-17832 Aux Id: PR-5494 </p>
        </item>
        <item>
          <p>
	    Avoid confusion by correcting the argument order in the
	    gen_event crash log printout.</p>
          <p>
	    Own Id: OTP-17878</p>
        </item>
        <item>
          <p>
	    Fixed <c>string:next_grapheme/1</c> to return an empty
	    binary in the tail for binary input for the last grapheme
	    cluster.</p>
          <p>
	    *** POTENTIAL INCOMPATIBILITY ***</p>
          <p>
	    Own Id: OTP-18009 Aux Id: PR-5785 </p>
        </item>
        <item>
          <p>
	    Fixed type specifications of the
	    <c>supervisor:sup_name/0</c> and
	    <c>supervisor:sup_ref/0</c> types.</p>
          <p>
	    Own Id: OTP-18034 Aux Id: PR-4661, GH-4622 </p>
        </item>
        <item>
          <p>
	    If a default record field initialization (<c>_ =
	    Expr</c>) was used even though all records fields were
	    explicitly initialized, <c>Expr</c> would not be
	    evaluated. That would not be a problem, except when
	    <c>Expr</c> would bind a variable subsequently used, in
	    which case the compiler would crash.</p>
          <p>
	    As an example, if record <c>#r{}</c> is defined to have
	    only one field <c>a</c>, the following code would crash
	    the compiler:</p>
          <p>
	    <c>#r{a=[],_=V=42}, V</c></p>
          <p>
	    To fix that problem, the compiler will make sure that
	    <c>Expr</c> is always evaluated at least once. The
	    compiler will now rewrite the example to essentially:</p>
          <p>
	    <c>V=42, #r{a=[]}, V</c></p>
          <p>
	    Own Id: OTP-18083</p>
        </item>
      </list>
    </section>


    <section><title>Improvements and New Features</title>
      <list>
        <item>
          <p>
	    Users can now configure ETS tables with the
	    <c>{write_concurrency, auto}</c> option. This option
	    forces tables to automatically change the number of locks
	    that are used at run-time depending on how much
	    concurrency is detected. The <c>{decentralized_counters,
	    true}</c> option is enabled by default when
	    <c>{write_concurrency, auto}</c> is active.</p>
          <p>
	    Benchmark results comparing this option with the other
	    ETS optimization options are available here:</p>
          <p>
	    https://erlang.org/bench/ets_bench_result_lock_config.html</p>
          <p>
	    Own Id: OTP-15991 Aux Id: PR-5208 </p>
        </item>
        <item>
          <p>
	    The <c>format_status/2</c> callback for
	    <c>gen_server</c>, <c>gen_statem</c> and <c>gen_event</c>
	    has been deprecated in favor of the new
	    <c>format_status/1</c> callback.</p>
          <p>
	    The new callback adds the possibility to limit and change
	    many more things than the just the state, such as the
	    last received message, the reason for terminating and
	    more events specific to each type of behavior. See the
	    respective modules documentation for more details.</p>
          <p>
	    Own Id: OTP-17351 Aux Id: GH-4673 PR-4952 </p>
        </item>
        <item>
	    <p>The <c>timer</c> module has been modernized and made
	    more efficient, which makes the timer server less
	    susceptible to being overloaded. The <c>timer:sleep/1</c>
	    function now accepts an arbitrarily large integer.</p>
          <p>
	    Own Id: OTP-17481 Aux Id: PR-4811 </p>
        </item>
        <item>
          <p>
	    Add <c>lists:enumerate/[1,2]</c>.</p>
          <p>
	    Own Id: OTP-17523 Aux Id: PR-4928 </p>
        </item>
        <item>
          <p>
	    The configuration files <seecom
	    marker="erts:erl"><c>.erlang</c></seecom>, <seeguide
	    marker="system/reference_manual:distributed"><c>.erlang.cookie</c></seeguide>
	    and <seeerl
	    marker="stdlib:beam_lib#.erlang.crypt"><c>.erlang.crypt</c></seeerl>
	    can now be located in the XDG Config Home directory.</p>
          <p>
	    See the documentation for each file and
	    <c>filename:basedir/2</c> for more details.</p>
          <p>
	    Own Id: OTP-17554 Aux Id: GH-5016 PR-5408 OTP-17821 </p>
        </item>
        <item>
          <p>
	    Support <c>native</c> time unit in <c>calendar</c>
	    functions <c>system_time_to_rfc3339/2</c> and
	    <c>rfc3339_to_system_time</c>.</p>
          <p>
	    Own Id: OTP-17592 Aux Id: ERIERL-663, PR-5243 </p>
        </item>
        <item>
          <p>
	    The tagged tuple tests and fun-calls have been optimized
	    and are now a little bit cheaper than previously.</p>
          <p>
	    These optimizations become possible after making sure
	    that all boxed terms have at least one word allocated
	    after the arity word. This has been accomplished by
	    letting all empty tuples refer to the same empty tuple
	    literal which also reduces memory usage for empty tuples.</p>
          <p>
	    Own Id: OTP-17608</p>
        </item>
        <item>
          <p>
	    The signal queue benchmark in parallel_messages_SUITE and
	    the ETS benchmark in ets_SUITE have benchmark result
	    visualization HTML pages with "fill-screen" buttons to
	    make the graphs bigger. This button did not work as
	    intended before. When pressing the button for a graph,
	    the last graph got replaced with a bigger version and not
	    the one over the button. This is now fixed.</p>
          <p>
	    Own Id: OTP-17630</p>
        </item>
        <item>
          <p>
	    The new module <c>peer</c> supersedes the <c>slave</c>
	    module. The <c>slave</c> module is now deprecated and
	    will be removed in OTP 27.</p>
          <p>
	    <c>peer</c> contains an extended and more robust API for
	    starting erlang nodes.</p>
          <p>
	    Own Id: OTP-17720 Aux Id: PR-5162 </p>
        </item>
        <item>
          <p>
	    This change introduces quote and unquote functions in
	    uri_string module - a replacement for deprecated encode
	    and decode functions from http_uri.</p>
          <p>
	    Own Id: OTP-17778 Aux Id: GH-5368 </p>
        </item>
        <item>
          <p>
	    In order to make it easier for the user to manage
	    multiple outstanding asynchronous <c>call</c> requests,
	    new functionality utilizing request identifier
	    collections have been introduced in <seetype
	    marker="kernel:erpc#request_id_collection"><c>erpc</c></seetype>,
	    <seetype
	    marker="stdlib:gen_server#request_id_collection"><c>gen_server</c></seetype>,
	    <seetype
	    marker="stdlib:gen_statem#request_id_collection"><c>gen_statem</c></seetype>,
	    and <seetype
	    marker="stdlib:gen_event#request_id_collection"><c>gen_event</c></seetype>.</p>
          <p>
	    Own Id: OTP-17784 Aux Id: PR-5792 </p>
        </item>
        <item>
          <p>
	    Update to the Unicode 14.0 specification.</p>
          <p>
	    Own Id: OTP-17869 Aux Id: PR-5595 </p>
        </item>
        <item>
          <p>
	    The following ets types have been renamed to a clearer
	    name: <c>tab/0</c> to <c>table/0</c> and
	    <c>comp_match_spec/0</c> to <c>compiled_match_spec/0</c>.</p>
          <p>
	    The types <c>table_access/0</c> and <c>table_type/0</c>
	    have been exported.</p>
          <p>
	    Own Id: OTP-17901 Aux Id: GH-4968 PR-5649 </p>
        </item>
        <item>
          <p>
	    Add support for locating <c>.asn1</c> files to the
	    default search rules of <c>filelib:find_file/1</c> and
	    <c>filelib:find_source/1</c>.</p>
          <p>
	    Own Id: OTP-17908 Aux Id: GH-5655 PR-5669 </p>
        </item>
        <item>
	    <p>Type specifications have been added to the
	    <c>gen_server</c>, and the documentation has been updated
	    to utilize this. </p><p>This surfaced a few type
	    violations that has been corrected in <c>global</c>,
	    <c>logger_olp</c> and <c>rpc</c>. </p>
          <p>
	    Own Id: OTP-17915 Aux Id: PR-5751, GH-2375, GH-2690 </p>
        </item>
        <item>
	    <p>The non-local function handler for the <c>erl_eval</c>
	    can now be called with either two or three arguments.
	    When called with three arguments, the first argument is
	    the annotation for the node in the abstract format.</p>
	    <p>All errors during evaluation will now be passed
	    through <c>erlang:raise/3</c>. If the restricted shell is
	    active and it does not let <c>erlang:raise/3</c> through,
	    evaluation errors will be printed in less clear way. See
	    the documentation for restricted shell in
	    <c>shell</c>.</p>
          <p>
	    *** POTENTIAL INCOMPATIBILITY ***</p>
          <p>
	    Own Id: OTP-17925 Aux Id: PR-5631 </p>
        </item>
        <item>
	    <p>Added <c>filelib:ensure_path/1</c> that ensures that
	    all directories for the given path exists (unlike
	    <c>filelib:ensure_dir/1</c>, which will not create the
	    last segment of the path).</p>
          <p>
	    Own Id: OTP-17953 Aux Id: PR-5621 </p>
        </item>
        <item>
	    <p>The functions <c>groups_from_list/2</c> and
	    <c>groups_from_list/3</c> have been added to the
	    <c>maps</c> module.</p>
          <p>
	    Own Id: OTP-17969 Aux Id: PR-5588 </p>
        </item>
        <item>
          <p>
	    <c>gen_server</c> has been refactored to throw more
	    readable exceptions when a callback returns bad values in
	    the <c>Timeout</c> field (<c>timeout() | 'hibernate' |
	    {'continue,_}</c>), and also to verify that argument in
	    the <c>gen_server:enter_loop/3,4,5</c> API function.</p>
          <p>
	    Own Id: OTP-17974 Aux Id: GH-5683 </p>
        </item>
        <item>
	    <p>The functions <c>uniq/1</c> and <c>uniq/2</c> for
	    removing duplicates have been added to the <c>lists</c>
	    module.</p>
          <p>
	    Own Id: OTP-17977 Aux Id: GH-5606, PR-5766 </p>
        </item>
        <item>
          <p>
	    Added support for configurable features as described in
	    EEP-60. Features can be enabled/disabled during
	    compilation with options (<c>-enable-feature Feature</c>,
	    <c>-disable-feature Feature</c> and <c>+{feature,
	    Feature, enable|disable}</c>) to <c>erlc</c> as well as
	    with directives (<c>-feature(Feature,
	    enable|disable).</c>) in the file. Similar options can be
	    used to <c>erl</c> for enabling/disabling features
	    allowed at runtime. The new <c>maybe</c> expression
	    (EEP-49) is fully supported as the feature
	    <c>maybe_expr</c>. The features support is documented in
	    the reference manual.</p>
          <p>
	    Own Id: OTP-17988</p>
        </item>
        <item>
	    <p>The function <c>filename:safe_relative_path/1</c>,
	    which has been deprecated since OTP 25, has been removed.
	    Use <c>filelib:safe_relative_path/2</c> instead.</p>
          <p>
	    *** POTENTIAL INCOMPATIBILITY ***</p>
          <p>
	    Own Id: OTP-17991</p>
        </item>
        <item>
	    <p> A new PRNG have been added to the <c>rand</c> module:
	    <c>mwc59</c> which has been developed in collaboration
	    with Sebastiano Vigna. It is intended for applications
	    that need really fast pseudo-random numbers, and it comes
	    with two output value scramblers, one fast and one
	    thorough. </p><p> Two internal functions for the
	    <c>exsp</c> generator have also been exported so they can
	    be used outside the <c>rand</c> plug-in framework to
	    shave off some overhead. </p><p> The internal
	    <c>splitmix64</c> generator has also been exported which
	    can be useful for seeding other kinds of PRNG:s than its
	    own. </p>
          <p>
	    Own Id: OTP-18011</p>
=======
	    <p>When changing callback module in <c>gen_statem</c> the
	    state_enter calls flag from the old module was used in
	    for the first event in the new module, which could
	    confuse the new module and cause malfunction. This bug
	    has been corrected. </p><p> With this change some
	    <c>sys</c> debug message formats have been modified,
	    which can be a problem for debug code relying on the
	    format. </p>
          <p>
	    *** POTENTIAL INCOMPATIBILITY ***</p>
          <p>
	    Own Id: OTP-18239</p>
>>>>>>> 11940acc
        </item>
      </list>
    </section>

</section>

<section><title>STDLIB 3.17.2</title>

    <section><title>Fixed Bugs and Malfunctions</title>
      <list>
        <item>
	    <p>The type specifications for
	    <c>shell_docs:get_doc/3</c>,
	    <c>shell_docs:get_callback_doc/3</c>, and
	    <c>shell_docs:get_type_doc/3</c> incorrectly stated that
	    the returned <c>Metadata</c> was an empty map.</p>
          <p>
	    Own Id: OTP-18081</p>
        </item>
      </list>
    </section>

</section>

<section><title>STDLIB 3.17.1</title>

    <section><title>Fixed Bugs and Malfunctions</title>
      <list>
        <item>
	    <p>The compilation time is no longer recorded in BEAM
	    files. There remained several undocumented functions that
	    attempted to retrieve compilation times. Those have now
	    been removed.</p>
          <p>
	    Own Id: OTP-17962</p>
        </item>
      </list>
    </section>

</section>

<section><title>STDLIB 3.17</title>

    <section><title>Fixed Bugs and Malfunctions</title>
      <list>
        <item>
          <p>
	    Fix rendering of nbsp on terminals that do not support
	    unicode.</p>
          <p>
	    Own Id: OTP-17662 Aux Id: PR-5206 </p>
        </item>
        <item>
          <p>
	    Improved the <seeerl
	    marker="erl_error"><c>erl_error</c></seeerl> printout for
	    when <seeerl marker="re"><c>re</c></seeerl> fails to
	    compile a regular expression to also print hints about
	    why the compilation failed.</p>
          <p>
	    Own Id: OTP-17750 Aux Id: PR-5366 </p>
        </item>
        <item>
          <p>
	    Fixed spec for <c>supervisor_bridge:start_link()</c>.</p>
          <p>
	    Own Id: OTP-17766 Aux Id: PR-5362 </p>
        </item>
        <item>
          <p>
	    Added missing shutdown clauses in <c>supervisor</c> which
	    could cause erroneous error reports.</p>
          <p>
	    Own Id: OTP-17767 Aux Id: PR-5344 </p>
        </item>
      </list>
    </section>


    <section><title>Improvements and New Features</title>
      <list>
        <item>
          <p>
	    Add the <c>no_auto_import_types</c> to erl_lint to allow
	    a module to define types of the same name as a predefined
	    type.</p>
          <p>
	    Own Id: OTP-17744 Aux Id: PR-5292 </p>
        </item>
      </list>
    </section>

</section>

<section><title>STDLIB 3.16.1</title>

    <section><title>Fixed Bugs and Malfunctions</title>
      <list>
        <item>
          <p>
	    Fixed a bug that could cause a child to become orphaned
	    when a supervisor died between unlinking and sending the
	    shutdown signal to this child. </p>
          <p>
	    There was also a possibility for erratic supervisor
	    reports caused by a race between a supervisor shutting
	    down a child and that child exiting by itself at the same
	    time.</p>
          <p>
	    Own Id: OTP-17649 Aux Id: GH-5193, PR-5201 </p>
        </item>
      </list>
    </section>

</section>

<section><title>STDLIB 3.16</title>

    <section><title>Fixed Bugs and Malfunctions</title>
      <list>
        <item>
          <p>
	    Fix <c>io:format</c> with <c>~p</c> to no longer
	    interpret floats as printable characters.</p>
          <p>
	    Own Id: OTP-17424 Aux Id: GH-4801 PR-4803 </p>
        </item>
        <item>
          <p>
	    Fix specs for base64 encode/decode functions to also
	    include 0.</p>
          <p>
	    Own Id: OTP-17429 Aux Id: GH-4761 </p>
        </item>
        <item>
	    <p>The failing call <c>io:format("~p\n")</c> would result
	    in a warning for line number 0 instead of the correct
	    line and column numbers. This has been corrected, and all
	    warnings for failing calls to <c>io:format()</c> has been
	    rephrased to make it clearer exactly what the problem
	    is.</p>
          <p>
	    Own Id: OTP-17430</p>
        </item>
        <item>
	    <p>When the options <c>warn_missing_spec</c> and
	    <c>export_all</c> were given, there would only be
	    warnings for missing specs for functions that had been
	    explicitly exported using an <c>-export</c>
	    attribute.</p>
          <p>
	    Own Id: OTP-17434 Aux Id: GH-4772 </p>
        </item>
        <item>
	    <p>Calling <c>c:ls/1</c> with an atom whose contents is
	    the the name of a file (as opposed to a directory) would
	    crash.</p>
          <p>
	    Own Id: OTP-17463 Aux Id: GH-4916 </p>
        </item>
        <item>
	    <p>The <c>MODULE</c> and <c>MODULE_STRING</c> macros
	    would always appear to be defined (when tested by
	    <c>-ifdef</c>), even though no <c>-module()</c>
	    declaration had been seen yet. Changed so that <c>-ifdef
	    ?MODULE.</c> will not consider ?MODULE defined if
	    <c>-module()</c> has not been previously seen.</p>
          <p>
	    Own Id: OTP-17505 Aux Id: GH-4995 </p>
        </item>
        <item>
          <p>
	    Fix bug with rendering of missing types and callbacks in
	    shell_docs.</p>
          <p>
	    Own Id: OTP-17573 Aux Id: ERL-1264 GH-4270 </p>
        </item>
        <item>
	    <p>When the <c>deterministic</c> option was given to the
	    compiler, the <c>?FILE</c> macro would be expanded to
	    full path of the source file before the first
	    <c>include</c> directive and to base part of the filename
	    after <c>include</c> directive.</p>
          <p>
	    Own Id: OTP-17581 Aux Id: PR-5141 </p>
        </item>
        <item>
          <p>
	    Fixed broken <c>win32reg:delete_key</c> and fixed
	    <c>win32reg:value</c> for <c>default</c> value.</p>
          <p>
	    Own Id: OTP-17622 Aux Id: PR-5038 </p>
        </item>
        <item>
	    <p>Fixed error information for the call
	    <c>maps:get(some_key, #{})</c>.</p>
          <p>
	    Own Id: OTP-17634 Aux Id: GH-5196 </p>
        </item>
      </list>
    </section>


    <section><title>Improvements and New Features</title>
      <list>
        <item>
          <p>
	    Most output functions in the <c>io</c> module now print
	    extra error information when provided with invalid
	    arguments. The functions are: <c>io:format</c>,
	    <c>io:fwrite</c>, <c>io:put_chars</c>, <c>io:nl</c> and
	    <c>io:write</c>.</p>
          <p>
	    Own Id: OTP-17317 Aux Id: PR-4757 </p>
        </item>
        <item>
          <p>
	    EEP-54 (Provide more information about errors) now
	    includes two new return values for the
	    <c>format_error</c> callback, <c>general</c> and
	    <c>reason</c>.</p>
          <p>
	    Multi-line error descriptions returned from a
	    <c>format_error</c> callback are now correctly indented.</p>
          <p>
	    The documentation for <seeerl
	    marker="stdlib:erl_error"><c>erl_error</c></seeerl>,
	    <seemfa
	    marker="erts:erlang#error/3"><c>error/3</c></seemfa> and
	    <seeguide marker="system/reference_manual:errors">Errors
	    and Error Handling</seeguide> in the Erlang Reference
	    Manual have been extended.</p>
          <p>
	    Own Id: OTP-17454 Aux Id: PR-4764 </p>
        </item>
        <item>
	    <p>In the documentation for the <c>lists</c> module, it
	    has been clarified that predicate funs must return a
	    boolean.</p>
          <p>
	    Own Id: OTP-17503 Aux Id: GH-4985 </p>
        </item>
        <item>
	    <p>The documentation for <c>c:c/1</c>, <c>c:c/2</c>, and
	    <c>c:c/3</c> has been clarified.</p>
          <p>
	    Own Id: OTP-17571 Aux Id: GH-5103 </p>
        </item>
      </list>
    </section>

</section>

<section><title>STDLIB 3.15.2</title>

    <section><title>Fixed Bugs and Malfunctions</title>
      <list>
        <item>
          <p>
	    Fix a bug that could cause a crash when formatting tuples
	    using the control sequences <c>p</c> or <c>P</c> and
	    limiting the output with the option <c>chars_limit</c>.</p>
          <p>
	    Own Id: OTP-17525 Aux Id: GH-5053 </p>
        </item>
      </list>
    </section>

</section>

<section><title>STDLIB 3.15.1</title>

    <section><title>Fixed Bugs and Malfunctions</title>
      <list>
        <item>
          <p>
	    Fix a bug that could cause a loop when formatting terms
	    using the control sequences p or P and limiting the
	    output with the option <c>chars_limit</c>.</p>
          <p>
	    Own Id: OTP-17459 Aux Id: GH-4824, GH-4842 </p>
        </item>
      </list>
    </section>

</section>

<section><title>STDLIB 3.15</title>

    <section><title>Fixed Bugs and Malfunctions</title>
      <list>
        <item>
	    <p>Time-outs in <c>gen_statem</c> with relative time
	    <c>0</c> did not behave quite according to the intended
	    model. This has now been corrected.</p> <p>The correction
	    introduces a small potential incompatibility e.g when
	    combining a state time-out with inserted events, and the
	    inserted event does a state change in the state with the
	    time-out. Before this correction the state time-out could
	    be delivered even after the second state change, but now
	    it is guaranteed that a state time-out is only delivered
	    in the state it was started for, even in this corner
	    case.</p>
          <p>
	    *** POTENTIAL INCOMPATIBILITY ***</p>
          <p>
	    Own Id: OTP-15107 Aux Id: ERL-1381, PR-2813 </p>
        </item>
        <item>
          <p>
	    Fix bugs in <c>erl_eval</c> concerning bitstring
	    comprehensions.</p>
          <p>
	    Own Id: OTP-16865</p>
        </item>
        <item>
	    <p>File names that start with a dot (such as
	    "<c>.gitignore</c>" are now treated as file names and not
	    extensions by <c>filename:extension/1</c> and
	    <c>filename:rootname/1</c>.</p>
          <p>
	    Own Id: OTP-16905</p>
        </item>
        <item>
	    <p>Fixed a bug where <c>beam_lib:chunks/3</c> with the
	    <c>allow_missing_chunks</c> option would crash if a named
	    chunk was missing.</p>
          <p>
	    Own Id: OTP-16950 Aux Id: ERL-1378 </p>
        </item>
        <item>
          <p>
	    A floating point zero (0.0) can be both positive (+0.0)
	    and negative (-0.0). Multiple bugs in the compiler,
	    runtime system, and STDLIB have been fixed to ensure that
	    the minus sign on 0.0 is not lost.</p>
          <p>
	    Own Id: OTP-17077 Aux Id: ERL-1431, PR-2903, PR-2905,
	    PR-2906 </p>
        </item>
        <item>
	    <p>Eliminated a Dialyzer crashed when the <c>-MMD</c>
	    option is used to generate a dependency file and a BEAM
	    file a the same time.</p>
          <p>
	    Own Id: OTP-17118 Aux Id: PR-2825 </p>
        </item>
        <item>
          <p>
	    Fixed bug in <seeerl
	    marker="stdlib:shell_docs"><c>shell_docs</c></seeerl> and
	    <c>erl_docgen</c> that interpreted <c>em</c> tags as
	    <c>strong</c>.</p>
          <p>
	    Own Id: OTP-17122</p>
        </item>
        <item>
	    <p>On Solaris, the <c>math:acos/1</c> and
	    <c>math:asin/1</c> functions would not fail for arguments
	    outside the valid domain.</p>
          <p>
	    Own Id: OTP-17133</p>
        </item>
        <item>
          <p>
	    Silence <c>unused_record</c> warnings when using
	    <c>ms_transform</c>. The parse transform
	    <c>ms_transform</c> replaces records with tuples, which
	    can cause the Erlang code linter to emit warnings about
	    unused records.</p>
          <p>
	    Own Id: OTP-17186</p>
        </item>
        <item>
	    <p>Documented a deficiency in the <c>re</c> module
	    regarding the <c>[:ascii:]</c> character class matching
	    Latin-1 characters.</p>
          <p>
	    Own Id: OTP-17222 Aux Id: GH-4544 </p>
        </item>
        <item>
          <p>
	    Fixed <c>spec</c> of start functions in generic
	    behaviors.</p>
          <p>
	    Own Id: OTP-17342 Aux Id: GH-4725 PR-4726 </p>
        </item>
        <item>
          <p>
	    Supervisors rejected child specs with a shutdown value of
	    0.</p>
          <p>
	    Own Id: OTP-17364 Aux Id: PR-4747 </p>
        </item>
      </list>
    </section>


    <section><title>Improvements and New Features</title>
      <list>
        <item>
	    <p>In the <c>rand</c> module it is now possible to seed
	    the default algorithm using an algorithm alias:
	    <c>default</c>. </p> <p> Generating pseudo random
	    binaries has been implemented with <c>rand:bytes/1</c>
	    and <c>rand:bytes_s/2</c>. </p>
          <p>
	    Own Id: OTP-14646 Aux Id: PR-2920 </p>
        </item>
        <item>
          <p>
	    New functions have been added to the <c>proplists</c>
	    module: <c>to_map/1,2</c> and <c>from_map/1</c>.</p>
          <p>
	    Own Id: OTP-14647 Aux Id: PR-2910 </p>
        </item>
        <item>
          <p>
	    New functions have been added to the <c>queue</c> module:
	    <c>all/2</c>, <c>any/2</c>, <c>delete/2</c>,
	    <c>delete_r/2</c>, <c>delete_with/2</c>, and
	    <c>delete_with_r/2</c>.</p>
          <p>
	    Own Id: OTP-14650 Aux Id: PR-2850 </p>
        </item>
        <item>
          <p>
	    New function have been added to the <c>queue</c> module:
	    <c>fold/2</c> and <c>filtermap/2</c>.</p>
          <p>
	    Own Id: OTP-14793 Aux Id: PR-2791 </p>
        </item>
        <item>
          <p>
	    Support for handling abstract code created before OTP R15
	    has been dropped.</p>
          <p>
	    Own Id: OTP-16678 Aux Id: PR-2627 </p>
        </item>
        <item>
          <p>
	    Extended error information for failing BIF calls as
	    proposed in <url
	    href="https://github.com/erlang/eep/blob/master/eeps/eep-0054.md">EEP
	    54</url> has been implemented.</p>
          <p>
	    When a BIF call from the Erlang shell fails, more
	    information about which argument or arguments that were
	    in error will be printed. The same extended error
	    information will by <c>proc_lib</c>, <c>common_test</c>,
	    and <c>qlc</c> when BIF calls fail.</p>
          <p>
	    For applications that wish to provide the same extended
	    error information, there are new functions
	    <c>erl_error:format_exception/3</c> and
	    <c>erl_error:format_exception/4</c>.</p>
          <p>
	    There is a new <c>error/3</c> BIF that allows
	    applications or libraries to provide extended error
	    information in the same way for their own exceptions.</p>
          <p>
	    Own Id: OTP-16686</p>
        </item>
        <item>
          <p>
	    The <seeguide
	    marker="system/reference_manual:processes#process-aliases"><i>process
	    alias</i></seeguide> feature as outlined by <url
	    href="https://github.com/erlang/eep/blob/master/eeps/eep-0053.md">EEP
	    53</url> has been introduced. It is introduced in order
	    to provide a lightweight mechanism that can prevent late
	    replies after timeout or connection loss. For more
	    information, see EEP 53 and the documentation of the new
	    <seemfa
	    marker="erts:erlang#alias/1"><c>alias/1</c></seemfa> BIF
	    and the new options to the <seemfa
	    marker="erts:erlang#monitor/3"><c>monitor/3</c></seemfa>
	    BIF.</p>
          <p>
	    The <c>call</c> operation in the framework used by
	    <c>gen_server</c>, <c>gen_statem</c>, and
	    <c>gen_event</c> has been updated to utilize alias in
	    order to prevent late responses. The <c>gen_statem</c>
	    behavior still use a proxy process in the distributed
	    case, since it has always prevented late replies and
	    aliases wont work against pre OTP 24 nodes. The proxy
	    process can be removed in OTP 26.</p>
          <p>
	    The alias feature also made it possible to introduce new
	    functions similar to the <seemfa
	    marker="kernel:erpc#receive_response/2"><c>erpc:receive_response()</c></seemfa>
	    function in the gen behaviors, so the new functions
	    <seemfa
	    marker="stdlib:gen_server#receive_response/2"><c>gen_server:receive_response()</c></seemfa>,
	    <seemfa
	    marker="stdlib:gen_statem#receive_response/2"><c>gen_statem:receive_response()</c></seemfa>,
	    <seemfa
	    marker="stdlib:gen_event#receive_response/2"><c>gen_event:receive_response()</c></seemfa>
	    have also been introduced.</p>
          <p>
	    Own Id: OTP-16718 Aux Id: PR-2735 </p>
        </item>
        <item>
          <p>
	    Improved documentation about exit signals emitted when a
	    <c>gen_server</c> terminates.</p>
          <p>
	    Own Id: OTP-16910 Aux Id: PR-2771 </p>
        </item>
        <item>
          <p>
	    New functions have been added to the <c>maps</c> module:
	    <c>merge_with/3</c>, <c>intersect/2</c>,
	    <c>intersect_with/3</c>, <c>filtermap/2</c>,
	    <c>from_keys/2</c>, and <c>maps:foreach/2</c>.</p>
          <p>
	    <c>maps:merge_with/3</c> is the same as <c>merge/2</c>
	    but takes an extra fun that is used to combine items with
	    the same key.</p>
          <p>
	    <c>maps:intersect/2</c> computes the intersection of two
	    maps.</p>
          <p>
	    <c>maps:intersect_with/3</c> is the same as
	    <c>intersect/2</c> but takes an extra fun that is used to
	    combine intersecting items.</p>
          <p>
	    <c>maps:filtermap/2</c> allows filtering and mapping of a
	    map in a single pass.</p>
          <p>
	    <c>maps:from_keys/2</c> constructs a map from a list of
	    keys and a single value and can be used to to optimize
	    sets operations such as from_list/1, filter/2,
	    intersection/2, and subtract/2.</p>
          <p>
	    <c>maps:foreach/2</c> allows iteration over a map without
	    returning any value.</p>
          <p>
	    Own Id: OTP-16936 Aux Id: ERL-1367 </p>
        </item>
        <item>
	    <p>The experimental HiPE application has been removed,
	    together with all related functionality in other
	    applications.</p>
          <p>
	    *** POTENTIAL INCOMPATIBILITY ***</p>
          <p>
	    Own Id: OTP-16963</p>
        </item>
        <item>
          <p>
	    The <c>filename:src/1</c> function which was deprecated
	    in OTP 20 has been removed. Use
	    <c>filelib:find_source/1,3</c> instead.</p>
          <p>
	    *** POTENTIAL INCOMPATIBILITY ***</p>
          <p>
	    Own Id: OTP-16971</p>
        </item>
        <item>
          <p>
	    The pretty printer for floating point number have been
	    changed to make it easier to see if the integer part of
	    the number has been rounded. After the change the digit
	    that may have been rounded always appears last or just
	    before the exponent character (e or E). This is
	    accomplished by always printing the number using
	    scientific notation if it is so large that the integer
	    part could be rounded.</p>
          <p>
	    Own Id: OTP-16980 Aux Id: ERL-1308 </p>
        </item>
        <item>
          <p>
	    Accept references up to a size of 160-bits from remote
	    nodes. This is the first step in an upgrade path toward
	    using references up to 160-bits in a future OTP release.</p>
          <p>
	    Own Id: OTP-17005 Aux Id: OTP-16718 </p>
        </item>
        <item>
          <p>
	    Add option <c>location</c> to
	    <c>erl_parse:abstract/2</c>.</p>
          <p>
	    Own Id: OTP-17024</p>
        </item>
        <item>
          <p>
	    All long running functions in the maps API are now
	    yielding. In previous releases the functions
	    <c>maps:from_list/1</c>, <c>maps:keys/1</c> and
	    <c>maps:values/1</c> did not yield. This could cause
	    unfair scheduling of processes.</p>
          <p>
	    Own Id: OTP-17057</p>
        </item>
        <item>
	    <p>The <c>sets</c> module now has an optional map-based
	    implementation, as described in <c>EEP 50</c>.</p>
	    <p>To use this implementation, pass the
	    <c>{version,2}</c> option to <c>sets:new/1</c> or
	    <c>sets:from_list/2</c>.</p>
          <p>
	    Own Id: OTP-17059 Aux Id: PR-2864 </p>
        </item>
        <item>
          <p>
	    Added <seemfa
	    marker="shell_docs#supported_tags/0"><c>shell_docs:supported_tags/0</c></seemfa>.
	    This function can be used to retrieve the tags currently
	    supported by <c>shell_docs</c>.</p>
          <p>
	    Own Id: OTP-17120</p>
        </item>
        <item>
          <p>
	    The <c>application/erlang+html</c> documentation storage
	    format used by <seeerl
	    marker="shell_docs"><c>shell_docs</c></seeerl> has been
	    updated to include the tags <c>b</c>, <c>strong</c>,
	    <c>h4</c>, <c>h5</c> and <c>h6</c>.</p>
          <p>
	    Own Id: OTP-17121</p>
        </item>
        <item>
          <p>
	    Do not pretty-print <c>catch</c> expressions with
	    unnecessary parentheses. The re-write of the Erlang
	    parser grammar in PR-2584 implies that parentheses around
	    <c>catch</c> expressions are in many cases no longer
	    required.</p>
          <p>
	    Own Id: OTP-17169 Aux Id: PR-2584 </p>
        </item>
        <item>
          <p>
	    Improved explanation of <c>{continue,Continue}</c> in
	    <c>Module:init/1</c> of the <c>gen_server</c>
	    documentation.</p>
          <p>
	    Own Id: OTP-17171 Aux Id: PR-3011 </p>
        </item>
        <item>
	    <p>The <c>erl_eval</c> module now accepts a map for
	    keeping track of bindings. Using an <c>orddict</c> for
	    bindings will still work.</p>
          <p>
	    Own Id: OTP-17175</p>
        </item>
        <item>
	    <p>Documented <c>epp:scan_erl_form/1</c> and added
	    <c>epp:scan_file/2</c>.</p>
          <p>
	    Own Id: OTP-17199 Aux Id: PR-2658 </p>
        </item>
        <item>
          <p>
	    The standard floating point printing algorithm used by
	    the <c>io</c> and <c>io_lib</c> modules has been changed
	    from the algorithm described in [1] to the Ryu algorithm
	    [2]. This gives a significant speed improvement for the
	    printing of most floating point numbers and a small
	    memory consumption improvement.</p>
          <p>
	    [1]: Robert G. Burger and R. Kent Dybvig. 1996. Printing
	    floating-point numbers quickly and accurately. In
	    Proceedings of the ACM SIGPLAN 1996 conference on
	    Programming language design and implementation (PLDI
	    '96). Association for Computing Machinery, New York, NY,
	    USA, 108–116. DOI:https://doi.org/10.1145/231379.231397</p>
          <p>
	    [2]: Ulf Adams. 2018. Ryū: fast float-to-string
	    conversion. In Proceedings of the 39th ACM SIGPLAN
	    Conference on Programming Language Design and
	    Implementation (PLDI 2018). Association for Computing
	    Machinery, New York, NY, USA, 270–282.
	    DOI:https://doi.org/10.1145/3192366.3192369</p>
          <p>
	    Thanks to Thomas Depierre</p>
          <p>
	    Own Id: OTP-17210</p>
        </item>
        <item>
          <p>
	    Add hex encoding and decoding functions in the binary
	    module.</p>
          <p>
	    Own Id: OTP-17236 Aux Id: PR-3014 </p>
        </item>
        <item>
	    <p>The undocumented and partially broken
	    <c>ets:filter/3</c> function has been removed.</p>
          <p>
	    Own Id: OTP-17263</p>
        </item>
        <item>
          <p>
	    Add support in <seeerl
	    marker="shell_docs"><c>shell_docs</c></seeerl> to display
	    any <c>"text"</c> documentation format. This means that
	    <c>h(Module)</c> in the shell now can display the
	    <c>"text/markdown"</c> of Elixir documentation.</p>
          <p>
	    Own Id: OTP-17267</p>
        </item>
        <item>
          <p>
	    The internal hashing of keys within ETS tables of types
	    <c>set</c>, <c>bag</c>, <c>duplicate_bag</c> has been
	    salted to diverge from <c>erlang:phash2</c>. This to
	    avoid bad hashing if <c>phash2</c> is used to distribute
	    the keys over separate tables/nodes.</p>
          <p>
	    Own Id: OTP-17276 Aux Id: PR-2979 </p>
        </item>
        <item>
          <p>
	    Updated to the Unicode 13.0 specification.</p>
          <p>
	    Own Id: OTP-17327 Aux Id: PR-4707 </p>
        </item>
        <item>
          <p>
	    Add compiler option <c>{nowarn_unused_record,
	    RecordNames}</c>. Document compiler option
	    <c>nowarn_unused_type</c>.</p>
          <p>
	    Own Id: OTP-17330</p>
        </item>
        <item>
          <p>
	    Implementation of <url
	    href="https://github.com/erlang/eep/blob/master/eeps/eep-0056.md">EEP
	    56</url> in supervisor. It adds the concept of
	    <c>significant</c> children as well as the
	    <c>auto_shutdown</c> supervisor flag.</p>
          <p>
	    See the <seeerl marker="stdlib:supervisor">supervisor
	    manual page</seeerl> for more information.</p>
          <p>
	    Own Id: OTP-17334 Aux Id: PR-4638, EEP-56 </p>
        </item>
        <item>
          <p>
	    Fixed warnings in code matching on underscore prefixed
	    variables.</p>
          <p>
	    Own Id: OTP-17385 Aux Id: OTP-17123 </p>
        </item>
      </list>
    </section>

</section>

<section><title>STDLIB 3.14.2.2</title>

    <section><title>Fixed Bugs and Malfunctions</title>
      <list>
        <item>
          <p>
	    Fix a bug that could cause a crash when formatting tuples
	    using the control sequences <c>p</c> or <c>P</c> and
	    limiting the output with the option <c>chars_limit</c>.</p>
          <p>
	    Own Id: OTP-17525 Aux Id: GH-5053 </p>
        </item>
      </list>
    </section>

</section>

<section><title>STDLIB 3.14.2.1</title>

    <section><title>Fixed Bugs and Malfunctions</title>
      <list>
        <item>
          <p>
	    Fix a bug that could cause a loop when formatting terms
	    using the control sequences p or P and limiting the
	    output with the option <c>chars_limit</c>.</p>
          <p>
	    Own Id: OTP-17459 Aux Id: GH-4824, GH-4842 </p>
        </item>
      </list>
    </section>

</section>

<section><title>STDLIB 3.14.2</title>

    <section><title>Fixed Bugs and Malfunctions</title>
      <list>
        <item>
          <p>
	    Dictionaries that have become zipped by the zip module
	    did not get executable permission (for the file owner)
	    which makes the files inside the dictionary inaccessible.
	    This is fixed by giving dictionaries inside a zip archive
	    XRW permission.</p>
          <p>
	    Own Id: OTP-17295 Aux Id: GH-4687 </p>
        </item>
      </list>
    </section>

</section>

<section><title>STDLIB 3.14.1</title>

    <section><title>Fixed Bugs and Malfunctions</title>
      <list>
        <item>
          <p>
	    Handle maps in <c>erl_parse:tokens()</c>.</p>
          <p>
	    Own Id: OTP-16978</p>
        </item>
        <item>
          <p>
	    The erlang shell function <c>rr</c> has been fixed to be
	    able to read records from files within a code archive.</p>
          <p>
	    Own Id: OTP-17182 Aux Id: PR-3002 </p>
        </item>
        <item>
	    <p>If <c>beam_lib</c> is asked to return abstract code
	    for a BEAM file produced by Elixir and Elixir is not
	    installed on the computer, <c>beam_lib</c> will no longer
	    crash, but will return an error tuple. The
	    <c>cover:compile_beam()</c> and
	    <c>cover:compile_beam_directory()</c> functions have been
	    updated to also return an error tuple in that
	    situation.</p>
          <p>
	    Own Id: OTP-17194 Aux Id: GH-4353 </p>
        </item>
        <item>
          <p>
	    Correct example module <c>erl_id_trans</c> regarding the
	    <c>{char, C}</c> type.</p>
          <p>
	    Own Id: OTP-17273</p>
        </item>
      </list>
    </section>

</section>

<section><title>STDLIB 3.14</title>

    <section><title>Fixed Bugs and Malfunctions</title>
      <list>
        <item>
          <p>
	    This change fixes the handling of deep lists in the path
	    component when using uri_string:recompose/1.</p>
          <p>
	    Own Id: OTP-16941</p>
        </item>
        <item>
          <p>
	    Fix <seeerl
	    marker="shell_docs"><c>shell_docs</c></seeerl> to clear
	    shell decorations (bold/underline) when paginating
	    output.</p>
          <p>
	    Fix various small renderings issues when integrating
	    <seeerl marker="shell_docs"><c>shell_docs</c></seeerl>
	    with edoc.</p>
          <p>
	    Own Id: OTP-17047</p>
        </item>
      </list>
    </section>


    <section><title>Improvements and New Features</title>
      <list>
        <item>
          <p>
	    Improved the API and documentation of the uri_string
	    module.</p>
          <p>
	    Added a new chapter to the Users Guide about Uniform
	    Resource Identifiers and their handling with the new API.</p>
          <p>
	    Added two new API functions:
	    uri_string:allowed_characters/0 and
	    uri_string:percent_decode/1.</p>
          <p>
	    This change has been marked as potentially incompatible
	    as uri_string:normalize/2 used to decode percent-encoded
	    character triplets that corresponded to characters not in
	    the reserved set. After this change,
	    uri_string:normalize/2 will only decode those
	    percent-encoded triplets that correspond to characters in
	    the unreserved set (ALPHA / DIGIT / "-" / "." / "_" /
	    "~").</p>
          <p>
	    *** POTENTIAL INCOMPATIBILITY ***</p>
          <p>
	    Own Id: OTP-16460</p>
        </item>
        <item>
          <p>
	    The <c>shell_docs</c> module has been expanded with the
	    possibility to configure unicode, ansi and column size
	    for the rendered text.</p>
          <p>
	    Own Id: OTP-16990</p>
        </item>
      </list>
    </section>

</section>

<section><title>STDLIB 3.13.2</title>

    <section><title>Fixed Bugs and Malfunctions</title>
      <list>
        <item>
	    <p>The functions <c>digraph:in_edges/2</c> and
	    <c>digraph:out_edges/2</c> would return false edges if
	    called for a vertex that had a '_' atom in its name
	    term.</p>
          <p>
	    Own Id: OTP-16655</p>
        </item>
        <item>
	    <p><c>filelib:wildcard("not-a-directory/..")</c> should
	    return an empty list. On Windows it returned
	    <c>"not-a-directory/.."</c>.</p>
          <p>
	    Own Id: OTP-16700</p>
        </item>
        <item>
          <p>
	    Fix the typespec of shell_docs:render to use the correct
	    type for an MFA.</p>
          <p>
	    Own Id: OTP-16739</p>
        </item>
        <item>
          <p>
	    Fix uri_string:recompose/1 when host is present but input
	    path is not absolute.</p>
          <p>
	    This change prevents the recompose operation to change
	    the top level domain of the host when the path does not
	    start with a slash.</p>
          <p>
	    Own Id: OTP-16751 Aux Id: ERL-1283 </p>
        </item>
        <item>
	    <p>The <c>epp</c> module would return a badly formed
	    error term when an '<c>if</c>' preprocessor directive
	    referenced an undefined symbol. <c>epp:format_error/1</c>
	    would crash when called with the bad error term.</p>
          <p>
	    Own Id: OTP-16816 Aux Id: ERL-1310 </p>
        </item>
        <item>
          <p>
	    <c>lists:sublist(List, Start, Len)</c> failed with an
	    exception if <c>Start &gt; length(List) + 1</c> even
	    though it is explicitly documented that "It is not an
	    error for <c>Start+Len</c> to exceed the length of the
	    list".</p>
          <p>
	    Own Id: OTP-16830 Aux Id: ERL-1334, PR-2718 </p>
        </item>
      </list>
    </section>

</section>

<section><title>STDLIB 3.13.1</title>

    <section><title>Fixed Bugs and Malfunctions</title>
      <list>
        <item>
	    <p>When a temporary child of a <c>simple_one_for_one
	    supervisor</c> died, the internal state of the supervisor
	    would be corrupted in a way that would cause the
	    supervisor to retain the start arguments for subsequent
	    children started by the supervisor, causing unnecessary
	    growth of the supervisor's heap. There state corruption
	    could potentially cause other problems as well.</p>
          <p>
	    Own Id: OTP-16804</p>
        </item>
      </list>
    </section>

</section>

<section><title>STDLIB 3.13</title>

    <section><title>Fixed Bugs and Malfunctions</title>
      <list>
        <item>
          <p>
	    Compiling a match specification with excessive nesting
	    caused the runtime system to crash due to scheduler stack
	    exhaustion. Instead of crashing the runtime system,
	    effected functions will now raise a <c>system_limit</c>
	    error exception in this situation.</p>
          <p>
	    Own Id: OTP-16431 Aux Id: ERL-592 </p>
        </item>
        <item>
	    <p> Initialization of record fields using <c>_</c> is no
	    longer allowed if the number of affected fields is zero.
	    </p>
          <p>
	    Own Id: OTP-16516</p>
        </item>
        <item>
	    <p> Fix bugs in <c>eval_bits</c>. </p>
          <p>
	    Own Id: OTP-16545</p>
        </item>
      </list>
    </section>


    <section><title>Improvements and New Features</title>
      <list>
        <item>
          <p>
	    Improved the printout of single line logger events for
	    most of the OTP behaviours in STDLIB and Kernel. This
	    includes <c>proc_lib</c>, <c>gen_server</c>,
	    <c>gen_event</c>, <c>gen_statem</c>, <c>gen_fsm</c>,
	    <c>supervisor</c>, <c>supervisor_bridge</c> and
	    <c>application</c>.</p>
          <p>
	    Improved the <seeerl
	    marker="kernel:logger_formatter#chars_limit"><c>chars_limit</c></seeerl>
	    and <seeerl
	    marker="kernel:logger_formatter#depth"><c>depth</c></seeerl>
	    handling in <c>proc_lib</c> and when formatting of
	    exceptions.</p>
          <p>
	    Own Id: OTP-15299</p>
        </item>
        <item>
          <p>
	    Remove usage and documentation of old requests of the
	    I/O-protocol.</p>
          <p>
	    Own Id: OTP-15695</p>
        </item>
        <item>
	    <p>Improved ETS scalability of concurrent calls that
	    change the size of a table, like <c>ets:insert/2</c> and
	    <c>ets:delete/2</c>.</p> <p>This performance feature was
	    implemented for <c>ordered_set</c> in OTP 22.0 and does
	    now apply for all ETS table types.</p> <p>The improved
	    scalability may come at the cost of longer latency of
	    <c>ets:info(T,size)</c> and <c>ets:info(T,memory)</c>. A
	    new table option <c>decentralized_counters</c> has
	    therefore been added. It is default <c>true</c> for
	    <c>ordered_set</c> with <c>write_concurrency</c> enabled
	    and default <c>false</c> for all other table types.</p>
          <p>
	    Own Id: OTP-15744 Aux Id: OTP-15623, PR-2229 </p>
        </item>
        <item>
	    <p> Handle Unicode filenames in the <c>zip</c> module.
	    </p>
          <p>
	    Own Id: OTP-16005 Aux Id: ERL-1003, ERL-1150 </p>
        </item>
        <item>
          <p>
	    Unicode support was updated to the Unicode 12.1 standard.</p>
          <p>
	    Own Id: OTP-16073 Aux Id: PR-2339 </p>
        </item>
        <item>
          <p>
	    All of the modules <seemfa
	    marker="stdlib:proc_lib#start_monitor/3"><c>proc_lib</c></seemfa>,
	    <seemfa
	    marker="stdlib:gen_server#start_monitor/3"><c>gen_server</c></seemfa>,
	    <seemfa
	    marker="stdlib:gen_statem#start_monitor/3"><c>gen_statem</c></seemfa>,
	    and <seemfa
	    marker="stdlib:gen_event#start_monitor/0"><c>gen_event</c></seemfa>
	    have been extended with a <c>start_monitor()</c>
	    function. For more information, see the documentation of
	    <c>start_monitor()</c> for these modules.</p>
          <p>
	    Own Id: OTP-16120 Aux Id: ERIERL-402, PR-2427 </p>
        </item>
        <item>
          <p>
	    Updates for new <c>erlang:term_to_iovec()</c> BIF.</p>
          <p>
	    Own Id: OTP-16128 Aux Id: OTP-15618 </p>
        </item>
        <item>
	    <p>Documented a quirk regarding extraction from file
	    descriptors in <c>erl_tar</c>.</p>
          <p>
	    Own Id: OTP-16171 Aux Id: ERL-1057 </p>
        </item>
        <item>
          <p>
	    Added <c>ok</c> as return value to
	    <c>gen_server:reply/2</c></p>
          <p>
	    Own Id: OTP-16210 Aux Id: PR-2411 </p>
        </item>
        <item>
	    <p>New functions have been added to <seeerl
	    marker="c"><c>c(3)</c></seeerl> for printing embedded
	    documentation for Erlang modules. The functions are:</p>
	    <taglist> <tag>h/1,2,3</tag> <item>Print the
	    documentation for a Module:Function/Arity.</item>
	    <tag>ht/1,2,3</tag> <item>Print the type documentation
	    for a Module:Type/Arity.</item> </taglist> <p>The
	    embedded documentation is created when building the
	    Erlang/OTP documentation.</p>
          <p>
	    Own Id: OTP-16222</p>
        </item>
        <item>
	    <p> Add <c>indent</c> and <c>linewidth</c> to the options
	    of the <c>erl_pp</c> module's functions. </p>
          <p>
	    Own Id: OTP-16276 Aux Id: PR-2443 </p>
        </item>
        <item>
          <p>
	    Minor updates due to the new spawn improvements made.</p>
          <p>
	    Own Id: OTP-16368 Aux Id: OTP-15251 </p>
        </item>
        <item>
	    <p>The compiler will now raise a warning when inlining is
	    used in modules that load NIFs.</p>
          <p>
	    Own Id: OTP-16429 Aux Id: ERL-303 </p>
        </item>
        <item>
	    <p>Refactored the internal handling of deprecated and
	    removed functions.</p>
          <p>
	    Own Id: OTP-16469</p>
        </item>
        <item>
	    <p> Extend <c>erl_parse:abstract/1,2</c> to handle
	    external fun expressions (<c>fun M:F/A</c>). </p>
          <p>
	    Own Id: OTP-16480</p>
        </item>
        <item>
	    <p>Added <c>filelib:safe_relative_path/2</c> to replace
	    <c>filename:safe_relative_path/1</c>, which did not
	    safely handle symbolic links.</p>
	    <p><c>filename:safe_relative_path/1</c> has been
	    deprecated.</p>
          <p>
	    Own Id: OTP-16483 Aux Id: PR-2542 </p>
        </item>
        <item>
          <p>
	    The module <c>shell_docs</c> has been added. The module
	    contains functions for rendering, validating and
	    normalizing embedded documentation.</p>
          <p>
	    Own Id: OTP-16500</p>
        </item>
        <item>
          <p>
	    Module and function auto-completion in the shell now
	    looks at all available modules instead of only those
	    loaded. A module is considered available if it either is
	    loaded already or would be loaded if called.</p>
          <p>
	    The auto-completion has also been expanded to work in the
	    new <c>h/1,2,3</c> function in <c>c(3)</c>.</p>
          <p>
	    Own Id: OTP-16501 Aux Id: OTP-16494, OTP-16222,
	    OTP-16406, OTP-16499, OTP-16500, PR-2545, ERL-708 </p>
        </item>
        <item>
	    <p>Updated the internal <c>pcre</c> library to
	    <c>8.44</c>.</p>
          <p>
	    Own Id: OTP-16557</p>
        </item>
      </list>
    </section>

</section>

<section><title>STDLIB 3.12.1.2</title>

    <section><title>Fixed Bugs and Malfunctions</title>
      <list>
        <item>
          <p>
	    Fix a bug that could cause a crash when formatting tuples
	    using the control sequences <c>p</c> or <c>P</c> and
	    limiting the output with the option <c>chars_limit</c>.</p>
          <p>
	    Own Id: OTP-17525 Aux Id: GH-5053 </p>
        </item>
      </list>
    </section>

</section>

<section><title>STDLIB 3.12.1.1</title>

    <section><title>Fixed Bugs and Malfunctions</title>
      <list>
        <item>
          <p>
	    Fix a bug that could cause a loop when formatting terms
	    using the control sequences p or P and limiting the
	    output with the option <c>chars_limit</c>.</p>
          <p>
	    Own Id: OTP-17459 Aux Id: GH-4824, GH-4842 </p>
        </item>
      </list>
    </section>

</section>

<section><title>STDLIB 3.12.1</title>

    <section><title>Fixed Bugs and Malfunctions</title>
      <list>
        <item>
          <p>
	    <seemfa marker="stdlib:re#run/3">re:run(Subject, RE,
	    [unicode])</seemfa> returned <c>nomatch</c> instead of
	    failing with a <c>badarg</c> error exception when
	    <c>Subject</c> contained illegal utf8 and <c>RE</c> was
	    passed as a binary. This has been corrected along with
	    corrections of reduction counting in <c>re:run()</c>
	    error cases.</p>
          <p>
	    Own Id: OTP-16553</p>
        </item>
      </list>
    </section>

</section>

<section><title>STDLIB 3.12</title>

    <section><title>Fixed Bugs and Malfunctions</title>
      <list>
        <item>
          <p>
	    Fix type specification for uri_string:normalize/2 that
	    may also return error().</p>
          <p>
	    Own Id: OTP-16322</p>
        </item>
        <item>
          <p>
	    Improve error handling in uri_string:normalize/2. This
	    change fixes a crash when the input URI has faulty
	    percent-encoding.</p>
          <p>
	    Own Id: OTP-16351</p>
        </item>
        <item>
	    <p> Fix minor bugs in the Erlang pretty printer
	    (<c>erl_pp</c>). </p>
          <p>
	    Own Id: OTP-16435</p>
        </item>
        <item>
	    <p> Fix the Erlang parser regarding consecutive unary
	    operators. </p>
          <p>
	    Own Id: OTP-16439</p>
        </item>
        <item>
	    <p> Let <c>calendar:rfc3339_to_system_time()</c> crash
	    when the time offset is missing. </p>
          <p>
	    Own Id: OTP-16514 Aux Id: ERL-1182 </p>
        </item>
      </list>
    </section>


    <section><title>Improvements and New Features</title>
      <list>
        <item>
          <p>
	    Implement uri_string:resolve/{2,3} that can be used to
	    resolve a URI reference against a base URI.</p>
          <p>
	    Own Id: OTP-16321</p>
        </item>
        <item>
          <p>
	    In <c>gen_statem</c> it is now possible to change the
	    callback module for a running server. See
	    <c>gen_statem</c>'s documentation for
	    <c>change_callback_module</c>,
	    <c>push_callback_module</c>, and
	    <c>pop_callback_module</c>.</p>
          <p>
	    Own Id: OTP-16477 Aux Id: PR-2531 </p>
        </item>
      </list>
    </section>

</section>

<section><title>STDLIB 3.11.2</title>

    <section><title>Fixed Bugs and Malfunctions</title>
      <list>
        <item>
	    <p>A directory traversal vulnerability has been
	    eliminated in erl_tar. erl_tar will now refuse to extract
	    symlinks that points outside the targeted extraction
	    directory and will return
	    <c>{error,{Path,unsafe_symlink}}</c>. (Thanks to Eric
	    Meadows-Jönsson for the bug report and for suggesting a
	    fix.)</p>
          <p>
	    Own Id: OTP-16441</p>
        </item>
      </list>
    </section>

</section>

<section><title>STDLIB 3.11.1</title>

    <section><title>Fixed Bugs and Malfunctions</title>
      <list>
        <item>
          <p>
	    The <c>ets:update_counter/4</c> core dumped when given an
	    ordered_set with write_concurrency enabled and an invalid
	    position. This bug has been fixed.</p>
          <p>
	    Own Id: OTP-16378 Aux Id: ERL-1125 </p>
        </item>
      </list>
    </section>

</section>

<section><title>STDLIB 3.11</title>

    <section><title>Fixed Bugs and Malfunctions</title>
      <list>
        <item>
          <p>
	    The functions <seemfa
	    marker="stdlib:unicode#characters_to_list/2"><c>unicode:characters_to_list()</c></seemfa>
	    and <seemfa
	    marker="stdlib:unicode#characters_to_binary/3"><c>unicode:characters_to_binary()</c></seemfa>
	    raised a <c>badarg</c> exception instead of returning an
	    error tuple when passed very large invalid code points as
	    input.</p>
          <p>
	    Own Id: OTP-16052</p>
        </item>
        <item>
	    <p>Fixed a bug in the linter where list and binary
	    comprehensions could suppress unsafe variable errors.</p>
          <p>
	    Own Id: OTP-16053 Aux Id: ERL-1039 </p>
        </item>
        <item>
	    <p>Fixed incorrect type specifications for
	    <c>erl_tar:open/2</c>, <c>create/2,3</c>, and
	    <c>add/4</c>.</p>
          <p>
	    Own Id: OTP-16085 Aux Id: PR-2379 </p>
        </item>
        <item>
          <p>
	    Fixed erroneous type spec for <seemfa
	    marker="stdlib:binary#list_to_bin/1"><c>binary:list_to_bin/1</c></seemfa>.
	    Argument type was changed from <c>iodata()</c> to
	    <c>iolist()</c>.</p>
          <p>
	    Own Id: OTP-16132 Aux Id: ERL-1041 </p>
        </item>
        <item>
          <p>
	    Fix a race in <c>pool:pspawn_link</c> that caused a
	    <c>noproc</c> error to be thrown when using it to spawn a
	    very short lived process.</p>
          <p>
	    Own Id: OTP-16211</p>
        </item>
        <item>
          <p>
	    Fixed a performance issue in ETS lookup when using the
	    <c>compressed</c> option and the term contained atoms.
	    Before this fix the decompress algorithm for atoms would
	    unnecessarily take a global lock to validate the atom.</p>
          <p>
	    Own Id: OTP-16316</p>
        </item>
      </list>
    </section>


    <section><title>Improvements and New Features</title>
      <list>
        <item>
	    <p>Added a new compiler/linter option to disable warnings
	    for unused types (<c>nowarn_unused_type</c>).</p>
          <p>
	    Own Id: OTP-16262 Aux Id: ERIERL-435 </p>
        </item>
        <item>
          <p>
	    ETS tables have been optimized to not use any locks when
	    running in a system with only one scheduler enabled. This
	    can provide significant performance gains for
	    applications that use ETS tables heavily.</p>
          <p>
	    Own Id: OTP-16315</p>
        </item>
      </list>
    </section>

</section>

<section><title>STDLIB 3.10</title>

    <section><title>Fixed Bugs and Malfunctions</title>
      <list>
        <item>
          <p>
	    <c>re:run()</c> now yields when validating utf8 in a
	    large subject.</p>
          <p>
	    Own Id: OTP-15836 Aux Id: ERL-876 </p>
        </item>
        <item>
          <p>
	    Upgraded the ERTS internal PCRE library from version 8.42
	    to version 8.43. See <url
	    href="http://pcre.org/original/changelog.txt">http://pcre.org/original/changelog.txt</url>
	    for information about changes made to PCRE. This library
	    implements major parts of the <seeerl
	    marker="stdlib:re"><c>re</c></seeerl> regular
	    expressions module.</p>
          <p>
	    Own Id: OTP-15889</p>
        </item>
        <item>
          <p>
	    The bug with ID ERL-717 has been fixed. The functions
	    <c>io:columns()</c> and <c>io:rows()</c> only worked
	    correctly inside interactive erlang shells before this
	    fix. These functions returned <c>{error,enotsup}</c>
	    before this fix even if stdout and stdin were connected
	    to a terminal when they were invoked from an escript or a
	    program started with e.g., <c>erl -noshell</c>.</p>
          <p>
	    Own Id: OTP-15959 Aux Id: ERL-717 </p>
        </item>
        <item>
	    <p>Fixed handling of ".." and "@" in wildcards. ".."
	    would only work when preceded by a literal pattern such
	    as in "a/..", not when preceded by wildcard characters
	    such as in "*/..". The combination "@/.." was also
	    broken, and in addition "@" in a pattern could degrade
	    performance of the wildcard matching.</p>
          <p>
	    Own Id: OTP-15987 Aux Id: ERL-1029 </p>
        </item>
        <item>
	    <p> Make sure <c>ets:fun2ms()</c> can handle <c>++/2</c>
	    in the head of functions when called from the shell. </p>
          <p>
	    Own Id: OTP-15992 Aux Id: PR-2322 </p>
        </item>
      </list>
    </section>


    <section><title>Improvements and New Features</title>
      <list>
        <item>
	    <p>Debugging of time-outs in <c>gen_statem</c> has been
	    improved. Starting a time-out is now logged in
	    <c>sys:log</c> and <c>sys:trace</c>. Running time-outs
	    are visible in server crash logs, and with
	    <c>sys:get_status</c>. Due to this system events
	    <c>{start_timer, Action, State}</c> and
	    <c>{insert_timout, Event, State}</c> have been added,
	    which may surprise tools that rely on the format of these
	    events. </p> <p>New features: The <c>EventContent</c> of
	    a running time-out can be updated with <c>{TimeoutType,
	    update, NewEventContent}</c>. Running time-outs can be
	    cancelled with <c>{TimeoutType, cancel}</c> which is more
	    readable than using <c>Time = infinity</c>. </p>
          <p>
	    *** POTENTIAL INCOMPATIBILITY ***</p>
          <p>
	    Own Id: OTP-15510</p>
        </item>
        <item>
          <p>
	    <c>re:run()</c> now avoids validating utf8 in the subject
	    more than once in the same call. This validation could
	    previously be performed multiple times when the
	    <c>global</c> option was passed.</p>
          <p>
	    Own Id: OTP-15831 Aux Id: ERL-876 </p>
        </item>
        <item>
          <p>
	    ETS <c>ordered_set</c> tables with
	    <c>write_concurrency</c> enabled has got a performance
	    issue fixed. There were no limits for the values of
	    internal statistics counters before this fix. This could
	    result in that the data structure sometimes reacted
	    slowly to a change in how many parallel processes were
	    using it.</p>
          <p>
	    Own Id: OTP-15906</p>
        </item>
        <item>
	    <p>The <c>ordsets:union/1</c> is now faster when passed a
	    long list of ordsets.</p>
          <p>
	    Own Id: OTP-15927</p>
        </item>
        <item>
          <p>
	    <c>unicode:characters_to_binary()</c> could return very
	    small binaries as reference counted off heap binaries.
	    This could cause an unnecessary large memory usage and an
	    unnecessary load on the binary allocator. Small binaries
	    are now always returned as heap binaries.</p>
          <p>
	    Own Id: OTP-16002 Aux Id: ERIERL-366 </p>
        </item>
        <item>
	    <p> Display a more meaningful error message when a bad
	    I/O server is used in a script written in Erlang
	    (<c>escript</c>). </p>
          <p>
	    Own Id: OTP-16006 Aux Id: ERL-992 </p>
        </item>
        <item>
          <p>
	    New feature <c>ets:info(_, binary)</c> to get information
	    about all reference counted binaries kept by a table.
	    This is the same kind of debug information that
	    <c>process_info(_, binary)</c> returns for a process.</p>
          <p>
	    Own Id: OTP-16035 Aux Id: ERIERL-366 </p>
        </item>
        <item>
          <p>
	    Corrected ETS documentation about the behavior of
	    compiled match specifications when serialized through
	    external format.</p>
          <p>
	    Own Id: OTP-16038 Aux Id: PR-2366 </p>
        </item>
      </list>
    </section>

</section>

<section><title>STDLIB 3.9.2</title>

    <section><title>Fixed Bugs and Malfunctions</title>
      <list>
        <item>
	    <p> Fix a bug that could cause a loop when formatting
	    terms using the control sequences <c>p</c> or <c>P</c>
	    and limiting the output with the option
	    <c>chars_limit</c>. </p>
          <p>
	    Own Id: OTP-15875 Aux Id: ERL-967 </p>
        </item>
      </list>
    </section>

</section>

<section><title>STDLIB 3.9.1</title>

    <section><title>Fixed Bugs and Malfunctions</title>
      <list>
        <item>
	    <p> Fix a bug that could cause a failure when formatting
	    binaries using the control sequences <c>p</c> or <c>P</c>
	    and limiting the output with the option
	    <c>chars_limit</c>. </p>
          <p>
	    Own Id: OTP-15847 Aux Id: ERL-957 </p>
        </item>
      </list>
    </section>

</section>

<section><title>STDLIB 3.9</title>

    <section><title>Fixed Bugs and Malfunctions</title>
      <list>
        <item>
	    <p> Fix a bug in <c>string:lexemes/2</c>. </p> <p> The
	    bug was found when optimizing the handling of deep lists
	    of Unicode characters in the <c>string</c> module. </p>
          <p>
	    Own Id: OTP-15649</p>
        </item>
        <item>
	    <p>A bug has been fixed in the <c>maps</c> implementation
	    that could cause a crash or memory usage to grow until
	    the machine ran out of memory. This could happen when
	    inserting a new key-value pair with a key <c>K1</c>
	    containing a binary <c>B1</c> into a map <c>M</c> having
	    a key <c>K2</c> with a binary <c>B2</c> if the following
	    conditions were met:</p> <list> <item><c>B1 =/=
	    B2</c></item> <item><c>size(B1) >= 4294967296</c></item>
	    <item><c>size(B2) >= 4294967296</c></item>
	    <item><c>size(M) >= 32</c></item> <item><c>(size(B1) rem
	    4294967296) == (size(B2) rem 4294967296)</c></item>
	    <item>the first <c>(size(B1) rem 4294967296)</c> bytes
	    are the same both in <c>B1</c> and <c>B2</c></item>
	    <item>substituting <c>B1</c> in <c>K1</c> with <c>B2</c>
	    would create a term with the same value as
	    <c>K2</c></item> </list> <p>The root cause of the problem
	    is that the <c>maps</c> implementation only hashed the
	    first <c>(X rem 4294967296)</c> bytes of binaries so that
	    different binaries could get the same hash value
	    independently of the hash seed.</p>
          <p>
	    Own Id: OTP-15707</p>
        </item>
        <item>
	    <p> Since the introduction of the stack trace variable,
	    the Erlang Pretty Printer has left out the exception
	    class <c>throw</c> even when the stack trace variable
	    cannot be left out, which is not correct Erlang code. The
	    fix is to always include the exception class
	    <c>throw</c>. </p>
          <p>
	    Own Id: OTP-15751</p>
        </item>
        <item>
	    <p><c>record_info/2</c> is a pseudo-function that
	    requires literal arguments known at compile time.
	    Therefore, the following usage is illegal: <c>fun
	    record/info/2</c>. The compiler would crash when during
	    compilation of that kind of code. Corrected to issue a
	    compilation error.</p>
          <p>
	    Own Id: OTP-15760 Aux Id: ERL-907 </p>
        </item>
      </list>
    </section>


    <section><title>Improvements and New Features</title>
      <list>
        <item>
	    <p> A new <c>rand</c> module algorithm, <c>exro928ss</c>
	    (Xoroshiro928**), has been implemented. It has got a
	    really long period and good statistical quality for all
	    output bits, while still being only about 50% slower than
	    the default algorithm. </p><p> The same generator is also
	    used as a long period counter in a new <c>crypto</c>
	    plugin for the <c>rand</c> module, algorithm
	    <c>crypto_aes</c>. This plugin uses AES-256 to scramble
	    the counter which buries any detectable statistical
	    artifacts. Scrambling is done in chunks which are cached
	    to get good amortized speed (about half of the default
	    algorithm). </p>
          <p>
	    Own Id: OTP-14461 Aux Id: PR-1857 </p>
        </item>
        <item>
          <p>
	    Types related to server naming and starting have been
	    exported from <c>gen_statem</c>. These are:
	    <c>server_name/0</c>, <c>server_ref/0</c>,
	    <c>start_opt/0</c>, <c>start_ret/0</c> and
	    <c>enter_loop_opt/0</c>.</p>
          <p>
	    Own Id: OTP-14724 Aux Id: PR-2056 </p>
        </item>
        <item>
          <p>
	    The default algorithm for the <c>rand</c> module has been
	    changed to <c>exsss</c> (Xorshift116**) which is a
	    combination of the Xorshift116 (<c>exsp</c>) state update
	    and a new scrambler "StarStar" from the 2018 paper
	    "Scrambled Linear Pseudorandom Number Generators" by
	    David Blackman and Sebastiano Vigna. This combination
	    should not have the caveat of weak low bits that the
	    previous default algorithm(s) have had, with the cost of
	    about 10% lower speed. See GitHub pull request #1969.</p>
          <p>
	    Own Id: OTP-14731 Aux Id: PR-1969 </p>
        </item>
        <item>
          <p>
	    The generic state machine behaviour <c>gen_statem</c> has
	    gotten code cleanup and documentation improvements from
	    GitHub Pull Request #1855, even though the PR itself was
	    rejected.</p>
          <p>
	    Own Id: OTP-14737 Aux Id: PR-1855 </p>
        </item>
        <item>
          <p>
	    Update Unicode specification to version 11.0.</p>
          <p>
	    Own Id: OTP-15111</p>
        </item>
        <item>
          <p>
	    ETS option <c>write_concurrency</c> now also affects and
	    improves the scalability of <c>ordered_set</c> tables.
	    The implementation is based on a data structure called
	    contention adapting search tree, where the lock
	    granularity adapts to the actual amount of concurrency
	    exploited by the applications in runtime.</p>
          <p>
	    Own Id: OTP-15128</p>
        </item>
        <item>
          <p>
	    Optimized <c>maps:new/0</c> with trivial Erlang
	    implementation, making use of literal terms (the empty
	    map) not needing dynamic heap allocation.</p>
          <p>
	    Own Id: OTP-15200 Aux Id: PR-1878 </p>
        </item>
        <item>
	    <p>The <c>gen_*</c> behaviours have been changed so that
	    if logging of the last N messages through
	    <c>sys:log/2,3</c> is active for the server, this log is
	    included in the terminate report.</p> <p>To accomplish
	    this the format of "System Events" as defined in the man
	    page for <c>sys</c> has been clarified and cleaned up, a
	    new function <c>sys:get_log/1</c> has been added, and
	    <c>sys:get_debug/3</c> has been deprecated. Due to these
	    changes, code that relies on the internal badly
	    documented format of "System Events", need to be
	    corrected.</p>
          <p>
	    *** POTENTIAL INCOMPATIBILITY ***</p>
          <p>
	    Own Id: OTP-15381</p>
        </item>
        <item>
          <p>
	    The <c>gen_statem</c> behaviour engine loop has been
	    optimized for better performance in particular when the
	    callback module returns some actions, that is better
	    performance for more realistic applications than the Echo
	    Benchmark.</p>
          <p>
	    Own Id: OTP-15452</p>
        </item>
        <item>
	    <p> Do not allow function specifications for functions
	    residing in other modules. </p>
          <p>
	    *** POTENTIAL INCOMPATIBILITY ***</p>
          <p>
	    Own Id: OTP-15563 Aux Id: ERL-845, OTP-15562 </p>
        </item>
        <item>
          <p>
	    The <c>persistent_term</c> functions <c>put/2</c> and
	    <c>erase/1</c> are now yielding.</p>
          <p>
	    Own Id: OTP-15615</p>
        </item>
        <item>
	    <p>Previously, all ETS tables used centralized counter
	    variables to keep track of the number of items stored and
	    the amount of memory consumed. These counters can cause
	    scalability problems (especially on big NUMA systems).
	    This change adds an implementation of a decentralized
	    counter and modifies the implementation of ETS so that
	    ETS tables of type <c>ordered_set</c> with
	    <c>write_concurrency</c> enabled use the decentralized
	    counter. Experiments indicate that this change
	    substantially improves the scalability of ETS
	    <c>ordered_set</c> tables with <c>write_concurrency</c>
	    enabled in scenarios with frequent <c>ets:insert/2</c>
	    and <c>ets:delete/2</c> calls.</p>
          <p>
	    Own Id: OTP-15623 Aux Id: PR-2190 </p>
        </item>
        <item>
	    <p> Use <c>ssh</c> instead of <c>rsh</c> as the default
	    remote shell. </p>
          <p>
	    Own Id: OTP-15633 Aux Id: PR-1787 </p>
        </item>
        <item>
	    <p>Added <c>beam_lib:strip/2</c> and friends, which
	    accept a list of chunks that should be preserved when
	    stripping.</p>
          <p>
	    Own Id: OTP-15680 Aux Id: PR-2114 </p>
        </item>
        <item>
	    <p> Optimize printing of maps with <c>io_lib:write()</c>.
	    Also optimize pretty printing of strings (<c>~s</c> and
	    <c>~ts</c>) when limiting the output with the
	    <c>chars_limit</c> option. </p>
          <p>
	    Own Id: OTP-15705</p>
        </item>
        <item>
	    <p> There are new compiler options <c>nowarn_removed</c>
	    and <c>{nowarn_removed,Items}</c> to suppress warnings
	    for functions and modules that have been removed from
	    OTP.</p>
          <p>
	    Own Id: OTP-15749 Aux Id: ERL-904 </p>
        </item>
        <item>
	    <p> Let the Erlang Pretty Printer put atomic parts on the
	    same line. </p>
          <p>
	    Own Id: OTP-15755</p>
        </item>
        <item>
	    <p> Add option <c>quote_singleton_atom_types</c> to the
	    Erlang Pretty Printer's functions. Setting the option to
	    <c>true</c> adds quotes to all singleton atom types. </p>
          <p>
	    Own Id: OTP-15756</p>
        </item>
      </list>
    </section>

</section>

<section><title>STDLIB 3.8.2.4</title>

    <section><title>Fixed Bugs and Malfunctions</title>
      <list>
        <item>
          <p>
	    <seemfa marker="stdlib:re#run/3">re:run(Subject, RE,
	    [unicode])</seemfa> returned <c>nomatch</c> instead of
	    failing with a <c>badarg</c> error exception when
	    <c>Subject</c> contained illegal utf8 and <c>RE</c> was
	    passed as a binary. This has been corrected along with
	    corrections of reduction counting in <c>re:run()</c>
	    error cases.</p>
          <p>
	    Own Id: OTP-16553</p>
        </item>
      </list>
    </section>

</section>

<section><title>STDLIB 3.8.2.3</title>

    <section><title>Fixed Bugs and Malfunctions</title>
      <list>
        <item>
	    <p>A directory traversal vulnerability has been
	    eliminated in erl_tar. erl_tar will now refuse to extract
	    symlinks that points outside the targeted extraction
	    directory and will return
	    <c>{error,{Path,unsafe_symlink}}</c>. (Thanks to Eric
	    Meadows-Jönsson for the bug report and for suggesting a
	    fix.)</p>
          <p>
	    Own Id: OTP-16441</p>
        </item>
      </list>
    </section>

</section>

<section><title>STDLIB 3.8.2.2</title>

    <section><title>Fixed Bugs and Malfunctions</title>
      <list>
        <item>
	    <p> Fix a bug that could cause a loop when formatting
	    terms using the control sequences <c>p</c> or <c>P</c>
	    and limiting the output with the option
	    <c>chars_limit</c>. </p>
          <p>
	    Own Id: OTP-15875 Aux Id: ERL-967 </p>
        </item>
      </list>
    </section>

</section>

<section><title>STDLIB 3.8.2.1</title>

    <section><title>Fixed Bugs and Malfunctions</title>
      <list>
        <item>
	    <p> Fix a bug that could cause a failure when formatting
	    binaries using the control sequences <c>p</c> or <c>P</c>
	    and limiting the output with the option
	    <c>chars_limit</c>. </p>
          <p>
	    Own Id: OTP-15847 Aux Id: ERL-957 </p>
        </item>
      </list>
    </section>

</section>

<section><title>STDLIB 3.8.2</title>

    <section><title>Fixed Bugs and Malfunctions</title>
      <list>
        <item>
          <p>
	    A bug in gen_statem has been fixed where the internal
	    timeout message could arrive as an info to the callback
	    module during high load due to incorrect use of
	    asynchronous timer cancel.</p>
          <p>
	    Own Id: OTP-15295</p>
        </item>
      </list>
    </section>

</section>

<section><title>STDLIB 3.8.1</title>

    <section><title>Fixed Bugs and Malfunctions</title>
      <list>
        <item>
	    <p>Fixed a performance regression when reading files
	    opened with the <c>compressed</c> flag.</p>
          <p>
	    Own Id: OTP-15706 Aux Id: ERIERL-336 </p>
        </item>
      </list>
    </section>

</section>

<section><title>STDLIB 3.8</title>

    <section><title>Fixed Bugs and Malfunctions</title>
      <list>
        <item>
	    <p> Fix a bug in the Erlang Pretty Printer: long atom
	    names in combination with <c>&lt;&lt;&gt;&gt;</c> could
	    cause a crash. </p>
          <p>
	    Own Id: OTP-15592 Aux Id: ERL-818 </p>
        </item>
        <item>
	    <p> Fix bugs that could cause wrong results or bad
	    performance when formatting lists of characters using the
	    control sequences <c>p</c> or <c>P</c> and limiting the
	    output with the option <c>chars_limit</c>. </p>
          <p>
	    Own Id: OTP-15639</p>
        </item>
      </list>
    </section>


    <section><title>Improvements and New Features</title>
      <list>
        <item>
          <p>
	    Improved ETS documentation about safe table traversal and
	    the partially bound key optimization for
	    <c>ordered_set</c>.</p>
          <p>
	    Own Id: OTP-15545 Aux Id: PR-2103, PR-2139 </p>
        </item>
        <item>
	    <p> Optimize <c>calendar:gregorian_days_to_date/1</c>.
	    </p>
          <p>
	    Own Id: OTP-15572 Aux Id: PR-2121 </p>
        </item>
        <item>
	    <p> Optimize functions
	    <c>calendar:rfc3339_to_system_time()</c> and
	    <c>calendar:system_time_to_rfc3339()</c>. </p>
          <p>
	    Own Id: OTP-15630</p>
        </item>
      </list>
    </section>

</section>

<section><title>STDLIB 3.7.1</title>

    <section><title>Fixed Bugs and Malfunctions</title>
      <list>
        <item>
	    <p> Optimize pretty printing of terms. The slower
	    behaviour was introduced in Erlang/OTP 20. </p>
          <p>
	    Own Id: OTP-15573 Aux Id: ERIERL-306 </p>
        </item>
      </list>
    </section>

</section>

<section><title>STDLIB 3.7</title>

    <section><title>Fixed Bugs and Malfunctions</title>
      <list>
        <item>
          <p>
	    Document <c>bit_size</c> in match specifications and
	    allow it in <c>ets:fun2ms</c>.</p>
          <p>
	    Own Id: OTP-15343 Aux Id: PR-1962 </p>
        </item>
        <item>
	    <p>The <c>beam()</c> type in <c>beam_lib</c> is defined
	    as <c>module() | file:filename() | binary()</c>. The
	    <c>module()</c> is misleading. Giving the module name as
	    an atom will only work if the BEAM file is in a current
	    directory.</p>
	    <p>To avoid confusion, <c>module()</c> has been removed
	    from the type. That means that there will be a Dialyzer
	    warning for code that call <c>beam_lib</c> with an atom
	    as filename, but the calls will still work.</p>
          <p>
	    Own Id: OTP-15378 Aux Id: ERL-696 </p>
        </item>
        <item>
          <p>
	    <c>unicode_util</c> crashed on certain emoji grapheme
	    clusters in binary strings.</p>
          <p>
	    Own Id: OTP-15428 Aux Id: ERL-777 </p>
        </item>
        <item>
	    <p>When an external fun was used, warnings for unused
	    variables could be suppressed.</p>
          <p>
	    Own Id: OTP-15437 Aux Id: ERL-762 </p>
        </item>
        <item>
          <p>
	    Fix reduction count in lists:member/2</p>
          <p>
	    Own Id: OTP-15474 Aux Id: ERIERL-229 </p>
        </item>
      </list>
    </section>


    <section><title>Improvements and New Features</title>
      <list>
        <item>
	    <p>When specified, the <c>+{source,Name}</c> option will
	    now override the actual file name in stack traces,
	    instead of only affecting the return value of
	    <c>Mod:module_info()</c>.</p>
	    <p>The <c>+deterministic</c> flag will also affect stack
	    traces now, omitting all path information except the file
	    name, fixing a long-standing issue where deterministic
	    builds required deterministic paths.</p>
          <p>
	    Own Id: OTP-15245 Aux Id: ERL-706 </p>
        </item>
        <item>
	    <p>List subtraction (The <c>--</c> operator) will now
	    yield properly on large inputs.</p>
          <p>
	    Own Id: OTP-15371</p>
        </item>
        <item>
          <p>
	    <c>calendar:system_time_to_rfc3339/1,2</c> no longer
	    remove trailing zeros from fractions.</p>
          <p>
	    Own Id: OTP-15464</p>
        </item>
      </list>
    </section>

</section>

<section><title>STDLIB 3.6</title>

    <section><title>Fixed Bugs and Malfunctions</title>
      <list>
        <item>
	    <p>The specs of <c>filename:basedir/2,3</c> are
	    corrected.</p>
          <p>
	    Own Id: OTP-15252 Aux Id: ERL-667 </p>
        </item>
      </list>
    </section>


    <section><title>Improvements and New Features</title>
      <list>
        <item>
	    <p> Let <c>dets:open_file()</c> exit with a <c>badarg</c>
	    message if given a raw file name (a binary). </p>
          <p>
	    Own Id: OTP-15253 Aux Id: OTP-13229, ERL-55 </p>
        </item>
        <item>
	    <p> The <c>Format</c> argument of the formatting
	    functions in modules <c>io</c> and <c>io_lib</c> is
	    accepted even if it is, for example, a list of binaries.
	    This is how it used to be before Erlang/OTP 21.0. </p>
          <p>
	    Own Id: OTP-15304</p>
        </item>
      </list>
    </section>

</section>

<section><title>STDLIB 3.5.1</title>

    <section><title>Fixed Bugs and Malfunctions</title>
      <list>
        <item>
	    <p> Fix a bug that could cause a crash when formatting a
	    list of non-characters using the control sequences
	    <c>p</c> or <c>P</c> and limiting the output with the
	    option <c>chars_limit</c>. </p>
          <p>
	    Own Id: OTP-15159</p>
        </item>
      </list>
    </section>

</section>

<section><title>STDLIB 3.5</title>

    <section><title>Fixed Bugs and Malfunctions</title>
      <list>
        <item>
	    <p><c>gen_statem</c> improvements.</p> <p> When using an
	    exception that is valid but not allowed in a state enter
	    call, the reason has been changed from
	    <c>{bad_action_from_state_function,Action}</c> to
	    <c>{bad_state_enter_action_from_state_function,Action}</c>.
	    </p><p> Timer parsing has been improved. Many erroneous
	    timeout tuples was not handled correctly. </p><p> The
	    documentation has been updated, in particular the User's
	    Guide and the pointer to it from the Reference Manual is
	    much more obvious. </p>
          <p>
	    Own Id: OTP-14015</p>
        </item>
        <item>
          <p>
	    The type specifications for <c>file:posix/0</c> and
	    <c>inet:posix/0</c> have been updated according to which
	    errors file and socket operations should be able to
	    return.</p>
          <p>
	    Own Id: OTP-14019 Aux Id: ERL-550 </p>
        </item>
        <item>
	    <p> File operations used to accept <seetype
	    marker="kernel:file#name_all">filenames</seetype>
	    containing null characters (integer value zero). This
	    caused the name to be truncated and in some cases
	    arguments to primitive operations to be mixed up.
	    Filenames containing null characters inside the filename
	    are now <em>rejected</em> and will cause primitive file
	    operations to fail. </p> <p> Also environment variable
	    operations used to accept <seetype
	    marker="kernel:os#env_var_name">names</seetype> and
	    <seetype
	    marker="kernel:os#env_var_value">values</seetype> of
	    environment variables containing null characters (integer
	    value zero). This caused operations to silently produce
	    erroneous results. Environment variable names and values
	    containing null characters inside the name or value are
	    now <em>rejected</em> and will cause environment variable
	    operations to fail. </p> <p>Primitive environment
	    variable operations also used to accept the <c>$=</c>
	    character in environment variable names causing various
	    problems. <c>$=</c> characters in environment variable
	    names are now also <em>rejected</em>. </p> <p>Also
	    <seemfa
	    marker="kernel:os#cmd/1"><c>os:cmd/1</c></seemfa> now
	    reject null characters inside its <seetype
	    marker="kernel:os#os_command">command</seetype>.
	    </p> <p><seemfa
	    marker="erts:erlang#open_port/2"><c>erlang:open_port/2</c></seemfa>
	    will also reject null characters inside the port name
	    from now on.</p>
          <p>
	    *** POTENTIAL INCOMPATIBILITY ***</p>
          <p>
	    Own Id: OTP-14543 Aux Id: ERL-370 </p>
        </item>
        <item>
	    <p> Make <c>io_lib:unscan_format/1</c> work with pad char
	    and default precision. </p>
          <p>
	    Own Id: OTP-14958 Aux Id: PR-1735 </p>
        </item>
        <item>
	    <p> The control sequence modifiers <c>t</c> and <c>l</c>
	    can be used together in the same control sequence which
	    makes it possible to have Unicode atoms and no detection
	    of printable character lists at the same time. </p>
          <p>
	    Own Id: OTP-14971 Aux Id: PR-1743 </p>
        </item>
        <item>
	    <p> Fix a bug in the Erlang code linter: the check of
	    guard expressions no longer returns <c>false</c> if the
	    map syntax is used. The bug affected the Erlang shell,
	    the Debugger, and other modules evaluating abstract code.
	    </p>
          <p>
	    Own Id: OTP-15035 Aux Id: ERL-613 </p>
        </item>
        <item>
          <p>
	    A sys debug fun of type {Fun,State} should not be
	    possible to install twice. This was, however, possible if
	    the current State was 'undefined', which was mistaken for
	    non-existing fun. This has been corrected.</p>
          <p>
	    Own Id: OTP-15049</p>
        </item>
        <item>
          <p>
	    Fix <c>io:putchars/2</c> stacktrace rewriting at errors
	    to point to a valid function.</p>
          <p>
	    Own Id: OTP-15101</p>
        </item>
      </list>
    </section>


    <section><title>Improvements and New Features</title>
      <list>
        <item>
          <p>
	    The <c>gen_server</c> has gotten a new callback
	    <c>handle_continue/2</c> for check pointing the state.
	    This is useful at least when implementing behaviours on
	    top of <c>gen_server</c> and for some start up scenarios.</p>
          <p>
	    Own Id: OTP-13019 Aux Id: PR-1490 </p>
        </item>
        <item>
	    <p> The semantics of timeout parameter
	    <c>{clean_timeout,infinity}</c> to
	    <c>gen_statem:call/3</c> has been changed to use a proxy
	    process for the call. With this change
	    <c>clean_timeout</c> implicates a proxy process with no
	    exceptions. This may be a hard to observe
	    incompatibility: in the presence of network problems a
	    late reply could arrive in the caller's message queue
	    when catching errors. That will not happen after this
	    correction. </p><p> The semantics of timeout parameter
	    <c>infinity</c> has not been changed. </p>
          <p>
	    *** POTENTIAL INCOMPATIBILITY ***</p>
          <p>
	    Own Id: OTP-13073 Aux Id: PR-1595 </p>
        </item>
        <item>
	    <p>A new logging API is added to Erlang/OTP, see the
	    <seeerl
	    marker="kernel:logger"><c>logger(3)</c></seeerl> manual
	    page, and section <seeguide
	    marker="kernel:logger_chapter">Logging</seeguide> in the
	    Kernel User's Guide.</p>
	    <p>Calls to <c>error_logger</c> are automatically
	    redirected to the new API, and legacy error logger event
	    handlers can still be used. It is, however, recommended
	    to use the Logger API directly when writing new code.</p>
	    <p>Notice the following potential incompatibilities:</p>
	    <list> <item><p>Kernel configuration parameters
	    <c>error_logger</c> still works, but is overruled if the
	    default handler's output destination is configured with
	    Kernel configuration parameter <c>logger</c>.</p> <p>In
	    general, parameters for configuring error logger are
	    overwritten by new parameters for configuring
	    Logger.</p></item> <item><p>The concept of SASL error
	    logging is deprecated, meaning that by default the SASL
	    application does not affect which log events are
	    logged.</p> <p>By default, supervisor reports and crash
	    reports are logged by the default Logger handler started
	    by Kernel, and end up at the same destination (terminal
	    or file) as other standard log event from Erlang/OTP.</p>
	    <p>Progress reports are not logged by default, but can be
	    enabled by setting the primary log level to info, for
	    example with the Kernel configuration parameter
	    <c>logger_level</c>.</p> <p>To obtain backwards
	    compatibility with the SASL error logging functionality
	    from earlier releases, set Kernel configuration parameter
	    <c>logger_sasl_compatible</c> to <c>true</c>. This
	    prevents the default Logger handler from logging any
	    supervisor-, crash-, or progress reports. Instead, SASL
	    adds a separate Logger handler during application start,
	    which takes care of these log events. The SASL
	    configuration parameters <c>sasl_error_logger</c> and
	    <c>sasl_errlog_type</c> specify the destination (terminal
	    or file) and severity level to log for these
	    events.</p></item></list>
          <p>
	    Since Logger is new in Erlang/OTP 21.0, we do reserve the
	    right to introduce changes to the Logger API and
	    functionality in patches following this release. These
	    changes might or might not be backwards compatible with
	    the initial version.</p>
          <p>
	    *** POTENTIAL INCOMPATIBILITY ***</p>
          <p>
	    Own Id: OTP-13295</p>
        </item>
        <item>
	    <p> Add functions
	    <c>calendar:system_time_to_local_time/2</c> and
	    <c>calendar:system_time_to_universal_time/2</c>. </p>
          <p>
	    Own Id: OTP-13413</p>
        </item>
        <item>
	    <p> Functions <c>rand:uniform_real/0</c> and
	    <c>rand:uniform_real_s/1</c> have been added. They
	    produce uniformly distributed numbers in the range <c>0.0
	    =&lt; X &lt; 1.0</c> that are as close to random real
	    numbers as Normalized IEEE 754 Double Precision allows.
	    Because the random real number exactly <c>0.0</c> is
	    infinitely improbable they will never return exactly
	    <c>0.0</c>. </p><p> These properties are useful when you
	    need to call for example <c>math:log(X)</c> or <c>1 /
	    X</c> on a random value <c>X</c>, since that will never
	    fail with a number from these new functions. </p>
          <p>
	    Own Id: OTP-13764 Aux Id: PR-1574 </p>
        </item>
        <item>
          <p>
	    Added maps:iterator/0 and maps:next/1 to be used for
	    iterating over the key-value associations in a map.</p>
          <p>
	    Own Id: OTP-14012</p>
        </item>
        <item>
	    <p>Changed the default behaviour of <c>.erlang</c>
	    loading: <c>.erlang</c> is no longer loaded from the
	    current directory. <c>c:erlangrc(PathList)</c> can be
	    used to search and load an <c>.erlang</c> file from user
	    specified directories.</p> <p><c>escript</c>,
	    <c>erlc</c>, <c>dialyzer</c> and <c>typer</c> no longer
	    load an <c>.erlang</c> at all.</p>
          <p>
	    *** POTENTIAL INCOMPATIBILITY ***</p>
          <p>
	    Own Id: OTP-14439</p>
        </item>
        <item>
          <p>
	    Added new uri_string module to stdlib for handling URIs
	    (RFC 3986).</p>
          <p>
	    Own Id: OTP-14496</p>
        </item>
        <item>
          <p>
	    Update Unicode specification to version 10.0.</p>
          <p>
	    Own Id: OTP-14503</p>
        </item>
        <item>
	    <p><c>filelib:wildcard()</c> now allows characters with a
	    special meaning to be escaped using backslashes.</p>
	    <p>This is an incompatible change, but note that the use
	    of backslashes in wildcards would already work
	    differently on Windows and Unix. Existing calls to
	    <c>filelib:wildcard()</c> needs to be updated. On
	    Windows, directory separators must always be written as a
	    slash.</p>
          <p>
	    *** POTENTIAL INCOMPATIBILITY ***</p>
          <p>
	    Own Id: OTP-14577</p>
        </item>
        <item>
          <p>
	    The supervisor now stores its child specifications in a
	    map instead of a list. This causes a significant
	    improvement when starting many children under a
	    non-simple_one_for_one supervisor.</p>
          <p>
	    Own Id: OTP-14586</p>
        </item>
        <item>
	    <p> The <c>base64</c> module is optimized. </p> <p> Note
	    that the functions <c>encode/1</c>, <c>decode/1</c>, and
	    <c>mime_decode/1</c> fail unless called with an argument
	    of the documented type. They used to accept any
	    <c>iodata()</c>. </p>
          <p>
	    Own Id: OTP-14624 Aux Id: PR-1565 </p>
        </item>
        <item>
	    <p> Add function <c>lists:search/2</c>. </p>
          <p>
	    Own Id: OTP-14675 Aux Id: PR-102 </p>
        </item>
        <item>
          <p>
	    uri_string module extended with functions for handling
	    application/x-www-form-urlencoded query strings based on
	    the HTML5 specification.</p>
          <p>
	    Own Id: OTP-14747</p>
        </item>
        <item>
	    <p> Add functions
	    <c>calendar:rfc3339_to_system_time/1,2</c> and
	    <c>calendar:system_time_to_rfc3339/1,2</c>. </p>
          <p>
	    Own Id: OTP-14764</p>
        </item>
        <item>
	    <p> The stack traces returned by the functions of the
	    <c>erl_eval</c> module more accurately reflect where the
	    exception occurred. </p>
          <p>
	    Own Id: OTP-14826 Aux Id: PR 1540 </p>
        </item>
        <item>
	    <p> Add options <c>atime</c>, <c>mtime</c>, <c>ctime</c>,
	    <c>uid</c>, and <c>gid</c> to the <c>erl_tar:add/3,4</c>
	    functions. </p>
          <p>
	    Own Id: OTP-14834 Aux Id: PR 1608 </p>
        </item>
        <item>
	    <p>Added <c>ets:whereis/1</c> for retrieving the table
	    identifier of a named table.</p>
          <p>
	    Own Id: OTP-14884</p>
        </item>
        <item>
          <p>
	    Improved URI normalization functions in the uri_string
	    module.</p>
          <p>
	    Own Id: OTP-14910</p>
        </item>
        <item>
	    <p> The new functions <c>io_lib:fwrite/3</c> and
	    <c>io_lib:format/3</c> take a third argument, an option
	    list. The only option is <c>chars_limit</c>, which is
	    used for limiting the number of returned characters. The
	    limit is soft, which means that the number of returned
	    characters exceeds the limit with at most a smallish
	    amount. If the limit is set, the functions
	    <c>format/3</c> and <c>fwrite/3</c> try to distribute the
	    number of characters evenly over the control sequences
	    <c>pPswW</c>. Furthermore, the control sequences
	    <c>pPwP</c> try to distribute the number of characters
	    evenly over substructures. </p> <p> A modification of the
	    control sequences <c>pPwW</c> is that even if there is no
	    limit on the number of returned characters, all
	    associations of a map are printed to the same depth. The
	    aim is to give a more consistent output as the order of
	    map keys is not defined. As before, if the depth is less
	    than the number of associations of a map, the selection
	    of associations to print is arbitrary. </p>
          <p>
	    Own Id: OTP-14983</p>
        </item>
        <item>
	    <p> Add functions <c>ordsets:is_empty/1</c> and
	    <c>sets:is_empty/1</c>. </p>
          <p>
	    Own Id: OTP-14996 Aux Id: ERL-557, PR-1703 </p>
        </item>
        <item>
          <p>
	    Improve performance of <c>string:uppercase/1</c>,
	    <c>string:lowercase/1</c> and <c>string:casefold/1</c>
	    when handling ASCII characters.</p>
          <p>
	    Own Id: OTP-14998</p>
        </item>
        <item>
	    <p>External funs with literal values for module, name,
	    and arity (e.g. <c>erlang:abs/1</c>) are now treated as
	    literals. That means more efficient code that produces
	    less garbage on the heap.</p>
          <p>
	    Own Id: OTP-15003</p>
        </item>
        <item>
          <p>
	    sys:statistics(Pid,get) did not report 'out' messages
	    from gen_server. This is now corrected.</p>
          <p>
	    Own Id: OTP-15047</p>
        </item>
        <item>
          <p>
	    A sys debug function can now have the format
	    {Id,Fun,State} in addition to the old {Fun,State}. This
	    allows installing multiple instances of a debug fun.</p>
          <p>
	    Own Id: OTP-15048</p>
        </item>
        <item>
	    <p> The <c>lib</c> module is removed:</p> <list
	    type="bulleted"> <item><c>lib:error_message/2</c> is
	    removed.</item> <item><c>lib:flush_receive/0</c> is
	    removed.</item> <item><c>lib:nonl/1</c> is
	    removed.</item> <item><c>lib:progname/0</c> is replaced
	    by <c>ct:get_progname/0</c>.</item>
	    <item><c>lib:send/2</c> is removed.</item>
	    <item><c>lib:sendw/2</c> is removed.</item> </list>
          <p>
	    *** POTENTIAL INCOMPATIBILITY ***</p>
          <p>
	    Own Id: OTP-15072 Aux Id: PR 1786, OTP-15114 </p>
        </item>
        <item>
          <p>
	    Function <c>ets:delete_all_objects/1</c> now yields the
	    scheduler thread for large tables that take significant
	    time to clear. This to improve real time characteristics
	    of other runnable processes.</p>
          <p>
	    Own Id: OTP-15078</p>
        </item>
        <item>
	    <p> In control sequences of the functions
	    <c>io:fwrite/2,3</c> and <c>io_lib:fwrite/2,3</c>
	    containing <c>p</c> or <c>P</c>, a field width of value
	    <c>0</c> means that no line breaks are inserted. This is
	    in contrast to the old behaviour, where <c>0</c> used to
	    insert line breaks after every subterm. To insert line
	    breaks after every subterm, a field width of value
	    <c>1</c> can be used. </p>
          <p>
	    *** POTENTIAL INCOMPATIBILITY ***</p>
          <p>
	    Own Id: OTP-15103 Aux Id: ERL-607 </p>
        </item>
      </list>
    </section>

</section>

<section><title>STDLIB 3.4.5.1</title>

    <section><title>Improvements and New Features</title>
      <list>
        <item>
	    <p>List subtraction (The <c>--</c> operator) will now
	    yield properly on large inputs.</p>
          <p>
	    Own Id: OTP-15371</p>
        </item>
      </list>
    </section>

</section>

<section><title>STDLIB 3.4.5</title>

    <section><title>Fixed Bugs and Malfunctions</title>
      <list>
        <item>
          <p>
	    The <c>Module:init/1</c> function in <c>gen_statem</c>
	    may return an actions list containing any action, but an
	    erroneous check only allowed state enter actions so e.g
	    <c>{next_event,internal,event}</c> caused a server crash.
	    This bug has been fixed.</p>
          <p>
	    Own Id: OTP-13995</p>
        </item>
      </list>
    </section>

</section>

<section><title>STDLIB 3.4.4</title>

    <section><title>Fixed Bugs and Malfunctions</title>
      <list>
        <item>
	    <p> Correct <c>filelib:find_source()</c> and
	    <c>filelib:find_file()</c> to by default also search one
	    level below <c>src</c>. This is in accordance with the
	    Design Principles which states that an application can
	    have Erlang source files one level below the <c>src</c>
	    directory. </p>
          <p>
	    Own Id: OTP-14832 Aux Id: ERL-527 </p>
        </item>
        <item>
	    <p> The contract of <c>erl_tar:table/2</c> is corrected.
	    </p>
          <p>
	    Own Id: OTP-14860 Aux Id: PR 1670 </p>
        </item>
        <item>
	    <p> Correct a few contracts. </p>
          <p>
	    Own Id: OTP-14889</p>
        </item>
        <item>
          <p>
	    Fix string:prefix/2 to handle an empty string as second
	    argument.</p>
          <p>
	    Own Id: OTP-14942 Aux Id: PR-1702 </p>
        </item>
      </list>
    </section>

</section>

<section><title>STDLIB 3.4.3</title>

    <section><title>Fixed Bugs and Malfunctions</title>
      <list>
        <item>
	    <p> Make <c>ets:i/1</c> exit cleaner when ^D is input
	    while browsing a table. Only the old Erlang shell is
	    affected (<c>erl(1)</c> flag <c>-oldshell</c>). </p>
          <p>
	    Own Id: OTP-14663</p>
        </item>
        <item>
          <p>
	    Fixed handling of windows UNC paths in module
	    <c>filename</c>.</p>
          <p>
	    Own Id: OTP-14693</p>
        </item>
      </list>
    </section>


    <section><title>Improvements and New Features</title>
      <list>
        <item>
          <p>
	    Improve performance of the new string functionality when
	    handling ASCII characters.</p>
          <p>
	    Own Id: OTP-14670</p>
        </item>
        <item>
          <p>
	    Added a clarification to the documentation of
	    <c>unicode:characters_to_list/2</c>.</p>
          <p>
	    Own Id: OTP-14798</p>
        </item>
      </list>
    </section>

</section>

<section><title>STDLIB 3.4.2</title>

    <section><title>Fixed Bugs and Malfunctions</title>
      <list>
        <item>
	    <p> Fix a bug in the Erlang shell where recursively
	    defined records with typed fields could cause a loop.
	    </p>
          <p>
	    Own Id: OTP-14488 Aux Id: PR-1489 </p>
        </item>
        <item>
          <p>
	    Make edlin handle grapheme clusters instead of codepoints
	    to improve the handling multi-codepoints characters.</p>
          <p>
	    Own Id: OTP-14542</p>
        </item>
        <item>
	    <p>There could be false warnings for
	    <c>erlang:get_stacktrace/0</c> being used outside of a
	    <c>try</c> block when using multiple <c>catch</c>
	    clauses.</p>
          <p>
	    Own Id: OTP-14600 Aux Id: ERL-478 </p>
        </item>
      </list>
    </section>


    <section><title>Improvements and New Features</title>
      <list>
        <item>
	    <p> The Erlang code linter no longer checks that the
	    functions mentioned in <c>nowarn_deprecated_function</c>
	    options are declared in the module. </p>
          <p>
	    Own Id: OTP-14378</p>
        </item>
        <item>
          <p>
	    General Unicode improvements.</p>
          <p>
	    Own Id: OTP-14462</p>
        </item>
      </list>
    </section>

</section>

<section><title>STDLIB 3.4.1</title>

    <section><title>Fixed Bugs and Malfunctions</title>
      <list>
        <item>
	    <p> A bug in <c>proc_lib:format()</c> introduced in
	    Erlang/OTP 20.0 is corrected. </p>
          <p>
	    Own Id: OTP-14482 Aux Id: PR-1488 </p>
        </item>
        <item>
          <p>
	    Fix string:len/1 to be compatible with previous versions.</p>
          <p>
	    Own Id: OTP-14487 Aux Id: ERIERL-40 </p>
        </item>
        <item>
          <p>
	    In OTP-20.0, the behavior of c, make, and ct_make was
	    changed so that in some cases the beam files by default
	    would be written to the directory where the source files
	    were found. This is now changed back to the old behavior
	    so beam files are by default written to current
	    directory.</p>
          <p>
	    Own Id: OTP-14489 Aux Id: ERL-438 </p>
        </item>
      </list>
    </section>

</section>

<section><title>STDLIB 3.4</title>

    <section><title>Fixed Bugs and Malfunctions</title>
      <list>
        <item>
	    <p>For many releases, it has been legal to override a BIF
	    with a local function having the same name. However,
	    calling a local function with the same name as guard BIF
	    as filter in a list comprehension was not allowed.</p>
          <p>
	    Own Id: OTP-13690</p>
        </item>
        <item>
	    <p> A new (default) pseudo-random number generator
	    algorithm Xoroshiro116+ has been implemented in the
	    <c>rand</c> module. </p><p> The old algorithm
	    implementations had a number of flaws so they are all
	    deprecated, but corrected versions of two of them have
	    been added. See the documentation. </p>
          <p>
	    Own Id: OTP-14295 Aux Id: PR-1372 </p>
        </item>
        <item>
	    <p> The Erlang shell, <c>qlc:string_to_handle()</c>, and
	    the Debugger (the Evaluator area and Edit variable window
	    of the Bindings area) can parse pids, ports, references,
	    and external funs, as long as they can be created in the
	    running system. </p>
          <p>
	    Own Id: OTP-14296</p>
        </item>
        <item>
	    <p>Internal code change: Calls to <c>catch</c> followed
	    by a call to <c>erlang:get_stacktrace/0</c> has been
	    rewritten to use <c>try</c> instead of <c>catch</c> to
	    make the code future-proof.</p>
          <p>
	    Own Id: OTP-14400</p>
        </item>
        <item>
	    <p> The <c>ms_transform</c> module, used by
	    <c>ets:fun2ms/1</c> and <c>dbg:fun2ms/1</c>, evaluates
	    constant arithmetic expressions. This is necessary since
	    the Erlang compiler, which normally evaluates constant
	    expressions, does not recognize the format generated by
	    <c>ms_transform</c>. </p>
          <p>
	    Own Id: OTP-14454 Aux Id: ERIERL-29 </p>
        </item>
        <item>
	    <p> The state machine engine <c>gen_statem</c> can now
	    handle generic time-outs (multiple named) as well as
	    absolute time-out time. See the documentation. </p><p>
	    The <c>gen_statem</c> callback <c>Module:init/1</c> has
	    become mandatory to harmonize with other <c>gen_*</c>
	    modules. This may be an incompatibility for
	    <c>gen_statem</c> callback modules that use
	    <c>gen_statem:enter_loop/4-6</c>. </p>
          <p>
	    *** POTENTIAL INCOMPATIBILITY ***</p>
          <p>
	    Own Id: OTP-14531</p>
        </item>
      </list>
    </section>


    <section><title>Improvements and New Features</title>
      <list>
        <item>
          <p>
	    Improved unicode support for strings. Added normalization
	    functions in the <c>unicode</c> module. Extended the
	    <c>string</c> module API with new functions with improved
	    unicode handling and that works on grapheme clusters. The
	    new functions operates on the <c>unicode:chardata()</c>
	    type, thus they also accept <c>UTF-8 binaries</c> as
	    input. </p>
          <p>
	    The old string API have been marked as obsolete. The
	    return values have been changed for some error cases.</p>
          <p>
	    *** POTENTIAL INCOMPATIBILITY ***</p>
          <p>
	    Own Id: OTP-10289 Aux Id: OTP-10309 </p>
        </item>
        <item>
	    <p>There are two new guard BIFs '<c>floor/1</c>' and
	    '<c>ceil/1</c>'. They both return integers. In the
	    '<c>math</c>' module, there are two new BIFs with the
	    same names that return floating point values.</p>
          <p>
	    Own Id: OTP-13692</p>
        </item>
        <item>
          <p>
	    Making code_change, terminate and handle_info callbacks
	    optional in the OTP behaviours.</p>
          <p>
	    Own Id: OTP-13801</p>
        </item>
        <item>
	    <p> The support for Dets files created with Erlang/OTP R7
	    and earlier is removed. </p>
          <p>
	    Own Id: OTP-13830</p>
        </item>
        <item>
	    <p>Replaced usage of deprecated symbolic <seetype
	    marker="erts:erlang#time_unit"><c>time
	    unit</c></seetype> representations.</p>
          <p>
	    Own Id: OTP-13831 Aux Id: OTP-13735 </p>
        </item>
        <item>
	    <p>The function <c>fmod/2</c> has been added to the
	    <c>math</c> module.</p>
          <p>
	    Own Id: OTP-14000</p>
        </item>
        <item>
	    <p>The EXIT signals received from processes using
	    <c>proc_lib</c> now looks like EXIT signals from
	    processes that were spawned using <c>spawn_link</c>. In
	    particular, that means that the stack trace is now
	    included in the EXIT signal so that it can see where the
	    process crashed.</p>
          <p>
	    Own Id: OTP-14001</p>
        </item>
        <item>
	    <p><c>sets:add_element/2</c> is faster when adding an
	    element that is already present, and
	    <c>sets:del_element/2</c> is faster when the element to
	    be deleted is not present. This optimization can make
	    certain operations, such as sets:union/2 with many
	    overlapping elements, up to two orders of magnitude
	    faster.</p>
          <p>
	    Own Id: OTP-14035</p>
        </item>
        <item>
          <p>
	    Add information in doc about supervisor shutdown reason
	    when maximum restart frequency is reached.</p>
          <p>
	    Own Id: OTP-14037 Aux Id: PR-1233 </p>
        </item>
        <item>
          <p>
	    Added <c>rand:jump/[0|1]</c> functions.</p>
          <p>
	    Own Id: OTP-14038 Aux Id: PR-1235 </p>
        </item>
        <item>
	    <p>Functions for detecting changed code has been added.
	    <c>code:modified_modules/0</c> returns all currently
	    loaded modules that have changed on disk.
	    <c>code:module_status/1</c> returns the status for a
	    module. In the shell and in <c>c</c> module, <c>mm/0</c>
	    is short for <c>code:modified_modules/0</c>, and
	    <c>lm/0</c> reloads all currently loaded modules that
	    have changed on disk.</p>
          <p>
	    Own Id: OTP-14059</p>
        </item>
        <item>
	    <p>Each assert macro in <c>assert.hrl</c> now has a
	    corresponding version with an extra argument, for adding
	    comments to assertions. These can for example be printed
	    as part of error reports, to clarify the meaning of the
	    check that failed.</p>
          <p>
	    Own Id: OTP-14066</p>
        </item>
        <item>
	    <p><c>error_logger_tty_h</c> and
	    <c>error_logger_file_h</c> now inserts the node
	    information for nonlocal messages before the message
	    itself instead of after, both for readability and so as
	    not to change the line termination property at the end of
	    the message.</p>
          <p>
	    Own Id: OTP-14068</p>
        </item>
        <item>
	    <p>The Erlang code linter checks for badly formed type
	    constraints. </p>
          <p>
	    Own Id: OTP-14070 Aux Id: PR-1214 </p>
        </item>
        <item>
	    <p>By default, there will now be a warning when
	    <c>export_all</c> is used. The warning can be disabled
	    using <c>nowarn_export_all</c>.</p>
          <p>
	    Own Id: OTP-14071</p>
        </item>
        <item>
	    <p>When a <c>gen_server</c> process crashes, the
	    stacktrace for the client will be printed to facilitate
	    debugging.</p>
          <p>
	    Own Id: OTP-14089</p>
        </item>
        <item>
	    <p>Optimized ETS operations by changing table identifier
	    type from integer to reference. The reference enables a
	    more direct mapping to the table with less potential lock
	    contention and makes especially creation and deletion of
	    tables scale much better.</p> <p>The change of the opaque
	    type for the ETS table identifiers may cause failure in
	    code that make faulty assumptions about this opaque
	    type.</p> <note> <p> The number of tables stored at one
	    Erlang node <em>used</em> to be limited. This is no
	    longer the case (except by memory usage). The previous
	    default limit was about 1400 tables and could be
	    increased by setting the environment variable
	    <c>ERL_MAX_ETS_TABLES</c> before starting the Erlang
	    runtime system. This hard limit has been removed, but it
	    is currently useful to set the <c>ERL_MAX_ETS_TABLES</c>
	    anyway. It should be set to an approximate of the maximum
	    amount of tables used. This since an internal table for
	    named tables is sized using this value. If large amounts
	    of named tables are used and <c>ERL_MAX_ETS_TABLES</c>
	    hasn't been increased, the performance of named table
	    lookup will degrade. </p> </note>
          <p>
	    *** POTENTIAL INCOMPATIBILITY ***</p>
          <p>
	    Own Id: OTP-14094</p>
        </item>
        <item>
	    <p><c>take/2</c> has been added to <c>dict</c>,
	    <c>orddict</c>, and <c>gb_trees</c>. <c>take_any/2</c>
	    has been added to <c>gb_trees</c>.</p>
          <p>
	    Own Id: OTP-14102</p>
        </item>
        <item>
          <p>
	    Extend gen_event API to handle options as well.</p>
          <p>
	    Own Id: OTP-14123</p>
        </item>
        <item>
          <p>
	    Advice on how to tune the supervisor restart frequency
	    (intensity and period) is added to System Documentation -
	    Design Principles - Supervisor Behaviour.</p>
          <p>
	    Own Id: OTP-14168 Aux Id: PR-1289 </p>
        </item>
        <item>
          <p>
	    gen_fsm is deprecated and is replaced by gen_statem,
	    however for backwards compatibility reasons gen_fsm may
	    continue to exist as an undocumented feature for quite
	    some time.</p>
          <p>
	    Own Id: OTP-14183</p>
        </item>
        <item>
	    <p>The shell functions <c>c/1</c> and <c>c/2</c> have
	    been extended so that if the argument is a module name
	    instead of a file name, it automatically locates the
	    .beam file and the corresponding source file, and then
	    recompiles the module using the same compiler options
	    (plus any options passed to c/2). If compilation fails,
	    the old beam file is preserved. Also adds <c>c(Mod, Opts,
	    Filter)</c>, where the Filter argument allows you to
	    remove old compiler options before the new options are
	    added.</p> <p>New utility functions <c>file_find/2/3</c>
	    and <c>find_source/1/2/3</c> have been added to
	    <c>filelib</c>.</p>
          <p>
	    Own Id: OTP-14190</p>
        </item>
        <item>
	    <p><c>erl_tar</c> in previous versions of OTP only
	    supports the USTAR format. That limited path names to at
	    most 255 bytes, and did not support Unicode characters in
	    names in a portable way.</p>
	    <p><c>erl_tar</c> now has support for reading tar
	    archives in the formats currently in common use, such as
	    v7, STAR, USTAR, PAX, and GNU tar's extensions to the
	    STAR/USTAR format. When writing tar archives,
	    <c>erl_tar</c> can now write them in the <c>PAX</c>
	    format if necessary (for example, to support very long
	    filenames or filenames with Unicode characters). If
	    possible, <c>erl_tar</c> will still write tar archives in
	    the USTAR for maximum portability.</p>
          <p>
	    Own Id: OTP-14226</p>
        </item>
        <item>
	    <p><c>base64:mime_decode/1</c> has been optimized so that
	    it is now almost as fast as<c>base64:decode/1</c>; it
	    used be noticeably slower.</p>
          <p>
	    Own Id: OTP-14245</p>
        </item>
        <item>
	    <p><c>erl_tar</c> will now strip any leading '<c>/</c>'
	    from pathnames when extracting files from a tar archive
	    and write a message to the error logger. There is also
	    new check for directory traversal attacks; if a relative
	    path points above the current working directory the
	    extraction will be aborted.</p>
          <p>
	    Own Id: OTP-14278</p>
        </item>
        <item>
	    <p> Miscellaneous updates due to atoms containing
	    arbitrary Unicode characters. </p>
          <p>
	    Own Id: OTP-14285</p>
        </item>
        <item>
          <p>
	    The Crypto application now supports generation of
	    cryptographically strong random numbers (floats &lt; 1.0
	    and integer arbitrary ranges) as a plugin to the 'rand'
	    module.</p>
          <p>
	    Own Id: OTP-14317 Aux Id: PR-1372 </p>
        </item>
        <item>
          <p>
	    Add new function <c>ets:select_replace/2</c> which
	    performs atomic "compare-and-swap" operations for ETS
	    objects using match specifications.</p>
          <p>
	    Own Id: OTP-14319 Aux Id: PR-1076 </p>
        </item>
        <item>
	    <p> The Erlang code linter checks for bad <c>dialyzer</c>
	    attributes. It also checks for bad type variables in type
	    declarations. </p>
          <p>
	    Own Id: OTP-14323</p>
        </item>
        <item>
	    <p> Two new functions has been implemented in the
	    <c>rand</c> module; <c>normal/2</c> and
	    <c>normal_s/3</c>, that both produce normal distribution
	    (pseudo) random numbers with mean value and variance
	    according to arguments. </p>
          <p>
	    Own Id: OTP-14328 Aux Id: PR-1382 </p>
        </item>
        <item>
          <p>
	    Upgraded the OTP internal PCRE library from version 8.33
	    to version 8.40. This library is used for implementation
	    of the <seeerl marker="stdlib:re"><c>re</c></seeerl>
	    regular expressions module.</p>
          <p>
	    Besides various bug fixes, the new version allows for
	    better stack protection. In order to utilize this
	    feature, the stack size of normal scheduler threads is
	    now by default set to 128 kilo words on all platforms.
	    The stack size of normal scheduler threads can be set
	    upon system start by passing the <seecom
	    marker="erts:erl#sched_thread_stack_size"><c>+sss</c></seecom>
	    command line argument to the <seecom
	    marker="erts:erl"><c>erl</c></seecom> command.</p>
          <p>
	    See <url
	    href="http://pcre.org/original/changelog.txt">http://pcre.org/original/changelog.txt</url>
	    for information about changes made to PCRE between the
	    versions 8.33 and 8.40.</p>
          <p>
	    *** POTENTIAL INCOMPATIBILITY ***</p>
          <p>
	    Own Id: OTP-14331 Aux Id: ERL-208 </p>
        </item>
        <item>
          <p>
	    Added function <c>re:version/0</c> which returns
	    information about the OTP internal PCRE version used for
	    implementation of the <c>re</c> module.</p>
          <p>
	    Own Id: OTP-14347 Aux Id: PR-1412 </p>
        </item>
        <item>
	    <p>The format of debug information that is stored in BEAM
	    files (when <c>debug_info</c> is used) has been changed.
	    The purpose of the change is to better support other
	    BEAM-based languages such as Elixir or LFE.</p>
	    <p>All tools included in OTP (dialyzer, debugger, cover,
	    and so on) will handle both the new format and the
	    previous format. Tools that retrieve the debug
	    information using <c>beam_lib:chunk(Beam,
	    [abstract_code])</c> will continue to work with both the
	    new and old format. Tools that call
	    <c>beam_lib:chunk(Beam, ["Abst"])</c> will not work with
	    the new format.</p>
	    <p>For more information, see the description of
	    <c>debug_info</c> in the documentation for
	    <c>beam_lib</c> and the description of the
	    <c>{debug_info,{Backend,Data}}</c> option in the
	    documentation for <c>compile</c>.</p>
          <p>
	    Own Id: OTP-14369 Aux Id: PR-1367 </p>
        </item>
        <item>
          <p>
	    Add option hibernate_after to gen_server, gen_statem and
	    gen_event. Also added to the deprecated gen_fsm
	    behaviour.</p>
          <p>
	    Own Id: OTP-14405</p>
        </item>
        <item>
	    <p> The size of crash reports created by
	    <c>gen_server</c>, <c>gen_statem</c> and <c>proc_lib</c>
	    is limited with aid of the Kernel application variable
	    <c>error_logger_format_depth</c>. The purpose is to limit
	    the size of the messages sent to the <c>error_logger</c>
	    process when processes with huge message queues or states
	    crash. </p> <p>The crash report generated by
	    <c>proc_lib</c> includes the new tag
	    <c>message_queue_len</c>. The neighbour report also
	    includes the new tag <c>current_stacktrace</c>. Finally,
	    the neighbour report no longer includes the tags
	    <c>messages</c> and <c>dictionary</c>. </p> <p> The new
	    function <c>error_logger:get_format_depth/0</c> can be
	    used to retrieve the value of the Kernel application
	    variable <c>error_logger_format_depth</c>. </p>
          <p>
	    Own Id: OTP-14417</p>
        </item>
      </list>
    </section>

</section>

<section><title>STDLIB 3.3</title>

    <section><title>Fixed Bugs and Malfunctions</title>
      <list>
        <item>
	    <p>An escript with only two lines would not work.</p>
          <p>
	    Own Id: OTP-14098</p>
        </item>
        <item>
	    <p> Characters (<c>$char</c>) can be used in constant
	    pattern expressions. They can also be used in types and
	    contracts. </p>
          <p>
	    Own Id: OTP-14103 Aux Id: ERL-313 </p>
        </item>
        <item>
	    <p> The signatures of <c>erl_parse:anno_to_term/1</c> and
	    <c>erl_parse:anno_from_term/1</c> are corrected. Using
	    these functions no longer results in false Dialyzer
	    warnings. </p>
          <p>
	    Own Id: OTP-14131</p>
        </item>
        <item>
	    <p>Pretty-printing of maps is improved. </p>
          <p>
	    Own Id: OTP-14175 Aux Id: seq13277 </p>
        </item>
        <item>
	    <p>If any of the following functions in the <c>zip</c>
	    module crashed, a file would be left open:
	    <c>extract()</c>, <c>unzip()</c>, <c>create()</c>, or
	    <c>zip()</c>. This has been corrected.</p>
	    <p>A <c>zip</c> file having a "Unix header" could not be
	    unpacked.</p>
          <p>
	    Own Id: OTP-14189 Aux Id: ERL-348, ERL-349 </p>
        </item>
        <item>
	    <p> Improve the Erlang shell's tab-completion of long
	    names. </p>
          <p>
	    Own Id: OTP-14200 Aux Id: ERL-352 </p>
        </item>
        <item>
          <p>
	    The reference manual for <c>sys</c> had some faulty
	    information about the 'get_modules' message used by
	    processes where modules change dynamically during
	    runtime. The documentation is now corrected.</p>
          <p>
	    Own Id: OTP-14248 Aux Id: ERL-367 </p>
        </item>
      </list>
    </section>


    <section><title>Improvements and New Features</title>
      <list>
        <item>
          <p>
	    Bug fixes, new features and improvements to gen_statem:</p>
          <p>
	    A new type init_result/1 has replaced the old
	    init_result/0, so if you used that old type (that was
	    never documented) you have to change your code, which may
	    be regarded as a potential incompatibility.</p>
          <p>
	    Changing callback modes after code change did not work
	    since the new callback mode was not recorded. This bug
	    has been fixed.</p>
          <p>
	    The event types state_timeout and {call,From} could not
	    be generated with a {next_event,EventType,EventContent}
	    action since they did not pass the runtime type check.
	    This bug has now been corrected.</p>
          <p>
	    State entry calls can now be repeated using (new) state
	    callback returns {repeat_state,...},
	    {repeat_state_and_data,_} and repeat_state_and_data.</p>
          <p>
	    There have been lots of code cleanup in particular
	    regarding timer handling. For example is async
	    cancel_timer now used. Error handling has also been
	    cleaned up.</p>
          <p>
	    To align with probable future changes to the rest of
	    gen_*, terminate/3 has now got a fallback and
	    code_change/4 is not mandatory.</p>
          <p>
	    Own Id: OTP-14114</p>
        </item>
        <item>
	    <p><c>filename:safe_relative_path/1</c> to sanitize a
	    relative path has been added.</p>
          <p>
	    Own Id: OTP-14215</p>
        </item>
      </list>
    </section>

</section>

<section><title>STDLIB 3.2</title>

    <section><title>Fixed Bugs and Malfunctions</title>
      <list>
        <item>
          <p>
	    When a simple_one_for_one supervisor is shutting down,
	    and a child exits with an exit reason of the form
	    {shutdown, Term}, an error report was earlier printed.
	    This is now corrected.</p>
          <p>
	    Own Id: OTP-13907 Aux Id: PR-1158, ERL-163 </p>
        </item>
        <item>
	    <p> Allow empty list as parameter of the fun used with
	    <c>dbg:fun2ms/1</c>. </p>
          <p>
	    Own Id: OTP-13974</p>
        </item>
      </list>
    </section>


    <section><title>Improvements and New Features</title>
      <list>
        <item>
          <p>
	    The new behaviour gen_statem has been improved with 3 new
	    features: the possibility to use old style non-proxy
	    timeouts for gen_statem:call/2,3, state entry code, and
	    state timeouts. These are backwards compatible. Minor
	    code and documentation improvements has been performed
	    including a borderline semantics correction of timeout
	    zero handling.</p>
          <p>
	    Own Id: OTP-13929 Aux Id: PR-1170, ERL-284 </p>
        </item>
      </list>
    </section>

</section>

<section><title>STDLIB 3.1</title>

    <section><title>Fixed Bugs and Malfunctions</title>
      <list>
        <item>
          <p>
	    The <c>zip:unzip/1,2</c> and <c>zip:extract/1,2</c>
	    functions have been updated to handle directory traversal
	    exploits. Any element in the zip file that contains a
	    path that points to a directory above the top level
	    working directory, <c>cwd</c>, will instead be extracted
	    in <c>cwd</c>. An error message is printed for any such
	    element in the zip file during the unzip operation. The
	    <c>keep_old_files</c> option determines if a file will
	    overwrite a previous file with the same name within the
	    zip file.</p>
          <p>
	    Own Id: OTP-13633</p>
        </item>
        <item>
	    <p> Correct the contracts for
	    <c>ets:match_object/1,3</c>. </p>
          <p>
	    Own Id: OTP-13721 Aux Id: PR-1113 </p>
        </item>
        <item>
          <p>
	    Errors in type specification and Emacs template
	    generation for <c>gen_statem:code_change/4</c> has been
	    fixed from bugs.erlang.org's Jira cases ERL-172 and
	    ERL-187.</p>
          <p>
	    Own Id: OTP-13746 Aux Id: ERL-172, ERL-187 </p>
        </item>
      </list>
    </section>


    <section><title>Improvements and New Features</title>
      <list>
        <item>
          <p>
	    gen_statem has been changed to set the callback mode for
	    a server to what Module:callback_mode/0 returns. This
	    facilitates e.g code downgrade since the callback mode
	    now becomes a property of the currently active code, not
	    of the server process.</p>
          <p>
	    Exception handling from Module:init/1 has also been
	    improved.</p>
          <p>
	    *** POTENTIAL INCOMPATIBILITY ***</p>
          <p>
	    Own Id: OTP-13752</p>
        </item>
      </list>
    </section>

</section>

<section><title>STDLIB 3.0.1</title>

    <section><title>Fixed Bugs and Malfunctions</title>
      <list>
        <item>
	    <p> Correct a bug regarding typed records in the Erlang
	    shell. The bug was introduced in OTP-19.0. </p>
          <p>
	    Own Id: OTP-13719 Aux Id: ERL-182 </p>
        </item>
      </list>
    </section>

</section>

<section><title>STDLIB 3.0</title>

    <section><title>Fixed Bugs and Malfunctions</title>
      <list>
        <item>
	    <p> Fix a race bug affecting <c>dets:open_file/2</c>.
	    </p>
          <p>
	    Own Id: OTP-13260 Aux Id: seq13002 </p>
        </item>
        <item>
	    <p>Don't search for non-existing Map keys twice</p>
	    <p>For <c>maps:get/2,3</c> and <c>maps:find/2</c>,
	    searching for an immediate key, e.g. an atom, in a small
	    map, the search was performed twice if the key did not
	    exist.</p>
          <p>
	    Own Id: OTP-13459</p>
        </item>
        <item>
          <p>
	    Avoid stray corner-case math errors on Solaris, e.g. an
	    error is thrown on underflows in exp() and pow() when it
	    shouldn't be.</p>
          <p>
	    Own Id: OTP-13531</p>
        </item>
        <item>
	    <p>Fix linting of map key variables</p>
	    <p>Map keys cannot be unbound and then used in parallel
	    matching.</p>
	    <p>Example: <c> #{ K := V } = #{ k := K } = M.</c> This
	    is illegal if <c>'K'</c> is not bound.</p>
          <p>
	    Own Id: OTP-13534 Aux Id: ERL-135 </p>
        </item>
        <item>
          <p>
	    Fixed a bug in re on openbsd where sometimes re:run would
	    return an incorrect result.</p>
          <p>
	    Own Id: OTP-13602</p>
        </item>
        <item>
          <p>
	    To avoid potential timer bottleneck on supervisor
	    restart, timer server is no longer used when the
	    supervisor is unable to restart a child.</p>
          <p>
	    Own Id: OTP-13618 Aux Id: PR-1001 </p>
        </item>
        <item>
	    <p> The Erlang code preprocessor (<c>epp</c>) can handle
	    file names spanning over many tokens. Example:
	    <c>-include("a" "file" "name").</c>. </p>
          <p>
	    Own Id: OTP-13662 Aux Id: seq13136 </p>
        </item>
      </list>
    </section>


    <section><title>Improvements and New Features</title>
      <list>
        <item>
	    <p>The types of The Abstract Format in the
	    <c>erl_parse</c> module have been refined. </p>
          <p>
	    Own Id: OTP-10292</p>
        </item>
        <item>
	    <p> Undocumented syntax for function specifications,
	    <c>-spec F/A :: Domain -&gt; Range</c>, has been removed
	    (without deprecation). </p> <p> Using the
	    <c>is_subtype(V, T)</c> syntax for constraints (in
	    function specifications) is no longer documented, and the
	    newer syntax <c>V :: T</c> should be used instead. The
	    Erlang Parser still recognizes the <c>is_subtype</c>
	    syntax, and will continue to do so for some time. </p>
          <p>
	    *** POTENTIAL INCOMPATIBILITY ***</p>
          <p>
	    Own Id: OTP-11879</p>
        </item>
        <item>
	    <p>The '<c>random</c>' module has been deprecated. Use
	    the '<c>rand</c>' module instead.</p>
          <p>
	    Own Id: OTP-12502 Aux Id: OTP-12501 </p>
        </item>
        <item>
	    <p>Background: In record fields with a type declaration
	    but without an initializer, the Erlang parser inserted
	    automatically the singleton type <c>'undefined'</c> to
	    the list of declared types, if that value was not present
	    there. That is, the record declaration:</p>
          <p>
	    -record(rec, {f1 :: float(), f2 = 42 :: integer(), f3 ::
	    some_mod:some_typ()}).</p>
	    <p>was translated by the parser to:</p>
          <p>
	    -record(rec, {f1 :: float() | 'undefined', f2 = 42 ::
	    integer(), f3 :: some_mod:some_typ() | 'undefined'}).</p>
	    <p>The rationale for this was that creation of a "dummy"
	    <c>#rec{}</c> record should not result in a warning from
	    dialyzer that, for example, the implicit initialization
	    of the <c>#rec.f1</c> field violates its type
	    declaration.</p>
	    <p>Problems: This seemingly innocent action has some
	    unforeseen consequences.</p>
	    <p>For starters, there is no way for programmers to
	    declare that e.g. only floats make sense for the
	    <c>f1</c> field of <c>#rec{}</c> records when there is no
	    "obvious" default initializer for this field. (This also
	    affects tools like PropEr that use these declarations
	    produced by the Erlang parser to generate random
	    instances of records for testing purposes.)</p>
	    <p>It also means that dialyzer does not warn if e.g. an
	    <c>is_atom/1</c> test or something more exotic like an
	    <c>atom_to_list/1</c> call is performed on the value of
	    the <c>f1</c> field.</p>
	    <p>Similarly, there is no way to extend dialyzer to warn
	    if it finds record constructions where <c>f1</c> is not
	    initialized to some float.</p>
	    <p>Last but not least, it is semantically problematic
	    when the type of the field is an opaque type: creating a
	    union of an opaque and a structured type is very
	    problematic for analysis because it fundamentally breaks
	    the opacity of the term at that point.</p>
	    <p>Change: To solve these problems the parser will not
	    automatically insert the <c>'undefined'</c> value
	    anymore; instead the user has the option to choose the
	    places where this value makes sense (for the field) and
	    where it does not and insert the <c>| 'undefined'</c>
	    there manually.</p>
	    <p>Consequences of this change: This change means that
	    dialyzer will issue a warning for all places where
	    records with uninitialized fields are created and those
	    fields have a declared type that is incompatible with
	    <c>'undefined'</c> (e.g. <c>float()</c>). This warning
	    can be suppressed easily by adding <c>| 'undefined'</c>
	    to the type of this field. This also adds documentation
	    that the user really intends to create records where this
	    field is uninitialized.</p>
          <p>
	    *** POTENTIAL INCOMPATIBILITY ***</p>
          <p>
	    Own Id: OTP-12719</p>
        </item>
        <item>
	    <p> Remove deprecated functions in the modules
	    <c>erl_scan</c> and <c>erl_parse</c>. </p>
          <p>
	    Own Id: OTP-12861</p>
        </item>
        <item>
	    <p>The pre-processor can now expand the ?FUNCTION_NAME
	    and ?FUNCTION_ARITY macros.</p>
          <p>
	    Own Id: OTP-13059</p>
        </item>
        <item>
	    <p> A new behaviour <c>gen_statem</c> has been
	    implemented. It has been thoroughly reviewed, is stable
	    enough to be used by at least two heavy OTP applications,
	    and is here to stay. But depending on user feedback, we
	    do not expect but might find it necessary to make minor
	    not backwards compatible changes into OTP-20.0, so its
	    state can be designated as "not quite experimental"...
	    </p> <p> The <c>gen_statem</c> behaviour is intended to
	    replace <c>gen_fsm</c> for new code. It has the same
	    features and add some really useful: </p> <list
	    type="bulleted"> <item>State code is gathered</item>
	    <item>The state can be any term</item> <item>Events can
	    be postponed</item> <item>Events can be self
	    generated</item> <item>A reply can be sent from a later
	    state</item> <item>There can be multiple sys traceable
	    replies</item> </list> <p> The callback model(s) for
	    <c>gen_statem</c> differs from the one for
	    <c>gen_fsm</c>, but it is still fairly easy to rewrite
	    from <c>gen_fsm</c> to <c>gen_statem</c>. </p>
          <p>
	    Own Id: OTP-13065 Aux Id: PR-960 </p>
        </item>
        <item>
          <p>
	    Optimize binary:split/2 and binary:split/3 with native
	    BIF implementation.</p>
          <p>
	    Own Id: OTP-13082</p>
        </item>
        <item>
	    <p>Background: The types of record fields have since R12B
	    been put in a separate form by <c>epp:parse_file()</c>,
	    leaving the record declaration form untyped. The separate
	    form, however, does not follow the syntax of type
	    declarations, and parse transforms inspecting
	    <c>-type()</c> attributes need to know about the special
	    syntax. Since the compiler stores the return value of
	    <c>epp:parse_file()</c> as debug information in the
	    abstract code chunk (<c>"Abst"</c> or
	    <c>abstract_code</c>), tools too need to know about the
	    special syntax, if they inspect <c>-type()</c> attributes
	    in abstract code.</p>
	    <p>Change: No separate type form is created by
	    <c>epp:parse_file()</c>, but the type information is kept
	    in the record fields. This means that all parse
	    transforms and all tools inspecting <c>-record()</c>
	    declarations need to recognize <c>{typed_record_field,
	    Field, Type}</c>.</p>
          <p>
	    *** POTENTIAL INCOMPATIBILITY ***</p>
          <p>
	    Own Id: OTP-13148</p>
        </item>
        <item>
          <p>
	    Unsized fields of the type <c>bytes</c> in binary
	    generators are now forbidden. (The other ways of writing
	    unsized fields, such as <c>binary</c>, are already
	    forbidden.)</p>
          <p>
	    Own Id: OTP-13152</p>
        </item>
        <item>
	    <p> The type <c>map()</c> is built-in, and cannot be
	    redefined. </p>
          <p>
	    Own Id: OTP-13153</p>
        </item>
        <item>
	    <p> Let <c>dets:open_file()</c> exit with a <c>badarg</c>
	    message if given a raw file name (a binary). </p>
          <p>
	    Own Id: OTP-13229 Aux Id: ERL-55 </p>
        </item>
        <item>
	    <p> Add <c>filename:basedir/2,3</c></p> <p>basedir
	    returns suitable path(s) for 'user_cache', 'user_config',
	    'user_data', 'user_log', 'site_config' and 'site_data'.
	    On linux and linux like systems the paths will respect
	    the XDG environment variables.</p>
          <p>
	    Own Id: OTP-13392</p>
        </item>
        <item>
	    <p>There are new preprocessor directives
	    <c>-error(Term)</c> and <c>-warning(Term)</c> to cause a
	    compilation error or a compilation warning,
	    respectively.</p>
          <p>
	    Own Id: OTP-13476</p>
        </item>
        <item>
          <p>
	    Optimize <c>'++'</c> operator and <c>lists:append/2</c>
	    by using a single pass to build a new list while checking
	    for properness.</p>
          <p>
	    Own Id: OTP-13487</p>
        </item>
        <item>
          <p>
	    Add <c>maps:update_with/3,4</c> and <c>maps:take/2</c></p>
          <p>
	    Own Id: OTP-13522 Aux Id: PR-1025 </p>
        </item>
        <item>
	    <p><c>lists:join/2</c> has been added. Similar to
	    <c>string:join/2</c> but works with arbitrary lists.</p>
          <p>
	    Own Id: OTP-13523</p>
        </item>
        <item>
	    <p>Obfuscate asserts to make Dialyzer shut up.</p>
          <p>
	    Own Id: OTP-13524 Aux Id: PR-1002 </p>
        </item>
        <item>
          <p>
	    Supervisors now explicitly add their callback module in
	    the return from sys:get_status/1,2. This is to simplify
	    custom supervisor implementations. The Misc part of the
	    return value from sys:get_status/1,2 for a supervisor is
	    now:</p>
          <p>
	    [{data, [{"State",
	    State}]},{supervisor,[{"Callback",Module}]}]</p>
          <p>
	    *** POTENTIAL INCOMPATIBILITY ***</p>
          <p>
	    Own Id: OTP-13619 Aux Id: PR-1000 </p>
        </item>
        <item>
          <p>
	    Relax translation of initial calls in <c>proc_lib</c>,
	    i.e. remove the restriction to only do the translation
	    for <c>gen_server</c> and <c>gen_fsm</c>. This enables
	    user defined <c>gen</c> based generic callback modules to
	    be displayed nicely in <c>c:i()</c> and observer.</p>
          <p>
	    Own Id: OTP-13623</p>
        </item>
        <item>
	    <p>The function <c>queue:lait/1</c> (misspelling of
	    <c>liat/1</c>) is now deprecated.</p>
          <p>
	    Own Id: OTP-13658</p>
        </item>
      </list>
    </section>

</section>

<section><title>STDLIB 2.8.0.1</title>

    <section><title>Improvements and New Features</title>
      <list>
        <item>
	    <p>List subtraction (The <c>--</c> operator) will now
	    yield properly on large inputs.</p>
          <p>
	    Own Id: OTP-15371</p>
        </item>
      </list>
    </section>

</section>

<section><title>STDLIB 2.8</title>

    <section><title>Fixed Bugs and Malfunctions</title>
      <list>
        <item>
          <p>
	    Fix evaluation in matching of bound map key variables in
	    the interpreter.</p>
          <p>
	    Prior to this patch, the following code would not
	    evaluate: <c>X = key,(fun(#{X := value}) -&gt; true
	    end)(#{X => value})</c></p>
          <p>
	    Own Id: OTP-13218</p>
        </item>
        <item>
	    <p> Fix <c>erl_eval</c> not using non-local function
	    handler. </p>
          <p>
	    Own Id: OTP-13228 Aux Id: ERL-32 </p>
        </item>
        <item>
	    <p> The Erlang Code Linter no longer crashes if there is
	    a <c>-deprecated()</c> attribute but no <c>-module()</c>
	    declaration. </p>
          <p>
	    Own Id: OTP-13230 Aux Id: ERL-62 </p>
        </item>
        <item>
          <p>
	    The timestamp in the result returned by <c>dets:info(Tab,
	    safe_fixed)</c> was unintentionally broken as a result of
	    the time API rewrites in OTP 18.0. This has now been
	    fixed.</p>
          <p>
	    Own Id: OTP-13239 Aux Id: OTP-11997 </p>
        </item>
        <item>
	    <p>A rare race condition in <c>beam_lib</c> when using
	    encrypted abstract format has been eliminated.</p>
          <p>
	    Own Id: OTP-13278</p>
        </item>
        <item>
          <p>
	    Improved maps:with/2 and maps:without/2 algorithms</p>
          <p>
	    The new implementation speeds up the execution
	    significantly for all sizes of input.</p>
          <p>
	    Own Id: OTP-13376</p>
        </item>
      </list>
    </section>


    <section><title>Improvements and New Features</title>
      <list>
        <item>
          <p>
	    Time warp safety improvements.</p>
          <p>
	    Introduced the options <c>monotonic_timestamp</c>, and
	    <c>strict_monotonic_timestamp</c> to the trace,
	    sequential trace, and system profile functionality. This
	    since the already existing <c>timestamp</c> option is not
	    time warp safe.</p>
          <p>
	    Introduced the option <c>safe_fixed_monotonic_time</c> to
	    <c>ets:info/2</c> and <c>dets:info/2</c>. This since the
	    already existing <c>safe_fixed</c> option is not time
	    warp safe.</p>
          <p>
	    Own Id: OTP-13222 Aux Id: OTP-11997 </p>
        </item>
        <item>
          <p>
	    In the shell Ctrl+W (delete word) will no longer consider
	    "." as being part of a word.</p>
          <p>
	    Own Id: OTP-13281</p>
        </item>
      </list>
    </section>

</section>

<section><title>STDLIB 2.7</title>

    <section><title>Fixed Bugs and Malfunctions</title>
      <list>
        <item>
	    <p>The Erlang Pretty Printer uses <c>::</c> for function
	    type constraints.</p> <p>A bug concerning pretty printing
	    of annotated type union elements in map pair types has
	    been fixed.</p> <p>Some minor issues regarding the
	    documentation of types and specs have been corrected.</p>
          <p>
	    Own Id: OTP-13084</p>
        </item>
        <item>
	    <p> The shell command <c>rp</c> prints strings as lists
	    of integers if pretty printing of lists is set to
	    <c>false</c>. </p>
          <p>
	    Own Id: OTP-13145</p>
        </item>
        <item>
          <p>
	    The shell would crash if a bit syntax expression with
	    conflicting types were given (e.g. if a field type was
	    given as '<c>integer-binary</c>'). (Thanks to Aleksei
	    Magusev for reporting this bug.)</p>
          <p>
	    Own Id: OTP-13157</p>
        </item>
        <item>
	    <p>The <c>rand:export_seed/0</c> would never return
	    '<c>undefined</c>' even if no seed has previously been
	    created. Fixed to return '<c>undefined</c>' if there is
	    no seed in the process dictionary.</p>
          <p>
	    Own Id: OTP-13162</p>
        </item>
      </list>
    </section>


    <section><title>Improvements and New Features</title>
      <list>
        <item>
          <p>
	    Add support for the Delete, Home and End keys in the
	    Erlang shell.</p>
          <p>
	    Own Id: OTP-13032</p>
        </item>
        <item>
	    <p><c>beam_lib:all_chunks/1</c> and
	    <c>beam_lib:build_module/1</c> have been documented.</p>
          <p>
	    Own Id: OTP-13063</p>
        </item>
      </list>
    </section>

</section>

<section><title>STDLIB 2.6</title>

    <section><title>Fixed Bugs and Malfunctions</title>
      <list>
        <item>
	    <p> In OTP 18.0, <c>qlc</c> does not handle syntax errors
	    well. This bug has been fixed. </p>
          <p>
	    Own Id: OTP-12946</p>
        </item>
        <item>
          <p>
	    Optimize zip:unzip/2 when uncompressing to memory.</p>
          <p>
	    Own Id: OTP-12950</p>
        </item>
        <item>
          <p>
	    The STDLIB reference manual is updated to show
	    correct information about the return value of
	    <c>gen_fsm:reply/2</c>.</p>
          <p>
	    Own Id: OTP-12973</p>
        </item>
        <item>
	    <p>re:split2,3 and re:replace/3,4 now correctly handles
	    pre-compiled patterns that have been compiled using the
	    '<c>unicode</c>' option.</p>
          <p>
	    Own Id: OTP-12977</p>
        </item>
        <item>
          <p>
	    Export <c>shell:catch_exception/1</c> as documented.</p>
          <p>
	    Own Id: OTP-12990</p>
        </item>
      </list>
    </section>


    <section><title>Improvements and New Features</title>
      <list>
        <item>
	    <p>A mechanism for limiting the amount of text that the
	    built-in error logger events will produce has been
	    introduced. It is useful for limiting both the size of
	    log files and the CPU time used to produce them.</p>
	    <p>This mechanism is experimental in the sense that it
	    may be changed if it turns out that it does not solve the
	    problem it is supposed to solve. In that case, there may
	    be backward incompatible improvements to this
	    mechanism.</p>
	    <p>See the documentation for the config parameter
	    <c>error_logger_format_depth</c> in the Kernel
	    application for information about how to turn on this
	    feature.</p>
          <p>
	    Own Id: OTP-12864</p>
        </item>
      </list>
    </section>

</section>

<section><title>STDLIB 2.5</title>

    <section><title>Fixed Bugs and Malfunctions</title>
      <list>
        <item>
          <p>
	    Fix handling of single dot in filename:join/2</p>
          <p>
	    The reference manual says that filename:join(A,B) is
	    equivalent to filename:join([A,B]). In some rare cases
	    this turns out not to be true. For example:</p>
          <p>
	    <c>filename:join("/a/.","b") -&gt; "/a/./b"</c> vs
	    <c>filename:join(["/a/.","b"]) -&gt; "/a/b"</c>.</p>
          <p>
	    This has been corrected. A single dot is now only kept if
	    it occurs at the very beginning or the very end of the
	    resulting path.</p>
          <p>
	    *** POTENTIAL INCOMPATIBILITY ***</p>
          <p>
	    Own Id: OTP-12158</p>
        </item>
        <item>
          <p>
	    The undocumented option <c>generic_debug</c> for
	    <c>gen_server</c> has been removed.</p>
          <p>
	    Own Id: OTP-12183</p>
        </item>
        <item>
          <p>
	    erl_lint:icrt_export/4 has been rewritten to make the
	    code really follow the scoping rules of Erlang, and not
	    just in most situations by accident.</p>
          <p>
	    Own Id: OTP-12186</p>
        </item>
        <item>
          <p>
	    Add 'trim_all' option to binary:split/3</p>
          <p>
	    This option can be set to remove _ALL_ empty parts of the
	    result of a call to binary:split/3.</p>
          <p>
	    Own Id: OTP-12301</p>
        </item>
        <item>
	    <p> Correct orddict(3) regarding evaluation order of
	    <c>fold()</c> and <c>map()</c>. </p>
          <p>
	    Own Id: OTP-12651 Aux Id: seq12832 </p>
        </item>
        <item>
          <p>
	    Correct <c>maps</c> module error exceptions </p>
          <p>
	    Bad input to maps module function will now yield the
	    following exceptions:</p>
          <list> <item>{badmap, NotMap}, or </item> <item>badarg.</item>
          </list>
          <p>
	    Own Id: OTP-12657</p>
        </item>
        <item>
          <p>
	    It is now possible to paste text in JCL mode (using
	    Ctrl-Y) that has been copied in the previous shell
	    session. Also a bug that caused the JCL mode to crash
	    when pasting text has been fixed.</p>
          <p>
	    Own Id: OTP-12673</p>
        </item>
        <item>
          <p>
	    Add <c>uptime()</c> shell command.</p>
          <p>
	    Own Id: OTP-12752</p>
        </item>
        <item>
          <p>
	    Cache nowarn_bif_clash functions in erl_lint.</p>
          <p>
	    This patch stores nowarn_bif_clash in the lint record. By
	    using erlc +'{eprof,lint_module}' when compiling the
	    erlang parser, we noticed the time spent on
	    nowarn_function/2 reduced from 30% to 0.01%.</p>
          <p>
	    Own Id: OTP-12754</p>
        </item>
        <item>
          <p>
	    Optimize the Erlang Code Linter by using the cached
	    filename information.</p>
          <p>
	    Own Id: OTP-12772</p>
        </item>
        <item>
          <p>
	    If a child of a simple_one_for_one returns ignore from
	    its start function no longer store the child for any
	    restart type. It is not possible to restart or delete the
	    child because the supervisor is a simple_one_for_one.</p>
          <p>
	    Own Id: OTP-12793</p>
        </item>
        <item>
          <p>
	    Make <c>ets:file2tab</c> preserve enabled
	    <c>read_concurrency</c> and <c>write_concurrency</c>
	    options for tables.</p>
          <p>
	    Own Id: OTP-12814</p>
        </item>
        <item>
          <p>
	    There are many cases where user code needs to be able to
	    distinguish between a socket that was closed normally and
	    one that was aborted. Setting the option
	    {show_econnreset, true} enables the user to receive
	    ECONNRESET errors on both active and passive sockets.</p>
          <p>
	    Own Id: OTP-12841</p>
        </item>
      </list>
    </section>


    <section><title>Improvements and New Features</title>
      <list>
        <item>
          <p>
	    Allow maps for supervisor flags and child specs</p>
          <p>
	    Earlier, supervisor flags and child specs were given as
	    tuples. While this is kept for backwards compatibility,
	    it is now also allowed to give these parameters as maps,
	    see <seeerl
	    marker="stdlib:supervisor#sup_flags">sup_flags</seeerl>
	    and <seeerl
	    marker="stdlib:supervisor#child_spec">child_spec</seeerl>.</p>
          <p>
	    Own Id: OTP-11043</p>
        </item>
        <item>
          <p>
	    A new system message, <c>terminate</c>, is added. This
	    can be sent with <c>sys:terminate/2,3</c>. If the
	    receiving process handles system messages properly it
	    will terminate shortly after receiving this message.</p>
          <p>
	    The new function <c>proc_lib:stop/1,3</c> utilizes this
	    new system message and monitors the receiving process in
	    order to facilitate a synchronous stop mechanism for
	    'special processes'.</p>
          <p>
	    <c>proc_lib:stop/1,3</c> is used by the following
	    functions:</p>
	    <list> <item><c>gen_server:stop/1,3</c> (new)</item>
	    <item><c>gen_fsm:stop/1,3</c> (new)</item>
	    <item><c>gen_event:stop/1,3</c> (modified to be
	    synchronous)</item> <item><c>wx_object:stop/1,3</c>
	    (new)</item> </list>
          <p>
	    Own Id: OTP-11173 Aux Id: seq12353 </p>
        </item>
        <item>
          <p>
	    Remove the <c>pg</c> module, which has been deprecated
	    through OTP-17, is now removed from the STDLIB
	    application. This module has been marked experimental for
	    more than 15 years, and has largely been superseded by
	    the <c>pg2</c> module from the Kernel application.</p>
          <p>
	    Own Id: OTP-11907</p>
        </item>
        <item>
          <p>
	    New BIF: <c>erlang:get_keys/0</c>, lists all keys
	    associated with the process dictionary. Note:
	    <c>erlang:get_keys/0</c> is auto-imported.</p>
          <p>
	    *** POTENTIAL INCOMPATIBILITY ***</p>
          <p>
	    Own Id: OTP-12151 Aux Id: seq12521 </p>
        </item>
        <item>
	    <p> Add three new functions to <c>io_lib</c>--
	    <c>scan_format/2</c>, <c>unscan_format/1</c>, and
	    <c>build_text/1</c>-- which expose the parsed form of the
	    format control sequences to make it possible to easily
	    modify or filter the input to <c>io_lib:format/2</c>.
	    This can e.g. be used in order to replace unbounded-size
	    control sequences like <c>~w</c> or <c>~p</c> with
	    corresponding depth-limited <c>~W</c> and <c>~P</c>
	    before doing the actual formatting. </p>
          <p>
	    Own Id: OTP-12167</p>
        </item>
        <item>
	    <p> Introduce the <c>erl_anno</c> module, an abstraction
	    of the second element of tokens and tuples in the
	    abstract format. </p>
          <p>
	    Own Id: OTP-12195</p>
        </item>
        <item>
          <p>
	    Support variables as Map keys in expressions and patterns</p>
	    <p>Erlang will accept any expression as keys in Map
	    expressions and it will accept literals or bound
	    variables as keys in Map patterns.</p>
          <p>
	    Own Id: OTP-12218</p>
        </item>
        <item>
	    <p> The last traces of Mnemosyne Rules have been removed.
	    </p>
          <p>
	    Own Id: OTP-12257</p>
        </item>
        <item>
          <p>
	    Properly support maps in match_specs</p>
          <p>
	    Own Id: OTP-12270</p>
        </item>
        <item>
          <p>
	    New function <c>ets:take/2</c>. Works the same as
	    <c>ets:delete/2</c> but also returns the deleted
	    object(s).</p>
          <p>
	    Own Id: OTP-12309</p>
        </item>
        <item>
	    <p><c>string:tokens/2</c> is somewhat faster, especially
	    if the list of separators only contains one separator
	    character.</p>
          <p>
	    Own Id: OTP-12422 Aux Id: seq12774 </p>
        </item>
        <item>
	    <p>The documentation of the Abstract Format (in the ERTS
	    User's Guide) has been updated with types and
	    specification. (Thanks to Anthony Ramine.) </p> <p> The
	    explicit representation of parentheses used in types of
	    the abstract format has been removed. Instead the new
	    functions <c>erl_parse:type_inop_prec()</c> and
	    <c>erl_parse:type_preop_prec()</c> can be used for
	    inserting parentheses where needed. </p>
          <p>
	    Own Id: OTP-12492</p>
        </item>
        <item>
          <p>
	    Prevent zip:zip_open/[12] from leaking file descriptors
	    if parent process dies.</p>
          <p>
	    Own Id: OTP-12566</p>
        </item>
        <item>
          <p>
	    Add a new random number generator, see <c>rand</c>
	    module. It have better characteristics and an improved
	    interface.</p>
          <p>
	    Own Id: OTP-12586 Aux Id: OTP-12501, OTP-12502 </p>
        </item>
        <item>
	    <p><c>filename:split/1</c> when given an empty binary
	    will now return an empty list, to make it consistent with
	    return value when given an empty list.</p>
          <p>
	    Own Id: OTP-12716</p>
        </item>
        <item>
          <p>
	    Add <c>sync</c> option to <c>ets:tab2file/3</c>.</p>
          <p>
	    Own Id: OTP-12737 Aux Id: seq12805 </p>
        </item>
        <item>
	    <p> Add functions <c>gb_sets:iterator_from()</c> and
	    <c>gb_trees:iterator_from()</c>. (Thanks to Kirill
	    Kinduk.) </p>
          <p>
	    Own Id: OTP-12742</p>
        </item>
        <item>
          <p>
	    Add <c>maps:filter/2</c> to maps module.</p>
          <p>
	    Own Id: OTP-12745</p>
        </item>
        <item>
          <p>
	    Change some internal data structures to Maps in order to
	    speed up compilation time. Measured speed up is around
	    10%-15%.</p>
          <p>
	    Own Id: OTP-12774</p>
        </item>
        <item>
	    <p> Update <c>orddict</c> to use parameterized types and
	    specs. (Thanks to UENISHI Kota.) </p>
          <p>
	    Own Id: OTP-12785</p>
        </item>
        <item>
	    <p>The assert macros in <c>eunit</c> has been moved out
	    to <c>stdlib/include/assert.hrl</c>. This files get
	    included by <c>eunit.hrl</c>. Thus, nothing changes for
	    eunit users, but the asserts can now also be included
	    separately.</p>
          <p>
	    Own Id: OTP-12808</p>
        </item>
      </list>
    </section>

</section>

<section><title>STDLIB 2.4</title>

    <section><title>Fixed Bugs and Malfunctions</title>
      <list>
        <item>
          <p>
	    Behaviour of character types \d, \w and \s has always
	    been to not match characters with value above 255, not
	    128, i.e. they are limited to ISO-Latin-1 and not ASCII</p>
          <p>
	    Own Id: OTP-12521</p>
        </item>
      </list>
    </section>


    <section><title>Improvements and New Features</title>
      <list>
        <item>
          <p>
	    c:m/1 now displays the module's MD5 sum.</p>
          <p>
	    Own Id: OTP-12500</p>
        </item>
        <item>
          <p>
	    Make ets:i/1 handle binary input from IO server.</p>
          <p>
	    Own Id: OTP-12550</p>
        </item>
      </list>
    </section>

</section>

<section><title>STDLIB 2.3</title>

    <section><title>Fixed Bugs and Malfunctions</title>
      <list>
        <item>
          <p>
	    The documentation of string:tokens/2 now explicitly
	    specifies that adjacent separator characters do not give
	    any empty strings in the resulting list of tokens.</p>
          <p>
	    Own Id: OTP-12036</p>
        </item>
        <item>
          <p>
	    Fix broken deprecation warnings in ssh application</p>
          <p>
	    Own Id: OTP-12187</p>
        </item>
        <item>
          <p>
	    Maps: Properly align union typed assoc values in
	    documentation</p>
          <p>
	    Own Id: OTP-12190</p>
        </item>
        <item>
          <p>
	    Fix filelib:wildcard/2 when 'Cwd' ends with a dot</p>
          <p>
	    Own Id: OTP-12212</p>
        </item>
        <item>
          <p>
	    Allow <c>Name/Arity</c> syntax in maps values inside
	    attributes.</p>
          <p>
	    Own Id: OTP-12213</p>
        </item>
        <item>
          <p>
	    Fix edlin to correctly save text killed with ctrl-u.
	    Prior to this fix, entering text into the Erlang shell
	    and then killing it with ctrl-u followed by yanking it
	    back with ctrl-y would result in the yanked text being
	    the reverse of the original killed text.</p>
          <p>
	    Own Id: OTP-12224</p>
        </item>
        <item>
          <p>
	    If a callback function was terminated with exit/1, there
	    would be no stack trace in the ERROR REPORT produced by
	    gen_server. This has been corrected.</p>
          <p>
	    To keep the backwards compatibility, the actual exit
	    reason for the process is not changed.</p>
          <p>
	    Own Id: OTP-12263 Aux Id: seq12733 </p>
        </item>
        <item>
          <p>
	    Warnings produced by <c>ms_transform</c> could point out
	    the wrong line number.</p>
          <p>
	    Own Id: OTP-12264</p>
        </item>
      </list>
    </section>


    <section><title>Improvements and New Features</title>
      <list>
        <item>
          <p>
	    Supports tar file creation on other media than file
	    systems mounted on the local machine.</p>
          <p>
	    The <c>erl_tar</c> api is extended with
	    <c>erl_tar:init/3</c> that enables usage of user provided
	    media storage routines. A ssh-specific set of such
	    routines is hidden in the new function
	    <c>ssh_sftp:open_tar/3</c> to simplify creating a tar
	    archive on a remote ssh server.</p>
          <p>
	    A chunked file reading option is added to
	    <c>erl_tar:add/3,4</c> to save memory on e.g small
	    embedded systems. The size of the slices read from a file
	    in that case can be specified.</p>
          <p>
	    Own Id: OTP-12180 Aux Id: seq12715 </p>
        </item>
        <item>
          <p>
	    I/O requests are optimized for long message queues in the
	    calling process.</p>
          <p>
	    Own Id: OTP-12315</p>
        </item>
      </list>
    </section>

</section>

<section><title>STDLIB 2.2</title>

    <section><title>Fixed Bugs and Malfunctions</title>
      <list>
        <item>
          <p>
	    The type spec of the FormFunc argument to
	    sys:handle_debug/4 was erroneously pointing to dbg_fun().
	    This is now corrected and the new type is format_fun().</p>
          <p>
	    Own Id: OTP-11800</p>
        </item>
        <item>
          <p>
	    Behaviors such as gen_fsm and gen_server should always
	    invoke format_status/2 before printing the state to the
	    logs.</p>
          <p>
	    Own Id: OTP-11967</p>
        </item>
        <item>
	    <p> The documentation of <c>dets:insert_new/2</c> has
	    been corrected. (Thanks to Alexei Sholik for reporting
	    the bug.) </p>
          <p>
	    Own Id: OTP-12024</p>
        </item>
        <item>
          <p>
	    Printing a term with io_lib:format and control sequence
	    w, precision P and field width F, where F&lt; P would
	    fail in one of the two following ways:</p>
          <p>
	    1) If P &lt; printed length of the term, an infinite loop
	    would be entered, consuming all available memory.</p>
          <p>
	    2) If P &gt;= printed length of the term, an exception
	    would be raised.</p>
          <p>
	    These two problems are now corrected.</p>
          <p>
	    Own Id: OTP-12041</p>
        </item>
        <item>
          <p>
	    The documentation of <c>maps:values/1</c> has been
	    corrected.</p>
          <p>
	    Own Id: OTP-12055</p>
        </item>
        <item>
          <p>
	    Expand shell functions in map expressions.</p>
          <p>
	    Own Id: OTP-12063</p>
        </item>
      </list>
    </section>


    <section><title>Improvements and New Features</title>
      <list>
        <item>
          <p>
	    Add maps:with/2</p>
          <p>
	    Own Id: OTP-12137</p>
        </item>
      </list>
    </section>

</section>

<section><title>STDLIB 2.1.1</title>

    <section><title>Fixed Bugs and Malfunctions</title>
      <list>
        <item>
          <p>
	    OTP-11850 fixed filelib:wildcard/1 to work with broken
	    symlinks. This correction, however, introduced problems
	    since symlinks were no longer followed for functions like
	    filelib:ensure_dir/1, filelib:is_dir/1,
	    filelib:file_size/1, etc. This is now corrected.</p>
          <p>
	    Own Id: OTP-12054 Aux Id: seq12660 </p>
        </item>
      </list>
    </section>

</section>

<section><title>STDLIB 2.1</title>

    <section><title>Fixed Bugs and Malfunctions</title>
      <list>
        <item>
	    <p><c>filelib:wildcard("broken_symlink")</c> would return
	    an empty list if "broken_symlink" was a symlink that did
	    not point to an existing file.</p>
          <p>
	    Own Id: OTP-11850 Aux Id: seq12571 </p>
        </item>
        <item>
	    <p><c>erl_tar</c> can now handle files names that contain
	    Unicode characters. See "UNICODE SUPPORT" in the
	    documentation for <c>erl_tar</c>.</p>
	    <p>When creating a tar file, <c>erl_tar</c> would
	    sometime write a too short end of tape marker. GNU tar
	    would correctly extract files from such tar file, but
	    would complain about "A lone zero block at...".</p>
          <p>
	    Own Id: OTP-11854</p>
        </item>
        <item>
	    <p> When redefining and exporting the type <c>map()</c>
	    the Erlang Code Linter (<c>erl_lint</c>) erroneously
	    emitted an error. This bug has been fixed. </p>
          <p>
	    Own Id: OTP-11872</p>
        </item>
        <item>
          <p>
	    Fix evaluation of map updates in the debugger and
	    erl_eval</p>
          <p>
	    Reported-by: José Valim</p>
          <p>
	    Own Id: OTP-11922</p>
        </item>
      </list>
    </section>


    <section><title>Improvements and New Features</title>
      <list>
        <item>
	    <p>The following native functions now bump an appropriate
	    amount of reductions and yield when out of
	    reductions:</p> <list>
	    <item><c>erlang:binary_to_list/1</c></item>
	    <item><c>erlang:binary_to_list/3</c></item>
	    <item><c>erlang:bitstring_to_list/1</c></item>
	    <item><c>erlang:list_to_binary/1</c></item>
	    <item><c>erlang:iolist_to_binary/1</c></item>
	    <item><c>erlang:list_to_bitstring/1</c></item>
	    <item><c>binary:list_to_bin/1</c></item> </list>
	    <p>Characteristics impact:</p> <taglist>
	    <tag>Performance</tag> <item>The functions converting
	    from lists got a performance loss for very small lists,
	    and a performance gain for very large lists.</item>
	    <tag>Priority</tag> <item>Previously a process executing
	    one of these functions effectively got an unfair priority
	    boost. This priority boost depended on the input size.
	    The larger the input was, the larger the priority boost
	    got. This unfair priority boost is now lost. </item>
	    </taglist>
          <p>
	    Own Id: OTP-11888</p>
        </item>
        <item>
          <p>
	    Add <c>maps:get/3</c> to maps module. The function will
	    return the supplied default value if the key does not
	    exist in the map.</p>
          <p>
	    Own Id: OTP-11951</p>
        </item>
      </list>
    </section>

</section>

<section><title>STDLIB 2.0</title>

    <section><title>Fixed Bugs and Malfunctions</title>
      <list>
        <item>
          <p>
	    The option dupnames did not work as intended in re. When
	    looking for names with {capture, [Name, ...]}, re:run
	    returned a random instance of the match for that name,
	    instead of the leftmost matching instance, which was what
	    the documentation stated. This is now corrected to adhere
	    to the documentation. The option {capture,all_names}
	    along with a re:inspect/2 function is also added to
	    further help in using named subpatterns.</p>
          <p>
	    Own Id: OTP-11205</p>
        </item>
        <item>
          <p>
	    If option 'binary' was set for standard_input, then c:i()
	    would hang if the output was more than one page long -
	    i.e. then input after "(c)ontinue (q)uit --&gt;" could
	    not be read. This has been corrected. (Thanks to José
	    Valim)</p>
          <p>
	    Own Id: OTP-11589</p>
        </item>
        <item>
          <p>
	    stdlib/lists: Add function droplast/1 This functions
	    drops the last element of a non-empty list. lists:last/1
	    and lists:droplast/1 are the dual of hd/1 and tl/1 but
	    for the end of a list. (Thanks to Hans Svensson)</p>
          <p>
	    Own Id: OTP-11677</p>
        </item>
        <item>
          <p>
	    Allow all auto imports to be suppressed at once.
	    Introducing the no_auto_import attribute:
	    -compile(no_auto_import). Useful for code generation
	    tools that always use the qualified function names and
	    want to avoid the auto imported functions clashing with
	    local ones. (Thanks to José Valim.)</p>
          <p>
	    Own Id: OTP-11682</p>
        </item>
        <item>
          <p>
	    supervisor_bridge does no longer report normal
	    termination of children. The reason is that in some
	    cases, for instance when the restart strategy is
	    simple_one_for_one, the log could be completely
	    overloaded with reports about normally terminating
	    processes. (Thanks to Artem Ocheredko)</p>
          <p>
	    Own Id: OTP-11685</p>
        </item>
        <item>
	    <p> The type annotations for alternative registries using
	    the {via, Module, Name} syntax for sup_name() and
	    sup_ref() in the supervisor module are now consistent
	    with the documentation. Dialyzer should no longer
	    complain about valid supervisor:start_link() and
	    supervisor:start_child() calls. (Thanks to Caleb
	    Helbling.) </p>
          <p>
	    Own Id: OTP-11707</p>
        </item>
        <item>
	    <p> Two Dets bugs have been fixed. When trying to open a
	    short file that is not a Dets file, the file was deleted
	    even with just read access. Calling
	    <c>dets:is_dets_file/1</c> with a file that is not a Dets
	    file, a file descriptor was left open. (Thanks to Håkan
	    Mattsson for reporting the bugs.) </p>
          <p>
	    Own Id: OTP-11709</p>
        </item>
        <item>
          <p>
	    Fix race bug in <c>ets:all</c>. Concurrent creation of
	    tables could cause other tables to not be included in the
	    result. (Thanks to Florian Schintke for bug report)</p>
          <p>
	    Own Id: OTP-11726</p>
        </item>
        <item>
          <p>
	    erl_eval now properly evaluates '=='/2 when it is used in
	    guards. (Thanks to José Valim)</p>
          <p>
	    Own Id: OTP-11747</p>
        </item>
        <item>
          <p>
	    Calls to proplists:get_value/3 are replaced by the faster
	    lists:keyfind/3 in io_lib_pretty. Elements in the list
	    are always 2-tuples. (Thanks to Andrew Thompson)</p>
          <p>
	    Own Id: OTP-11752</p>
        </item>
        <item>
	    <p> A qlc bug where filters were erroneously optimized
	    away has been fixed. Thanks to Sam Bobroff for reporting
	    the bug. </p>
          <p>
	    Own Id: OTP-11758</p>
        </item>
        <item>
          <p>
	    A number of compiler errors where unusual or nonsensical
	    code would crash the compiler have been reported by Ulf
	    Norell and corrected by Anthony Ramine.</p>
          <p>
	    Own Id: OTP-11770</p>
        </item>
        <item>
	    <p> Since Erlang/OTP R16B the Erlang Core Linter
	    (<c>erl_lint</c>) has not emitted errors when built-in
	    types were re-defined. This bug has been fixed. (Thanks
	    to Roberto Aloi.) </p>
          <p>
	    Own Id: OTP-11772</p>
        </item>
        <item>
          <p>
	    The functions <c>sys:get_state/1,2</c> and
	    <c>sys:replace_state/2,3</c> are fixed so they can now be
	    run while the process is sys suspended. To accomplish
	    this, the new callbacks <c>Mod:system_get_state/1</c> and
	    <c>Mod:system_replace_state/2</c> are added, which are
	    also implemented by the generic behaviours
	    <c>gen_server</c>, <c>gen_event</c> and <c>gen_fsm</c>.</p>
          <p>
	    The potential incompatibility refers to:</p>
	    <list> <item>The previous behaviour of intercepting the
	    system message and passing a tuple of size 2 as the last
	    argument to <c>sys:handle_system_msg/6</c> is no longer
	    supported.</item> <item>The error handling when
	    <c>StateFun</c> in <c>sys:replace_state/2,3</c> fails is
	    changed from being totally silent to possibly (if the
	    callback module does not catch) throw an exception in the
	    client process.</item> </list>
          <p>
	    (Thanks to James Fish and Steve Vinoski)</p>
          <p>
	    *** POTENTIAL INCOMPATIBILITY ***</p>
          <p>
	    Own Id: OTP-11817</p>
        </item>
      </list>
    </section>


    <section><title>Improvements and New Features</title>
      <list>
        <item>
          <p>
	    Options to set match_limit and match_limit_recursion are
	    added to re:run. The option report_errors is also added
	    to get more information when re:run fails due to limits
	    or compilation errors.</p>
          <p>
	    Own Id: OTP-10285</p>
        </item>
        <item>
	    <p> The pre-defined types <c>array/0</c>, <c>dict/0</c>,
	    <c>digraph/0</c>, <c>gb_set/0</c>, <c>gb_tree/0</c>,
	    <c>queue/0</c>, <c>set/0</c>, and <c>tid/0</c> have been
	    deprecated. They will be removed in Erlang/OTP 18.0. </p>
	    <p> Instead the types <c>array:array/0</c>,
	    <c>dict:dict/0</c>, <c>digraph:graph/0</c>,
	    <c>gb_set:set/0</c>, <c>gb_tree:tree/0</c>,
	    <c>queue:queue/0</c>, <c>sets:set/0</c>, and
	    <c>ets:tid/0</c> can be used. (Note: it has always been
	    necessary to use <c>ets:tid/0</c>.) </p> <p> It is
	    allowed in Erlang/OTP 17.0 to locally re-define the types
	    <c>array/0</c>, <c>dict/0</c>, and so on. </p> <p> New
	    types <c>array:array/1</c>, <c>dict:dict/2</c>,
	    <c>gb_sets:set/1</c>, <c>gb_trees:tree/2</c>,
	    <c>queue:queue/1</c>, and <c>sets:set/1</c> have been
	    added. </p> <p> A compiler option,
	    <c>nowarn_deprecated_type</c>, has been introduced. By
	    including the attribute </p> <c>
	    -compile(nowarn_deprecated_type).</c> <p> in an Erlang
	    source file, warnings about deprecated types can be
	    avoided in Erlang/OTP 17.0. </p> <p> The option can also
	    be given as a compiler flag: </p> <c> erlc
	    +nowarn_deprecated_type file.erl</c>
          <p>
	    Own Id: OTP-10342</p>
        </item>
        <item>
          <p>
	    Calls to erlang:open_port/2 with 'spawn' are updated to
	    handle space in the command path.</p>
          <p>
	    Own Id: OTP-10842</p>
        </item>
        <item>
	    <p> Dialyzer's <c>unmatched_return</c> warnings have been
	    corrected. </p>
          <p>
	    Own Id: OTP-10908</p>
        </item>
        <item>
          <p>
	    Forbid unsized fields in patterns of binary generators
	    and simplified v3_core's translation of bit string
	    generators. (Thanks to Anthony Ramine.)</p>
          <p>
	    Own Id: OTP-11186</p>
        </item>
        <item>
          <p>
	    The version of the PCRE library Used by Erlang's re
	    module is raised to 8.33 from 7.6. This means, among
	    other things, better Unicode and Unicode Character
	    Properties support. New options connected to PCRE 8.33
	    are also added to the re module (ucd, notempty_atstart,
	    no_start_optimize). PCRE has extended the regular
	    expression syntax between 7.6 and 8.33, why this imposes
	    a potential incompatibility. Only very complicated
	    regular expressions may be affected, but if you know you
	    are using obscure features, please test run your regular
	    expressions and verify that their behavior has not
	    changed.</p>
          <p>
	    *** POTENTIAL INCOMPATIBILITY ***</p>
          <p>
	    Own Id: OTP-11204</p>
        </item>
        <item>
          <p>
	    Added dict:is_empty/1 and orddict:is_empty/1. (Thanks to
	    Magnus Henoch.)</p>
          <p>
	    Own Id: OTP-11353</p>
        </item>
        <item>
          <p>
	    A call to either the <c>garbage_collect/1</c> BIF or the
	    <c>check_process_code/2</c> BIF may trigger garbage
	    collection of another processes than the process calling
	    the BIF. The previous implementations performed these
	    kinds of garbage collections without considering the
	    internal state of the process being garbage collected. In
	    order to be able to more easily and more efficiently
	    implement yielding native code, these types of garbage
	    collections have been rewritten. A garbage collection
	    like this is now triggered by an asynchronous request
	    signal, the actual garbage collection is performed by the
	    process being garbage collected itself, and finalized by
	    a reply signal to the process issuing the request. Using
	    this approach processes can disable garbage collection
	    and yield without having to set up the heap in a state
	    that can be garbage collected.</p>
          <p>
	    The <seemfa
	    marker="erts:erlang#garbage_collect/2"><c>garbage_collect/2</c></seemfa>,
	    and <seemfa
	    marker="erts:erlang#check_process_code/3"><c>check_process_code/3</c></seemfa>
	    BIFs have been introduced. Both taking an option list as
	    last argument. Using these, one can issue asynchronous
	    requests.</p>
          <p>
	    <c>code:purge/1</c> and <c>code:soft_purge/1</c> have
	    been rewritten to utilize asynchronous
	    <c>check_process_code</c> requests in order to
	    parallelize work.</p>
          <p>
	    Characteristics impact: A call to the
	    <c>garbage_collect/1</c> BIF or the
	    <c>check_process_code/2</c> BIF will normally take longer
	    time to complete while the system as a whole wont be as
	    much negatively effected by the operation as before. A
	    call to <c>code:purge/1</c> and <c>code:soft_purge/1</c>
	    may complete faster or slower depending on the state of
	    the system while the system as a whole wont be as much
	    negatively effected by the operation as before.</p>
          <p>
	    Own Id: OTP-11388 Aux Id: OTP-11535, OTP-11648 </p>
        </item>
        <item>
	    <p> Improve the documentation of the supervisor's
	    <c>via</c> reference. (Thanks to MaximMinin.) </p>
          <p>
	    Own Id: OTP-11399</p>
        </item>
        <item>
	    <p><c>orddict:from_list/1</c> now uses the optimized sort
	    routines in the <c>lists</c> module instead of
	    (essentially) an insertion sort. Depending on the input
	    data, the speed of the new <c>from_list/1</c> is anything
	    from slightly faster up to several orders of magnitude
	    faster than the old <c>from_list/1</c>.</p> (Thanks to
	    Steve Vinoski.)
          <p>
	    Own Id: OTP-11552</p>
        </item>
        <item>
          <p>
	    EEP43: New data type - Maps</p>
          <p>
	    With Maps you may for instance:</p>
          <taglist>
            <tag/> <item><c>M0 = #{ a =&gt; 1, b =&gt; 2}, % create
	      associations</c></item>
            <tag/><item><c>M1 = M0#{ a := 10 }, % update values</c></item>
            <tag/><item><c>M2 = M1#{ "hi" =&gt;
	      "hello"}, % add new associations</c></item>
            <tag/><item><c>#{ "hi" := V1, a := V2, b := V3} = M2.
               % match keys with values</c></item>
          </taglist>
        <p>
	    For information on how to use Maps please see Map Expressions in the
		<seeguide marker="system/reference_manual:expressions#map_expressions">
			Reference Manual</seeguide>.</p>
          <p>
	    The current implementation is without the following
	    features:</p>
          <taglist>
            <tag/><item>No variable keys</item>
	    <tag/><item>No single value access</item>
            <tag/><item>No map comprehensions</item>
          </taglist>
          <p>
	    Note that Maps is <em>experimental</em> during OTP 17.0.</p>
          <p>
	    Own Id: OTP-11616</p>
        </item>
        <item>
          <p>
	    When tab completing the erlang shell now expands
	    zero-arity functions all the way to closing parenthesis,
	    unless there is another function with the same name and a
	    different arity. (Thanks to Pierre Fenoll.)</p>
          <p>
	    Own Id: OTP-11684</p>
        </item>
        <item>
	    <p> The Erlang Code Preprocessor (<c>epp</c>) could loop
	    when encountering a circular macro definition in an
	    included file. This bug has been fixed. </p> <p> Thanks
	    to Maruthavanan Subbarayan for reporting the bug, and to
	    Richard Carlsson for providing a bug fix. </p>
          <p>
	    Own Id: OTP-11728</p>
        </item>
        <item>
	    <p> The Erlang Code Linter (<c>erl_lint</c>) has since
	    Erlang/OTP R13B emitted warnings whenever any of the
	    types <c>arity()</c>, <c>bitstring()</c>,
	    <c>iodata()</c>, or <c>boolean()</c> were re-defined. Now
	    errors are emitted instead. </p>
          <p>
	    *** POTENTIAL INCOMPATIBILITY ***</p>
          <p>
	    Own Id: OTP-11771</p>
        </item>
        <item>
	    <p> The <c>encoding</c> option of
	    <c>erl_parse:abstract/2</c> has been extended to include
	    <c>none</c> and a callback function (a predicate). </p>
          <p>
	    Own Id: OTP-11807</p>
        </item>
        <item>
          <p>
	    Export zip option types to allow referal from other
	    modules.</p>
          <p>
	    Thanks to Pierre Fenoll and Håkan Mattson</p>
          <p>
	    Own Id: OTP-11828</p>
        </item>
        <item>
          <p>
	    The module <c>pg</c> has been deprecated and will be
	    removed in Erlang/OTP 18.</p>
          <p>
	    Own Id: OTP-11840</p>
        </item>
      </list>
    </section>

</section>

<section><title>STDLIB 1.19.4</title>

    <section><title>Fixed Bugs and Malfunctions</title>
      <list>
        <item>
          <p>
	    Fix typo in gen_server.erl. Thanks to Brian L. Troutwine.</p>
          <p>
	    Own Id: OTP-11398</p>
        </item>
        <item>
          <p>
	    Spec for atan2 should be atan2(Y, X), not atan2(X, Y).
	    Thanks to Ary Borenszweig.</p>
          <p>
	    Own Id: OTP-11465</p>
        </item>
      </list>
    </section>


    <section><title>Improvements and New Features</title>
      <list>
        <item>
          <p>
	    Add XML marker for regexp syntax. Thanks to Håkan
	    Mattson.</p>
          <p>
	    Own Id: OTP-11442</p>
        </item>
      </list>
    </section>

</section>

<section><title>STDLIB 1.19.3</title>

    <section><title>Fixed Bugs and Malfunctions</title>
      <list>
        <item>
	    <p> The functions <c>dets:foldl/3</c>,
	    <c>dets:foldr/3</c>, and <c>dets:traverse/2</c> did not
	    release the table after having traversed the table to the
	    end. The bug was introduced in R16B. (Thanks to Manuel
	    Duran Aguete.) </p>
          <p>
	    Own Id: OTP-11245</p>
        </item>
        <item>
	    <p> If the <c>fun M:F/A</c> construct was used
	    erroneously the linter could crash. (Thanks to Mikhail
	    Sobolev.) </p>
          <p>
	    Own Id: OTP-11254</p>
        </item>
        <item>
	    <p> The specifications of <c>io_lib:fread/2,3</c> have
	    been corrected. (Thanks to Chris King and Kostis Sagonas
	    for pinpointing the bug.) </p>
          <p>
	    Own Id: OTP-11261</p>
        </item>
      </list>
    </section>


    <section><title>Improvements and New Features</title>
      <list>
        <item>
          <p>
	    Fixed type typo in gen_server.</p>
          <p>
	    Own Id: OTP-11200</p>
        </item>
        <item>
          <p>
	    Update type specs in filelib and io_prompt. Thanks to
	    Jose Valim.</p>
          <p>
	    Own Id: OTP-11208</p>
        </item>
        <item>
          <p>
	    Fix typo in abcast() function comment. Thanks to Johannes
	    Weissl.</p>
          <p>
	    Own Id: OTP-11219</p>
        </item>
        <item>
          <p>
	    Make edlin understand a few important control keys.
	    Thanks to Stefan Zegenhagen.</p>
          <p>
	    Own Id: OTP-11251</p>
        </item>
        <item>
          <p>
	    Export the edge/0 type from the digraph module. Thanks to
	    Alex Ronne Petersen.</p>
          <p>
	    Own Id: OTP-11266</p>
        </item>
        <item>
          <p>
	    Fix variable usage tracking in erl_lint and fixed unsafe
	    variable tracking in try expressions. Thanks to Anthony
	    Ramine.</p>
          <p>
	    Own Id: OTP-11268</p>
        </item>
      </list>
    </section>

</section>

<section><title>STDLIB 1.19.2</title>

    <section><title>Fixed Bugs and Malfunctions</title>
      <list>
        <item>
	    <p> The Erlang scanner no longer accepts floating point
	    numbers in the input string. </p>
          <p>
	    Own Id: OTP-10990</p>
        </item>
        <item>
          <p>
	    When converting a faulty binary to a list with
	    unicode:characters_to_list, the error return value could
	    contain a faulty "rest", i.e. the io_list of characters
	    that could not be converted was wrong. This happened only
	    if input was a sub binary and conversion was from utf8.
	    This is now corrected.</p>
          <p>
	    Own Id: OTP-11080</p>
        </item>
        <item>
	    <p>The type <c>hook_function()</c> has been corrected in
	    <c>erl_pp</c>, the Erlang Pretty Printer. </p>
	    <p>The printing of invalid forms, e.g. record field
	    types, has also been fixed. It has been broken since
	    R16B. </p>
	    <p> (Thanks to Tom&#225;&#353; Janou&#353;ek.) </p>
          <p>
	    Own Id: OTP-11100</p>
        </item>
        <item>
          <p>
	    Fix receive support in erl_eval with a BEAM module.
	    Thanks to Anthony Ramine.</p>
          <p>
	    Own Id: OTP-11137</p>
        </item>
      </list>
    </section>


    <section><title>Improvements and New Features</title>
      <list>
        <item>
          <p>
	    Delete obsolete note about simple-one-for-one supervisor.
	    Thanks to Magnus Henoch.</p>
          <p>
	    Own Id: OTP-10938</p>
        </item>
        <item>
	    <p> When selecting encoding of a script written in Erlang
	    (<c>escript</c>) the optional directive on the second
	    line is now recognized. </p>
          <p>
	    Own Id: OTP-10951</p>
        </item>
        <item>
	    <p> The function <c>erl_parse:abstract/2</c> has been
	    documented. </p>
          <p>
	    Own Id: OTP-10992</p>
        </item>
        <item>
          <p>
	    Integrate elliptic curve contribution from Andreas
	    Schultz </p>
          <p>
	    In order to be able to support elliptic curve cipher
	    suites in SSL/TLS, additions to handle elliptic curve
	    infrastructure has been added to public_key and crypto.</p>
          <p>
	    This also has resulted in a rewrite of the crypto API to
	    gain consistency and remove unnecessary overhead. All OTP
	    applications using crypto has been updated to use the new
	    API.</p>
          <p>
	    Impact: Elliptic curve cryptography (ECC) offers
	    equivalent security with smaller key sizes than other
	    public key algorithms. Smaller key sizes result in
	    savings for power, memory, bandwidth, and computational
	    cost that make ECC especially attractive for constrained
	    environments.</p>
          <p>
	    Own Id: OTP-11009</p>
        </item>
        <item>
          <p>
	    Added sys:get_state/1,2 and sys:replace_state/2,3. Thanks
	    to Steve Vinoski.</p>
          <p>
	    Own Id: OTP-11013</p>
        </item>
        <item>
          <p>
	    Optimizations to gen mechanism. Thanks to Loïc Hoguin.</p>
          <p>
	    Own Id: OTP-11025</p>
        </item>
        <item>
          <p>
	    Optimizations to gen.erl. Thanks to Loïc Hoguin.</p>
          <p>
	    Own Id: OTP-11035</p>
        </item>
        <item>
          <p>
	    Use erlang:demonitor(Ref, [flush]) where applicable.
	    Thanks to Loïc Hoguin.</p>
          <p>
	    Own Id: OTP-11039</p>
        </item>
        <item>
	    <p>Erlang source files with non-ASCII characters are now
	    encoded in UTF-8 (instead of latin1).</p>
          <p>
	    Own Id: OTP-11041 Aux Id: OTP-10907 </p>
        </item>
        <item>
          <p>
	    Fix rest_for_one and one_for_all restarting a child not
	    terminated. Thanks to James Fish.</p>
          <p>
	    Own Id: OTP-11042</p>
        </item>
        <item>
          <p>
	    Fix excessive CPU consumption of timer_server. Thanks to
	    Aliaksey Kandratsenka.</p>
          <p>
	    Own Id: OTP-11053</p>
        </item>
        <item>
          <p>
	    Rename and document lists:zf/2 as lists:filtermap/2.
	    Thanks to Anthony Ramine.</p>
          <p>
	    Own Id: OTP-11078</p>
        </item>
        <item>
          <p>
	    Fixed an inconsistent state in epp. Thanks to Anthony
	    Ramine</p>
          <p>
	    Own Id: OTP-11079</p>
        </item>
        <item>
          <p>
	    c:ls(File) will now print File, similar to ls(1) in Unix.
	    The error messages have also been improved. (Thanks to
	    Bengt Kleberg.)</p>
          <p>
	    Own Id: OTP-11108</p>
        </item>
        <item>
          <p>
	    Support callback attributes in erl_pp. Thanks to Anthony
	    Ramine.</p>
          <p>
	    Own Id: OTP-11140</p>
        </item>
        <item>
          <p>
	    Improve erl_lint performance. Thanks to José Valim.</p>
          <p>
	    Own Id: OTP-11143</p>
        </item>
      </list>
    </section>

</section>

<section><title>STDLIB 1.19.1</title>

    <section><title>Fixed Bugs and Malfunctions</title>
      <list>
        <item>
	    <p> Bugs related to Unicode have been fixed in the
	    <c>erl_eval</c> module. </p>
          <p>
	    Own Id: OTP-10622 Aux Id: kunagi-351 [262] </p>
        </item>
        <item>
	    <p><c>filelib:wildcard("some/relative/path/*.beam",
	    Path)</c> would fail to match any file. That is,
	    filelib:wildcard/2 would not work if the first component
	    of the pattern did not contain any wildcard characters.
	    (A previous attempt to fix the problem in R15B02 seems to
	    have made matters worse.)</p>
	    <p>(Thanks to Samuel Rivas and Tuncer Ayaz.)</p>
	    <p>There is also an incompatible change to the
	    <c>Path</c> argument. It is no longer allowed to be a
	    binary.</p>
          <p>
	    *** POTENTIAL INCOMPATIBILITY ***</p>
          <p>
	    Own Id: OTP-10812</p>
        </item>
      </list>
    </section>


    <section><title>Improvements and New Features</title>
      <list>
        <item>
	    <p> The new STDLIB application variable
	    <c>shell_strings</c> can be used for determining how the
	    Erlang shell outputs lists of integers. The new function
	    <c>shell:strings/1</c> toggles the value of the variable.
	    </p> <p> The control sequence modifier <c>l</c> can be
	    used for turning off the string recognition of <c>~p</c>
	    and <c>~P</c>. </p>
          <p>
	    Own Id: OTP-10755</p>
        </item>
        <item>
	    <p> Miscellaneous updates due to Unicode support. </p>
          <p>
	    Own Id: OTP-10820</p>
        </item>
        <item>
	    <p> Extend <c>~ts</c> to handle binaries with characters
	    coded in ISO-latin-1 </p>
          <p>
	    Own Id: OTP-10836</p>
        </item>
        <item>
          <p>
	    The +pc flag to erl can be used to set the range of
	    characters considered printable. This affects how the
	    shell and io:format("~tp",...) functionality does
	    heuristic string detection. More can be read in STDLIB
	    users guide.</p>
          <p>
	    Own Id: OTP-10884</p>
        </item>
      </list>
    </section>

</section>

<section><title>STDLIB 1.19</title>

    <section><title>Fixed Bugs and Malfunctions</title>
      <list>
        <item>
          <p>
	    Wildcards such as "some/path/*" passed to
	    <c>filelib:wildcard/2</c> would fail to match any file.
	    (Thanks to Samuel Rivas for reporting this bug.)</p>
          <p>
	    Own Id: OTP-6874 Aux Id: kunagi-190 [101] </p>
        </item>
        <item>
          <p>
	    Fixed error handling in proc_lib:start which could hang
	    if the spawned process died in init.</p>
          <p>
	    Own Id: OTP-9803 Aux Id: kunagi-209 [120] </p>
        </item>
        <item>
          <p>
	    Allow ** in filelib:wildcard</p>
          <p>
	    Two adjacent * used as a single pattern will match all
	    files and zero or more directories and subdirectories.
	    (Thanks to José Valim)</p>
          <p>
	    Own Id: OTP-10431</p>
        </item>
        <item>
          <p>
	    Add the \gN and \g{N} syntax for back references in
	    re:replace/3,4 to allow use with numeric replacement
	    strings. (Thanks to Vance Shipley)</p>
          <p>
	    Own Id: OTP-10455</p>
        </item>
        <item>
          <p>
	    Export ets:match_pattern/0 type (Thanks to Joseph Wayne
	    Norton)</p>
          <p>
	    Own Id: OTP-10472</p>
        </item>
        <item>
          <p>
	    Fix printing the empty binary at depth 1 with ~W (Thanks
	    to Andrew Thompson)</p>
          <p>
	    Own Id: OTP-10504</p>
        </item>
        <item>
	    <p> The type <c>ascii_string()</c> in the <c>base64</c>
	    module has been corrected. The type
	    <c>file:file_info()</c> has been cleaned up. The type
	    <c>file:fd()</c> has been made opaque in the
	    documentation. </p>
          <p>
	    Own Id: OTP-10624 Aux Id: kunagi-352 [263] </p>
        </item>
      </list>
    </section>


    <section><title>Improvements and New Features</title>
      <list>
        <item>
	    <p> Dets tables are no longer fixed while traversing with
	    a bound key (when only the objects with the right key are
	    matched). This optimization affects the functions
	    <c>match/2</c>, <c>match_object/2</c>, <c>select/2</c>,
	    <c>match_delete/2</c>, and <c>select_delete/2</c>. </p>
          <p>
	    Own Id: OTP-10097</p>
        </item>
        <item>
	    <p> Support for Unicode has been implemented. </p>
          <p>
	    Own Id: OTP-10302</p>
        </item>
        <item>
	    <p> The linter now warns for opaque types that are not
	    exported, as well as for under-specified opaque types.
	    </p>
          <p>
	    Own Id: OTP-10436</p>
        </item>
        <item>
	    <p> The type <c>file:name()</c> has been substituted for
	    the type <c>file:filename()</c> in the following
	    functions in the <c>filename</c> module:
	    <c>absname/2</c>, <c>absname_join/2</c>, <c>join/1,2</c>,
	    and <c>split/1</c>. </p>
          <p>
	    Own Id: OTP-10474</p>
        </item>
        <item>
          <p>
	    If a child process fails in its start function, then the
	    error reason was earlier only reported as an error report
	    from the error_handler, and supervisor:start_link would
	    only return <c>{error,shutdown}</c>. This has been
	    changed so the supervisor will now return
	    <c>{error,{shutdown,Reason}}</c>, where <c>Reason</c>
	    identifies the failing child and its error reason.
	    (Thanks to Tomas Pihl)</p>
          <p>
	    *** POTENTIAL INCOMPATIBILITY ***</p>
          <p>
	    Own Id: OTP-10490</p>
        </item>
        <item>
	    <p>Where necessary a comment stating encoding has been
	    added to Erlang files. The comment is meant to be removed
	    in Erlang/OTP R17B when UTF-8 becomes the default
	    encoding. </p>
          <p>
	    Own Id: OTP-10630</p>
        </item>
        <item>
	    <p> The contracts and types of the modules
	    <c>erl_scan</c> and <c>sys</c> have been corrected and
	    improved. (Thanks to Kostis Sagonas.) </p>
          <p>
	    Own Id: OTP-10658</p>
        </item>
        <item>
	    <p> The Erlang shell now skips the rest of the line when
	    it encounters an Erlang scanner error. </p>
          <p>
	    Own Id: OTP-10659</p>
        </item>
        <item>
          <p>
	    Clean up some specs in the proplists module. (Thanks to
	    Kostis Sagonas.)</p>
          <p>
	    Own Id: OTP-10663</p>
        </item>
        <item>
	    <p> Some examples overflowing the width of PDF pages have
	    been corrected. </p>
          <p>
	    Own Id: OTP-10665</p>
        </item>
        <item>
          <p>
	    Enable escript to accept emulator arguments when script
	    file has no shebang. Thanks to Magnus Henoch</p>
          <p>
	    Own Id: OTP-10691</p>
        </item>
        <item>
          <p>
	    Fix bug in queue:out/1, queue:out_r/1 that makes it
	    O(N^2) in worst case. Thanks to Aleksandr Erofeev.</p>
          <p>
	    Own Id: OTP-10722</p>
        </item>
        <item>
	    <p> There are new functions in the <c>epp</c> module
	    which read the character encoding from files. See
	    <c>epp(3)</c> for more information. </p>
          <p>
	    Own Id: OTP-10742 Aux Id: OTP-10302 </p>
        </item>
        <item>
	    <p> The functions in <c>io_lib</c> have been adjusted for
	    Unicode. The existing functions <c>write_string()</c> and
	    so on now take Unicode strings, while the old behavior
	    has been taken over by new functions
	    <c>write_latin1_string()</c> and so on. There are also
	    new functions to write Unicode strings as Latin-1
	    strings, mainly targetted towards the Erlang pretty
	    printer (<c>erl_pp</c>). </p>
          <p>
	    Own Id: OTP-10745 Aux Id: OTP-10302 </p>
        </item>
        <item>
	    <p> The new functions <c>proc_lib:format/2</c> and
	    <c>erl_parse:abstract/2</c> accept an encoding as second
	    argument. </p>
          <p>
	    Own Id: OTP-10749 Aux Id: OTP-10302 </p>
        </item>
        <item>
          <p>
	    Increased potential concurrency in ETS for
	    <c>write_concurrency</c> option. The number of internal
	    table locks has increased from 16 to 64. This makes it
	    four times less likely that two concurrent processes
	    writing to the same table would collide and thereby
	    serialized. The cost is an increased constant memory
	    footprint for tables using write_concurrency. The memory
	    consumption per inserted record is not affected. The
	    increased footprint can be particularly large if
	    <c>write_concurrency</c> is combined with
	    <c>read_concurrency</c>.</p>
          <p>
	    Own Id: OTP-10787</p>
        </item>
      </list>
    </section>

</section>

<section><title>STDLIB 1.18.3</title>

    <section><title>Fixed Bugs and Malfunctions</title>
      <list>
        <item>
          <p>
	    Minor test updates</p>
          <p>
	    Own Id: OTP-10591</p>
        </item>
      </list>
    </section>

</section>

<section><title>STDLIB 1.18.2</title>

    <section><title>Fixed Bugs and Malfunctions</title>
      <list>
        <item>
          <p>
	    Fixed bug where if given an invalid drive letter on
	    windows ensure dir would go into an infinite loop.</p>
          <p>
	    Own Id: OTP-10104</p>
        </item>
        <item>
          <p>
	    Calls to gen_server:enter_loop/4 where ServerName has a
	    global scope and no timeout is given now works correctly.</p>
          <p>
	    Thanks to Sam Bobroff for reporting the issue.</p>
          <p>
	    Own Id: OTP-10130</p>
        </item>
        <item>
          <p>
	    fix escript/primary archive reloading</p>
          <p>
	    If the mtime of an escript/primary archive file changes
	    after being added to the code path, correctly reload the
	    archive and update the cache. (Thanks to Tuncer Ayaz)</p>
          <p>
	    Own Id: OTP-10151</p>
        </item>
        <item>
          <p>
	    Fix bug that in some cases could cause corrupted binaries
	    in ETS tables with <c>compressed</c> option.</p>
          <p>
	    Own Id: OTP-10182</p>
        </item>
        <item>
          <p>
	    Fix filename:nativename/1 on Win32</p>
          <p>
	    Don't choke on paths given as binary argument on Win32.
	    Thanks to Jan Klötzke</p>
          <p>
	    Own Id: OTP-10188</p>
        </item>
        <item>
          <p>
	    Fix bug in <c>ets:test_ms/2</c> that could cause emulator
	    crash when using <c>'$_'</c> in match spec.</p>
          <p>
	    Own Id: OTP-10190</p>
        </item>
        <item>
          <p>
	    Fix bug where zip archives wrongly have a first disk
	    number set to 1</p>
          <p>
	    Own Id: OTP-10223</p>
        </item>
      </list>
    </section>


    <section><title>Improvements and New Features</title>
      <list>
        <item>
	    <p> The message printed by the Erlang shell as an
	    explanation of the <c>badarith</c> error has been
	    corrected. (Thanks to Matthias Lang.) </p>
          <p>
	    Own Id: OTP-10054</p>
        </item>
      </list>
    </section>

</section>

<section><title>STDLIB 1.18.1</title>

    <section><title>Fixed Bugs and Malfunctions</title>
      <list>
        <item>
          <p>
	    References to <c>is_constant/1</c> (which was removed in
	    the R12 release) has been removed from documentation and
	    code.</p>
          <p>
	    Own Id: OTP-6454 Aux Id: seq10407 </p>
        </item>
        <item>
          <p>
	    Leave control back to gen_server during supervisor's
	    restart loop</p>
          <p>
	    When an attempt to restart a child failed, supervisor
	    would earlier keep the execution flow and try to restart
	    the child over and over again until it either succeeded
	    or the restart frequency limit was reached. If none of
	    these happened, supervisor would hang forever in this
	    loop.</p>
          <p>
	    This commit adds a timer of 0 ms where the control is
	    left back to the gen_server which implements the
	    supervisor. This way any incoming request to the
	    supervisor will be handled - which could help breaking
	    the infinite loop - e.g. shutdown request for the
	    supervisor or for the problematic child.</p>
          <p>
	    This introduces some incompatibilities in stdlib due to
	    new return values from supervisor:</p>
          <list>
	    <item>restart_child/2 can now return
	    {error,restarting}</item> <item>delete_child/2 can now
	    return {error,restarting}</item> <item>which_children/1
	    returns a list of {Id,Child,Type,Mods}, where Child, in
	    addition to the old pid() or 'undefined', now also can be
	    'restarting'.</item>
          </list>
          <p>
	    *** POTENTIAL INCOMPATIBILITY ***</p>
          <p>
	    Own Id: OTP-9549</p>
        </item>
        <item>
          <p>
	    If a temporary child's start function returned 'ignore',
	    then the supervisor would keep it's child specification.
	    This has been corrected. Child specifications for
	    non-existing temporary children shall never be kept.</p>
          <p>
	    Own Id: OTP-9782 Aux Id: seq11964 </p>
        </item>
        <item>
	    <p> Use universal time as base in error logger</p>
          <p>
	    Previous conversion used the deprecated
	    calendar:local_time_to_universal_time/1 </p>
          <p>
	    Own Id: OTP-9854</p>
        </item>
        <item>
	    <p>Calling a guard test (such as is_list/1) from the
	    top-level in a guard, would cause a compiler crash if
	    there was a local definition with the same name.
	    Corrected to reject the program with an error
	    message.</p>
          <p>
	    Own Id: OTP-9866</p>
        </item>
        <item>
          <p>
	    Fix the type spec from the doc of binary:part/3 (Thanks
	    to Ricardo Catalinas Jiménez)</p>
          <p>
	    Own Id: OTP-9920</p>
        </item>
        <item>
          <p>
	    Correct spelling of registered (Thanks to Richard
	    Carlsson)</p>
          <p>
	    Own Id: OTP-9925</p>
        </item>
        <item>
          <p>
	    Put gb_trees documentation into alphabetical order
	    (Thanks to Aidan Hobson Sayers)</p>
          <p>
	    Own Id: OTP-9929</p>
        </item>
        <item>
          <p>
	    Fix bug in ETS with <c>compressed</c> option and
	    insertion of term containing large integers (>2G) on
	    64-bit machines. Seen to cause emulator crash. (Thanks to
	    Diego Llarrull for excellent bug report)</p>
          <p>
	    Own Id: OTP-9932</p>
        </item>
        <item>
          <p>
	    Add plugin support for alternative name lookup This patch
	    introduces a new way of locating a behaviour instance:
	    {via, Module, Name}. (Thanks to Ulf Wiger)</p>
          <p>
	    Own Id: OTP-9945</p>
        </item>
        <item>
	    <p> The function <c>digraph_utils:condensation/1</c> used
	    to create a digraph containing loops contradicting the
	    documentation which states that the created digraph is
	    free of cycles. This bug has been fixed. (Thanks to
	    Kostis Sagonas for finding the bug.) </p>
          <p>
	    Own Id: OTP-9953</p>
        </item>
        <item>
	    <p> When an escript ends now all printout to standard
	    output and standard error gets out on the terminal. This
	    bug has been corrected by changing the behaviour of
	    erlang:halt/0,1, which should fix the same problem for
	    other escript-like applications, i.e that data stored in
	    the output port driver buffers got lost when printing on
	    a TTY and exiting through erlang:halt/0,1. </p>
	    <p> The BIF:s erlang:halt/0,1 has gotten improved
	    semantics and there is a new BIF erlang:halt/2 to
	    accomplish something like the old semantics. See the
	    documentation. </p>
	    <p> Now erlang:halt/0 and erlang:halt/1 with an integer
	    argument will close all ports and allow all pending async
	    threads operations to finish before exiting the emulator.
	    Previously erlang:halt/0 and erlang:halt(0) would just
	    wait for pending async threads operations but not close
	    ports. And erlang:halt/1 with a non-zero integer argument
	    would not even wait for pending async threads operations.
	    </p>
	    <p> To roughly the old behaviour, to not wait for ports
	    and async threads operations when you exit the emulator,
	    you use erlang:halt/2 with an integer first argument and
	    an option list containing {flush,false} as the second
	    argument. Note that now is flushing not dependant of the
	    exit code, and you cannot only flush async threads
	    operations which we deemed as a strange behaviour anyway.
	    </p>
	    <p>Also, erlang:halt/1,2 has gotten a new feature: If the
	    first argument is the atom 'abort' the emulator is
	    aborted producing a core dump, if the operating system so
	    allows. </p>
          <p>
	    Own Id: OTP-9985</p>
        </item>
        <item>
          <p>
	    Add escript win32 alternative invocation. escript can now
	    be started as both "escript.exe" and "escript" (Thanks to
	    Pierre Rouleau)</p>
          <p>
	    Own Id: OTP-9997</p>
        </item>
      </list>
    </section>

</section>

<section><title>STDLIB 1.18</title>

    <section><title>Fixed Bugs and Malfunctions</title>
      <list>
        <item>
          <p>
	    Improved algorithm in module <c>random</c>. Avoid seed
	    values that are even divisors of the primes and by that
	    prevent getting sub-seeds that are stuck on zero. Worst
	    case was random:seed(0,0,0) that produced a series of
	    only zeros. This is an incompatible change in the sense
	    that applications that relies on reproducing a specific
	    series for a given seed will fail. The pseudo random
	    output is still deterministic but different compared to
	    earlier versions.</p>
          <p>
	    *** POTENTIAL INCOMPATIBILITY ***</p>
          <p>
	    Own Id: OTP-8713</p>
        </item>
        <item>
	    <p> Calls to <c>global:whereis_name/1</c> have been
	    substituted for calls to
	    <c>global:safe_whereis_name/1</c> since the latter is not
	    safe at all.</p>
	    <p>The reason for not doing this earlier is that setting
	    a global lock masked out a bug concerning the restart of
	    supervised children. The bug has now been fixed by a
	    modification of <c>global:whereis_name/1</c>. (Thanks to
	    Ulf Wiger for code contribution.)</p>
	    <p>A minor race conditions in <c>gen_fsm:start*</c> has
	    been fixed: if one of these functions returned <c>{error,
	    Reason}</c> or ignore, the name could still be registered
	    (either locally or in <c>global</c>. (This is the same
	    modification as was done for gen_server in OTP-7669.)</p>
	    <p>The undocumented function
	    <c>global:safe_whereis_name/1</c> has been removed. </p>
          <p>
	    Own Id: OTP-9212 Aux Id: seq7117, OTP-4174 </p>
        </item>
        <item>
          <p>
	    If a child of a supervisor terminates with reason
	    {shutdown,Term} it is now handled by the supervisor as if
	    the reason was 'shutdown'. </p>
          <p>
	    For children with restart type 'permanent', this implies
	    no change. For children with restart type 'transient',
	    the child will no longer be restarted and no supervisor
	    report will be written. For children with restart type
	    'temporary', no supervisor report will be written.</p>
          <p>
	    *** POTENTIAL INCOMPATIBILITY ***</p>
          <p>
	    Own Id: OTP-9222</p>
        </item>
        <item>
          <p>
	    Minor improvement of documentation regarding supervisor
	    restart strategy for temporary and transient child
	    processes.</p>
          <p>
	    Own Id: OTP-9381</p>
        </item>
        <item>
	    <p>A Dets table with sufficiently large buckets could not
	    always be repaired. This bug has been fixed. </p> <p>The
	    format of Dets files has been modified. When downgrading
	    tables created with the new system will be repaired.
	    Otherwise the modification should not be noticeable. </p>
          <p>
	    Own Id: OTP-9607</p>
        </item>
        <item>
	    <p> A few contracts in the <c>lists</c> module have been
	    corrected. </p>
          <p>
	    Own Id: OTP-9616</p>
        </item>
        <item>
          <p>
	    Add '-callback' attributes in stdlib's behaviours</p>
          <p>
	    Replace the behaviour_info(callbacks) export in stdlib's
	    behaviours with -callback' attributes for all the
	    callbacks. Update the documentation with information on
	    the callback attribute Automatically generate
	    'behaviour_info' function from '-callback' attributes</p>
          <p>
	    'behaviour_info(callbacks)' is a special function that is
	    defined in a module which describes a behaviour and
	    returns a list of its callbacks.</p>
          <p>
	    This function is now automatically generated using the
	    '-callback' specs. An error is returned by lint if user
	    defines both '-callback' attributes and the
	    behaviour_info/1 function. If no type info is needed for
	    a callback use a generic spec for it. Add '-callback'
	    attribute to language syntax</p>
          <p>
	    Behaviours may define specs for their callbacks using the
	    familiar spec syntax, replacing the '-spec' keyword with
	    '-callback'. Simple lint checks are performed to ensure
	    that no callbacks are defined twice and all types
	    referred are declared.</p>
          <p>
	    These attributes can be then used by tools to provide
	    documentation to the behaviour or find discrepancies in
	    the callback definitions in the callback module.</p>
          <p>
	    Add callback specs into 'application' module in kernel
	    Add callback specs to tftp module following internet
	    documentation Add callback specs to inets_service module
	    following possibly deprecated comments</p>
          <p>
	    Own Id: OTP-9621</p>
        </item>
        <item>
	    <p> If a Dets table had been properly closed but the
	    space management data could not been read, it was not
	    possible to repair the file. This bug has been fixed.
	    </p>
          <p>
	    Own Id: OTP-9622</p>
        </item>
        <item>
          <p>
	    The Unicode noncharacter code points 16#FFFE and 16#FFFE
	    were not allowed to be encoded or decoded using the
	    <c>unicode</c> module or bit syntax. That was
	    inconsistent with the other noncharacters 16#FDD0 to
	    16#FDEF that could be encoded/decoded. To resolve the
	    inconsistency, 16#FFFE and 16#FFFE can now be encoded and
	    decoded. (Thanks to Alisdair Sullivan.)</p>
          <p>
	    *** POTENTIAL INCOMPATIBILITY ***</p>
          <p>
	    Own Id: OTP-9624</p>
        </item>
        <item>
          <p>
	    Make epp search directory of current file first when
	    including another file This completes a partial fix in
	    R11 that only worked for include_lib(). (Thanks to
	    Richard Carlsson)</p>
          <p>
	    Own Id: OTP-9645</p>
        </item>
        <item>
          <p>
	    ms_transform: Fix incorrect `variable shadowed' warnings</p>
          <p>
	    This patch removes incorrect passing of variable bindings
	    from one function clause to another. (Thanks to Haitao
	    Li)</p>
          <p>
	    Own Id: OTP-9646</p>
        </item>
        <item>
          <p>
	    Explicitly kill dynamic children in supervisors</p>
          <p>
	    According to the supervisor's documentation: "Important
	    note on simple-one-for-one supervisors: The dynamically
	    created child processes of a simple-one-for-one
	    supervisor are not explicitly killed, regardless of
	    shutdown strategy, but are expected to terminate when the
	    supervisor does (that is, when an exit signal from the
	    parent process is received)."</p>
          <p>
	    All is fine as long as we stop simple_one_for_one
	    supervisor manually. Dynamic children catch the exit
	    signal from the supervisor and leave. But, if this
	    happens when we stop an application, after the top
	    supervisor has stopped, the application master kills all
	    remaining processes associated to this application. So,
	    dynamic children that trap exit signals can be killed
	    during their cleanup (here we mean inside terminate/2).
	    This is unpredictable and highly time-dependent.</p>
          <p>
	    In this commit, supervisor module is patched to
	    explicitly terminate dynamic children accordingly to the
	    shutdown strategy.</p>
          <p>
	    NOTE: Order in which dynamic children are stopped is not
	    defined. In fact, this is "almost" done at the same time.</p>
          <p>
	    Stack errors when dynamic children are stopped</p>
          <p>
	    Because a simple_one_for_one supervisor can have many
	    workers, we stack errors during its shutdown to report
	    only one message for each encountered error type. Instead
	    of reporting the child's pid, we use the number of
	    concerned children. (Thanks to Christopher Faulet)</p>
          <p>
	    Own Id: OTP-9647</p>
        </item>
        <item>
          <p>
	    Allow an infinite timeout to shutdown worker processes</p>
          <p>
	    Now, in child specification, the shutdown value can also
	    be set to infinity for worker children. This restriction
	    was removed because this is not always possible to
	    predict the shutdown time for a worker. This is highly
	    application-dependent. Add a warning to docs about
	    workers' shutdown strategy (Thanks to Christopher Faulet)</p>
          <p>
	    Own Id: OTP-9648</p>
        </item>
        <item>
          <p>
	    A badarg would sometimes occur in supervisor when
	    printing error reports and the child pid was undefined.
	    This has been corrected.</p>
          <p>
	    Own Id: OTP-9669</p>
        </item>
        <item>
          <p>
	    Fix re:split spec not to accept option 'global'(Thanks to
	    Shunichi Shinohara)</p>
          <p>
	    Own Id: OTP-9691</p>
        </item>
      </list>
    </section>


    <section><title>Improvements and New Features</title>
      <list>
        <item>
	    <p> Fix a few tests that used to fail on the HiPE
	    platform. </p>
          <p>
	    Own Id: OTP-9637</p>
        </item>
        <item>
	    <p>Variables are now now allowed in '<c>fun M:F/A</c>' as
	    suggested by Richard O'Keefe in EEP-23.</p>
	    <p>The representation of '<c>fun M:F/A</c>' in the
	    abstract format has been changed in an incompatible way.
	    Tools that directly read or manipulate the abstract
	    format (such as parse transforms) may need to be updated.
	    The compiler can handle both the new and the old format
	    (i.e. extracting the abstract format from a pre-R15 BEAM
	    file and compiling it using compile:forms/1,2 will work).
	    The <c>syntax_tools</c> application can also handle both
	    formats.</p>
          <p>
	    *** POTENTIAL INCOMPATIBILITY ***</p>
          <p>
	    Own Id: OTP-9643</p>
        </item>
        <item>
          <p>
	    Tuple funs (a two-element tuple with a module name and a
	    function) are now officially deprecated and will be
	    removed in R16. Use '<c>fun M:F/A</c>' instead. To make
	    you aware that your system uses tuple funs, the very
	    first time a tuple fun is applied, a warning will be sent
	    to the error logger.</p>
          <p>
	    Own Id: OTP-9649</p>
        </item>
        <item>
          <p>
	    The deprecated '<c>regexp</c>' module has been removed.
	    Use the '<c>re</c>' module instead.</p>
          <p>
	    *** POTENTIAL INCOMPATIBILITY ***</p>
          <p>
	    Own Id: OTP-9737</p>
        </item>
        <item>
          <p>
	    <c>filename:find_src/1,2</c> will now work on stripped
	    BEAM files (reported by Per Hedeland). The HiPE compiler
	    will also work on stripped BEAM files. The BEAM compiler
	    will no longer include compilation options given in the
	    source code itself in <c>M:module_info(compile)</c>
	    (because those options will be applied anyway if the
	    module is re-compiled).</p>
          <p>
	    Own Id: OTP-9752</p>
        </item>
      </list>
    </section>

</section>

<section><title>STDLIB 1.17.5</title>

    <section><title>Fixed Bugs and Malfunctions</title>
      <list>
        <item>
          <p>
	    erl_tar:extract failed when executed inside a directory
	    with some parent directory to which the user has no read
	    access. This has been corrected.</p>
          <p>
	    Own Id: OTP-9368</p>
        </item>
        <item>
	    <p> A bug in <c>erl_scan:set_attribute/3</c> has been
	    fixed. </p>
          <p>
	    Own Id: OTP-9412</p>
        </item>
        <item>
	    <p> The contract of <c>io_lib:fread()</c> has been
	    corrected. </p>
          <p>
	    Own Id: OTP-9413 Aux Id: seq11873 </p>
        </item>
        <item>
          <p>
	    A crash in io_lib:fread/2 when end of input data was
	    encountered while trying to match literal characters,
	    which should return {more,_,_,_} but instead crashed, has
	    been corrected. Reported by Klas Johansson.</p>
          <p>
	    A similar peculiarity for io:fread when encountering end
	    of file before any field data has also been corrected.</p>
          <p>
	    Own Id: OTP-9439</p>
        </item>
        <item>
	    <p> The contract of <c>timer:now_diff()</c> has been
	    corrected. (Thanks to Alex Morarash). </p>
          <p>
	    Own Id: OTP-9450</p>
        </item>
        <item>
          <p>
	    Fix minor typo in gen_fsm documentation (Thanks to Haitao
	    Li)</p>
          <p>
	    Own Id: OTP-9456</p>
        </item>
        <item>
	    <p>The contracts of <c>zip:zip_list_dir/1</c> and
	    <c>zip:zip_get/2</c> have been corrected. </p>
          <p>
	    Own Id: OTP-9471 Aux Id: seq11887, OTP-9472 </p>
        </item>
        <item>
	    <p> A bug in <c>zip:zip_open()</c> has been fixed. </p>
          <p>
	    Own Id: OTP-9472 Aux Id: seq11887, OTP-9471 </p>
        </item>
        <item>
          <p>
	    Fix trivial documentation errors(Thanks to Matthias Lang)</p>
          <p>
	    Own Id: OTP-9498</p>
        </item>
        <item>
          <p>
	    Add a proplist() type</p>
          <p>
	    Recently I was adding specs to an API and found that
	    there is no canonical proplist() type defined. (Thanks to
	    Ryan Zezeski)</p>
          <p>
	    Own Id: OTP-9499</p>
        </item>
        <item>
          <p>
	    fix supervisors restarting temporary children</p>
          <p>
	    In the current implementation of supervisors, temporary
	    children should never be restarted. However, when a
	    temporary child is restarted as part of a one_for_all or
	    rest_for_one strategy where the failing process is not
	    the temporary child, the supervisor still tries to
	    restart it.</p>
          <p>
	    Because the supervisor doesn't keep some of the MFA
	    information of temporary children, this causes the
	    supervisor to hit its restart limit and crash.</p>
          <p>
	    This patch fixes the behaviour by inserting a clause in
	    terminate_children/2-3 (private function) that will omit
	    temporary children when building a list of killed
	    processes, to avoid having the supervisor trying to
	    restart them again.</p>
          <p>
	    Only supervisors in need of restarting children used the
	    list, so the change should be of no impact for the
	    functions that called terminate_children/2-3 only to kill
	    all children.</p>
          <p>
	    The documentation has been modified to make this
	    behaviour more explicit. (Thanks to Fred Hebert)</p>
          <p>
	    Own Id: OTP-9502</p>
        </item>
        <item>
          <p>
	    fix broken edoc annotations (Thanks to Richard Carlsson)</p>
          <p>
	    Own Id: OTP-9516</p>
        </item>
        <item>
	    <p> XML files have been corrected. </p>
          <p>
	    Own Id: OTP-9550 Aux Id: OTP-9541 </p>
        </item>
        <item>
          <p>
	    Handle rare race in the crypto key server functionality</p>
          <p>
	    Own Id: OTP-9586</p>
        </item>
      </list>
    </section>


    <section><title>Improvements and New Features</title>
      <list>
        <item>
	    <p> Types and specifications have been added. </p>
          <p>
	    Own Id: OTP-9356</p>
        </item>
        <item>
	    <p> The contracts of the <c>queue</c> module have been
	    modified. </p>
          <p>
	    Own Id: OTP-9418</p>
        </item>
        <item>
	    <p> Contracts in STDLIB and Kernel have been improved and
	    type errors have been corrected. </p>
          <p>
	    Own Id: OTP-9485</p>
        </item>
        <item>
          <p>
	    Types for several BIFs have been extended/corrected. Also
	    the types for types for <c>lists:keyfind/3</c>,
	    <c>lists:keysearch/3</c>, and <c>lists:keyemember/3</c>
	    have been corrected. The incorrect/incomplete types could
	    cause false dialyzer warnings.</p>
          <p>
	    Own Id: OTP-9496</p>
        </item>
      </list>
    </section>

</section>

<section><title>STDLIB 1.17.4</title>

    <section><title>Fixed Bugs and Malfunctions</title>
      <list>
        <item>
	    <p> The default value <c>undefined</c> was added to
	    records field types in such a way that the result was not
	    always a well-formed type. This bug has been fixed. </p>
          <p>
	    Own Id: OTP-9147</p>
        </item>
        <item>
          <p>
	    Update index file atomically</p>
          <p>
	    Since the log_mf_h index file might be read by other
	    processes than the error handler (e.g. by the rb tool),
	    this file should be updated atomically. This will avoid
	    hitting the time gap between opening the file in write
	    mode (and thus emptying the file) and the actual update
	    with the new contents. To do this, a temporary file is
	    written, and the file:rename/1 used to replace the real
	    index file.</p>
          <p>
	    Own Id: OTP-9148</p>
        </item>
        <item>
          <p>
	    Fixed various typos across the documentation (Thanks to
	    Tuncer Ayaz)</p>
          <p>
	    Own Id: OTP-9154</p>
        </item>
        <item>
          <p>
	    Supervisors should not save child-specs for temporary
	    processes when they terminate as they should not be
	    restarted. Saving the temporary child spec will result in
	    that you cannot start a new temporary process with the
	    same child spec as an already terminated temporary
	    process. Since R14B02 you cannot restart a temporary
	    temporary process as arguments are no longer saved, it
	    has however always been semantically incorrect to restart
	    a temporary process. Thanks to Filipe David Manana for
	    reporting this and suggesting a solution.</p>
          <p>
	    Own Id: OTP-9167 Aux Id: OTP-9064 </p>
        </item>
        <item>
          <p>
	    Various small documentation fixes (Thanks to Bernard
	    Duggan)</p>
          <p>
	    Own Id: OTP-9172</p>
        </item>
        <item>
          <p>
	    Fix format_status bug for unregistered gen_event
	    processes</p>
          <p>
	    Port the gen_fsm code for format_status to gen_event in
	    order to prevent a lists:concat([...,pid()]) crash when
	    calling sys:get_status/1 on an unregistered gen_event
	    process.</p>
          <p>
	    Refactor format_status header code from gen_* behaviours
	    to module gen.</p>
          <p>
	    Extend the format_status tests in gen_event_SUITE to
	    cover format_status bugs with anonymous gen_event
	    processes. (Thanks To Geoff Cant)</p>
          <p>
	    Own Id: OTP-9218</p>
        </item>
        <item>
          <p>
	    List of pids changed to 'set' in supervisor for dynamic
	    temporary children. Accessing the list would not scale
	    well when adding/deleting many children. (Thanks to
	    Evgeniy Khramtsov)</p>
          <p>
	    Own Id: OTP-9242</p>
        </item>
        <item>
          <p>
	    Change pool module to attempt to attach to nodes that are
	    already running</p>
          <p>
	    The pool module prints out an error message and takes no
	    further action for nodes that are already running. This
	    patch changes that behavior so that if the return from
	    slave:start/3 is {already_running, Node} then an attempt
	    to attach to the node is still made. This makes sense
	    because the node has been specified by the user in the
	    .hosts.erlang file indicating a wish for the node to be
	    part of the pool and a manual attach can be successfully
	    made after the pool is started.(Thanks to Kelly
	    McLaughlin)</p>
          <p>
	    Own Id: OTP-9244</p>
        </item>
        <item>
          <p>
	    unicode: document 16#FFFE and 16#FFFF (non chars)(Thanks
	    to Tuncer Ayaz)</p>
          <p>
	    Own Id: OTP-9256</p>
        </item>
        <item>
          <p>
	    re: remove gratuitous "it " in manpage (Thanks to Tuncer
	    Ayaz)</p>
          <p>
	    Own Id: OTP-9307</p>
        </item>
        <item>
	    <p> A bug in erl_eval(3) has been fixed. </p>
          <p>
	    Own Id: OTP-9322</p>
        </item>
      </list>
    </section>


    <section><title>Improvements and New Features</title>
      <list>
        <item>
          <p>
	    Add <c>timer:tc/1</c> and remove the catch in <c>tc/2</c>
	    and <c>tc/3</c>. The time measuring functions will thus
	    no longer trap exits, errors or throws caused by the
	    measured function.</p>
          <p>
	    *** POTENTIAL INCOMPATIBILITY ***</p>
          <p>
	    Own Id: OTP-9169</p>
        </item>
        <item>
          <p>
	    Allow supervisor:terminate_child(SupRef,Pid) for
	    simple_one_for_one supervisors</p>
          <p>
	    supervisor:terminate_child/2 was earlier not allowed if
	    the supervisor used restart strategy simple_one_for_one.
	    This is now changed so that children of this type of
	    supervisors can be terminated by specifying the child's
	    Pid.</p>
          <p>
	    (Thanks to Vance Shipley.)</p>
          <p>
	    Own Id: OTP-9201</p>
        </item>
        <item>
	    <p> Types and specifications have been added. </p>
          <p>
	    Own Id: OTP-9267</p>
        </item>
        <item>
	    <p> Erlang types and specifications are used for
	    documentation. </p>
          <p>
	    Own Id: OTP-9271</p>
        </item>
        <item>
	    <p>Allow Dets tablenames to be arbitrary terms.</p>
          <p>
	    Own Id: OTP-9282</p>
        </item>
        <item>
	    <p> A specification that could cause problems for
	    Dialyzer has been fixed. An opaque type in erl_eval has
	    been turned in to a ordinary type. This is a temporary
	    fix. </p>
          <p>
	    Own Id: OTP-9333</p>
        </item>
      </list>
    </section>

</section>

<section><title>STDLIB 1.17.3</title>

    <section><title>Fixed Bugs and Malfunctions</title>
      <list>
        <item>
          <p>
	    Two bugs in io:format for ~F.~Ps has been corrected. When
	    length(S) >= abs(F) > P, the precision P was incorrectly
	    ignored. When F == P > length(S) the result was
	    incorrectly left adjusted. Bug found by Ali Yakout who
	    also provided a fix.</p>
          <p>
	    Own Id: OTP-8989 Aux Id: seq11741 </p>
        </item>
        <item>
	    <p>Fix exception generation in the io module</p>
          <p>
	    Some functions did not generate correct badarg exception
	    on a badarg exception.</p>
          <p>
	    Own Id: OTP-9045</p>
        </item>
        <item>
          <p>
	    Fixes to the dict and orddict module documentation</p>
          <p>
	    Fixed grammar and one inconsistency (Key - Value instead
	    of key/value, since everywhere else the former is used).
	    (thanks to Filipe David Manana)</p>
          <p>
	    Own Id: OTP-9083</p>
        </item>
        <item>
          <p>
	    Add ISO week number calculation functions to the calendar
	    module in stdlib</p>
          <p>
	    This new feature adds the missing week number function to
	    the calendar module of the stdlib application. The
	    implementation conforms to the ISO 8601 standard. The new
	    feature has been implemented tested and documented
	    (thanks to Imre Horvath).</p>
          <p>
	    Own Id: OTP-9087</p>
        </item>
      </list>
    </section>


    <section><title>Improvements and New Features</title>
      <list>
        <item>
          <p>
	    Implement the 'MAY' clauses from RFC4648 regarding the
	    pad character to make mime_decode() and
	    mime_decode_to_string() functions more tolerant of badly
	    padded base64. The RFC is quoted below for easy
	    reference.</p>
          <p>
	    "RFC4648 Section 3.3 with reference to MIME decoding:
	    Furthermore, such specifications MAY ignore the pad
	    character, "=", treating it as non-alphabet data, if it
	    is present before the end of the encoded data. If more
	    than the allowed number of pad characters is found at the
	    end of the string (e.g., a base 64 string terminated with
	    "==="), the excess pad characters MAY also be ignored."</p>
          <p>
	    Own Id: OTP-9020</p>
        </item>
        <item>
          <p>
	    Supervisors will no longer save start parameters for
	    temporary processes as they will not be restarted. In the
	    case of simple_one_for_one workers such as ssl-connection
	    processes this will substantial reduce the memory
	    footprint of the supervisor.</p>
          <p>
	    Own Id: OTP-9064</p>
        </item>
        <item>
          <p>
	    When running escript it is now possible to add the -n
	    flag and the escript will be compiled using +native.</p>
          <p>
	    Own Id: OTP-9076</p>
        </item>
      </list>
    </section>

</section>

<section><title>STDLIB 1.17.2.1</title>

    <section><title>Fixed Bugs and Malfunctions</title>
      <list>
        <item>
          <p>
	    Several type specifications for standard libraries were
	    wrong in the R14B01 release. This is now corrected. The
	    corrections concern types in re,io,filename and the
	    module erlang itself.</p>
          <p>
	    Own Id: OTP-9008</p>
        </item>
      </list>
    </section>

</section>

<section><title>STDLIB 1.17.2</title>

    <section><title>Fixed Bugs and Malfunctions</title>
      <list>
        <item>
	    <p> When several clients accessed a Dets table
	    simultaneously, one of them calling
	    <c>dets:insert_new/2</c>, the Dets server could crash.
	    Alternatively, under the same conditions, <c>ok</c> was
	    sometimes returned instead of <c>true</c>. (Thanks to
	    John Hughes.) </p>
          <p>
	    Own Id: OTP-8856</p>
        </item>
        <item>
	    <p> When several clients accessed a Dets table
	    simultaneously, inserted or updated objects were
	    sometimes lost due to the Dets file being truncated.
	    (Thanks to John Hughes.) </p>
          <p>
	    Own Id: OTP-8898</p>
        </item>
        <item>
	    <p> When several clients accessed a Dets table
	    simultaneously, modifications of the Dets server's
	    internal state were sometimes thrown away. The symptoms
	    are diverse: error with reason <c>bad_object</c>;
	    inserted objects not returned by <c>lookup()</c>; et
	    cetera. (Thanks to John Hughes.) </p>
          <p>
	    Own Id: OTP-8899</p>
        </item>
        <item>
	    <p> If a Dets table was closed after calling
	    <c>bchunk/2</c>, <c>match/1,3</c>,
	    <c>match_object/1,3</c>, or <c>select/1,3</c> and then
	    opened again, a subsequent call using the returned
	    continuation would normally return a reply. This bug has
	    fixed; now the call fails with reason <c>badarg</c>. </p>
          <p>
	    Own Id: OTP-8903</p>
        </item>
        <item>
	    <p> Cover did not collect coverage data for files such as
	    Yecc parses containing include directives. The bug has
	    been fixed by modifying <c>epp</c>, the Erlang Code
	    Preprocessor. </p>
          <p>
	    Own Id: OTP-8911</p>
        </item>
        <item>
	    <p> If a Dets table with fewer slots than keys was opened
	    and then closed after just a lookup, the contents were no
	    longer well-formed. This bug has been fixed. (Thanks to
	    Matthew Evans.) </p>
          <p>
	    Own Id: OTP-8923</p>
        </item>
        <item>
          <p>
	    In a supervisor, when it terminates a child, if that
	    child happens to have exited fractionally early, with
	    normal, the supervisor reports this as an error. This
	    should not be reported as an error.</p>
          <p>
	    *** POTENTIAL INCOMPATIBILITY ***</p>
          <p>
	    Own Id: OTP-8938 Aux Id: seq11615 </p>
        </item>
      </list>
    </section>


    <section><title>Improvements and New Features</title>
      <list>
        <item>
          <p>
	    The documentation filelib:wildcard/1,2 now describes the
	    character set syntax for wildcards.</p>
          <p>
	    Own Id: OTP-8879 Aux Id: seq11683 </p>
        </item>
        <item>
	    <p>Buffer overflows have been prevented in <c>erlc</c>,
	    <c>dialyzer</c>, <c>typer</c>, <c>run_test</c>,
	    <c>heart</c>, <c>escript</c>, and <c>erlexec</c>.</p>
	    (Thanks to Michael Santos.)
          <p>
	    Own Id: OTP-8892</p>
        </item>
        <item>
          <p>
	    Using a float for the number of copies for
	    <c>string:copies/2</c> resulted in an infinite loop. Now
	    it will fail with an exception instead. (Thanks to
	    Michael Santos.)</p>
          <p>
	    Own Id: OTP-8915</p>
        </item>
        <item>
          <p>
	    New ETS option <c>compressed</c>, to enable a more
	    compact storage format at the expence of heavier table
	    operations. For test and evaluation, <c>erl +ec</c> can
	    be used to force compression on all ETS tables.</p>
          <p>
	    Own Id: OTP-8922 Aux Id: seq11658 </p>
        </item>
        <item>
	    <p> The default maximum number of slots of a Dets table
	    has been changed as to be equal to the maximum number of
	    slots. (Thanks to Richard Carlsson.) </p>
          <p>
	    Own Id: OTP-8959</p>
        </item>
      </list>
    </section>

</section>

<section><title>STDLIB 1.17.1</title>

    <section><title>Fixed Bugs and Malfunctions</title>
      <list>
        <item>
	    <p>reference() has been substituted for ref() in the
	    documentation.</p>
          <p>
	    Own Id: OTP-8733</p>
        </item>
      </list>
    </section>


    <section><title>Improvements and New Features</title>
      <list>
        <item>
          <p>
	    The ms_transform now warns if the fun head shadows
	    surrounding variables (just like the warnings you would
	    get for an ordinary fun in the same context).</p>
          <p>
	    Own Id: OTP-6759</p>
        </item>
        <item>
          <p>
	    ets:select_reverse/{1,2,3} are now documented.</p>
          <p>
	    Own Id: OTP-7863</p>
        </item>
        <item>
          <p>
	    Large parts of the <c>ethread</c> library have been
	    rewritten. The <c>ethread</c> library is an Erlang
	    runtime system internal, portable thread library used by
	    the runtime system itself.</p>
          <p>
	    Most notable improvement is a reader optimized rwlock
	    implementation which dramatically improve the performance
	    of read-lock/read-unlock operations on multi processor
	    systems by avoiding ping-ponging of the rwlock cache
	    lines. The reader optimized rwlock implementation is used
	    by miscellaneous rwlocks in the runtime system that are
	    known to be read-locked frequently, and can be enabled on
	    ETS tables by passing the <seeerl
	    marker="stdlib:ets#new_2_read_concurrency">{read_concurrency,
	    true}</seeerl> option upon table creation. See the
	    documentation of <seemfa
	    marker="stdlib:ets#new/2">ets:new/2</seemfa> for more
	    information. The reader optimized rwlock implementation
	    can be fine tuned when starting the runtime system. For
	    more information, see the documentation of the <seecom
	    marker="erts:erl#+rg">+rg</seecom> command line argument
	    of <c>erl</c>.</p>
          <p>
	    There is also a new implementation of rwlocks that is not
	    optimized for readers. Both implementations interleaves
	    readers and writers during contention as opposed to,
	    e.g., the NPTL (Linux) pthread rwlock implementation
	    which use either a reader or writer preferred strategy.
	    The reader/writer preferred strategy is problematic since
	    it starves threads doing the non-preferred operation.</p>
          <p>
	    The new rwlock implementations in general performs better
	    in ERTS than common pthread implementations. However, in
	    some extremely heavily contended cases this is not the
	    case. Such heavy contention can more or less only appear
	    on ETS tables. This when multiple processes do very large
	    amounts of write locked operations simultaneously on the
	    same table. Such use of ETS is bad regardless of rwlock
	    implementation, will never scale, and is something we
	    strongly advise against.</p>
          <p>
	    The new rwlock implementations depend on atomic
	    operations. If no native atomic implementation is found,
	    a fallback solution will be used. Using the fallback
	    implies a performance degradation. That is, it is more
	    important now than before to build OTP with a native
	    atomic implementation.</p>
          <p>
	    The <c>ethread</c> library contains native atomic
	    implementations for, x86 (32 and 64 bit), powerpc (32
	    bit), sparc V9 (32 and 64 bit), and tilera (32 bit). On
	    other hardware gcc's builtin support for atomic memory
	    access will be used if such exists. If no such support is
	    found, <c>configure</c> will warn about no atomic
	    implementation available.</p>
          <p>
	    The <c>ethread</c> library can now also use the
	    <c>libatomic_ops</c> library for atomic memory accesses.
	    This makes it possible for the Erlang runtime system to
	    utilize optimized native atomic operations on more
	    platforms than before. If <c>configure</c> warns about no
	    atomic implementation available, try using the
	    <c>libatomic_ops</c> library. Use the <seeguide
	    marker="system/installation_guide:INSTALL#Advanced-configuration-and-build-of-ErlangOTP">--with-libatomic_ops=PATH</seeguide>
	    <c>configure</c> command line argument when specifying
	    where the <c>libatomic_ops</c> installation is located.
	    The <c>libatomic_ops</c> library can be downloaded from:
	    <url
	    href="http://www.hpl.hp.com/research/linux/atomic_ops/">http://www.hpl.hp.com/research/linux/atomic_ops/</url></p>
          <p>
	    The changed API of the <c>ethread</c> library has also
	    caused modifications in the Erlang runtime system.
	    Preparations for the to come "delayed deallocation"
	    feature has also been done since it depends on the
	    <c>ethread</c> library.</p>
          <p>
	    <em>Note</em>: When building for x86, the <c>ethread</c>
	    library will now use instructions that first appeared on
	    the pentium 4 processor. If you want the runtime system
	    to be compatible with older processors (back to 486) you
	    need to pass the <seeguide
	    marker="system/installation_guide:INSTALL#Advanced-configuration-and-build-of-ErlangOTP">--enable-ethread-pre-pentium4-compatibility</seeguide>
	    <c>configure</c> command line argument when configuring
	    the system.</p>
          <p>
	    Own Id: OTP-8544</p>
        </item>
        <item>
          <p>
	    Some Built In Functions (BIFs) from the module erlang was
	    never made autoimported for backward compatibility
	    reasons. As local functions now override autoimports, new
	    autoimports is no longer a problem, why the following
	    BIFs are finally made autoimported: monitor/2, monitor/3,
	    demonitor/2, demonitor/3, error/1, error/2,
	    integer_to_list/2, list_to_integer/2.</p>
          <p>
	    Own Id: OTP-8763</p>
        </item>
      </list>
    </section>

</section>

<section><title>STDLIB 1.17</title>

    <section><title>Fixed Bugs and Malfunctions</title>
      <list>
        <item>
	    <p>The Erlang code preprocessor (<c>epp</c>) sent extra
	    messages on the form <c>{eof,Location}</c> to the client
	    when parsing the <c>file</c> attribute. This bug,
	    introduced in R11B, has been fixed.</p>
          <p>
	    Own Id: OTP-8470</p>
        </item>
        <item>
	    <p>The abstract type 'fun' could not be printed by the
	    Erlang pretty printer (<c>erl_pp</c>). This bug has been
	    fixed.</p>
          <p>
	    Own Id: OTP-8473</p>
        </item>
        <item>
	    <p>The function <c>erl_scan:reserved_word/1</c> no longer
	    returns <c>true</c> when given the word <c>spec</c>. This
	    bug was introduced in STDLIB-1.15.3 (R12B-3).</p>
          <p>
	    Own Id: OTP-8567</p>
        </item>
        <item>
	    <p>The documentation of <c>lists:keysort/2</c> states
	    that the sort is stable.</p>
          <p>
	    Own Id: OTP-8628 Aux Id: seq11576 </p>
        </item>
        <item>
          <p>
	    The shell's line editing has been improved to more
	    resemble the behaviour of readline and other shells.
	    (Thanks to Dave Peticolas)</p>
          <p>
	    Own Id: OTP-8635</p>
        </item>
        <item>
	    <p>The Erlang code preprocessor (<c>epp</c>) did not
	    correctly handle premature end-of-input when defining
	    macros. This bug, introduced in STDLIB 1.16, has been
	    fixed.</p>
          <p>
	    Own Id: OTP-8665 Aux Id: OTP-7810 </p>
        </item>
      </list>
    </section>


    <section><title>Improvements and New Features</title>
      <list>
        <item>
          <p>
	    The module binary from EEP31 (and EEP9) is implemented.</p>
          <p>
	    Own Id: OTP-8217</p>
        </item>
        <item>
	    <p>The erlang pretty printer (<c>erl_pp</c>) no longer
	    quotes atoms in types.</p>
          <p>
	    Own Id: OTP-8501</p>
        </item>
        <item>
	    <p>The Erlang code preprocessor (<c>epp</c>) now
	    considers records with no fields as typed.</p>
          <p>
	    Own Id: OTP-8503</p>
        </item>
        <item>
          <p>
	    Added function <c>zip:foldl/3</c> to iterate over zip
	    archives.</p>
          <p>
	    Added functions to create and extract escripts. See
	    <c>escript:create/2</c> and <c>escript:extract/2</c>.</p>
          <p>
	    The undocumented function <c>escript:foldl/3</c> has been
	    removed. The same functionality can be achieved with the
	    more flexible functions <c>escript:extract/2</c> and
	    <c>zip:foldl/3</c>.</p>
          <p>
	    Record fields has been annotated with type info. Source
	    files as been adapted to fit within 80 chars and trailing
	    whitespace has been removed.</p>
          <p>
	    Own Id: OTP-8521</p>
        </item>
        <item>
	    <p>The Erlang parser no longer duplicates the singleton
	    type <c>undefined</c> in the type of record fields
	    without initial value.</p>
          <p>
	    Own Id: OTP-8522</p>
        </item>
        <item>
	    <p>A regular expression with many levels of parenthesis
	    could cause a buffer overflow. That has been corrected.
	    (Thanks to Michael Santos.)</p>
          <p>
	    Own Id: OTP-8539</p>
        </item>
        <item>
	    <p>When defining macros the closing right parenthesis
	    before the dot is now mandatory.</p>
          <p>
	    *** POTENTIAL INCOMPATIBILITY ***</p>
          <p>
	    Own Id: OTP-8562</p>
        </item>
        <item>
          <p>
	    Some properties of a compiled re pattern are defined to
	    allow for guard tests.</p>
          <p>
	    Own Id: OTP-8577</p>
        </item>
        <item>
	    <p>Local and imported functions now override the
	    auto-imported BIFs when the names clash. The pre R14
	    behaviour was that auto-imported BIFs would override
	    local functions. To avoid that old programs change
	    behaviour, the following will generate an error:</p>
	    <list><item><p>Doing a call without explicit module name
	    to a local function having a name clashing with the name
	    of an auto-imported BIF that was present (and
	    auto-imported) before OTP R14A</p></item>
	    <item><p>Explicitly importing a function having a name
	    clashing with the name of an autoimported BIF that was
	    present (and autoimported) before OTP R14A</p></item>
	    <item><p>Using any form of the old compiler directive
	    <c>nowarn_bif_clash</c></p></item> </list> <p>If the BIF
	    was added or auto-imported in OTP R14A or later,
	    overriding it with an import or a local function will
	    only result in a warning,</p> <p>To resolve clashes, you
	    can either use the explicit module name <c>erlang</c> to
	    call the BIF, or you can remove the auto-import of that
	    specific BIF by using the new compiler directive
	    <c>-compile({no_auto_import,[F/A]}).</c>, which makes all
	    calls to the local or imported function without explicit
	    module name pass without warnings or errors.</p> <p>The
	    change makes it possible to add auto-imported BIFs
	    without breaking or silently changing old code in the
	    future. However some current code ingeniously utilizing
	    the old behaviour or the <c>nowarn_bif_clash</c> compiler
	    directive, might need changing to be accepted by the
	    compiler.</p>
          <p>
	    *** POTENTIAL INCOMPATIBILITY ***</p>
          <p>
	    Own Id: OTP-8579</p>
        </item>
        <item>
	    <p>The undocumented, unsupport, and deprecated function
	    <c>lists:flat_length/1</c> has been removed.</p>
          <p>
	    Own Id: OTP-8584</p>
        </item>
        <item>
          <p>
	    A bug in re that could cause certain regular expression
	    matches never to terminate is corrected. (Thanks to
	    Michael Santos and Gordon Guthrie.)</p>
          <p>
	    Own Id: OTP-8589</p>
        </item>
        <item>
	    <p>Nested records can now be accessed without
	    parenthesis. See the Reference Manual for examples.
	    (Thanks to YAMASHINA Hio and Tuncer Ayaz.)</p>
          <p>
	    Own Id: OTP-8597</p>
        </item>
        <item>
	    <p><c>receive</c> statements that can only read out a
	    newly created reference are now specially optimized so
	    that it will execute in constant time regardless of the
	    number of messages in the receive queue for the process.
	    That optimization will benefit calls to
	    <c>gen_server:call()</c>. (See <c>gen:do_call/4</c> for
	    an example of a receive statement that will be
	    optimized.)</p>
          <p>
	    Own Id: OTP-8623</p>
        </item>
        <item>
	    <p>The beam_lib:cmp/2 function now compares BEAM files in
	    stricter way. The BEAM files will be considered different
	    if there are any changes except in the compilation
	    information ("CInf") chunk. beam_lib:cmp/2 used to ignore
	    differences in the debug information (significant for
	    Dialyzer) and other chunks that did not directly change
	    the run-time behavior.</p>
          <p>
	    Own Id: OTP-8625</p>
        </item>
        <item>
          <p>
	    When a gen_server, gen_fsm process, or gen_event
	    terminates abnormally, sometimes the text representation
	    of the process state can occupy many lines of the error
	    log, depending on the definition of the state term. A
	    mechanism to trim out parts of the state from the log has
	    been added (using a format_status/2 callback). See the
	    documentation.</p>
          <p>
	    Own Id: OTP-8630</p>
        </item>
        <item>
          <p>
	    Calling <c>sys:get_status()</c> for processes that have
	    globally registered names that were not atoms would cause
	    a crash. Corrected. (Thanks to Steve Vinoski.)</p>
          <p>
	    Own Id: OTP-8656</p>
        </item>
        <item>
	    <p>The Erlang scanner has been augmented with two new
	    tokens: <c>..</c> and <c>...</c>.</p>
          <p>
	    Own Id: OTP-8657</p>
        </item>
        <item>
	    <p>Expressions evaluating to integers can now be used in
	    types and function specifications where hitherto only
	    integers were allowed ("Erlang_Integer").</p>
          <p>
	    Own Id: OTP-8664</p>
        </item>
        <item>
	    <p>The compiler optimizes record operations better.</p>
          <p>
	    Own Id: OTP-8668</p>
        </item>
        <item>
          <p>
	    The recently added BIFs erlang:min/2, erlang:max/2 and
	    erlang:port_command/3 are now auto-imported (as they were
	    originally intended to be). Due to the recent compiler
	    change (OTP-8579), the only impact on old code defining
	    it's own min/2, max/2 or port_command/3 functions will be
	    a warning, the local functions will still be used. The
	    warning can be removed by using
	    -compile({no_auto_import,[min/2,max/2,port_command/3]}).
	    in the source file.</p>
          <p>
	    *** POTENTIAL INCOMPATIBILITY ***</p>
          <p>
	    Own Id: OTP-8669 Aux Id: OTP-8579 </p>
        </item>
        <item>
          <p>
	    Now, binary_to_term/2 is auto-imported. This will cause a
	    compile warning if and only if a module has got a local
	    function with that name.</p>
          <p>
	    *** POTENTIAL INCOMPATIBILITY ***</p>
          <p>
	    Own Id: OTP-8671</p>
        </item>
        <item>
          <p>
	    The predefined builtin type tid() has been removed.
	    Instead, ets:tid() should be used.</p>
          <p>
	    *** POTENTIAL INCOMPATIBILITY ***</p>
          <p>
	    Own Id: OTP-8687</p>
        </item>
      </list>
    </section>

</section>

<section><title>STDLIB 1.16.5</title>

    <section><title>Fixed Bugs and Malfunctions</title>
      <list>
        <item>
          <p>
	    Because of a race condition, using filelib:ensure_dir/1
	    from multiple processes to create the same path or parts
	    of the same directory structure, filelib:ensure_dir/1
	    could return a meaningless {error,eexist}. That race
	    condition has been eliminated, and {error,eexist} will
	    now be returned only if there exists a regular file,
	    device file, or some other non-directory file with the
	    same name. (Thanks to Tuncer Ayaz.)</p>
          <p>
	    Own Id: OTP-8389</p>
        </item>
        <item>
	    <p>A number of bugs concerning re and unicode are
	    corrected:</p>
	    <p>re:compile no longer loses unicode option, which also
	    fixes bug in re:split.</p>
	    <p>re:replace now handles unicode charlist replacement
	    argument</p>
	    <p>re:replace now handles unicode RE charlist argument
	    correctly</p>
	    <p>re:replace now handles binary unicode output correctly
	    when nothing is replaced.</p>
	    <p>Most code, testcases and error isolation done by Rory
	    Byrne.</p>
          <p>
	    Own Id: OTP-8394</p>
        </item>
        <item>
          <p>
	    The loading of native code was not properly atomic in the
	    SMP emulator, which could cause crashes. Also a per-MFA
	    information table for the native code has now been
	    protected with a lock since it turns that it could be
	    accessed concurrently in the SMP emulator. (Thanks to
	    Mikael Pettersson.)</p>
          <p>
	    Own Id: OTP-8397</p>
        </item>
        <item>
          <p>
	    user.erl (used in oldshell) is updated to handle unicode
	    in prompt strings (io:get_line/{1,2}). io_lib is also
	    updated to format prompts with the 't' modifier (i.e. ~ts
	    instead of ~s).</p>
          <p>
	    Own Id: OTP-8418 Aux Id: OTP-8393 </p>
        </item>
        <item>
          <p>
	    The re module: A regular expression with an option change
	    at the start of a pattern that had top-level alternatives
	    could cause overwriting and/or a crash. (Thanks to
	    Michael Santos.)</p>
          <p>
	    Own Id: OTP-8438</p>
        </item>
      </list>
    </section>


    <section><title>Improvements and New Features</title>
      <list>
        <item>
          <p>
	    The ability for the gen_server and gen_fsm callback
	    modules to format their own state for display under the
	    sys:get_status/1,2 calls has been restored and
	    documented. (Thanks to Steve Vinoski.)</p>
          <p>
	    Own Id: OTP-8324</p>
        </item>
        <item>
          <p>
	    c:nc/{1,2} used to assume that the beam file was created
	    in the same directory as the source code and failed to
	    load the code if it was not. Corrected to look for the
	    beam file in the current directory or in the directory
	    specified by the <c>{outdir,Dir}</c> option. (Thanks to
	    Alex Suraci.)</p>
          <p>
	    Own Id: OTP-8337</p>
        </item>
        <item>
	    <p>The documentation is now possible to build in an open
	    source environment after a number of bugs are fixed and
	    some features are added in the documentation build
	    process. </p>
	    <p>- The arity calculation is updated.</p>
	    <p>- The module prefix used in the function names for
	    bif's are removed in the generated links so the links
	    will look like
	    "http://www.erlang.org/doc/man/erlang.html#append_element-2"
	    instead of
	    "http://www.erlang.org/doc/man/erlang.html#erlang:append_element-2".</p>
	    <p>- Enhanced the menu positioning in the html
	    documentation when a new page is loaded.</p>
	    <p>- A number of corrections in the generation of man
	    pages (thanks to Sergei Golovan)</p>
	    <p>- The legal notice is taken from the xml book file so
	    OTP's build process can be used for non OTP
	    applications.</p>
          <p>
	    Own Id: OTP-8343</p>
        </item>
        <item>
          <p>
	    Shell tab completion now works for quoted module and
	    function names. (Thanks to Ulf Wiger.)</p>
          <p>
	    Own Id: OTP-8383</p>
        </item>
        <item>
          <p>
	    Explicit top directories in archive files are now
	    optional.</p>
          <p>
	    For example, if an archive (app-vsn.ez) just contains an
	    app-vsn/ebin/mod.beam file, the file info for the app-vsn
	    and app-vsn/ebin directories are faked using the file
	    info from the archive file as origin. The virtual
	    direcories can also be listed. For short, the top
	    directories are virtual if they does not exist.</p>
          <p>
	    Own Id: OTP-8387</p>
        </item>
        <item>
	    <p>Macros overloading has been implemented. (Thanks to
	    Christopher Faulet.)</p>
          <p>
	    Own Id: OTP-8388</p>
        </item>
        <item>
	    <p>The new function <c>shell:prompt_func/1</c> and the
	    new application configuration parameter
	    <c>shell_prompt_func</c> can be used for customizing the
	    Erlang shell prompt.</p>
          <p>
	    Own Id: OTP-8393</p>
        </item>
        <item>
          <p>
	    Improved handling of typed records in escripts</p>
          <p>
	    Own Id: OTP-8434</p>
        </item>
        <item>
          <p>
	    Added supervisor:count_children/1 to count the number of
	    children being managed without the memory impact of
	    which_children/1. (Thanks to Jay Nelson.)</p>
          <p>
	    Own Id: OTP-8436</p>
        </item>
      </list>
    </section>

</section>

<section><title>STDLIB 1.16.4</title>

    <section><title>Improvements and New Features</title>
      <list>
        <item>
          <p>
	    The documentation is now built with open source tools
	    (xsltproc and fop) that exists on most platforms. One
	    visible change is that the frames are removed.</p>
          <p>
	    Own Id: OTP-8201</p>
        </item>
        <item>
          <p>
	    [escript] The restriction that the first line in escripts
	    must begin with <c>#!</c> has been removed.</p>
          <p>
	    [escript] Some command line options to the escript
	    executable has now been documented. For example you can
	    run an escript in the debugger by just adding a command
	    line option.</p>
          <p>
	    [escript] The documentation of the escript header syntax
	    has been clarified. For example the header is optional.
	    This means that it is possible to directly "execute"
	    <c>.erl</c>, <c>.beam</c> and<c>.zip</c> files.</p>
          <p>
	    Own Id: OTP-8215</p>
        </item>
        <item>
	    <p>Optimized array:from_orddict/1, it is now faster and
	    uses less memory if the orddict was sparse.</p>
	    <p>Changed array:reset/2, it will now never expand the
	    array which it could before for non fixed arrays. See the
	    documentation.</p>
          <p>
	    Own Id: OTP-8216</p>
        </item>
        <item>
	    <p>The Erlang Pretty Printer (<c>erl_pp</c>) now puts the
	    leading <c>[</c> of list comprehensions as well as the
	    leading <c>&lt;&lt;</c> of bit string comprehensions on a
	    separate line in order to expose the Cover counter of the
	    template.</p>
          <p>
	    Own Id: OTP-8227</p>
        </item>
        <item>
	    <p>The extension ".xrl" used for Leex input files is now
	    recognized by the compiler.</p>
          <p>
	    Own Id: OTP-8232</p>
        </item>
        <item>
          <p>
	    Some clarifications have been made in the documentation
	    regarding <c>gen_server</c>, <c>gen_fsm</c>, and
	    <c>gen_event</c> behavior when handling <c>'EXIT'</c>
	    messages from the parent process. For more information
	    see the <seeerl
	    marker="gen_server">gen_server(3)</seeerl>, <seeerl
	    marker="gen_fsm">gen_fsm(3)</seeerl>, and <seeerl
	    marker="gen_event">gen_event(3)</seeerl> documentation.</p>
          <p>
	    Own Id: OTP-8255 Aux Id: seq11419 </p>
        </item>
        <item>
	    <p>The -on_load() directive can be used to run a function
	    when a module is loaded. It is documented in the section
	    about code loading in the Reference Manual.</p>
          <p>
	    Own Id: OTP-8295</p>
        </item>
      </list>
    </section>

</section>

<section><title>STDLIB 1.16.3.1</title>

    <section><title>Fixed Bugs and Malfunctions</title>
      <list>
        <item>
          <p>
            An erroneous type spec for <c>gen:start/6</c> caused
            dialyzer to erroneously issue warnings when
            <c>{spawn_opt, SpawnOptionList}</c> was passed in the
            option list to the <c>gen_server</c> and <c>gen_fsm</c>
            start functions.</p>
          <p>
            Own Id: OTP-8068 Aux Id: seq11323, seq11314 </p>
        </item>
      </list>
    </section>

</section>

<section><title>STDLIB 1.16.3</title>

    <section><title>Fixed Bugs and Malfunctions</title>
      <list>
        <item>
	    <p>The linter used to crash on invalid <c>-opaque</c>
	    declarations.</p>
          <p>
	    Own Id: OTP-8051</p>
        </item>
        <item>
	    <p>Bugs in <c>digraph:add_edge/5</c> and
	    <c>digraph:del_path/3</c> have been fixed. (Thanks to
	    Crystal Din.)</p>
          <p>
	    Own Id: OTP-8066</p>
        </item>
        <item>
	    <p>When trying to insert objects with
	    <c>dets:insert_new()</c> into a Dets table of type
	    <c>duplicate_bag</c>, already existing objects would
	    sometimes be duplicated. This bug has been fixed. (Thanks
	    to Crystal Din.)</p>
          <p>
	    Own Id: OTP-8070</p>
        </item>
        <item>
          <p>
	    Running erlc in a very deep directory (with a path length
	    of more 256 or more characters) would cause the emulator
	    to crash in a call to <c>list_to_atom/1</c>. (Thanks to
	    Chris Newcombe.)</p>
          <p>
	    Own Id: OTP-8124</p>
        </item>
        <item>
	    <p>A few minor bugs have been fixed in the Erlang Code
	    Preprocessor (<c>epp</c>).</p>
          <p>
	    Own Id: OTP-8130</p>
        </item>
        <item>
	    <p>A bug in The Erlang Meta Interpreter (<c>erl_eval</c>)
	    has been fixed: exceptions generated in the template of
	    bit string comprehensions were not handled properly.
	    (Thanks to Ulf Wiger.)</p>
          <p>
	    Own Id: OTP-8133</p>
        </item>
      </list>
    </section>


    <section><title>Improvements and New Features</title>
      <list>
        <item>
          <p>
	    Option <c>{capture,none}</c> was missing in documentation
	    for <c>re:run/3</c>.</p>
          <p>
	    Own Id: OTP-8113</p>
        </item>
        <item>
	    <p>When <c>erl_scan:tokens()</c> returns an error tuple
	    <c>{error, ErrorInfo, EndLocation</c>}, the list
	    <c>LeftOverChars</c> is the remaining characters of the
	    input data, starting from <c>EndLocation</c>. It used to
	    be the empty list.</p>
          <p>
	    *** POTENTIAL INCOMPATIBILITY ***</p>
          <p>
	    Own Id: OTP-8129</p>
        </item>
        <item>
	    <p>The Erlang Meta Interpreter (<c>erl_eval</c>) has been
	    somewhat optimized when it comes to interpreting
	    <c>receive</c>-expressions. (Thanks to Richard
	    Carlsson.)</p>
          <p>
	    Own Id: OTP-8139</p>
        </item>
        <item>
	    <p>The Erlang Pretty Printer (<c>erl_pp</c>) has been
	    modified as to handle types.</p>
          <p>
	    Own Id: OTP-8150</p>
        </item>
      </list>
    </section>

</section>

<section><title>STDLIB 1.16.2</title>

    <section><title>Fixed Bugs and Malfunctions</title>
      <list>
        <item>
	    <p>The text of tokens returned by the Erlang scanner
	    (<c>erl_scan</c>) was sometimes empty when the
	    <c>text</c> option was given and <c>StartLocation</c> was
	    a line. This bug has been fixed.</p>
          <p>
	    Own Id: OTP-7965</p>
        </item>
        <item>
	    <p>The documentation for <c>base64:decode/1</c> has been
	    updated to point out that it strips whitespace.</p>
	    <p><c>base64:decode/1</c> and <c>base64:mime_decode/1</c>
	    would sometimes fail instead of stripping away non-base64
	    characters.</p>
          <p>
	    Own Id: OTP-7984</p>
        </item>
        <item>
          <p>
	    Two types in the <c>gen</c> module were corrected.</p>
          <p>
	    Own Id: OTP-8029 Aux Id: seq11296 </p>
        </item>
        <item>
          <p>
	    <c>array:from_orddict([])</c> and
	    <c>array:from_list([])</c> would construct fixed arrays
	    instead of extendible arrays.</p>
          <p>
	    Own Id: OTP-8033</p>
        </item>
      </list>
    </section>


    <section><title>Improvements and New Features</title>
      <list>
        <item>
          <p>
	    Interpreted escripts are now tail recursive.</p>
          <p>
	    The function erl_eval:expr/5 has been introduced.</p>
          <p>
	    Own Id: OTP-7933</p>
        </item>
        <item>
          <p>
	    <c>gen_server:call/2,3</c> will be somewhat faster if the
	    calling process has a many messages in its message queue.</p>
          <p>
	    Own Id: OTP-7979</p>
        </item>
        <item>
          <p>
	    Random now supports seed with arity one,
	    <c>random:seed/1</c>, which takes a three-tuple.</p>
          <p>
	    Own Id: OTP-8019</p>
        </item>
        <item>
	    <p>The <c>regexp</c> module now recognizes the escape
	    sequences <c>\xXY</c> and <c>\x{X...}</c>.</p>
          <p>
	    Own Id: OTP-8024</p>
        </item>
      </list>
    </section>

</section>

<section><title>STDLIB 1.16.1</title>

    <section><title>Fixed Bugs and Malfunctions</title>
      <list>
        <item>
	    <p>The documentation of <c>dets:open_file/1</c> now
	    states that the file is repaired if it has not been
	    properly closed. (Thanks to Ulf Wiger.)</p>
          <p>
	    Own Id: OTP-7895</p>
        </item>
      </list>
    </section>


    <section><title>Improvements and New Features</title>
      <list>
        <item>
	    <p>The Erlang scanner no longer returns the text of
	    tokens when the start location is a pair of a line and
	    column unless the new option <c>text</c> is supplied
	    (incompatibility with R13A).</p> <p>There are new
	    functions to access the attributes of tokens:
	    <c>attributes_info/1,2</c> and
	    <c>set_attribute/3</c>.</p>
          <p>
	    *** POTENTIAL INCOMPATIBILITY ***</p>
          <p>
	    Own Id: OTP-7892 Aux Id: OTP-7810 </p>
        </item>
        <item>
          <p>
	    Several glitches and performance issues in the Unicode
	    and I/O-system implementation of R13A have been
	    corrected.</p>
          <p>
	    Own Id: OTP-7896 Aux Id: OTP-7648 OTP-7887 </p>
        </item>
        <item>
          <p>
	    The type spec of filelib:wildcard/2 has been corrected.</p>
          <p>
	    Own Id: OTP-7915</p>
        </item>
        <item>
	    <p>New functions: <c>gb_sets:is_disjoint/2</c>,
	    <c>ordsets:is_disjoint/2</c>, and
	    <c>gb_sets:is_disjoint/2</c>.</p>
          <p>
	    Own Id: OTP-7947</p>
        </item>
        <item>
	    <p>The function <c>gb_trees:map/2</c> which was added in
	    R13A is now documented.</p>
          <p>
	    Own Id: OTP-7948</p>
        </item>
      </list>
    </section>

</section>

<section><title>STDLIB 1.16</title>

    <section><title>Fixed Bugs and Malfunctions</title>
      <list>
        <item>
	    <p>Fixed a minor race conditions in
	    <c>gen_server:start*</c>: if one of these functions
	    returned <c>{error,Reason}</c> or <c>ignore</c>, the name
	    could still be registered (either locally or in
	    <c>global</c>).</p>
	    <p>A process started by <c>proc_lib</c> in some cases
	    depended on its process dictionary not to be erased, and
	    would crash when terminating abnormally and not generate
	    a proper crash report. This has been corrected (but the
	    initial call will not be shown in the error report if the
	    process dictionary has been erased). NOTE: There is no
	    longer any need to erase the process dictionary for
	    memory conservation reasons, since the actual call
	    arguments are no longer saved in the process
	    dictionary.</p>
          <p>
	    Own Id: OTP-7669</p>
        </item>
        <item>
	    <p>The Erlang preprocessor used wrong line number when
	    stringifying macro arguments. (Thanks to John
	    Hughes.)</p>
          <p>
	    Own Id: OTP-7702</p>
        </item>
        <item>
	    <p>A bug in the <c>qlc</c> module has been fixed: merge
	    join sometimes failed to return all answers. (Thanks to
	    Bernard Duggan.)</p>
          <p>
	    Own Id: OTP-7714</p>
        </item>
      </list>
    </section>


    <section><title>Improvements and New Features</title>
      <list>
        <item>
	    <p>A new option, <c>key_equality</c>, has been added to
	    <c>qlc:table/2</c>. This option makes it possible for
	    <c>qlc</c> to better handle tables that use <c>==/2</c>
	    when comparing keys for equality (examples of such tables
	    are ordered ETS tables and gb_table in qlc(3)).</p>
          <p>
	    Own Id: OTP-6674</p>
        </item>
        <item>
	    <p>The functions <c>lists:seq/1,2</c> return the empty
	    list in a few cases when they used to generate an
	    exception, for example <c>lists:seq(1, 0)</c>. See
	    lists(3) for details. (Thanks to Richard O'Keefe.)</p>
          <p>
	    *** POTENTIAL INCOMPATIBILITY ***</p>
          <p>
	    Own Id: OTP-7230</p>
        </item>
        <item>
          <p>
	    The order of objects visited in select for ordered_set is
	    now documented.</p>
          <p>
	    Own Id: OTP-7339</p>
        </item>
        <item>
          <p>
	    It is now possible to debug code in escripts and
	    archives.</p>
          <p>
	    Own Id: OTP-7626</p>
        </item>
        <item>
	    <p>Support for Unicode is implemented as described in
	    EEP10. Formatting and reading of unicode data both from
	    terminals and files is supported by the io and io_lib
	    modules. Files can be opened in modes with automatic
	    translation to and from different unicode formats. The
	    module 'unicode' contains functions for conversion
	    between external and internal unicode formats and the re
	    module has support for unicode data. There is also
	    language syntax for specifying string and character data
	    beyond the ISO-latin-1 range.</p>
	    <p>The interactive shell will support input and output of
	    unicode characters when the terminal and operating system
	    supports it.</p>
	    <p>Please see the EEP and the io/io_lib manual pages as
	    well as the stdlib users guide for details.</p>
	    <p><em>I/O-protocol incompatibilities:</em></p>
	    <p>The io_protocol between io_Server and client is
	    updated to handle protocol data in unicode formats. The
	    updated protocol is now documented. The specification
	    resides in the stdlib <em>users manual</em>, which is a
	    new part of the manual.</p>
	    <p><em>io module incompatibilities:</em></p>
	    <p>The io:put_chars, io:get_chars and io:get_line all
	    handle and return unicode data. In the case where
	    binaries can be provided (as to io:put_chars), they shall
	    be encoded in UTF-8. When binaries are returned (as by
	    io:get_line/get_chars when the io_server is set in
	    <em>binary mode</em>) the returned data is also
	    <em>always</em> encoded as UTF-8. The file module however
	    still returns byte-oriented data, why file:read can be
	    used instead of io:get_chars to read binary data in
	    ISO-latin-1.</p>
	    <p><em>io_lib module incompatibilities:</em></p>
	    <p>io_lib:format can, given new format directives (i.e
	    "~ts" and "~tc"), return lists containing integers larger
	    than 255. </p>
          <p>
	    *** POTENTIAL INCOMPATIBILITY ***</p>
          <p>
	    Own Id: OTP-7648 Aux Id: OTP-7580 OTP-7514 OTP-7494
	    OTP-7443 OTP-7181 EEP10 EEP11 </p>
        </item>
        <item>
          <p>
	    The function <c>pool:attach/1</c> now returns
	    <c>already_attached</c> if the node is already attached,
	    rather than <c>allready_attached</c> (sic!). (Thanks to
	    Edwin Fine.)</p>
          <p>
	    Own Id: OTP-7653 Aux Id: OTP-7603 </p>
        </item>
        <item>
          <p>
	    Preprocessor directives are now allowed in escripts. This
	    means that for example macros may be used in escripts.</p>
          <p>
	    Own Id: OTP-7662</p>
        </item>
        <item>
	    <p>When a process started with <c>proc_lib</c>,
	    <c>gen_server</c>, or <c>gen_fsm</c> exits with reason
	    <c>{shutdown,Term}</c>, a crash report will no longer be
	    generated (to allow a clean shutdown, but still provide
	    additional information to process that are linked to the
	    terminating process).</p>
          <p>
	    Own Id: OTP-7740 Aux Id: seq10847 </p>
        </item>
        <item>
          <p>
	    A new BIF, <c>lists:keyfind/3</c>, has been added. It
	    works like <c>lists:keysearch/3</c> except that it does
	    not wrap the returned tuple in a <c>value</c> tuple in
	    case of success. (Thanks to James Hague for suggesting
	    this function.)</p>
          <p>
	    Own Id: OTP-7752</p>
        </item>
        <item>
	    <p><c>lists:suffix(Suffix, List)</c> used to have a a
	    complexity of <c>length(Suffix)*length(List)</c> (which
	    could become quite slow for some inputs). It has now been
	    re-implemented so that its complexity is
	    <c>length(Suffix)+length(List)</c>. (Thanks to Richard
	    O'Keefe for the new implementation.)</p>
          <p>
	    Own Id: OTP-7797</p>
        </item>
        <item>
	    <p>The Erlang scanner has been augmented as to return
	    white spaces, comments, and exact location of tokens. The
	    functions <c>string/3</c>, <c>tokens/4</c>, and
	    <c>token_info/1,2</c> are new. See erl_scan(3) for
	    details.</p>
	    <p><c>tokens/3,4</c> have been modified as to return a
	    list of tokens instead of an error when <c>eof</c> is
	    encountered before the dot.</p>
          <p>
	    Own Id: OTP-7810</p>
        </item>
        <item>
          <p>
	    <c>filelib:fold_files/5</c> now uses the <c>re</c> module
	    instead of the <c>regexp</c> module for regular
	    expression matching. In practice, this change will not be
	    a problem for most regular expressions used for
	    <c>filelib:fold_files/5</c>. (The major difference in
	    regular expression is that parenthesis and curly brackets
	    is treated as literal characters by <c>regexp</c> but as
	    special characters by <c>re</c>; fortunately, those
	    characters are rarely used in filenames.)</p>
          <p>
	    *** POTENTIAL INCOMPATIBILITY ***</p>
          <p>
	    Own Id: OTP-7819</p>
        </item>
        <item>
          <p>
	    <c>digraph:new(Type)</c> will now cause a <c>badarg</c>
	    exception if <c>Type</c> is not a valid type. Similarly,
	    <c>digraph_utils:subgraph/2,3</c> will now cause a
	    <c>badarg</c> if the arguments are invalid. (Those
	    functions used to return error tuples if something was
	    wrong.)</p>
          <p>
	    *** POTENTIAL INCOMPATIBILITY ***</p>
          <p>
	    Own Id: OTP-7824</p>
        </item>
        <item>
	    <p>The argument passed to <c>random:uniform/1</c> must
	    now be an integer (as stated in the documentation). In
	    previous releases, a floating point number was also
	    allowed.</p>
          <p>
	    *** POTENTIAL INCOMPATIBILITY ***</p>
          <p>
	    Own Id: OTP-7827</p>
        </item>
        <item>
	    <p>The copyright notices have been updated.</p>
          <p>
	    Own Id: OTP-7851</p>
        </item>
        <item>
	    <p>A few missing match spec functions was added to
	    dbg:fun2ms; exception_trace/0 and trace/2,3.</p>
	    <p>There is a new function queue:member/2.</p>
	    <p>A bug in io_lib:fread that made it accidentally
	    concatenate fields separated by newline has been
	    corrected. Reported and analyzed by Matthew Palmer to
	    erlang-patches.</p>
          <p>
	    Own Id: OTP-7865</p>
        </item>
      </list>
    </section>

</section>


<section><title>STDLIB 1.15.5</title>

    <section><title>Fixed Bugs and Malfunctions</title>
      <list>
        <item>
	    <p>A bug in the <c>qlc</c> module has been fixed: when
	    merge joining two query handles the temporary file used
	    for equivalence classes was not truncated properly which
	    could result in poor performance.</p>
          <p>
	    Own Id: OTP-7552</p>
        </item>
        <item>
          <p>
	    The characters 16#C0 and 16#E0 ("A" and "a" with grave
	    accent), were not properly converted by the
	    <c>string:to_lower/1</c> and <c>string:to_upper/1</c>
	    functions. (Thanks to Richard O'Keefe.)</p>
          <p>
	    Own Id: OTP-7589</p>
        </item>
        <item>
          <p>
	    The function <c>pool:attach/1</c> now returns
	    <c>already_attached</c> if the node is already attached,
	    rather than <c>allready_attached</c> (sic!). (Thanks to
	    Edwin Fine.)</p>
          <p>
	    *** POTENTIAL INCOMPATIBILITY ***</p>
          <p>
	    Own Id: OTP-7603</p>
        </item>
        <item>
	    <p>The documentation for <c>io:get_line/1,2</c> now
	    mentions that the return value can also be
	    <c>{error,Reason}</c>.</p>
          <p>
	    Own Id: OTP-7604 Aux Id: seq11063 </p>
        </item>
      </list>
    </section>


    <section><title>Improvements and New Features</title>
      <list>
        <item>
          <p>
	    The split function is now added to the re library.
	    Exceptions and errors from both run, replace and split
	    are made more consistent.</p>
          <p>
	    Own Id: OTP-7514 Aux Id: OTP-7494 </p>
        </item>
        <item>
	    <p>Processes spawned using <c>proc_lib</c> (including
	    <c>gen_server</c> and other library modules that use
	    <c>proc_lib</c>) no longer keep the entire argument list
	    for the initial call, but only the arity.</p>
	    <p>Also, if <c>proc_lib:spawn/1</c> is used to spawn a
	    fun, the actual fun is not kept, but only module,
	    function name, and arity of the function that implements
	    the fun.</p>
	    <p>The reason for the change is that keeping the initial
	    fun (or a fun in an argument list), would prevent
	    upgrading the code for the module. A secondary reason is
	    that keeping the fun and function arguments could waste a
	    significant amount of memory.</p>
	    <p>The drawback with the change is that the crash reports
	    will provide less precise information about the initial
	    call (only <c>Module:Function/Arity</c> instead of
	    <c>Module:Function(Arguments)</c>). The function
	    <c>proc_lib:initial_call/1</c> still returns a list, but
	    each argument has been replaced with a dummy atom.</p>
          <p>
	    Own Id: OTP-7531 Aux Id: seq11036 </p>
        </item>
        <item>
          <p>
	    There is now experimental support for loading of code
	    from archive files. See the documentation of <c>code</c>,
	    <c>init</c>, <c>erl_prim_loader </c> and <c>escript</c>
	    for more info.</p>
          <p>
	    The error handling of <c>escripts</c> has been improved.</p>
          <p>
	    An <c>escript</c> may now set explicit arguments to the
	    emulator, such as <c>-smp enabled</c>.</p>
          <p>
	    An <c>escript</c> may now contain a precompiled beam
	    file.</p>
          <p>
	    An <c>escript</c> may now contain an archive file
	    containing one or more applications (experimental).</p>
          <p>
	    The internal module <c>code_aux</c> has been removed.</p>
          <p>
	    Own Id: OTP-7548 Aux Id: otp-6622 </p>
        </item>
        <item>
          <p>
	    Enabled explicit control of which types of files that
	    should be compressed in a ZIP archive.</p>
          <p>
	    Own Id: OTP-7549 Aux Id: otp-6622 </p>
        </item>
        <item>
          <p>
	    In the job control mode, the "s" and "r" commands now
	    take an optional argument to specify which shell to
	    start. (Thanks to Robert Virding.)</p>
          <p>
	    Own Id: OTP-7617</p>
        </item>
      </list>
    </section>

</section>

<section><title>STDLIB 1.15.4</title>

    <section><title>Fixed Bugs and Malfunctions</title>
      <list>
        <item>
          <p>
	    A bug in the calendar module could cause
	    calendar:local_time_to_universal_time_dst/1 to return
	    duplicate identical values for local times in timezones
	    without DST. Multiple values should only be returned when
	    a local time is within the hour occurring twice due to
	    shift from DST to non-DST, and certainly only in
	    timezones with DST. The correct behaviour is now
	    implemented.</p>
          <p>
	    Own Id: OTP-7344 Aux Id: seq10960 </p>
        </item>
        <item>
	    <p>The documentation of <c>(d)ets:init_table()</c> has
	    been corrected. (Thanks to Paul Mineiro.)</p>
          <p>
	    Own Id: OTP-7413</p>
        </item>
        <item>
	    <p>The soft upper limit of 60 on the number of non-white
	    characters on a line, which was introduced in R12B-0 for
	    the control sequences <c>p</c> and <c>P</c> of the
	    functions <c>io:fwrite/2,3</c> and
	    <c>io_lib:fwrite/2</c>, has been removed. This means that
	    terms whose printed representation fits on a line will
	    have no NEWLINEs. The Erlang shell still uses the 60
	    character limit, though.</p>
          <p>
	    Own Id: OTP-7421 Aux Id: OTP-6708 </p>
        </item>
        <item>
	    <p>Some debug code has been removed from Dets.</p>
          <p>
	    Own Id: OTP-7424</p>
        </item>
        <item>
	    <p>The documentation of <c>dets:match_delete/2</c> has
	    been corrected. (Thanks to Paul Mineiro.)</p>
          <p>
	    Own Id: OTP-7445</p>
        </item>
        <item>
	    <p>Corrections of digraph(3). (Thanks to Vlad
	    Dumitrescu.)</p>
          <p>
	    Own Id: OTP-7492</p>
        </item>
        <item>
          <p>
	    For the process that an escript runs in, the
	    <c>trap_exit</c> process flag is now <c>false</c> instead
	    of <c>true</c> (as in previous releases). Scripts that
	    depend on the previous (counter-intuitive) behaviour
	    might not work. (Thanks to Bengt Kleberg.)</p>
          <p>
	    *** POTENTIAL INCOMPATIBILITY ***</p>
          <p>
	    Own Id: OTP-7517</p>
        </item>
      </list>
    </section>


    <section><title>Improvements and New Features</title>
      <list>
        <item>
	    <p>The documentation of <c>lists:(u)sort/2</c> now states
	    what is expected of an ordering function.</p>
          <p>
	    Own Id: OTP-7489</p>
        </item>
        <item>
          <p>
	    The re module is extended with repetitive matches (global
	    option) and replacement function.</p>
          <p>
	    Own Id: OTP-7494 Aux Id: OTP-7181 </p>
        </item>
        <item>
	    <p>The Erlang shell now displays a nicer error message
	    when evaluating an undefined command. (Thanks to Richard
	    Carlsson.)</p>
          <p>
	    Own Id: OTP-7495</p>
        </item>
      </list>
    </section>

</section>


<section><title>STDLIB 1.15.3</title>

    <section><title>Fixed Bugs and Malfunctions</title>
      <list>
        <item>
          <p>
	    zip:unzip to/from binary with empty directories did not
	    work. (Thanks to Martin Dvorak.)</p>
          <p>
	    Own Id: OTP-7248</p>
        </item>
        <item>
	    <p>The documentation of the control sequence <c>w</c> of
	    the <c>io_lib</c> module now states that floating point
	    numbers are printed accurately.</p>
          <p>
	    Own Id: OTP-7324 Aux Id: OTP-7084 </p>
        </item>
        <item>
          <p>
	    zip:unzip was not supporting a flavour of the zip format
	    found in jar-files.</p>
          <p>
	    Own Id: OTP-7382 Aux Id: seq10970 </p>
        </item>
      </list>
    </section>


    <section><title>Improvements and New Features</title>
      <list>
        <item>
          <p>
	    An experimental module "re" is added to the emulator
	    which interfaces a publicly available regular expression
	    library for Perl-like regular expressions (PCRE). The
	    interface is purely experimental and *will* be subject to
	    change.</p>
          <p>
	    The implementation is for reference and testing in
	    connection to the relevant EEP.</p>
          <p>
	    Own Id: OTP-7181</p>
        </item>
      </list>
    </section>

</section>

<section><title>STDLIB 1.15.2</title>

    <section><title>Fixed Bugs and Malfunctions</title>
      <list>
        <item>
	    <p> When inserting many small objects, Dets sometimes
	    crashed when reaching the maximum number of slots.
	    (Thanks to Daniel Goertzen.) </p>
          <p>
	    Own Id: OTP-7146</p>
        </item>
        <item>
	    <p>Processes linked to the Erlang shell did not get an
	    exit signal when the evaluator process was killed. This
	    bug, introduced in R12B-0, has been fixed.</p>
          <p>
	    Own Id: OTP-7184 Aux Id: OTP-6554 </p>
        </item>
        <item>
          <p>
	    Invalid arguments to <c>ets:update_counter/3</c> were not
	    handled correctly. A tuple position (<c>Pos</c>) less
	    than 1 caused the element directly following the key to
	    be updated (as if no position at all had been specified).
	    All invalid values for <c>Pos</c> will now fail with
	    <c>badarg</c>.</p>
          <p>
	    Own Id: OTP-7226</p>
        </item>
        <item>
          <p>
	    For certain terminals, io:columns/0 could return 0
	    instead of enotsup. That is now corrected.</p>
          <p>
	    Own Id: OTP-7229 Aux Id: seq10886 </p>
        </item>
        <item>
	    <p><c>qlc:info()</c> can now handle port identifiers,
	    pids, references, and funs. (Thanks to Wojciech Kaczmare
	    for reporting this bug.)</p> <p>When evaluating the
	    <c>parent_fun</c> messages sent to the process calling
	    <c>qlc:cursor()</c> were sometimes erroneously consumed.
	    This bug has been fixed.</p>
          <p>
	    Own Id: OTP-7232</p>
        </item>
        <item>
	    <p><c>erl_parse:abstract()</c> can now handle bit
	    strings.</p>
          <p>
	    Own Id: OTP-7234</p>
        </item>
      </list>
    </section>


    <section><title>Improvements and New Features</title>
      <list>
        <item>
	    <p>The <c>queue</c> module has been rewritten to make it
	    easier to use. Suggestions and discussion from and with
	    among others Lev Walkin, Anders Ramsell and Rober Virding
	    in december 2007 on erlang-questions@erlang.org. It was
	    also discussed to change the internal representation to
	    contain length information which would speed up
	    <c>len/1</c> but that change has been postponed. Anyone
	    interested may write an EEP and try to reach an
	    acceptable compromise for queue overhead and thereby the
	    speed of all other operations than <c>len/1</c>. The
	    <c>queue</c> module is now optimized for fast and minimal
	    garbage <c>in/2</c> and <c>out/1</c> and such. See the
	    documentation.</p>
	    <p>New functions: <c>is_queue/1</c>, <c>get/1</c>,
	    <c>get_r/1</c>, <c>peek/1</c>, <c>peek_r/1</c>,
	    <c>drop/1</c>, <c>drop_r/1</c> and <c>liat/1</c>.
	    <c>is_queue/1</c> is a new predicate, <c>liat/1</c> is a
	    correction of an old misspelling, and the others
	    (<c>get</c>*, <c>peek</c>* and <c>drop</c>*) are new
	    interface functions.</p>
          <p>
	    Own Id: OTP-7064</p>
        </item>
        <item>
	    <p>The functions <c>io_lib:write/1,2</c> and
	    <c>io_lib:print/1,4</c> have been changed when it comes
	    to writing floating point numbers. This change affects
	    the control sequences <c>p</c>, <c>P</c>, <c>w</c>, and
	    <c>W</c> of the <c>io_lib</c> module. (Thanks to Bob
	    Ippolito for code contribution.) </p>
          <p>
	    Own Id: OTP-7084</p>
        </item>
        <item>
          <p>
	    Updated the documentation for
	    <c>erlang:function_exported/3</c> and <c>io:format/2</c>
	    functions to no longer state that those functions are
	    kept mainly for backwards compatibility.</p>
          <p>
	    Own Id: OTP-7186</p>
        </item>
        <item>
          <p>
	    A new BIF ets:update_element/3. To update individual
	    elements within an ets-tuple, without having to read,
	    update and write back the entire tuple.</p>
          <p>
	    Own Id: OTP-7200</p>
        </item>
        <item>
	    <p><c>string:join/2</c> now accepts an empty list as
	    first argument.</p>
          <p>
	    Own Id: OTP-7231 Aux Id: OTP-6671 </p>
        </item>
        <item>
	    <p><c>qlc:info/1,2</c> accepts a new option,
	    <c>depth</c>. The type <c>SelectedObjects</c> used in the
	    description of <c>qlc:table/2</c> has been augmented.</p>
          <p>
	    Own Id: OTP-7238</p>
        </item>
        <item>
	    <p><c>tuple_size/1</c> and <c>byte_size/1</c> have been
	    substituted for <c>size/1</c> in the documentation.</p>
          <p>
	    Own Id: OTP-7244</p>
        </item>
      </list>
    </section>

</section>

<section><title>STDLIB 1.15.1</title>

    <section><title>Fixed Bugs and Malfunctions</title>
      <list>
        <item>
          <p>
	    Ets:select/3 in combination with
	    ets:repair_continuation/2 and ordered_set data tables
	    could result in function_clause although used as
	    intended. This is now corrected. Thanks to Paul Mineiro
	    for finding and isolating the bug!</p>
          <p>
	    Own Id: OTP-7025</p>
        </item>
        <item>
	    <p>The compiler warning for the deprecated function
	    <c>ftp:close/1</c> now mentions the correct replacement
	    function.</p>
	    <p>The warning for the removed functions in the
	    <c>httpd_util</c> module have been changed to say they
	    have been removed, not merely deprecated. (Thanks to
	    Fredrik Thulin.)</p>
          <p>
	    Own Id: OTP-7034 Aux Id: seq10825 </p>
        </item>
        <item>
	    <p>In <c>(Expr)#r{}</c> (no fields are updated),
	    <c>Expr</c> is no longer evaluated more than once. There
	    is also a test that <c>Expr</c> is of the correct record
	    type. (Thanks to Dominic Williams.)</p>
          <p>
	    Own Id: OTP-7078 Aux Id: OTP-4962 </p>
        </item>
        <item>
	    <p>Documentation bugfixes and clarifications.</p> (Thanks
	    to Joern (opendev@gmail.com), Matthias Lang, and Richard
	    Carlsson.)
          <p>
	    Own Id: OTP-7079</p>
        </item>
        <item>
	    <p>Duplicated objects were sometimes not deleted from the
	    list of answers when a QLC table was traversed using a
	    match specification. (Thanks to Dmitri Girenko.)</p>
          <p>
	    Own Id: OTP-7114</p>
        </item>
      </list>
    </section>


    <section><title>Improvements and New Features</title>
      <list>
        <item>
	    <p>The documentation has been updated so as to reflect
	    the last updates of the Erlang shell as well as the minor
	    modifications of the control sequence <c>p</c> of the
	    <c>io_lib</c> module.</p> <p>Superfluous empty lines have
	    been removed from code examples and from Erlang shell
	    examples.</p>
          <p>
	    Own Id: OTP-6944 Aux Id: OTP-6554, OTP-6911 </p>
        </item>
        <item>
	    <p><c>tuple_size/1</c> and <c>byte_size/1</c> have been
	    substituted for <c>size/1</c>.</p>
          <p>
	    Own Id: OTP-7009</p>
        </item>
        <item>
          <p>
	    It is now possible to hibernate a
	    gen_server/gen_event/gen_fsm. In gen_server and gen_fsm,
	    hibernation is triggered by returning the atom
	    'hibernate' instead of a timeout value. In the gen_event
	    case hibernation is triggered by a event handler
	    returning a tuple with an extra element containing the
	    atom 'hibernate'.</p>
          <p>
	    Own Id: OTP-7026 Aux Id: seq10817 </p>
        </item>
        <item>
	    <p>Some undocumented debug functionality has been added
	    to Dets.</p>
          <p>
	    Own Id: OTP-7066</p>
        </item>
        <item>
	    <p>The functions <c>digraph_utils:is_tree/1</c>,
	    <c>digraph_utils:is_arborescence/1</c>, and
	    <c>digraph_utils:arborescence_root/1</c> are new.</p>
          <p>
	    Own Id: OTP-7081</p>
        </item>
        <item>
          <p>
	    The compiler could generate suboptimal code for record
	    updates if the record update code consisted of multiple
	    source code lines.</p>
          <p>
	    Own Id: OTP-7101</p>
        </item>
      </list>
    </section>

</section>

<section><title>STDLIB 1.15</title>

    <section><title>Fixed Bugs and Malfunctions</title>
      <list>
        <item>
	    <p>Bugs have been fixed in <c>qlc</c>:</p> <list
	    type="bulleted"> <item>Setting the <c>lookup_fun</c>
	    option of <c>qlc:table/2</c> to <c>undefined</c> could
	    cause a crash.</item> <item>If a QLC restricted some
	    column of a table in such a way that a traversal using a
	    match specification was possible and the QLC also
	    compared the key column or some indexed column of the the
	    table with a column of some other table, <c>qlc</c>
	    always chose to traverse the table first, never
	    considering lookup join. This has been changed so that
	    lookup join is always preferred; if an initial traversal
	    using the match specification is desired, the query needs
	    to be rewritten introducing an extra QLC with the
	    filter(s) restricting the column.</item> <item>When
	    trying to find candidates for match specifications and
	    lookup, filters using variables from one generator only
	    are ignored unless they are placed immediately after the
	    generator and possibly other filters using variables from
	    the same generator. In particular, filters joining two
	    tables should not be placed between the generator and the
	    filters using the generator only.</item> <item>The
	    call-back function <c>TraverseFun</c> used for
	    implementing QLC tables is allowed to return a term other
	    than a list since STDLIB 1.14 (OTP-5195). However, when
	    the returned term was a fun <c>qlc</c> often tried to
	    call the fun instead of returning it.</item> </list> <p>A
	    few minor optimizations have been implemented as
	    well.</p>
          <p>
	    Own Id: OTP-6673</p>
        </item>
        <item>
	    <p>A bug concerning the use of parameterized modules from
	    the shell has been fixed.</p>
          <p>
	    Own Id: OTP-6785</p>
        </item>
        <item>
	    <p>A bug regarding the size expression of the bit syntax
	    has been fixed in the <c>erl_eval</c> module.</p>
          <p>
	    Own Id: OTP-6787</p>
        </item>
        <item>
          <p>
	    The log_mf_h event handler didn't close the index file
	    when it was done reading it causing a file descriptor
	    leak.</p>
          <p>
	    Own Id: OTP-6800</p>
        </item>
        <item>
          <p>
	    Definitions for the <c>filename()</c> and
	    <c>dirname()</c> types have been added to the
	    documentation for the <c>filelib</c> module.</p>
          <p>
	    Own Id: OTP-6870</p>
        </item>
        <item>
	    <p>file:write_file/3, file:write/2 and file:read/2 could
	    crash (contrary to documentation) for odd enough file
	    system problems, e.g write to full file system. This bug
	    has now been corrected.</p> <p>In this process the file
	    module has been rewritten to produce better error codes.
	    Posix error codes now originate from the OS file system
	    calls or are generated only for very similar causes (for
	    example 'enomem' is generated if a memory allocation
	    fails, and 'einval' is generated if the file handle in
	    Erlang is a file handle but currently invalid).</p>
	    <p>More Erlang-ish error codes are now generated. For
	    example <c>{error,badarg}</c> is now returned from
	    <c>file:close/1</c> if the argument is not of a file
	    handle type. See file(3).</p> <p>The possibility to write
	    a single byte using <c>file:write/2</c> instead of a list
	    or binary of one byte, contradictory to the
	    documentation, has been removed.</p>
          <p>
	    *** POTENTIAL INCOMPATIBILITY ***</p>
          <p>
	    Own Id: OTP-6967 Aux Id: OTP-6597 OTP-6291 </p>
        </item>
        <item>
	    <p>A bug concerning the evaluation of the <c>++/2</c>
	    operator has been fixed in <c>erl_eval</c>. (Thanks to
	    Matthew Dempsky.)</p>
          <p>
	    Own Id: OTP-6977</p>
        </item>
      </list>
    </section>


    <section><title>Improvements and New Features</title>
      <list>
        <item>
	    <p>The behaviour of the internal functions gen:call/3,4
	    has been changed slightly in the rare case that when the
	    caller was linked to the called server, and the server
	    crashed during the call; its exit signal was consumed by
	    the gen:call/3,4 code and converted to an exit exception.
	    This exit signal is no longer consumed.</p>
	    <p>To even notice this change, 1) the calling process has
	    to be linked to the called server.</p>
          <p>
	    2) the call must not be remote by name that is it must be
	    local or remote by pid, local by name or global by name.</p>
          <p>
	    3) the calling process has to have set
	    <c>process_flag(trap_exit, true)</c>.</p>
          <p>
	    4) the server has to crash during the call.</p>
          <p>
	    5) the calling process has to be sensitive to getting
	    previously consumed <c>{'EXIT',Pid,Reason}</c> messages
	    in its message queue.</p>
	    <p>The old behaviour was once the only way for a client
	    to notice if the server died, but has since
	    <c>erlang:monitor(process, {Name,Node})</c> was
	    introduced and used in gen:call been regarded as an
	    undesired behaviour if not a bug.</p>
	    <p>The affected user APIs are:
	    <c>gen_server:call/2,3</c>,
	    <c>gen_fsm:sync_send_event/2,3</c>,
	    <c>gen_fsm:sync_send_all_state_event/2,3</c>,
	    <c>gen_event:_</c>, <c>sys:_</c> and maybe a few others
	    that hardly will be noticed.</p>
          <p>
	    *** POTENTIAL INCOMPATIBILITY ***</p>
          <p>
	    Own Id: OTP-3954 Aux Id: Seq 4538 </p>
        </item>
        <item>
	    <p>When an exception occurs the Erlang shell now displays
	    the class, the reason, and the stacktrace in a clearer
	    way (rather than dumping the raw EXIT tuples as before).
	    <c>proc_lib:format/1</c> displays the exception of crash
	    reports in the same clearer way.</p> <p>The new shell
	    command <c>catch_exception</c> and the new application
	    configuration parameter <c>shell_catch_exception</c> can
	    be used for catching exceptions that would normally exit
	    the Erlang shell.</p>
          <p>
	    Own Id: OTP-6554 Aux Id: OTP-6289 </p>
        </item>
        <item>
	    <p>The function <c>string:join/2</c> joins strings in a
	    list with a separator. Example: '<c>string:join(["a",
	    "b", "c"], ", ") gives "a, b, c"</c>'</p>
          <p>
	    Own Id: OTP-6671</p>
        </item>
        <item>
	    <p>The control sequence <c>P</c> of the <c>Format</c>
	    argument of the functions <c>io:fwrite/2,3</c> and
	    <c>io_lib:fwrite/2</c> now inserts fewer line breaks when
	    printing tuples and lists. A soft upper limit of 60 on
	    the number of non-white characters on a line has been
	    introduced.</p>
          <p>
	    Own Id: OTP-6708</p>
        </item>
        <item>
          <p>
	    The new module <c>array</c> provides a fast functional
	    array implementation.</p>
          <p>
	    Own Id: OTP-6733</p>
        </item>
        <item>
	    <p>Functions that have long been deprecated have now been
	    removed from the following modules: <c>dict</c>,
	    <c>erl_eval</c>, <c>erl_pp</c>, <c>io</c>, <c>io_lib</c>,
	    <c>lists</c>, <c>orddict</c>, <c>ordsets</c>,
	    <c>sets</c>, and <c>string</c>.</p>
	    <p>The undocumented function <c>lists:zf/3</c> has also
	    been removed (use a list comprehension or
	    <c>lists:zf/2</c> instead).</p>
          <p>
	    *** POTENTIAL INCOMPATIBILITY ***</p>
          <p>
	    Own Id: OTP-6845</p>
        </item>
        <item>
          <p>
	    Minor documentation corrections for file:pread/2 and
	    file:pread/3.</p>
          <p>
	    Own Id: OTP-6853</p>
        </item>
        <item>
          <p>
	    Contract directives for modules in Kernel and STDLIB.</p>
          <p>
	    Own Id: OTP-6895</p>
        </item>
        <item>
	    <p>The <c>ets:fixtable/2</c> function, which has been
	    deprecated for several releases, has been removed.</p>
	    <p>The <c>ets:info/1</c> function has been reimplemented
	    as a BIF, which guarantees that information returned is
	    consistent.</p>
	    <p>The <c>ets:info/2</c> function now fails with reason
	    <c>badarg</c> if the second argument is invalid.
	    (Dialyzer can be used to find buggy code where the second
	    argument is misspelled.)</p>
          <p>
	    *** POTENTIAL INCOMPATIBILITY ***</p>
          <p>
	    Own Id: OTP-6906</p>
        </item>
        <item>
	    <p>The Erlang pretty printer <c>erl_pp</c> now inserts
	    more newlines in order to facilitate line coverage
	    analysis by <c>Cover</c>. (Thanks to Thomas Arts.)</p>
          <p>
	    Own Id: OTP-6911</p>
        </item>
        <item>
          <p>
	    The documentation for ets:safe_fixtable/2, ets:foldl/3,
	    and ets:foldr/3 is now clearer about what will happen if
	    objects are inserted during table traversals.</p>
          <p>
	    Own Id: OTP-6928 Aux Id: seq10779 </p>
        </item>
        <item>
          <p>
	    It is now possible to extract files in tar files directly
	    into binaries. It is also possible to add files to tar
	    files directly from binaries.</p>
          <p>
	    Own Id: OTP-6943</p>
        </item>
        <item>
	    <p>The functions <c>keystore/4</c> and <c>keytake/3</c>
	    are new in the <c>lists</c> module.</p>
          <p>
	    Own Id: OTP-6953</p>
        </item>
        <item>
	    <p>The new <c>qlc</c> option <c>tmpdir_usage</c> can be
	    used for outputting messages onto the error logger when a
	    temporary file is about to be created, or to prohibit the
	    usage of temporary files altogether.</p>
          <p>
	    Own Id: OTP-6964</p>
        </item>
      </list>
    </section>

</section>

<section><title>STDLIB 1.14.5.3</title>

    <section><title>Improvements and New Features</title>
      <list>
        <item>
          <p>
	    The allowed syntax for -type() and -spec() was updated.</p>
          <p>
	    Own Id: OTP-6861 Aux Id: OTP-6834 </p>
        </item>
      </list>
    </section>

</section>

<section><title>STDLIB 1.14.5.2</title>

    <section><title>Improvements and New Features</title>
      <list>
        <item>
          <p>
            The compiler will for forward compatibility ignore the
            -type() and -spec() attributes that will be introduced in
            the R12B release.</p>
          <p>
            Own Id: OTP-6834</p>
        </item>
      </list>
    </section>

</section>
<section><title>STDLIB 1.14.5.1</title>

    <section><title>Fixed Bugs and Malfunctions</title>
      <list>
        <item>
          <p>
	    The log_mf_h event handler didn't close the index file
	    when it was done reading it causing a file descriptor
	    leak.</p>
          <p>
	    Own Id: OTP-6800</p>
        </item>
      </list>
    </section>


    <section><title>Improvements and New Features</title>
      <list>
        <item>
          <p>
	    The dict:size/1 and orddict:size/1 functions have been
	    documented.</p>
          <p>
	    Own Id: OTP-6818</p>
        </item>
      </list>
    </section>

</section>

  <section>
    <title>STDLIB 1.14.5</title>

    <section>
      <title>Fixed Bugs and Malfunctions</title>
      <list type="bulleted">
        <item>
          <p>Bugs have been fixed in Dets concerning comparison
            (==) and matching (=:=).</p>
          <p>The STDLIB manual pages
            have been updated as to more carefully state when terms
            are matched and when they are compared.</p>
          <p>Own Id: OTP-4738 Aux Id: OTP-4685 </p>
        </item>
        <item>
          <p>The shell has been updated to fix the following flaws:
            Shell process exit left you with an unresponsive initial
            shell if not using oldshell. Starting a restricted shell
            with a nonexisting callback module resulted in a shell
            where no commands could be used, not even init:stop/0.
            Fun's could not be used as parameters to local shell
            functions (in shell_default or user_default) when
            restricted_shell was active.</p>
          <p>Own Id: OTP-6537</p>
        </item>
        <item>
          <p>A bug in QLC's parse transform has been fixed.</p>
          <p>Own Id: OTP-6590</p>
        </item>
        <item>
          <p>A bug concerning <c>lists:sort/1</c> and
            <c>lists:keysort/2</c> and a mix of floating point
            numbers and integers has been fixed.</p>
          <p>Own Id: OTP-6606</p>
        </item>
        <item>
          <p>When calling <c>erlang:garbage_collect/0</c> in the
            Erlang shell not only the evaluator process (the one
            returned by calling <c>self()</c> in the Erlang shell) is
            garbage collected, but also the process holding the
            history list.</p>
          <p>Own Id: OTP-6659</p>
        </item>
        <item>
          <p>Functions of the <c>beam_lib</c> module that used to
            catch exceptions and return a tuple
            <c>{'EXIT',Reason}</c> now exit with the reason
            <c>Reason</c>.</p>
          <p>Own Id: OTP-6711</p>
        </item>
        <item>
          <p>The <c>erl_eval</c> module now calls the non-local
            function handler whenever an operator is evaluated
            (exceptions are <c>andalso</c>, <c>orelse</c>, and
            <c>catch</c>). The non-local function handler is now also
            called when the function or operator occurs in a guard
            test (such calls used to be ignored).</p>
          <p>These changes affect the Erlang shell when running in
            restricted mode: the callback function
            <c>non_local_allowed/3</c> is now called for operators
            such as <c>'!'/2</c>. This means that
            <c>non_local_allowed/3</c> may need to be changed as to
            let operators through. Note that <c>erlang:'!'/2</c> as
            well as <c>erlang:send/2,3</c> have to be restricted in
            order to stop message passing in the shell.</p>
          <p>*** POTENTIAL INCOMPATIBILITY ***</p>
          <p>Own Id: OTP-6714 Aux Id: seq10374 </p>
        </item>
      </list>
    </section>

    <section>
      <title>Improvements and New Features</title>
      <list type="bulleted">
        <item>
          <p>The new compiler option <c>warn_obsolete_guard</c> can
            be used for turning on warnings for calls to old type
            testing BIFs.</p>
          <p>Own Id: OTP-6585</p>
        </item>
        <item>
          <p>For scripts written using <c>escript</c>, there is a new
            function <c>escript:script_name/0</c>, which can be used
            to retrieve the pathame of the script. The documentation
            has been clarified regarding pre-defined macros such as
            ?MODULE and the module name.</p>
          <p>Own Id: OTP-6593</p>
        </item>
        <item>
          <p>Minor Makefile changes.</p>
          <p>Own Id: OTP-6689 Aux Id: OTP-6742 </p>
        </item>
      </list>
    </section>
  </section>

  <section>
    <title>STDLIB 1.14.4</title>

    <section>
      <title>Fixed Bugs and Malfunctions</title>
      <list type="bulleted">
        <item>
          <p>The MD5 calculation of a BEAM file done by
            <c>code:module_md5/1</c>, <c>beam_lib:md5/1</c>, and by
            the compiler for the default value of the <c>vsn</c>
            attribute have all been changed so that its result will
            be the same on all platforms; modules containing funs
            could get different MD5s on different platforms.</p>
          <p>Own Id: OTP-6459</p>
        </item>
        <item>
          <p>When sorting terms using the <c>file_sorter</c> module
            (the option <c>Format</c> set to <c>term</c>), file
            errors were not always properly handled. This bug has
            been fixed.</p>
          <p>The directory supplied with the
            <c>tmpdir</c> option is no longer checked unless it is
            actually used. The error reason <c>not_a_directory</c>
            can no longer be returned; instead a <c>file_error</c>
            tuple is returned</p>
          <p>Own Id: OTP-6526</p>
        </item>
        <item>
          <p>Bugs regarding <c>try</c>/<c>catch</c> have been fixed
            in the <c>erl_eval</c> module.</p>
          <p>Own Id: OTP-6539</p>
        </item>
        <item>
          <p>When sorting the operands of a join operation, QLC
            called <c>file:open/3</c> with bad arguments. This bug
            has been fixed.</p>
          <p>Own Id: OTP-6562 Aux Id: seq10606 </p>
        </item>
      </list>
    </section>

    <section>
      <title>Improvements and New Features</title>
      <list type="bulleted">
        <item>
          <p>The functions <c>beam_lib:cmp/1</c> and
            <c>beam_lib:strip/1</c> (and similar functions) have been
            updated to handle optional chunks (such as "FunT") in
            more general way in order to be future compatible.</p>
          <p>The function <c>beam_lib:chunks/3</c> has been
            added.</p>
          <p>The function <c>beam_lib:md5/1</c> has been added.</p>
          <p>Own Id: OTP-6443</p>
        </item>
        <item>
          <p>Added base64 as a module to stdlib, encoding and decoding</p>
          <p>Own Id: OTP-6470</p>
        </item>
        <item>
          <p>Added the functions to_upper/1 and to_lower/1 to the
            string module. These provide case conversion for ISO/IEC
            8859-1 characters (Latin1) and strings.</p>
          <p>Own Id: OTP-6472</p>
        </item>
        <item>
          <p>The callback function <c>non_local_allowed/3</c> used
            by the restricted shell can now return the value
            <c>{{restricted,NewFuncSpec,NewArgList},NewState}</c>
            which can be used for letting the shell call some other
            function than the one specified.</p>
          <p>Own Id: OTP-6497 Aux Id: seq10555 </p>
        </item>
        <item>
          <p>There is a new <c>escript</c> program that can be used
            for writing scripts in Erlang. Erlang scripts don't need
            to be compiled and any arguments can be passed to them
            without risk that they are interpreted by the Erlang
            system.</p>
          <p>Own Id: OTP-6505</p>
        </item>
        <item>
          <p>The <c>Format</c> argument of the functions
            <c>io:fwrite/2,3</c> and <c>io_lib:fwrite/2</c> is now
            allowed to be a binary.</p>
          <p>Own Id: OTP-6517</p>
        </item>
      </list>
    </section>
  </section>

  <section>
    <title>STDLIB 1.14.3.1</title>

    <section>
      <title>Fixed Bugs and Malfunctions</title>
      <list type="bulleted">
        <item>
          <p>The control sequences <c>p</c> and <c>P</c> of the
            <c>Format</c> argument of the functions
            <c>io:fwrite/2,3</c> and <c>io_lib:fwrite/2</c> could
            cause a <c>badarg</c> failure when applied to binaries.
            This bug was introduced in STDLIB 1.14.3. (Thanks to
            Denis Bilenko.)</p>
          <p>Own Id: OTP-6495</p>
        </item>
      </list>
    </section>

    <section>
      <title>Improvements and New Features</title>
      <list type="bulleted">
        <item>
          <p>Added the option {cwd, Dir} to make zip-archives with
            relative pathnames without having to do (a global)
            file:set_cwd.</p>
          <p>Own Id: OTP-6491 Aux Id: seq10551 </p>
        </item>
      </list>
    </section>
  </section>

  <section>
    <title>STDLIB 1.14.3</title>

    <section>
      <title>Fixed Bugs and Malfunctions</title>
      <list type="bulleted">
        <item>
          <p>The <c>spawn_opt/2,3,4,5</c> option <c>monitor</c> --
            introduced in Kernel 2.11.2 -- is currently not possible
            to use when starting a process using <c>proc_lib</c>,
            that is, also when starting a gen_server, gen_fsm etc. </p>
          <p>This limitation has now been properly documented and the
            behavior of the <c>gen_fsm</c>, <c>gen_server</c>, and
            <c>proc_lib</c> <c>start</c> and <c>start_link</c>
            functions when providing this option has been changed
            from hanging indefinitely to failing with reason
            <c>badarg</c>.</p>
          <p>(Thanks to Fredrik Linder)</p>
          <p>Own Id: OTP-6345</p>
        </item>
      </list>
    </section>

    <section>
      <title>Improvements and New Features</title>
      <list type="bulleted">
        <item>
          <p>The control sequence <c>P</c> of the <c>Format</c>
            argument of the functions <c>io:fwrite/2,3</c> and
            <c>io_lib:fwrite/2</c> now replaces the tail of binary
            strings with <c>...</c> when the maximum depth has been
            reached. For instance, <c><![CDATA[io:fwrite("~P", [<<"a binary string">>, 3]).]]></c> prints <c><![CDATA[<<"a binary"...>>]]></c>.</p>
          <p>The indentation takes more care not to exceed the
            right margin, if possible.</p>
          <p>If the maximum depth is
            reached while printing a tuple, <c>,...</c> is printed
            instead of <c>|...</c> (this change applies to the
            control sequence <c>W</c> as well).</p>
          <p>Own Id: OTP-6354</p>
        </item>
        <item>
          <p>The Erlang shell command <c>h/0</c> that prints the
            history list now avoids printing (huge) terms referred to
            by <c>v/1</c> but instead just prints the call to
            <c>v/1</c>.</p>
          <p>Own Id: OTP-6390</p>
        </item>
      </list>
    </section>
  </section>

  <section>
    <title>STDLIB 1.14.2.2</title>

    <section>
      <title>Fixed Bugs and Malfunctions</title>
      <list type="bulleted">
        <item>
          <p>The functions <c>dets:select/1,3</c>,
            <c>dets:match/1,3</c>, and <c>dets:match_object/1,3</c>
            have been changed as to never return
            <c>{[],Continuation}</c>. This change affects the
            corresponding functions in Mnesia.</p>
          <p>Bugs have been
            fixed in QLC: <c>qlc:info()</c> could crash if the
            <c>tmpdir</c> option did not designate a valid directory;
            the results of looking up keys are kept in RAM, which
            should improve performance.</p>
          <p>Own Id: OTP-6359</p>
        </item>
      </list>
    </section>
  </section>

  <section>
    <title>STDLIB 1.14.2.1</title>

    <section>
      <title>Fixed Bugs and Malfunctions</title>
      <list type="bulleted">
        <item>
          <p>A bug in <c>erl_pp:exprs()</c> has been fixed.</p>
          <p>Own Id: OTP-6321 Aux Id: seq10497 </p>
        </item>
      </list>
    </section>
  </section>

  <section>
    <title>STDLIB 1.14.2</title>

    <section>
      <title>Fixed Bugs and Malfunctions</title>
      <list type="bulleted">
        <item>
          <p>The control sequences <c>p</c> and <c>P</c> of the
            <c>Format</c> argument of the functions
            <c>io:format/2,3</c> and <c>io_lib:format/2</c> did not
            handle binaries very well. This bug, introduced in
            stdlib-1.14, has been fixed.</p>
          <p>Own Id: OTP-6230</p>
        </item>
        <item>
          <p><c>filelib:wildcard(Wc, PathWithRedundantSlashes)</c>,
            where <c>PathWithRedundantSlashes</c> is a directory path
            containing redundant slashes, such as <c>/tmp/</c> or
            <c>//tmp</c>, could return incorrect results. (Thanks to
            Martin Bjorklund.)</p>
          <p>Own Id: OTP-6271</p>
        </item>
        <item>
          <p>The Erlang code preprocessor crashed if the predefined
            macros ?MODULE or ?MODULE_STRING were used before the
            module declaration. This bug has been fixed.</p>
          <p>Own Id: OTP-6277</p>
        </item>
      </list>
    </section>

    <section>
      <title>Improvements and New Features</title>
      <list type="bulleted">
        <item>
          <p>Support for faster join of two tables has been added
            to the <c>qlc</c> module. There are two kinds of fast
            joins: lookup join that uses existing indices, and merge
            join that takes two sorted inputs. There is a new
            <c>join</c> option that can be used to force QLC to use a
            particular kind of join in some QLC expression.</p>
          <p>Several other changes have also been included:</p>
          <list type="bulleted">
            <item>
              <p>The new <c>tmpdir</c> option of <c>cursor/2</c>,
                <c>eval/2</c>, <c>fold/4</c>, and <c>info/2</c> can be
                used to set the directory that join uses for temporary
                files. The option also overrides the <c>tmpdir</c> option
                of <c>keysort/3</c> and <c>sort/2</c>.</p>
            </item>
            <item>
              <p>The new <c>lookup</c> option can be used to
                assert that constants are looked up when evaluating some
                QLC expression.</p>
            </item>
            <item>
              <p>The <c>cache</c> and <c>cache_all</c> options
                accept new tags: <c>ets</c>, <c>list</c>, and <c>no</c>.
                The tag <c>list</c> caches answers in a list using a
                temporary file if the answers cannot be held in RAM.
                Combining <c>{cache,list}</c> and <c>{unique, true}</c>
                is equivalent to calling <c>sort/2</c> with the option
                <c>unique</c> set to <c>true</c>. The old tags
                <c>true</c> (equivalent to <c>ets</c>) and <c>false</c>
                (equivalent to <c>no</c>) are recognized for backward
                compatibility.</p>
            </item>
            <item>
              <p>The new option <c>max_list_size</c> can be used
                to set the limit where merge join starts to use temporary
                files for large equivalence classes and when answers
                cached in lists are put on temporary files.</p>
            </item>
            <item>
              <p>There is a new callback <c>is_sorted_key</c> to
                be supplied as an option to <c>table/2</c>.</p>
            </item>
            <item>
              <p>QLC analyzes each and every QLC expression when
                trying to find constants for the lookup function.
                Hitherto only QLC expressions with exactly one generator
                were analyzed.</p>
              <p>Note that only filters with guard
                syntax placed immediately after the generator are
                analyzed. The restriction to guard filters is an
                incompatible change. See <c>qlc(3)</c> for further
                details.</p>
            </item>
            <item>
              <p>In a similar way several match specifications
                for traversal of QLC tables can be utilized for different
                generators of one single QLC expression.</p>
            </item>
            <item>
              <p>A bug has been fixed: when caching answers to a
                sufficiently complex query it could happen that some
                answers were not returned.</p>
            </item>
          </list>
          <p>*** POTENTIAL INCOMPATIBILITY ***</p>
          <p>Own Id: OTP-6038</p>
        </item>
        <item>
          <p>The Erlang pretty printer (<c>erl_pp</c>) is now much
            faster when the code is deeply nested. A few minor bugs
            have been fixed as well.</p>
          <p>Own Id: OTP-6227 Aux Id: OTP-5924 </p>
        </item>
        <item>
          <p>The Erlang shell now tries to garbage collect large
            binaries. Under certain circumstances such binaries could
            otherwise linger on for an indefinite amount of time.</p>
          <p>Own Id: OTP-6239</p>
        </item>
        <item>
          <p>To help Dialyzer find more bugs, many functions in the
            Kernel and STDLIB applications now only accept arguments
            of the type that is documented.</p>
          <p>For instance, the functions <c>lists:prefix/2</c> and
            <c>lists:suffix/2</c> are documented to only accept lists
            as their arguments, but they actually accepted anything
            and returned <c>false</c>. That has been changed so that
            the functions cause an exception if one or both arguments
            are not lists.</p>
          <p>Also, the <c>string:strip/3</c> function is documented
            to take a character argument that is a character to strip
            from one or both ends of the string. Given a list instead
            of a character, it used to do nothing, but will now cause
            an exception.</p>
          <p>Dialyzer will find most cases where those functions
            are passed arguments of the wrong type.</p>
          <p>*** POTENTIAL INCOMPATIBILITY ***</p>
          <p>Own Id: OTP-6295</p>
        </item>
      </list>
    </section>
  </section>

  <section>
    <title>STDLIB 1.14.1</title>

    <section>
      <title>Fixed Bugs and Malfunctions</title>
      <list type="bulleted">
        <item>
          <p>The functions <c>c:y/1,2</c> which call
            <c>yecc:file/1,2</c> are now listed by
            <c>c:help/0</c>.</p>
          <p>Documentation of <c>c:y/1,2</c> has been added to
            <c>c(3)</c>.</p>
          <p>The fact that the control sequence character <c>s</c>
            recognizes binaries and deep character lists has been
            documented in <c>io(3)</c>. This feature was added in
            R11B-0 (OTP-5403).</p>
          <p>Own Id: OTP-6140</p>
        </item>
        <item>
          <p>The shell command rr() sometimes failed to read record
            definitions from file(s). This problem has been fixed.</p>
          <p>Own Id: OTP-6166 Aux Id: OTP-5878 </p>
        </item>
        <item>
          <p>The nonlocal function handler in <c>erl_eval</c>, which
            is used for implementing the restricted mode of the
            Erlang shell, did not handle calls to
            <c>erlang:apply/3</c> correctly. This bug has been fixed.</p>
          <p>Own Id: OTP-6169 Aux Id: seq10374 </p>
        </item>
        <item>
          <p>ets:rename/1 could deadlock, or crash the SMP emulator
            when the table wasn't a named table.</p>
          <p>ets:next/2, and ets:prev/2 could return erroneous results
            on the SMP emulator.</p>
          <p>Own Id: OTP-6198 Aux Id: seq10392, seq10415 </p>
        </item>
        <item>
          <p>When closing a Dets table the space management data was
            sometimes saved in such a way that opening the table
            could not be done without repairing the file. This bug
            has been fixed.</p>
          <p>Own Id: OTP-6206</p>
        </item>
      </list>
    </section>
  </section>

  <section>
    <title>STDLIB 1.14</title>

    <section>
      <title>Fixed Bugs and Malfunctions</title>
      <list type="bulleted">
        <item>
          <p>A bugfix in QLC: two of the call-back functions used
            for implementing QLC tables, <c>TraverseFun</c> and
            <c>LookupFun</c>, are now allowed to return a term other
            than a list. Such a term is immediately returned as the
            results of the current query, and is useful mostly for
            returning error tuples.</p>
          <p>Several other minor bugs have been also been fixed.</p>
          <p>Own Id: OTP-5195</p>
        </item>
        <item>
          <p>The STDLIB modules <c>error_logger_file_h</c> and
            <c>error_logger_tty_h</c> now read the environment
            variable <c>utc_log</c> from the SASL application.</p>
          <p>Own Id: OTP-5535</p>
        </item>
        <item>
          <p><c>ets:info/1</c> has been corrected to behave according
            to the documentation and return a list of tuples, not a
            tuple with tuples.</p>
          <p>*** POTENTIAL INCOMPATIBILITY ***</p>
          <p>Own Id: OTP-5639</p>
        </item>
        <item>
          <p>Referencing a so far undeclared record from the default
            value of some record declaration is from now on considered
            an error by the linter. It is also an error if the default
            value of a record declaration uses or binds a variable.</p>
          <p>*** POTENTIAL INCOMPATIBILITY ***</p>
          <p>Own Id: OTP-5878</p>
        </item>
        <item>
          <p>When a file <c>.hrl</c> file is included using
            <c>-include_lib</c>, the include path is temporarily
            updated to include the directory the <c>.hrl</c> file was
            found in, which will allow that <c>.hrl</c> file to itself
            include files from the same directory as itself using
            <c>-include</c>. (Thanks to Richard Carlsson.)</p>
          <p>Own Id: OTP-5944</p>
        </item>
        <item>
          <p>Corrected <c>filelib:ensure_dir/1</c> which sometimes
            returned <c>true</c> and sometimes <c>ok</c> to always
            return <c>ok</c> when successful. This goes against the
            documentation which said <c>true</c>, but <c>ok</c> was
            judged to be a more logical return value.</p>
          <p>*** POTENTIAL INCOMPATIBILITY ***</p>
          <p>Own Id: OTP-5960 Aux Id: seq10240 </p>
        </item>
        <item>
          <p>The shell now handles records better when used in calls
            on the form <c>{Module, Function}(ArgList)</c>.</p>
          <p>Own Id: OTP-5990 Aux Id: OTP-5876 </p>
        </item>
        <item>
          <p>The functions <c>lists:ukeysort/2</c> and
            <c>lists:ukeymerge/3</c> have been changed in such a way
            that two tuples are considered equal if their keys
            match.</p>
          <p>For the sake of consistency, <c>lists:usort/2</c> and
            <c>lists:umerge/3</c> have been modified too: two elements
            are considered equal if they compare equal.</p>
          <p>The <c>file_sorter</c> module has been modified in a
            similar way: the <c>unique</c> option now applies to the
            key (<c>keysort()</c> and <c>keymerge()</c>) and the
            ordering function (the option <c>{order, Order} </c>).</p>
          <p>*** POTENTIAL INCOMPATIBILITY ***</p>
          <p>Own Id: OTP-6019</p>
        </item>
        <item>
          <p>Correction in documentation for
            <c>ets:update_counter/3</c>; failure with <c>badarg</c>
            also if the counter to be updated is the key.</p>
          <p>Own Id: OTP-6072</p>
        </item>
        <item>
          <p>When sorting terms using the <c>file_sorter</c> module
            and an ordering fun, the sort was not always stable. This
            bug has been fixed.</p>
          <p>Own Id: OTP-6088</p>
        </item>
      </list>
    </section>

    <section>
      <title>Improvements and New Features</title>
      <list type="bulleted">
        <item>
          <p>Improvements of the linter:</p>
          <list type="bulleted">
            <item>
              <p>The <c>compile</c> attribute is recognized after
                function definitions.</p>
            </item>
            <item>
              <p>The new compiler option
                <c>nowarn_deprecated_function</c> can be used for
                turning off warnings for calls to deprecated functions.</p>
            </item>
            <item>
              <p>The new compiler option
                <c>{nowarn_unused_function,[{Name,Arity}]}</c> turns off
                warnings for unused local functions for the mentioned
                functions. The new options
                <c>{nowarn_deprecated_function,[{Module,Name,Arity}]}</c>
                and <c>{nowarn_bif_clash,[{Name,Arity}]}</c> work
                similarly.</p>
            </item>
          </list>
          <p>The Erlang code preprocessor <c>epp</c> now recognizes
            the <c>file</c> attribute. This attribute is meant to be
            used by tools such as Yecc that generate source code
            files.</p>
          <p>Own Id: OTP-5362</p>
        </item>
        <item>
          <p>The formatting option <c>~s</c> of <c>io:fwrite</c> and
            <c>io_lib:fwrite</c> has been extended to handle arguments
            that are binaries or I/O lists.</p>
          <p>Own Id: OTP-5403</p>
        </item>
        <item>
          <p>The control sequences <c>p</c> and <c>P</c> of the
            <c>Format</c> argument of the functions
            <c>io:format/2,3</c> and <c>io_lib:format/2</c> have been
            changed as to display the contents of binaries containing
            printable characters as strings.</p>
          <p>Own Id: OTP-5485</p>
        </item>
        <item>
          <p>The linter emits warnings for functions exported more
            than once in <c>export</c> attributes.</p>
          <p>Own Id: OTP-5494</p>
        </item>
        <item>
          <p>A manual for STDLIB has been added, <c>stdlib(6)</c>. It
            mentions the configuration parameters for the Erlang
            shell.</p>
          <p>Own Id: OTP-5530</p>
        </item>
        <item>
          <p>Added the <c>zip</c> module with functions for reading
            and creating zip archives. See <c>zip(3)</c>.</p>
          <p>Own Id: OTP-5786</p>
        </item>
        <item>
          <p>Simple-one-for-one supervisors now store the pids of
            child processes using <c>dict</c> instead of a list. This
            significantly improves performance when there are many
            dynamic supervised child processes. (Thanks to Micka&euml;l
            R&eacute;mond et al.)</p>
          <p>Own Id: OTP-5898</p>
        </item>
        <item>
          <p>When given the new option '<c>strict_record_tests</c>',
            the compiler will generate code that verifies the record
            type for '<c>R#record.field</c>' operations in guards. Code
            that verifies record types in bodies has already been
            generated since R10B, but in this release there will be a
            '<c>{badrecord,RecordTag}</c>' instead of a
            '<c>badmatch</c>' if the record verification test fails.
            See the documentation for the <c>compile</c> module for
            more information.</p>
          <p>The Erlang shell always applies strict record tests.</p>
          <p>Own Id: OTP-5915 Aux Id: OTP-5714 </p>
        </item>
        <item>
          <p>The Erlang pretty printer (<c>erl_pp</c>) now tries to
            insert line breaks at appropriate places.</p>
          <p>Own Id: OTP-5924</p>
        </item>
        <item>
          <p>The <c>public</c> option has been removed from
            <c>digraph:new/1</c>. The reason is that several
            functions in the <c>digraph</c> module are implemented
            using multiple ETS accesses, which is not thread safe.
            (Thanks to Ulf Wiger.)</p>
          <p>*** POTENTIAL INCOMPATIBILITY ***</p>
          <p>Own Id: OTP-5985</p>
        </item>
        <item>
          <p>The function <c>lists:keyreplace/4</c> checks that the
            fourth argument (<c>NewTuple</c>) is a tuple.</p>
          <p>Own Id: OTP-6023</p>
        </item>
        <item>
          <p>Added an example of how to reconstruct source code from
            debug info (abstract code) to <c>beam_lib(3)</c>. (Thanks
            to Mats Cronqvist who wrote the example.)</p>
          <p>Own Id: OTP-6073</p>
        </item>
        <item>
          <p>The new compiler option <c>warn_unused_record</c> is used
            for finding unused locally defined record types.</p>
          <p>Own Id: OTP-6105</p>
        </item>
      </list>
    </section>
  </section>

  <section>
    <title>STDLIB 1.13.12</title>

    <section>
      <title>Fixed Bugs and Malfunctions</title>
      <list type="bulleted">
        <item>
          <p><c>shell_default:xm/1</c> has been added. It calls
            <c>xref:m/1</c>.</p>
          <p>Own Id: OTP-5405 Aux Id: OTP-4101 </p>
        </item>
        <item>
          <p>Warnings are output whenever so far undeclared records are
            referenced from some default value of a record
            declaration. In STDLIB 1.14 (R11B) such forward references
            will cause a compilation error.</p>
          <p>Own Id: OTP-5878</p>
        </item>
        <item>
          <p>The linter's check of the <c>deprecated</c> attribute did
            not take the compile option <c>export_all</c> into
            account. This bug has been fixed.</p>
          <p>Own Id: OTP-5917</p>
        </item>
        <item>
          <p>The Erlang pretty printer did not handle <c>try/catch</c>
            correctly. This bug has been fixed.</p>
          <p>Own Id: OTP-5926</p>
        </item>
        <item>
          <p>Corrected documentation for <c>lists:nthtail/3</c>.</p>
          <p>Added documentation for <c>lists:keymap/3</c>.</p>
          <p>Tried to clarify some other type declarations and
            function descriptions in <c>lists(3)</c>.</p>
          <p>Corrected documentation for <c>timer:now_diff/2</c>.</p>
          <p>Fixed broken links in <c>gen_fsm(3)</c>,
            <c>gen_server(3)</c>, <c>io_lib(3)</c> and <c>lib(3)</c>.</p>
          <p>Own Id: OTP-5931</p>
        </item>
        <item>
          <p>Type checks have been added to functions in
            <c>lists.erl</c>.</p>
          <p>Own Id: OTP-5939</p>
        </item>
      </list>
    </section>

    <section>
      <title>Improvements and New Features</title>
      <list type="bulleted">
        <item>
          <p>The new STDLIB module <c>erl_expand_records</c> expands
            records in abstract code. It is used by the Erlang shell,
            which means that Compiler is no longer used by the shell.</p>
          <p>Own Id: OTP-5876 Aux Id: OTP-5435 </p>
        </item>
        <item>
          <p>The compiler will now warn that the
            <c>megaco:format_versions/1</c> function is deprecated.</p>
          <p>Own Id: OTP-5976</p>
        </item>
      </list>
    </section>
  </section>

  <section>
    <title>STDLIB 1.13.11</title>

    <section>
      <title>Fixed Bugs and Malfunctions</title>
      <list type="bulleted">
        <item>
          <p>When calling <c>gen_server:enter_loop</c> with a
            registered server name, it was only checked that the
            registered name existed, not that it actually was the
            name of the calling process.</p>
          <p>Own Id: OTP-5854</p>
        </item>
      </list>
    </section>

    <section>
      <title>Improvements and New Features</title>
      <list type="bulleted">
        <item>
          <p>More detail on <c>beam_lib:version/1</c> in
            documentation.</p>
          <p>Own Id: OTP-5789</p>
        </item>
        <item>
          <p>The new function <c>io:read/3</c> works like
            <c>io:read/1,2</c> but takes a third argument,
            <c>StartLine</c>.</p>
          <p>Own Id: OTP-5813</p>
        </item>
        <item>
          <p>The new function <c>gen_fsm:enter_loop/4,5,6</c>, similar
            to <c>gen_server:enter_loop/3,4,5</c>, has been added.</p>
          <p>Own Id: OTP-5846 Aux Id: seq10163 </p>
        </item>
        <item>
          <p>The function <c>c:i/1</c> is now exported.</p>
          <p>Own Id: OTP-5848 Aux Id: seq10164 </p>
        </item>
      </list>
    </section>
  </section>

  <section>
    <title>STDLIB 1.13.10</title>

    <section>
      <title>Fixed Bugs and Malfunctions</title>
      <list type="bulleted">
        <item>
          <p>A couple of type errors have been fixed in <c>sofs</c>.</p>
          <p>Own Id: OTP-5739</p>
        </item>
        <item>
          <p>The pre-processor used to complain that the macro
            definition '<c>-define(S(S), ??S).</c>' was circular,
            which it isn't. (Thanks to Richard Carlsson.)</p>
          <p>Own Id: OTP-5777</p>
        </item>
      </list>
    </section>
  </section>

  <section>
    <title>STDLIB 1.13.9</title>

    <section>
      <title>Fixed Bugs and Malfunctions</title>
      <list type="bulleted">
        <item>
          <p>The linter, QLC and the module <c>erl_pp</c> did not
            handle the new '<c>fun M:F/A</c>' construct in all
            situations. This problem has been fixed.</p>
          <p>Own Id: OTP-5644</p>
        </item>
      </list>
    </section>

    <section>
      <title>Improvements and New Features</title>
      <list type="bulleted">
        <item>
          <p>The manual pages for most of the Kernel and some of
            the STDLIB modules have been updated, in particular
            regarding type definitions.</p>
          <p>The documentation of the return value for
            <c>erts:info/1</c> has been corrected.</p>
          <p>The documentation for <c>erlang:statistics/1</c> now
            lists all possible arguments.</p>
          <p>Own Id: OTP-5360</p>
        </item>
        <item>
          <p>Replaced some tuple funs with the new <c>fun M:F/A</c>
            construct.</p>
          <p>The high-order functions in the lists module no longer
            accept bad funs under any circumstances.
            '<c>lists:map(bad_fun, [])</c>' used to return
            '<c>[]</c>' but now causes an exception.</p>
          <p>Unused, broken compatibility code in the <c>ets</c>
            module was removed. (Thanks to Dialyzer.)</p>
          <p>Eliminated 5 discrepancies found by Dialyzer in the
            Appmon application.</p>
          <p>Own Id: OTP-5633</p>
        </item>
        <item>
          <p>The <c>c:i/0</c> function will now run in a paged mode if
            there are more than 100 processes in the system. (Thanks
            to Ulf Wiger.)</p>
          <p><c>erlang:system_info(process_count)</c> has been
            optimized and does now return exactly the same value as
            <c>length(processes())</c>. Previously
            <c>erlang:system_info(process_count)</c> did not include
            exiting processes which are included in
            <c>length(processes())</c>.</p>
          <p>The <c>+P</c> flag for <c>erl</c>, which sets the maximum
            number of processes allowed to exist at the same, no longer
            accepts values higher than 134217727. (You will still
            probably run out of memory before you'll be able to reach
            that limit.)</p>
          <p>Own Id: OTP-5645 Aux Id: seq9984 </p>
        </item>
      </list>
    </section>
  </section>

  <section>
    <title>STDLIB 1.13.8</title>

    <section>
      <title>Fixed Bugs and Malfunctions</title>
      <list type="bulleted">
        <item>
          <p>Very minor corrections in <c>beam_lib</c> and its
            documentation.</p>
          <p>Own Id: OTP-5589</p>
        </item>
      </list>
    </section>

    <section>
      <title>Improvements and New Features</title>
      <list type="bulleted">
        <item>
          <p>The <c>erlang:port_info/1</c> BIF is now documented.
            Minor corrections of the documentation for
            <c>erlang:port_info/2</c>.</p>
          <p>Added a note to the documentation of the <c>math</c>
            module that all functions are not available on all
            platforms.</p>
          <p>Added more information about the '<c>+c</c>' option in
            the <c>erl</c> man page in the ERTS documentation.</p>
          <p>Own Id: OTP-5555</p>
        </item>
        <item>
          <p>The new <c>fun M:F/A</c> construct creates a fun that
            refers to the latest version of <c>M:F/A</c>. This syntax is
            meant to replace tuple funs <c>{M,F}</c> which have many
            problems.</p>
          <p>The new type test <c>is_function(Fun,A)</c> (which may be
            used in guards) test whether <c>Fun</c> is a fun that can be
            applied with <c>A</c> arguments. (Currently, <c>Fun</c> can
            also be a tuple fun.)</p>
          <p>Own Id: OTP-5584</p>
        </item>
      </list>
    </section>
  </section>

  <section>
    <title>STDLIB 1.13.7</title>

    <section>
      <title>Fixed Bugs and Malfunctions</title>
      <list type="bulleted">
        <item>
          <p><c>filelib:wildcard/2</c> was broken (it ignored its
            second argument).</p>
          <p>Also, <c>filelib:wildcard("Filename")</c> (where the
            argument does not contain any meta-characters) would
            always return <c>["Filename"]</c>. Corrected so that an
            empty list will be returned if <c>"Filename"</c> does not
            actually exist. (Same correction in
            <c>filelib:wildcard/2</c>.) (This change is a slight
            incompatibility.)</p>
          <p><c>filelib:wildcard/1,2</c> will generate a different
            exception when given bad patterns such as <c>"{a,"</c>. The
            exception used to be caused by
            '<c>exit(missing_delimiter)</c>' but is now
            '<c>erlang:error({badpattern,missing_delimiter})</c>'.</p>
          <p>Own Id: OTP-5523 Aux Id: seq9824 </p>
        </item>
      </list>
    </section>

    <section>
      <title>Improvements and New Features</title>
      <list type="bulleted">
        <item>
          <p>Further improvements of encrypted debug info: New option
            <c>encrypt_debug_info</c> for compiler.</p>
          <p>Own Id: OTP-5541 Aux Id: seq9837 </p>
        </item>
      </list>
    </section>
  </section>

  <section>
    <title>STDLIB 1.13.6</title>

    <section>
      <title>Fixed Bugs and Malfunctions</title>
      <list type="bulleted">
        <item>
          <p>When opening a Dets table read only an attempt was
            sometimes made to re-hash the table resulting in an error
            message. This problem has been fixed.</p>
          <p>Own Id: OTP-5487 Aux Id: OTP-4989 </p>
        </item>
      </list>
    </section>

    <section>
      <title>Improvements and New Features</title>
      <list type="bulleted">
        <item>
          <p>It is now possible to encrypt the debug information in
            Beam files, to help keep the source code secret. See the
            documentation for <c>compile</c> on how to provide the key
            for encrypting, and the documentation for <c>beam_lib</c>
            on how to provide the key for decryption so that tools such
            as the Debugger, Xref, or Cover can be used.</p>
          <p>The <c>beam_lib:chunks/2</c> functions now accepts an
            additional chunk type <c>compile_info</c> to retrieve
            the compilation information directly as a term. (Thanks
            to Tobias Lindahl.)</p>
          <p>Own Id: OTP-5460 Aux Id: seq9787 </p>
        </item>
      </list>
    </section>
  </section>

  <section>
    <title>STDLIB 1.13.5</title>

    <section>
      <title>Fixed Bugs and Malfunctions</title>
      <list type="bulleted">
        <item>
          <p>Closing a Dets table kept in RAM would cause a crash if
            the file could not be written. This problem has been
            fixed by returning an error tuple.</p>
          <p>Own Id: OTP-5402</p>
        </item>
        <item>
          <p><c>erl_pp</c> now correctly pretty-prints <c>fun F/A</c>.</p>
          <p>Own Id: OTP-5412</p>
        </item>
        <item>
          <p>The Erlang shell failed if the compiler was not in the
            code path. This problem has been fixed, but in order to
            evaluate records the compiler is still needed.</p>
          <p>Own Id: OTP-5435</p>
        </item>
        <item>
          <p>Corrected the example in the documentation for
            <c>ets:match/2</c>. Also clarified that
            <c>ets:update_counter/3</c> updates the counter atomically.
            (Thanks to Anders Svensson.)</p>
          <p>Own Id: OTP-5452 Aux Id: seq9770, seq9789 </p>
        </item>
      </list>
    </section>

    <section>
      <title>Improvements and New Features</title>
      <list type="bulleted">
        <item>
          <p>The possibility to start the Erlang shell in parallel
            with the rest of the system was reintroduced for
            backwards compatibility in STDLIB 1.13.1. The flag to be
            used for this is now called <c>async_shell_start</c> and has
            been documented. New shells started from the JCL menu are
            not synchronized with <c>init</c> anymore. This makes it
            possible to start a new shell (e.g. for debugging purposes)
            even if the initial shell has not come up.</p>
          <p>Own Id: OTP-5406 Aux Id: OTP-5218 </p>
        </item>
        <item>
          <p>The compiler will now produce warnings when using the
            deprecated functions in the <c>snmp</c> module.</p>
          <p>Own Id: OTP-5425</p>
        </item>
        <item>
          <p>The function <c>c:zi/0</c> has been removed. Use
            <c>c:i/0</c> instead.</p>
          <p>Own Id: OTP-5432</p>
        </item>
        <item>
          <p>Corrected two minor bugs found by the Dialyzer:
            Calling a parameterized module from a restricted shell
            (i.e. if <c>shell:start_restricted/1</c> has been used)
            would crash the shell evaluator. A debug printout in
            <c>gen_fsm</c> had a clause that would never match; causing
            less information to be printed.</p>
          <p>And a somewhat more serious one also found by
            Dialyzer: <c>rpc:yield/1</c> would crash unless the call
            started by <c>rpc:async_call/4</c> had already finished;
            <c>rpc:nb_yield(Key,infinity)</c> would also crash.</p>
          <p>Cleaned up and removed redundant code found by
            Dialyzer in <c>erlang:dmonitor_p/2</c>.</p>
          <p>Own Id: OTP-5462</p>
        </item>
      </list>
    </section>
  </section>

  <section>
    <title>STDLIB 1.13.4</title>

    <section>
      <title>Fixed Bugs and Malfunctions</title>
      <list type="bulleted">
        <item>
          <p>Bugs in the Erlang shell have been fixed.</p>
          <p>Own Id: OTP-5327</p>
        </item>
        <item>
          <p>Some dead code reported by Dialyzer was eliminated.</p>
          <p>A bug in <c>dbg</c> when tracing to wrap trace files has
            been corrected. It failed to delete any already existing
            wrap trace files with the same names when starting a new
            wrap trace.</p>
          <p>Own Id: OTP-5329</p>
        </item>
        <item>
          <p>The linter could output invalid warnings about bit
            patterns in record initializations. This problem has been
            fixed.</p>
          <p>Own Id: OTP-5338</p>
        </item>
        <item>
          <p><c>ordsets:is_set(NoList)</c>, where <c>NoList</c> is any
            term except a list, would crash. For consistency with
            <c>sets:is_set/1</c> and <c>gb_sets:is_set/1</c>, it now
            returns <c>false</c>.</p>
          <p>Own Id: OTP-5341</p>
        </item>
        <item>
          <p>A BIF <c>erlang:raise/3</c> has been added. See the manual
            for details. It is intended for internal system programming
            only, advanced error handling.</p>
          <p>Own Id: OTP-5376 Aux Id: OTP-5257 </p>
        </item>
      </list>
    </section>

    <section>
      <title>Improvements and New Features</title>
      <list type="bulleted">
        <item>
          <p>The <c>deprecated</c> attribute is now checked by the
            linter. See <c>xref(3)</c> for a description of the
            <c>deprecated</c> attribute.</p>
          <p>Own Id: OTP-5276</p>
        </item>
        <item>
          <p>The restricted shell will now indicate if the return
            value from a user predicate is on an incorrect form.</p>
          <p>Own Id: OTP-5335</p>
        </item>
      </list>
    </section>
  </section>

  <section>
    <title>STDLIB 1.13.3</title>

    <section>
      <title>Fixed Bugs and Malfunctions</title>
      <list type="bulleted">
        <item>
          <p>Bugs concerning unused and shadowed variables have been
            fixed in the linter.</p>
          <p>Own Id: OTP-5091</p>
        </item>
        <item>
          <p>A bug in the evaluator that caused the shell to choke on
            bit syntax expressions has been fixed.</p>
          <p>Own Id: OTP-5237</p>
        </item>
        <item>
          <p><c>io:format/2</c> et.al no longer crashes for some
            combinations of precision and value for format character
            "g". Previously it crashed if the precision P was 4 or lower
            and the absolute value of the float to print was lower
            than 10^4 but 10^(P-1) or higher. Now it will not crash
            depending on the value of the float.</p>
          <p>Own Id: OTP-5263</p>
        </item>
        <item>
          <p>Bugs in the handling of the bit syntax have been fixed in
            the Erlang shell.</p>
          <p>Own Id: OTP-5269</p>
        </item>
        <item>
          <p><c>gb_sets:del_element/2</c> was changed to do the
            same as <c>gb_sets:delete_any/2</c> which was the
            original intention, not as <c>gb_sets:delete/2</c>. Code
            that relies on <c>gb_sets:del_element/2</c> causing an
            error if the element does not exist must be changed to
            call <c>gb_sets:delete/2</c> instead.</p>
          <p>The documentation was also updated to explicitly
            document functions that were only referred to as
            'aliases' of a documented function. Also, a list of all
            functions common to the <c>gb_sets</c>, <c>sets</c>, and
            <c>ordsets</c> was added.</p>
          <p>*** POTENTIAL INCOMPATIBILITY ***</p>
          <p>Own Id: OTP-5277</p>
        </item>
        <item>
          <p>Debug messages have been removed from the QLC module.</p>
          <p>Own Id: OTP-5283</p>
        </item>
      </list>
    </section>

    <section>
      <title>Improvements and New Features</title>
      <list type="bulleted">
        <item>
          <p>The size of continuations returned from
            <c>dets:match/1,3</c>, <c>dets:match_object/1,3</c>, and
            <c>dets:select/1,3</c> has been reduced. This affects the
            amount of data Mnesia sends between nodes while
            evaluating QLC queries.</p>
          <p>Own Id: OTP-5232</p>
        </item>
      </list>
    </section>
  </section>

  <section>
    <title>STDLIB 1.13.2</title>

    <section>
      <title>Improvements and New Features</title>
      <list type="bulleted">
        <item>
          <p>The <c>-rsh</c> switch for starting a remote shell
            (introduced with OTP-5210) clashed with an already existing
            switch used by <c>slave</c>. Therefore the switch for
            the remote shell is now instead named <c>-remsh</c>.</p>
          <p>Own Id: OTP-5248 Aux Id: OTP-5210 </p>
        </item>
      </list>
    </section>
  </section>

  <section>
    <title>STDLIB 1.13.1</title>

    <section>
      <title>Fixed Bugs and Malfunctions</title>
      <list type="bulleted">
        <item>
          <p>The Pman 'trace shell' functionality was broken as has
            now been fixed. Furthermore, Pman could not correctly
            find the pid of the active shell if more than one shell
            process was running on the node. This has also been
            corrected.</p>
          <p>Own Id: OTP-5191</p>
        </item>
        <item>
          <p>When the undocumented feature "parameterized modules" was
            used, the ?MODULE macro did not work correctly.</p>
          <p>Own Id: OTP-5224</p>
        </item>
      </list>
    </section>

    <section>
      <title>Improvements and New Features</title>
      <list type="bulleted">
        <item>
          <p>You can now start Erlang with the <c>-rsh</c> flag which
            gives you a remote initial shell instead of a local one.
            Example:</p>
          <pre>
            erl -sname this_node -rsh other_node@other_host
          </pre>
          <p>Own Id: OTP-5210</p>
        </item>
        <item>
          <p>The man page for the <c>lists</c> module has been updated
            with description of the new <c>zip</c>, <c>unzip</c>,
            and <c>partition/2</c> functions.</p>
          <p>Own Id: OTP-5213</p>
        </item>
        <item>
          <p>The top level group leader used to be listed as job #1 in
            the job list in JCL mode. Since there is no shell
            associated with this process that can be connected to, it
            will no longer be listed.</p>
          <p>Own Id: OTP-5214</p>
        </item>
        <item>
          <p>The possibility to start the Erlang shell in parallel
            with the rest of the system has been reintroduced for
            backwards compatibility. Note that this old behaviour is
            error prone and should not be used unless for some reason
            necessary.</p>
          <p>Own Id: OTP-5218 Aux Id: seq9534 </p>
        </item>
        <item>
          <p>The <c>shell</c> commands <c>rr/1,2,3</c> now accepts
            wildcards when reading record definitions from BEAM
            files.</p>
          <p>Own Id: OTP-5226</p>
        </item>
      </list>
    </section>
  </section>
</chapter><|MERGE_RESOLUTION|>--- conflicted
+++ resolved
@@ -31,16 +31,11 @@
   </header>
   <p>This document describes the changes made to the STDLIB application.</p>
 
-<<<<<<< HEAD
 <section><title>STDLIB 4.0.1</title>
-=======
-<section><title>STDLIB 3.17.2.1</title>
->>>>>>> 11940acc
 
     <section><title>Fixed Bugs and Malfunctions</title>
       <list>
         <item>
-<<<<<<< HEAD
           <p>
 	    In the initial release of Erlang/OTP 25, the expression
 	    bound to the <c>_</c> pseudo-field in a record
@@ -453,7 +448,17 @@
 	    own. </p>
           <p>
 	    Own Id: OTP-18011</p>
-=======
+        </item>
+      </list>
+    </section>
+
+</section>
+
+<section><title>STDLIB 3.17.2.1</title>
+
+    <section><title>Fixed Bugs and Malfunctions</title>
+      <list>
+        <item>
 	    <p>When changing callback module in <c>gen_statem</c> the
 	    state_enter calls flag from the old module was used in
 	    for the first event in the new module, which could
@@ -466,7 +471,6 @@
 	    *** POTENTIAL INCOMPATIBILITY ***</p>
           <p>
 	    Own Id: OTP-18239</p>
->>>>>>> 11940acc
         </item>
       </list>
     </section>
