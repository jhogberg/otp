--- conflicted
+++ resolved
@@ -29,59 +29,39 @@
     <file>notes.xml</file>
   </header>
 
-<<<<<<< HEAD
+ <section><title>Ssh 2.0.2</title>
+    <section><title>Fixed Bugs and Malfunctions</title>
+      <list>
+        <item>
+          <p>
+            The ssh_system_sup did not catch noproc and shutdown
+            messages.</p>
+          <p>
+            Own Id: OTP-8863</p>
+        </item>
+        <item>
+          <p>
+            In some cases a crash report was generated when a
+            connection was closing down. This was caused by a race
+            condition between two processes.</p>
+          <p>
+            Own Id: OTP-8881 Aux Id: seq11656, seq11648 </p>
+        </item>
+      </list>
+    </section>
+    <section><title>Improvements and New Features</title>
+      <list>
+        <item>
+          <p>
+            SSH no longer use deprecated public_key functions.</p>
+          <p>
+            Own Id: OTP-8849</p>
+        </item>
+      </list>
+    </section>
+ </section>
+
  <section><title>Ssh 2.0.1</title>
-=======
- <section><title>Ssh 1.1.13</title>
-
-    <section><title>Fixed Bugs and Malfunctions</title>
-      <list>
-        <item>
-          <p>
-	    The fix regarding OTP-8863 was not included in the previous
-            version as stated.</p>
-          <p>
-	    Own Id: OTP-8908</p>
-        </item>
-      </list>
-    </section>
-
- </section>
-
- <section><title>Ssh 1.1.12</title>
-
-    <section><title>Fixed Bugs and Malfunctions</title>
-      <list>
-        <item>
-          <p>
-	    The processes ssh_subsystem_sup and one ssh_channel_sup
-	    was not terminated when a connection was closed.</p>
-          <p>
-	    Own Id: OTP-8807</p>
-        </item>
-        <item>
-          <p>
-	    The ssh_system_sup did not catch noproc and shutdown
-	    messages.</p>
-          <p>
-	    Own Id: OTP-8863</p>
-        </item>
-        <item>
-          <p>
-	    In some cases a crash report was generated when a
-	    connection was closing down. This was caused by a race
-	    condition between two processes.</p>
-          <p>
-	    Own Id: OTP-8881 Aux Id: seq11656, seq11648 </p>
-        </item>
-      </list>
-    </section>
-
-</section>
-
-<section><title>Ssh 1.1.11</title>
->>>>>>> 489be05f
-
     <section><title>Fixed Bugs and Malfunctions</title>
       <list>
         <item>
