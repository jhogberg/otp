--- conflicted
+++ resolved
@@ -30,17 +30,12 @@
     <file>notes.xml</file>
   </header>
 
-<<<<<<< HEAD
 <section><title>Ssh 4.12.2</title>
-=======
-<section><title>Ssh 4.11.1.3</title>
->>>>>>> 3daf0f86
-
-    <section><title>Fixed Bugs and Malfunctions</title>
-      <list>
-        <item>
-          <p>
-<<<<<<< HEAD
+
+    <section><title>Fixed Bugs and Malfunctions</title>
+      <list>
+        <item>
+          <p>
 	    Avoid an extra blank line in the ssh known_hosts file</p>
           <p>
 	    Own Id: OTP-17427</p>
@@ -83,22 +78,15 @@
 	    too large window on some occasions.</p>
           <p>
 	    Own Id: OTP-17353</p>
-=======
-	    Filter out sensitive data (passwords etc) from progress
-	    reports and supervisor reports.</p>
-          <p>
-	    Own Id: OTP-17468 Aux Id: ERIERL-656 </p>
->>>>>>> 3daf0f86
-        </item>
-      </list>
-    </section>
-
-
-    <section><title>Improvements and New Features</title>
-      <list>
-        <item>
-          <p>
-<<<<<<< HEAD
+        </item>
+      </list>
+    </section>
+
+
+    <section><title>Improvements and New Features</title>
+      <list>
+        <item>
+          <p>
 	    Removed usage of <c>erlang:is_port/1</c> from the SSH
 	    implementation.</p>
           <p>
@@ -158,12 +146,35 @@
 	    chapter in the Erlang/OTP documentation.</p>
           <p>
 	    Own Id: OTP-17352</p>
-=======
+        </item>
+      </list>
+    </section>
+
+</section>
+
+<section><title>Ssh 4.11.1.3</title>
+
+    <section><title>Fixed Bugs and Malfunctions</title>
+      <list>
+        <item>
+          <p>
+	    Filter out sensitive data (passwords etc) from progress
+	    reports and supervisor reports.</p>
+          <p>
+	    Own Id: OTP-17468 Aux Id: ERIERL-656 </p>
+        </item>
+      </list>
+    </section>
+
+
+    <section><title>Improvements and New Features</title>
+      <list>
+        <item>
+          <p>
 	    The "Key exchange failed" Info Report is now more
 	    informative.</p>
           <p>
 	    Own Id: OTP-17450 Aux Id: ERIERL-655 </p>
->>>>>>> 3daf0f86
         </item>
       </list>
     </section>
@@ -344,7 +355,6 @@
 
 </section>
 
-<<<<<<< HEAD
 <section><title>Ssh 4.10.4.1</title>
 
     <section><title>Fixed Bugs and Malfunctions</title>
@@ -361,8 +371,6 @@
 
 </section>
 
-=======
->>>>>>> 3daf0f86
 <section><title>Ssh 4.10.4</title>
 
     <section><title>Fixed Bugs and Malfunctions</title>
@@ -711,7 +719,6 @@
 
 </section>
 
-<<<<<<< HEAD
 <section><title>Ssh 4.9.1.3</title>
 
     <section><title>Fixed Bugs and Malfunctions</title>
@@ -729,8 +736,6 @@
 
 </section>
 
-=======
->>>>>>> 3daf0f86
 <section><title>Ssh 4.9.1.2</title>
 
     <section><title>Fixed Bugs and Malfunctions</title>
@@ -1068,7 +1073,6 @@
 
 </section>
 
-<<<<<<< HEAD
 <section><title>Ssh 4.7.6.6</title>
 
     <section><title>Fixed Bugs and Malfunctions</title>
@@ -1086,8 +1090,6 @@
 
 </section>
 
-=======
->>>>>>> 3daf0f86
 <section><title>Ssh 4.7.6.5</title>
 
     <section><title>Fixed Bugs and Malfunctions</title>
