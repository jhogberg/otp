<?xml version="1.0" encoding="utf-8" ?>
<!DOCTYPE chapter SYSTEM "chapter.dtd">

<chapter>
  <header>
    <copyright>
      <year>2004</year><year>2016</year>
      <holder>Ericsson AB. All Rights Reserved.</holder>
    </copyright>
    <legalnotice>
      Licensed under the Apache License, Version 2.0 (the "License");
      you may not use this file except in compliance with the License.
      You may obtain a copy of the License at
 
          http://www.apache.org/licenses/LICENSE-2.0

      Unless required by applicable law or agreed to in writing, software
      distributed under the License is distributed on an "AS IS" BASIS,
      WITHOUT WARRANTIES OR CONDITIONS OF ANY KIND, either express or implied.
      See the License for the specific language governing permissions and
      limitations under the License.

    </legalnotice>

    <title>SSH Release Notes</title>
    <prepared></prepared>
    <docno></docno>
    <date></date>
    <rev>%VSN%</rev>
    <file>notes.xml</file>
  </header>

<<<<<<< HEAD
<section><title>Ssh 4.3</title>

    <section><title>Improvements and New Features</title>
      <list>
        <item>
          <p>
	    A socket created and connected by gen_tcp could now be
	    used as input to ssh:connect, ssh:shell,
	    ssh_sftp:start_channel and ssh:daemon.</p>
          <p>
	    Own Id: OTP-12860</p>
        </item>
        <item>
          <p>
	    Some time optimization mainly in message encoding.</p>
          <p>
	    Own Id: OTP-13131</p>
        </item>
        <item>
          <p>
	    Optimized the sftp client time by setting new packet and
	    window sizes.</p>
          <p>
	    Own Id: OTP-13175</p>
        </item>
        <item>
          <p>
	    The <c>ssh_connection_handler</c> module in SSH is
	    changed and now uses the new behaviour <c>gen_statem</c>. </p>
          <p>
	    The module can be used as an example of a
	    <c>gen_statem</c> callback module but with a warning:
	    This commit of ssh is just a straightforward port from
	    gen_fsm to gen_statem with some code cleaning. Since the
	    state machine and the state callbacks are almost
	    unchanged the ssh module does not demonstrate the full
	    potential of the new behaviour.</p>
          <p>
	    The "new" state machine uses compound states. The ssh
	    server and client state machines are quite similar but
	    differences exist. With <c>gen_fsm</c> there were flags
	    in the user data which in fact implemented "substates".
	    Now with <c>gen_statem</c> those are made explicit in the
	    state names, eg. the state <c>userauth</c> and the binary
	    <c>role</c>-flag becomes the two state names
	    <c>{userauth, server}</c> and <c>{userauth, client}</c>.</p>
          <p>
	    Own Id: OTP-13267</p>
        </item>
        <item>
          <p>
	    The <c>{error, Reason}</c> tuples returned from
	    <c>ssh_sftp</c> api functions are described.</p>
          <p>
	    Own Id: OTP-13347 Aux Id: ERL-86 </p>
        </item>
        <item>
          <p>
	    Added -spec in ssh</p>
          <p>
	    Own Id: OTP-13479</p>
        </item>
        <item>
          <p>
	    It is now possible to call <c>ssh:daemon/{1,2,3}</c> with
	    <c>Port=0</c>. This makes the daemon select a free
	    listening tcp port before opening it. To find this port
	    number after the call, use the new function
	    <c>ssh:daemon_info/1</c>. See the reference manual for
	    details.</p>
          <p>
	    Own Id: OTP-13527</p>
=======
<section><title>Ssh 4.2.2.1</title>

    <section><title>Fixed Bugs and Malfunctions</title>
      <list>
        <item>
          <p>
	    SSH client does not any longer retry a bad password given
	    as option to ssh:connect et al.</p>
          <p>
	    Own Id: OTP-13674 Aux Id: TR-HU92273 </p>
>>>>>>> 5cf78014
        </item>
      </list>
    </section>

</section>

<section><title>Ssh 4.2.2</title>

    <section><title>Fixed Bugs and Malfunctions</title>
      <list>
        <item>
          <p>
	    Documentation correction of <c>ssh_sftp:position/4</c></p>
          <p>
	    Thanks to Rabbe Fogelholm.</p>
          <p>
	    Own Id: OTP-13305 Aux Id: ERL-87 </p>
        </item>
      </list>
    </section>

</section>

<section><title>Ssh 4.2.1</title>

    <section><title>Fixed Bugs and Malfunctions</title>
      <list>
        <item>
          <p>
	    The authentication method 'keyboard-interactive' failed
	    in the Erlang client when the server after successful
	    authentication continued by asking for zero more
	    passwords.</p>
          <p>
	    Own Id: OTP-13225</p>
        </item>
      </list>
    </section>

</section>

<section><title>Ssh 4.2</title>

    <section><title>Fixed Bugs and Malfunctions</title>
      <list>
        <item>
          <p>
	    Better error handling in ssh_file. There was some rare
	    errors when a NFS-mounted file was opened by ssh_file and
	    then remotely deleted during reading. That caused an
	    endless loop. </p>
          <p>
	    That bug is now fixed.</p>
          <p>
	    Own Id: OTP-12699 Aux Id: OTP-11688 </p>
        </item>
        <item>
          <p>
	    Fixed a bug in the compression algorithm
	    zlib@openssh.com.</p>
          <p>
	    Own Id: OTP-12759</p>
        </item>
        <item>
          <p>
	    It is now possible to start more than one daemon with a
	    file descriptor given in option fd. Each daemon must of
	    course have a unique file descriptor.</p>
          <p>
	    Own Id: OTP-12966 Aux Id: seq12945 </p>
        </item>
        <item>
          <p>
	    Fixed a bug that caused the option <c>dh_gex_limit</c> to
	    be ignored.</p>
          <p>
	    Own Id: OTP-13029</p>
        </item>
        <item>
          <p>
	    A problem is fixed with the <c>ssh:connect</c> option
	    <c>pref_public_key_algs</c> specifying user keys.</p>
          <p>
	    Own Id: OTP-13158</p>
        </item>
      </list>
    </section>


    <section><title>Improvements and New Features</title>
      <list>
        <item>
          <p>
	    Document updates in the ssh reference manual: app doc
	    file and ssh_connection.</p>
          <p>
	    Own Id: OTP-12003</p>
        </item>
        <item>
          <p>
	    The authorization phase is made stateful to prevent ssh
	    acting on messages sent in wrong order.</p>
          <p>
	    Own Id: OTP-12787</p>
        </item>
        <item>
          <p>
	    Testcases for bad message lengths and for bad subfield
	    lengths added.</p>
          <p>
	    Own Id: OTP-12792 Aux Id: Codenomicon #5214, 6166 </p>
        </item>
        <item>
          <p>
	    The 'ecdsa-sha2-nistp256', 'ecdsa-sha2-nistp384' and
	    'ecdsa-sha2-nistp521' signature algorithms for ssh are
	    implemented. See RFC 5656.</p>
          <p>
	    Own Id: OTP-12936</p>
        </item>
        <item>
          <p>
	    The crypto algorithms 'aes192-ctr' and 'aes256-ctr' are
	    implemented. See RFC 4344.</p>
          <p>
	    Own Id: OTP-12939</p>
        </item>
        <item>
          <p>
	    The ciphers and macs AEAD_AES_128_GCM and
	    AEAD_AES_256_GCM are implemented but not enabled per
	    default. See the SSH App Reference Manual and RFC5647 for
	    details.</p>
          <p>
	    The ciphers aes128-gcm@openssh.com and
	    aes256-gcm@openssh.com are also implemented and available
	    in the default configuration.</p>
          <p>
	    Own Id: OTP-13018</p>
        </item>
        <item>
          <p>
	    The ssh:daemon option dh_gex_groups is extended to read a
	    user provided ssh moduli file with generator-modulus
	    pairs. The file is in openssh format.</p>
          <p>
	    Own Id: OTP-13052 Aux Id: OTP-13054 </p>
        </item>
        <item>
          <p>
	    There is now a file (public_key/priv/moduli) which lists
	    size-generator-modulus triples. The purpose is to give
	    servers the possibility to select the crypto primes
	    randomly among a list of pregenerated triples. This
	    reduces the risk for some attacks on diffie-hellman
	    negotiation.</p>
          <p>
	    See the reference manual for public_key:dh_gex_group/4
	    where the handling of this is described.</p>
          <p>
	    The ssh server (ssh:daemon) uses this.</p>
          <p>
	    Own Id: OTP-13054 Aux Id: OTP-13052 </p>
        </item>
        <item>
          <p>
	    The ssh:daemon option pwdfun now also takes a fun/4. This
	    enables the user to 1) check userid-password in another
	    way than the builtin algorithm, 2) implement rate
	    limiting per user or source IP or IP+Port, and 3)
	    implement blocking of missbehaving peers.</p>
          <p>
	    The old fun/2 still works as previously.</p>
          <p>
	    Own Id: OTP-13055 Aux Id: OTP-13053 </p>
        </item>
        <item>
          <p>
	    There is now a new option to make the server limit the
	    size range of moduli available for the diffie-hellman
	    group exchange negotiation. See option <c>
	    {dh_gex_limits,{Min,Max}}</c> in ssh:daemon/3.</p>
          <p>
	    Own Id: OTP-13066</p>
        </item>
        <item>
          <p>
	    Ecdh key exchange now validates compressed and
	    uncompressed keys as defined in rfc5656</p>
          <p>
	    Own Id: OTP-13067</p>
        </item>
        <item>
          <p>
	    Search order for the .ssh directory are changed so
	    <c>$HOME</c> is tried before
	    <c>init:get_argument(home)</c>.</p>
          <p>
	    Own Id: OTP-13109</p>
        </item>
        <item>
          <p>
	    The sftp receive window handling is optimized so it will
	    not update the remote end too often. This makes "sftp
	    mget" considerable faster.</p>
          <p>
	    Own Id: OTP-13130</p>
        </item>
        <item>
          <p>
	    The option <c>key_cb</c> is extended to take an optional
	    list that is passed to the callback module as an option.
	    With this it is possible to have different keys depending
	    on which host that is connected. Another possibility is
	    to write a callback module that fetches keys etc from a
	    database.</p>
          <p>
	    Thanks to Vipin Nair.</p>
          <p>
	    Own Id: OTP-13156</p>
        </item>
      </list>
    </section>

</section>

<section><title>Ssh 4.1.3</title>

    <section><title>Known Bugs and Problems</title>
      <list>
        <item>
          <p>
	    SSH_MSG_KEX_DH_GEX_REQUEST_OLD implemented to make PuTTY
	    work with erl server.</p>
          <p>
	    Own Id: OTP-13140</p>
        </item>
      </list>
    </section>

</section>

<section><title>Ssh 4.1.2</title>

    <section><title>Fixed Bugs and Malfunctions</title>
      <list>
        <item>
          <p>
	    Add a 1024 group to the list of key group-exchange groups</p>
          <p>
	    Own Id: OTP-13046</p>
        </item>
      </list>
    </section>

</section>

<section><title>Ssh 4.1.1</title>

    <section><title>Improvements and New Features</title>
      <list>
        <item>
          <p>
	    A new option <c>max_channels</c> limits the number of
	    channels with active server-side subsystems that are
	    accepted.</p>
          <p>
	    Own Id: OTP-13036</p>
        </item>
      </list>
    </section>

</section>

<section><title>Ssh 4.1</title>

    <section><title>Fixed Bugs and Malfunctions</title>
      <list>
        <item>
          <p>
	    Send an understandable disconnect message when the key
	    exchange phase can't find a common algorithm. There are
	    also some test cases added.</p>
          <p>
	    Own Id: OTP-11531</p>
        </item>
        <item>
          <p>
	    The third parameter in <c>ssh_sftp:write_file</c> is now
	    accepting iolists again. Unicode handling adjusted.</p>
          <p>
	    Own Id: OTP-12853 Aux Id: seq12891 </p>
        </item>
      </list>
    </section>


    <section><title>Improvements and New Features</title>
      <list>
        <item>
          <p>
	    First part of ssh test suite re-organization and
	    extension.</p>
          <p>
	    Own Id: OTP-12230</p>
        </item>
        <item>
          <p>
	    The key exchange algorithms 'ecdh-sha2-nistp256',
	    'ecdh-sha2-nistp384' and 'ecdh-sha2-nistp521' are
	    implemented. See RFC 5656.</p>
          <p>
	    This raises the security level considerably.</p>
          <p>
	    Own Id: OTP-12622 Aux Id: OTP-12671, OTP-12672 </p>
        </item>
        <item>
          <p>
	    The key exchange algorithm 'diffie-hellman-group14-sha1'
	    is implemented. See RFC 4253.</p>
          <p>
	    This raises the security level.</p>
          <p>
	    Own Id: OTP-12671 Aux Id: OTP-12672, OTP-12622 </p>
        </item>
        <item>
          <p>
	    The key exchange algorithms
	    'diffie-hellman-group-exchange-sha1' and
	    'diffie-hellman-group-exchange-sha256' are implemented.
	    See RFC 4419.</p>
          <p>
	    This raises the security level.</p>
          <p>
	    Own Id: OTP-12672 Aux Id: OTP-12671, OTP-12622 </p>
        </item>
        <item>
          <p>
	    Adding random length extra padding as recommended in RFC
	    4253 section 6.</p>
          <p>
	    Own Id: OTP-12831</p>
        </item>
        <item>
          <p>
	    New test library for low-level protocol testing. There is
	    also a test suite using it for some preliminary tests.
	    The intention is to build on that for more testing of
	    individual ssh messages. See
	    <c>lib/ssh/test/ssh_trpt_test_lib.erl</c> and
	    <c>ssh_protocol_SUITE.erl</c> in the same directory.</p>
          <p>
	    Own Id: OTP-12858</p>
        </item>
        <item>
          <p>
	    Increased default values for
	    diffie-hellman-group-exchange-sha* to Min = 1024, N =
	    6144, Max = 8192.</p>
          <p>
	    Added 6144 and 8192 bit default gex groups.</p>
          <p>
	    Own Id: OTP-12937</p>
        </item>
        <item>
          <p>
	    The mac algorithm 'hmac-sha2-512' is implemented. See RFC
	    6668.</p>
          <p>
	    Own Id: OTP-12938</p>
        </item>
      </list>
    </section>

</section>

<section><title>Ssh 4.0</title>

    <section><title>Fixed Bugs and Malfunctions</title>
      <list>
        <item>
          <p>
	    Ssh crashed if a message was sent on a channel with
	    packet_size = 0.</p>
          <p>
	    A new option for ssh:daemon is also introduced:
	    <c>minimal_remote_max_packet_size</c>. This option sets
	    the least max packet size declaration that the daemon
	    will accept from a client. The default value is 0 to
	    maintain compatibility with OpenSSH and the rfc:s.</p>
          <p>
	    Own Id: OTP-12645 Aux Id: seq12816 </p>
        </item>
        <item>
          <p>
	    Included test of the 'e' and 'f' parameters in
	    diffie-hellman key exchange as specified in rfc 4253
	    section 8.</p>
          <p>
	    Own Id: OTP-12649</p>
        </item>
        <item>
          <p>
	    Fixes the bug that once the <c>rekey_limit</c> bytes (by
	    default, 1GB) had been transmitted the connection was
	    rekeyed every minute, not after the next transferred
	    'rekey_limit' chunk.</p>
          <p>
	    Thanks to Simon Cornish for the report and the fix!</p>
          <p>
	    Own Id: OTP-12692</p>
        </item>
        <item>
          <p>
	    Fixes a bug that causes an SFTP connection to always fail
	    when {timeout, Timeout} option is used with
	    ssh_sftp:start_channel.</p>
          <p>
	    Thanks to Simon Cornish</p>
          <p>
	    Own Id: OTP-12708</p>
        </item>
        <item>
          <p>
	    Fix various ssh key exchange problems.</p>
          <p>
	    Thanks to Simon Cornish</p>
          <p>
	    Own Id: OTP-12760 Aux Id: <url
	    href="https://github.com/erlang/otp/pull/715">pull req
	    715</url> </p>
        </item>
        <item>
          <p>
	    The options <c>system_dir</c> and <c>user_dir</c> assumes
	    that the value is a path to a directory which is
	    readable. This is now checked early, so <c>ssh:daemon</c>
	    and <c>ssh:connect</c> will fail with an error message
	    immediately.</p>
          <p>
	    Own Id: OTP-12788</p>
        </item>
        <item>
          <p>
	    A daemon now checks that a client doesn't try to
	    authorize with methods not in the option auth_methods.</p>
          <p>
	    Own Id: OTP-12790</p>
        </item>
        <item>
          <p>
	    Disconnectfun now should trigger on all disconnects.</p>
          <p>
	    Own Id: OTP-12811</p>
        </item>
      </list>
    </section>


    <section><title>Improvements and New Features</title>
      <list>
        <item>
          <p>
	    Better usage of binary matching in ssh_auth.erl and
	    ssh_message.erl</p>
          <p>
	    Own Id: OTP-11697</p>
        </item>
        <item>
          <p>
	    A new option 'preferred_algorithms' is available for
	    <c>ssh:daemon</c> and <c>ssh:connect</c>.</p>
          <p>
	    This option defines the algorithms presented to the peer
	    in the algorithm negotiation phase of the ssh protocol. </p>
          <p>
	    The default list can be obtained from the new function
	    <c>ssh:default_algorithms/0</c>.</p>
          <p>
	    *** INCOMPATIBILITY with removed undocumented options
	    'role' and 'compression' ***</p>
          <p>
	    Own Id: OTP-12029</p>
        </item>
        <item>
          <p>
	    The internal group to user_drv protocol has been changed
	    to be synchronous in order to guarantee that output sent
	    to a process implementing the user_drv protocol is
	    printed before replying. This protocol is used by the
	    standard_output device and the ssh application when
	    acting as a client. </p>
          <p>
	    This change changes the previous unlimited buffer when
	    printing to standard_io and other devices that end up in
	    user_drv to 1KB.</p>
          <p>
	    *** POTENTIAL INCOMPATIBILITY ***</p>
          <p>
	    Own Id: OTP-12240</p>
        </item>
        <item>
          <p>
	    If ssh_connection:subsystem/4 fails we do not want to
	    crash but rather terminate gracefully.</p>
          <p>
	    Own Id: OTP-12648 Aux Id: seq12834 </p>
        </item>
        <item>
          <p>
	    New option <c>id_string</c> for <c>ssh:daemon</c> and
	    <c>ssh:connect</c> for limiting banner grabbing attempts.</p>
          <p>
	    The possible values are: <c>{id_string,string()}</c> and
	    <c>{id_string,random}</c>. The latter will make ssh
	    generate a random nonsence id-string for each new
	    connection.</p>
          <p>
	    Own Id: OTP-12659</p>
        </item>
        <item>
          <p>
	    To enable the ssh daemon to run in a virtualized
	    environment, where there can be more that one server that
	    has the same ip-address and port, we add a new option
	    profile.</p>
          <p>
	    Own Id: OTP-12675</p>
        </item>
        <item>
          <p>
	    Upgrade test suite added.</p>
          <p>
	    Own Id: OTP-12676</p>
        </item>
        <item>
          <p>
	    A new option for handling the SSH_MSG_DEBUG message's
	    printouts. A fun could be given in the options that will
	    be called whenever the SSH_MSG_DEBUG message arrives.
	    This enables the user to format the printout or just
	    discard it.</p>
          <p>
	    Own Id: OTP-12738 Aux Id: seq12860 </p>
        </item>
        <item>
          <p>
	    Testcase improvements and corrections:</p>
          <p>
	    * Add testcases for the <c>disconnectfun</c> option on
	    both server and client sides</p>
          <p>
	    * Timeout testcases adjusted for slow machines where they
	    sometimes failed</p>
          <p>
	    Own Id: OTP-12786</p>
        </item>
        <item>
          <p>
	    The option <c>disconnectfun</c> can now be used both on
	    the client and server side.</p>
          <p>
	    Own Id: OTP-12789</p>
        </item>
        <item>
          <p>
	    A new option unknown_msgfun/2 for ssh:connect and
	    ssh:daemon for handling unknown messages. With the option
	    it is possible to intercept before an INFO log message is
	    generated.</p>
          <p>
	    One usage is to filter out messages that are not wanted
	    in the error logger as info reports. An example of such a
	    message is the 'etimedout' tcp error message that will be
	    received if a connection has keep_alive and the peer is
	    restarted.</p>
          <p>
	    Own Id: OTP-12813 Aux Id: seq12881 </p>
        </item>
      </list>
    </section>

</section>

<section><title>Ssh 3.2.4</title>

    <section><title>Fixed Bugs and Malfunctions</title>
      <list>
        <item>
          <p>
	    Gracefully terminate if sockets is unexpectedly closed.</p>
          <p>
	    Own Id: OTP-12782</p>
        </item>
        <item>
          <p>
	    Made Codenomicon Defensics test suite pass:</p> <list>
	    <item>limit number of algorithms in kexinit
	    message</item> <item>check 'e' and 'f' parameters in
	    kexdh</item> <item>implement 'keyboard-interactive' user
	    authentication on server side</item> <item> return plain
	    text message to bad version exchange message</item>
	    </list>
          <p>
	    Own Id: OTP-12784</p>
        </item>
      </list>
    </section>

</section>

<section><title>Ssh 3.2.3</title>

    <section><title>Fixed Bugs and Malfunctions</title>
      <list>
        <item>
          <p>
	    A new option for handling the SSH_MSG_DEBUG message's
	    printouts. A fun could be given in the options that will
	    be called whenever the SSH_MSG_DEBUG message arrives.
	    This enables the user to format the printout or just
	    discard it.</p>
          <p>
	    Own Id: OTP-12738 Aux Id: seq12860 </p>
        </item>
      </list>
    </section>

</section>

<section><title>Ssh 3.2.2</title>

    <section><title>Improvements and New Features</title>
      <list>
        <item>
          <p>
	    New option <c>id_string</c> for <c>ssh:daemon</c> and
	    <c>ssh:connect</c> for limiting banner grabbing attempts.</p>
          <p>
	    The possible values are: <c>{id_string,string()}</c> and
	    <c>{id_string,random}</c>. The latter will make ssh
	    generate a random nonsence id-string for each new
	    connection.</p>
          <p>
	    Own Id: OTP-12659</p>
        </item>
      </list>
    </section>

</section>

<section><title>Ssh 3.2.1</title>

    <section><title>Fixed Bugs and Malfunctions</title>
      <list>
        <item>
          <p>
	    Ssh crashed if a message was sent on a channel with
	    packet_size = 0.</p>
          <p>
	    A new option for ssh:daemon is also introduced:
	    <c>minimal_remote_max_packet_size</c>. This option sets
	    the least max packet size declaration that the daemon
	    will accept from a client. The default value is 0 to
	    maintain compatibility with OpenSSH and the rfc:s.</p>
          <p>
	    Own Id: OTP-12645 Aux Id: seq12816 </p>
        </item>
      </list>
    </section>

</section>

<section><title>Ssh 3.2</title>

    <section><title>Fixed Bugs and Malfunctions</title>
      <list>
        <item>
          <p>
	    If a channel is closed by the peer while using a function
	    with call semantics in ssh_connection.erl return {error,
	    closed}. Document that the functions can return {error,
	    timeout | closed} and not only ssh_request_status()</p>
          <p>
	    Own Id: OTP-12004</p>
        </item>
        <item>
          <p>
	    Bug that causes ssh:connect to return
	    <c>{error,int()}</c> instead of <c>{error,timeout}</c>
	    when ssh handshake takes too long time.</p>
          <p>
	    Own Id: OTP-12369</p>
        </item>
        <item>
          <p>
	    Documentation corrections. (Thanks to Rabbe Fogelholm)</p>
          <p>
	    Own Id: OTP-12399</p>
        </item>
      </list>
    </section>


    <section><title>Improvements and New Features</title>
      <list>
        <item>
          <p>
	    Example of ssh_connection:exec added.</p>
          <p>
	    Own Id: OTP-12558</p>
        </item>
      </list>
    </section>

</section>

<section><title>Ssh 3.1</title>

    <section><title>Fixed Bugs and Malfunctions</title>
      <list>
        <item>
          <p>
	    Make sure the clean rule for ssh, ssl, eunit and otp_mibs
	    actually removes generated files.</p>
          <p>
	    Own Id: OTP-12200</p>
        </item>
        <item>
          <p>
	    Improved Property Tests (Thanks to Thomas, John and
	    Tobias at QuviQ)</p>
          <p>
	    Own Id: OTP-12256</p>
        </item>
        <item>
          <p>
	    Correct typo of renegotiate that could cause rekeying to
	    fail</p>
          <p>
	    Own Id: OTP-12277 Aux Id: seq12736 </p>
        </item>
        <item>
          <p>
	    The {timeout, Timeout} option passed to
	    ssh_sftp:start_channel was not applied to the early
	    phases of the SSH protocol. This patch passes the Timeout
	    through to ssh:connect. In case the timeout occurs during
	    these phases, {error, timeout} is returned. (Thanks to
	    Simon Cornish)</p>
          <p>
	    Own Id: OTP-12306</p>
        </item>
      </list>
    </section>


    <section><title>Improvements and New Features</title>
      <list>
        <item>
          <p>
	    Added API functions ptty_alloc/3 and ptty_alloc/4, to
	    allocate a pseudo tty.</p>
          <p>
	    Own Id: OTP-11542 Aux Id: seq12493, OTP-11631 </p>
        </item>
        <item>
          <p>
	    Supports tar file creation on other media than file
	    systems mounted on the local machine.</p>
          <p>
	    The <c>erl_tar</c> api is extended with
	    <c>erl_tar:init/3</c> that enables usage of user provided
	    media storage routines. A ssh-specific set of such
	    routines is hidden in the new function
	    <c>ssh_sftp:open_tar/3</c> to simplify creating a tar
	    archive on a remote ssh server.</p>
          <p>
	    A chunked file reading option is added to
	    <c>erl_tar:add/3,4</c> to save memory on e.g small
	    embedded systems. The size of the slices read from a file
	    in that case can be specified.</p>
          <p>
	    Own Id: OTP-12180 Aux Id: seq12715 </p>
        </item>
        <item>
          <p>
	    Always send SSH_DISCONNECT protocol messages when peer
	    sends corrupt messages.</p>
          <p>
	    Own Id: OTP-12185</p>
        </item>
        <item>
          <p>
	    Hooks for funs that can change binaries sent to remote
	    sites from erl_tar for renote tar file creation are
	    added. See <c>ssh_sftp:open_tar/3,4</c> for details. The
	    hooks could also be used to read remote tar files that
	    need transformation before file extraction.</p>
          <p>
	    Those hooks are intended for encryption and decryption of
	    tar files. Effort is put into memory, disk and network
	    resource economy.</p>
          <p>
	    Own Id: OTP-12312 Aux Id: OTP-12180 </p>
        </item>
      </list>
    </section>

</section>

<section><title>Ssh 3.0.8</title>

    <section><title>Fixed Bugs and Malfunctions</title>
      <list>
        <item>
          <p>
	    Fixes of login blocking after port scanning.</p>
          <p>
	    Own Id: OTP-12247 Aux Id: seq12726 </p>
        </item>
      </list>
    </section>

</section>

<section><title>Ssh 3.0.7</title>

    <section><title>Fixed Bugs and Malfunctions</title>
      <list>
        <item>
          <p>
	    Add option sftp_vsn to SFTP</p>
          <p>
	    Own Id: OTP-12227</p>
        </item>
      </list>
    </section>


    <section><title>Improvements and New Features</title>
      <list>
        <item>
          <p>
	    Fix option user_interaction to work as expected. When
	    password authentication is implemented with ssh
	    keyboard-interactive method and the password is already
	    supplied, so that we do not need to query user, then
	    connections should succeed even though user_interaction
	    option is set to false.</p>
          <p>
	    Own Id: OTP-11329 Aux Id: seq12420, seq12335 </p>
        </item>
      </list>
    </section>

</section>

<section><title>Ssh 3.0.6</title>

    <section><title>Fixed Bugs and Malfunctions</title>
      <list>
        <item>
          <p>
	    Gracefully handle bad data from the client when expecting
	    ssh version exchange.</p>
          <p>
	    Own Id: OTP-12157 Aux Id: seq12706 </p>
        </item>
        <item>
          <p>
	    When restarting an ssh daemon, that was stopped with
	    ssh:stop_listner/ [1,2] new options given shall replace
	    old ones.</p>
          <p>
	    Own Id: OTP-12168 Aux Id: seq12711 </p>
        </item>
      </list>
    </section>


    <section><title>Improvements and New Features</title>
      <list>
        <item>
          <p>
	    ssh now has a format_status function to avoid printing
	    sensitive information in error loggs.</p>
          <p>
	    Own Id: OTP-12030</p>
        </item>
      </list>
    </section>


    <section><title>Known Bugs and Problems</title>
      <list>
        <item>
          <p>
	    The option <c>parallel_login</c> didn't work with the
	    value <c>true</c>. All logins were serial.</p>
          <p>
	    Own Id: OTP-12194</p>
        </item>
      </list>
    </section>

</section>

<section><title>Ssh 3.0.5</title>

    <section><title>Fixed Bugs and Malfunctions</title>
      <list>
        <item>
          <p>
	    When starting an ssh-daemon giving the option
	    {parallel_login, true}, the timeout for authentication
	    negotiation ({negotiation_timeout, integer()}) was never
	    removed.</p>
          <p>
	    This caused the session to always be terminated after the
	    timeout if parallel_login was set.</p>
          <p>
	    Own Id: OTP-12057 Aux Id: seq12663 </p>
        </item>
      </list>
    </section>


    <section><title>Improvements and New Features</title>
      <list>
        <item>
          <p>
	    Warning: this is experimental and may disappear or change
	    without previous warning.</p>
          <p>
	    Experimental support for running Quickcheck and PropEr
	    tests from common_test suites is added to common_test.
	    See the reference manual for the new module
	    <c>ct_property_testing</c>.</p>
          <p>
	    Experimental property tests are added under
	    <c>lib/{inet,ssh}/test/property_test</c>. They can be run
	    directly or from the commont_test suites
	    <c>inet/ftp_property_test_SUITE.erl</c> and
	    <c>ssh/test/ssh_property_test_SUITE.erl</c>.</p>
          <p>
	    See the code in the <c>test</c> directories and the man
	    page for details.</p>
          <p>
	    (Thanks to Tuncer Ayaz for a patch adding Triq)</p>
          <p>
	    Own Id: OTP-12119</p>
        </item>
      </list>
    </section>

</section>

<section><title>Ssh 3.0.4</title>

    <section><title>Fixed Bugs and Malfunctions</title>
      <list>
        <item>
          <p>
	    When starting an ssh-daemon giving the option
	    {parallel_login, true}, the timeout for authentication
	    negotiation ({negotiation_timeout, integer()}) was never
	    removed.</p>
          <p>
	    This caused the session to always be terminated after the
	    timeout if parallel_login was set.</p>
          <p>
	    Own Id: OTP-12057 Aux Id: seq12663 </p>
        </item>
      </list>
    </section>

</section>

<section><title>Ssh 3.0.3</title>

    <section><title>Fixed Bugs and Malfunctions</title>
      <list>
        <item>
          <p>
	    Removed mail address from error reports and corrected
	    spelling error (Stacktace -&gt; stacktrace)</p>
          <p>
	    Own Id: OTP-11883 Aux Id: seq12586 </p>
        </item>
        <item>
          <p>
	    Decode/encode fixes in SSH_MSG_IGNORE and
	    SSH_MSG_UNIMPLEMENTED.</p>
          <p>
	    Own Id: OTP-11983</p>
        </item>
      </list>
    </section>


    <section><title>Improvements and New Features</title>
      <list>
        <item>
          <p>
	    Accepts that some older OpenSSH clients sends incorrect
	    disconnect messages.</p>
          <p>
	    Own Id: OTP-11972</p>
        </item>
        <item>
          <p>
	    Handle inet and inet6 option correctly</p>
          <p>
	    Own Id: OTP-11976</p>
        </item>
      </list>
    </section>

</section>

<section><title>Ssh 3.0.2</title>

    <section><title>Fixed Bugs and Malfunctions</title>
      <list>
        <item>
          <p>
	    Fixed timeout bug in ssh:connect.</p>
          <p>
	    Own Id: OTP-11908</p>
        </item>
      </list>
    </section>


    <section><title>Improvements and New Features</title>
      <list>
        <item>
          <p>
	    Option <c>max_sessions</c> added to
	    <c>ssh:daemon/{2,3}</c>. This option, if set, limits the
	    number of simultaneous connections accepted by the
	    daemon.</p>
          <p>
	    Own Id: OTP-11885</p>
        </item>
      </list>
    </section>

</section>

<section><title>Ssh 3.0.1</title>

    <section><title>Fixed Bugs and Malfunctions</title>
      <list>
        <item>
          <p>
	    Fixes the problem that ssh_cli in some cases could delay
	    the prompt if a tty was not requested by the client.</p>
          <p>
	    Own Id: OTP-10732</p>
        </item>
        <item>
          <p>
	    The variable NewCol is now correctly calculated allowing
	    for tab-completion of function calls even when preceded
	    with blank space (Thanks to Alexander Demidenko)</p>
          <p>
	    Own Id: OTP-11566</p>
        </item>
        <item>
          <p>
	    Fix incorrect dialyzer spec and types, also enhance
	    documentation. </p>
          <p>
	    Thanks to Ayaz Tuncer.</p>
          <p>
	    Own Id: OTP-11627</p>
        </item>
        <item>
          <p>
	    Fixed a bug when ssh:exec executes a linux command on a
	    linux ssh daemon. If the result is sent back from
	    standard error, the length information was not stripped
	    off correctly.</p>
          <p>
	    Own Id: OTP-11667</p>
        </item>
        <item>
          <p>
	    Fixed a bug with the ssh file 'known_hosts' which made
	    the file grow with many equal entries.</p>
          <p>
	    Own Id: OTP-11671</p>
        </item>
        <item>
          <p>
	    Some local implementations of removing the last element
	    from a list are replaced by <c>lists:droplast/1</c>. Note
	    that this requires at least <c>stdlib-2.0</c>, which is
	    the stdlib version delivered in OTP 17.0. (Thanks to Hans
	    Svensson)</p>
          <p>
	    Own Id: OTP-11678</p>
        </item>
        <item>
          <p>
	    Bug fix for <c>ssh:daemon/2,3</c> so that the failfun is
	    called when it should.</p>
          <p>
	    Own Id: OTP-11680</p>
        </item>
        <item>
          <p>
	    Fixed bug which crashed ssh when SSH_MSG_KEX_DH_GEX_GROUP
	    is received. This could cause a vm-crash for eheap_alloc
	    during garbage collect.</p>
          <p>
	    Own Id: OTP-11696 Aux Id: 12547, 12532 </p>
        </item>
        <item>
          <p>
	    Fixes a bug that breaks keyboard-interactive
	    authentication. Thanks to Simon Cornish for reporting and
	    suggesting a fix.</p>
          <p>
	    Own Id: OTP-11698</p>
        </item>
        <item>
          <p>
	    dialyzer specs are now correct for <c>ssh:start/0</c>,
	    <c>ssh:start/1</c>, <c>ssh:stop/0</c> and
	    <c>ssh_connection_handler:open_channel/5</c>. (Thanks to
	    Johannes Weißl )</p>
          <p>
	    Own Id: OTP-11705</p>
        </item>
        <item>
          <p>
	    Application upgrade (appup) files are corrected for the
	    following applications: </p>
          <p>
	    <c>asn1, common_test, compiler, crypto, debugger,
	    dialyzer, edoc, eldap, erl_docgen, et, eunit, gs, hipe,
	    inets, observer, odbc, os_mon, otp_mibs, parsetools,
	    percept, public_key, reltool, runtime_tools, ssh,
	    syntax_tools, test_server, tools, typer, webtool, wx,
	    xmerl</c></p>
          <p>
	    A new test utility for testing appup files is added to
	    test_server. This is now used by most applications in
	    OTP.</p>
          <p>
	    (Thanks to Tobias Schlager)</p>
          <p>
	    Own Id: OTP-11744</p>
        </item>
        <item>
          <p>
	    Fixed dialyzer warning for <c>ssh_connection:send</c>.</p>
          <p>
	    Own Id: OTP-11821</p>
        </item>
        <item>
          <p>
	    <c>ssh:daemon/2,3</c> : Added options
	    <c>negotiation_timeout</c> and <c>parallel_login</c> to
	    tune the authentication behaviour.</p>
          <p>
	    Own Id: OTP-11823</p>
        </item>
      </list>
    </section>


    <section><title>Improvements and New Features</title>
      <list>
        <item>
          <p>
	    Ssh now fully supports unicode filenames, filecontents,
	    shell and cli. Please note that the underlying os and
	    emulator must also give support for unicode. You may want
	    to start the emulator with "<c>erl +fnu</c>" on Linux.</p>
          <p>
	    Own Id: OTP-10953</p>
        </item>
      </list>
    </section>

</section>

<section><title>Ssh 3.0</title>

    <section><title>Fixed Bugs and Malfunctions</title>
      <list>
        <item>
          <p>
	    The ssh cli is now faster at close and before new prompt.</p>
          <p>
	    Own Id: OTP-11339 Aux Id: seq12423 </p>
        </item>
        <item>
          <p>
	    Ssh process structure was redesigned to better map to
	    what is truly parallel this has solved a lot of strange
	    timing issues that sometimes would occur, for instance a
	    process leak could happen when a lot of connections where
	    taken up and down in parallel in a short period of time.
	    Also backwards compatible clauses to "original" but never
	    supported features has been removed.</p>
          <p>
	    Impact: Increases flow efficiency</p>
          <p>
	    *** POTENTIAL INCOMPATIBILITY ***</p>
          <p>
	    Own Id: OTP-11363</p>
        </item>
        <item>
          <p>
	    Fix various typos in erts, kernel and ssh. Thanks to
	    Martin Hässler.</p>
          <p>
	    Own Id: OTP-11414</p>
        </item>
        <item>
          <p>
	    Correct private_key type documentation in
	    ssh_server_key_api. Thanks to Tristan Sloughter.</p>
          <p>
	    Own Id: OTP-11449</p>
        </item>
        <item>
          <p>
	    The functions in ssh_no_io.erl did not mimic the
	    functions in ssh_io.erl correctly, the arity was
	    incorrect for some functions which caused ssh to fail in
	    the wrong way.</p>
          <p>
	    Own Id: OTP-11490</p>
        </item>
      </list>
    </section>


    <section><title>Improvements and New Features</title>
      <list>
        <item>
          <p>
	    Add option to disallow CLI</p>
          <p>
	    Own Id: OTP-10976</p>
        </item>
        <item>
          <p>
	    Add sockname and user to ssh:connection_info/2</p>
          <p>
	    Own Id: OTP-11296</p>
        </item>
      </list>
    </section>

</section>

<section><title>Ssh 2.1.8</title>

    <section><title>Improvements and New Features</title>
      <list>
        <item>
          <p>
	    Do not chmod ~/.ssh unnecessarily.</p>
          <p>
	    Own Id: OTP-11189</p>
        </item>
        <item>
          <p>
	    Make ssh_cli.erl handle CTRL+C. Thanks to Stefan
	    Zegenhagen.</p>
          <p>
	    Own Id: OTP-11199</p>
        </item>
        <item>
          <p>
	    Clarified timeout options in documentation.</p>
          <p>
	    Own Id: OTP-11249</p>
        </item>
        <item>
          <p>
	    Add openssh_zlib compression type to ssh_transport.
	    Thanks to Louis-Philippe Gauthier.</p>
          <p>
	    Own Id: OTP-11256</p>
        </item>
      </list>
    </section>

</section>

<section><title>Ssh 2.1.7</title>

    <section><title>Fixed Bugs and Malfunctions</title>
      <list>
        <item>
          <p>
	    ssh:daemon will get feeded with an argument even if it is
	    not a valid expression.</p>
          <p>
	    Own Id: OTP-10975</p>
        </item>
      </list>
    </section>


    <section><title>Improvements and New Features</title>
      <list>
        <item>
          <p>
	    Properly ignore everything in lib/ssh/doc/html/. Thanks
	    to Anthony Ramine.</p>
          <p>
	    Own Id: OTP-10983</p>
        </item>
        <item>
          <p>
	    Integrate elliptic curve contribution from Andreas
	    Schultz </p>
          <p>
	    In order to be able to support elliptic curve cipher
	    suites in SSL/TLS, additions to handle elliptic curve
	    infrastructure has been added to public_key and crypto.</p>
          <p>
	    This also has resulted in a rewrite of the crypto API to
	    gain consistency and remove unnecessary overhead. All OTP
	    applications using crypto has been updated to use the new
	    API.</p>
          <p>
	    Impact: Elliptic curve cryptography (ECC) offers
	    equivalent security with smaller key sizes than other
	    public key algorithms. Smaller key sizes result in
	    savings for power, memory, bandwidth, and computational
	    cost that make ECC especially attractive for constrained
	    environments.</p>
          <p>
	    Own Id: OTP-11009</p>
        </item>
      </list>
    </section>

</section>

<section><title>Ssh 2.1.6</title>

    <section><title>Fixed Bugs and Malfunctions</title>
      <list>
        <item>
          <p>
	    Fixed timing rekeying bug.</p>
          <p>
	    Own Id: OTP-10940</p>
        </item>
      </list>
    </section>

</section>

<section><title>Ssh 2.1.5</title>

    <section><title>Fixed Bugs and Malfunctions</title>
      <list>
        <item>
          <p>
	    Bug in rekeying for daemon fixed.</p>
          <p>
	    Own Id: OTP-10911</p>
        </item>
      </list>
    </section>


    <section><title>Improvements and New Features</title>
      <list>
        <item>
          <p>
	    Enhanced error message and added test for ssh clients
	    trying to start non existing subsystems.</p>
          <p>
	    Own Id: OTP-10714</p>
        </item>
      </list>
    </section>

</section>

<section><title>Ssh 2.1.4</title>

    <section><title>Improvements and New Features</title>
      <list>
        <item>
          <p>
	    Better quality on the error messages for when key
	    exchange failed.</p>
          <p>
	    Own Id: OTP-10553 Aux Id: seq12152 </p>
        </item>
        <item>
          <p>
	    Fix link to documentation for ssh:connect/3,4. Thanks to
	    Martin Hässler.</p>
          <p>
	    Own Id: OTP-10862</p>
        </item>
      </list>
    </section>

</section>

<section><title>Ssh 2.1.3</title>

    <section><title>Fixed Bugs and Malfunctions</title>
      <list>
        <item>
          <p>
	    It is now possible to send an empty binary using
	    ssh_connection:send/3, this corner case previously caused
	    ssh_connection:send to hang.</p>
          <p>
	    Own Id: OTP-9478 Aux Id: kunagi-226 [137] </p>
        </item>
        <item>
          <p>
	    Fix typo in keyboard-interactive string. Thanks to Daniel
	    Goertzen</p>
          <p>
	    Own Id: OTP-10456</p>
        </item>
        <item>
          <p>
	    ssh_connectino:send/3 will not return until all data has
	    been sent. Previously it could return too early,
	    resulting in things such premature close of the
	    connection. Also improved error handling of closed SSH
	    channels.</p>
          <p>
	    Own Id: OTP-10467</p>
        </item>
        <item>
	    <p>Fixed ssh_cli.erl crashes because #state.buf is yet
	    'undefined'.</p> <p>Fixed Client terminateing connections
	    due to channel_request message response is sent to the
	    wrong id.</p> <p>Affected SSH clients: - all clients
	    based on SSH-2.0-TrileadSSH2Java_213 (problem #1) - SSH
	    Term Pro (problem #2)</p> <p>Thanks to Stefan Zegenhagen
	    </p>
          <p>
	    Own Id: OTP-10475</p>
        </item>
        <item>
          <p>
	    Fixed various syntax errors in SSH appup file</p>
          <p>
	    Own Id: OTP-10657</p>
        </item>
      </list>
    </section>
    <section><title>Improvements and New Features</title>
      <list>
        <item>
          <p>
	    SSH_FX_FILE_IS_A_DIRECTORY message for sftp implemented</p>
          <p>
	    Own Id: OTP-6406 Aux Id: kunagi-218 [129] </p>
        </item>
        <item>
          <p>
	    SSH Rekeying fixed</p>
          <p>
	    Own Id: OTP-7785 Aux Id: kunagi-220 [131] </p>
        </item>
        <item>
          <p>
	    Added User Guide for the SSH application</p>
          <p>
	    Own Id: OTP-7786 Aux Id: kunagi-221 [132] </p>
        </item>
        <item>
          <p>
	    Documentation regarding failfun, connectfun and
	    disconnectfun provided</p>
          <p>
	    Own Id: OTP-7792 Aux Id: kunagi-222 [133] </p>
        </item>
        <item>
          <p>
	    SSH connection timer implementation</p>
          <p>
	    New option, {idle_time, integer()}, sets a timeout on
	    connection when no channels are active, defaults to
	    infinity</p>
          <p>
	    Own Id: OTP-10514 Aux Id: seq12020 </p>
        </item>
        <item>
	    <p> Some examples overflowing the width of PDF pages have
	    been corrected. </p>
          <p>
	    Own Id: OTP-10665</p>
        </item>
        <item>
          <p>
	    Fixed internal error on when client and server can not
	    agree o which authmethod to use.</p>
          <p>
	    Own Id: OTP-10731 Aux Id: seq12237 </p>
        </item>
      </list>
    </section>

</section>
<section><title>Ssh 2.1.2.1</title>
<section><title>Improvements and New Features</title>
      <list>
        <item>
          <p>
	    Removed error report in ssh_connection_handler triggered
	    by badmatch failure.</p>
          <p>
	    Own Id: OTP-11188</p>
        </item>
      </list>
    </section>

</section>
<section><title>Ssh 2.1.2</title>

    <section><title>Fixed Bugs and Malfunctions</title>
      <list>
        <item>
          <p>
	    SSH quiet mode</p>
          <p>
	    A new option to ssh:connect/3,4, quiet_mode. If true, the
	    client will not print out anything on authorization.</p>
          <p>
	    Own Id: OTP-10429 Aux Id: kunagi-273 [184] </p>
        </item>
        <item>
          <p>
	    Restrict which key algorithms to use</p>
          <p>
	    A new option to ssh:connect/3,4 is introduced,
	    public_key_algs, where you can restrict which key
	    algorithms to use and in which order to try them.</p>
          <p>
	    Own Id: OTP-10498 Aux Id: kunagi-289 [200] </p>
        </item>
        <item>
          <p>
	    Confidentiality of client password</p>
          <p>
	    Unsets clients password after authentication.</p>
          <p>
	    Own Id: OTP-10511 Aux Id: kunagi-292 [203] </p>
        </item>
        <item>
          <p>
	    Fixed user interaction for SSH</p>
          <p>
	    It's now available to accept hosts and input password</p>
          <p>
	    Own Id: OTP-10513 Aux Id: kunagi-293 [204] </p>
        </item>
      </list>
    </section>

</section>

<section><title>Ssh 2.1.1</title>

    <section><title>Fixed Bugs and Malfunctions</title>
      <list>
        <item>
          <p>
	    Ssh now only sends one channel close message under all
	    circumstances, before it would sometimes incorrectly send
	    two.</p>
          <p>
	    Own Id: OTP-10060</p>
        </item>
        <item>
          <p>
	    The options check mistreated the ip_v6_disable-option,
	    and did not handle some, at the moment, undocumented
	    options correctly.</p>
          <p>
	    Own Id: OTP-10061</p>
        </item>
        <item>
          <p>
	    The channel id in a channel failure message, sent to the
	    peer, is now in all cases the remote channel id</p>
          <p>
	    Own Id: OTP-10062</p>
        </item>
        <item>
          <p>
	    Improved handling of multiple closes to avoid occasional
	    crashes when a channel is closed more than once.</p>
          <p>
	    Own Id: OTP-10112</p>
        </item>
        <item>
          <p>
	    Fix lib/src/test/ssh_basic_SUITE.erl to fix IPv6 option
	    typos</p>
          <p>
	    Fixed incorrect option "ipv6_disable" to "ipv6_disabled"
	    as documented in the ssh manual.</p>
          <p>
	    Own Id: OTP-10219</p>
        </item>
        <item>
          <p>
	    SSH: Make "auth_methods" server option re-usable</p>
          <p>
	    The 'auth_methods' option is used by the server side of
	    the SSH code to tell a connecting SSH client about the
	    authentication methods that are supported by the server.
	    The code still extracts and handles the 'auth_methods'
	    option from Opts in appropriate places, but the Opts
	    checking code in ssh.erl didn't allow that option to be
	    specified.</p>
          <p>
	    Own Id: OTP-10224</p>
        </item>
        <item>
          <p>
	    Use the correct channel id when adjusting the channel
	    window</p>
          <p>
	    Own Id: OTP-10232</p>
        </item>
      </list>
    </section>

</section>

<section><title>Ssh 2.1</title>

    <section><title>Fixed Bugs and Malfunctions</title>
      <list>
        <item>
          <p>
	    All keys in authorized_keys are considerd, wrongly only
	    the first one was before.</p>
          <p>
	    Own Id: OTP-7235</p>
        </item>
        <item>
          <p>
	    ssh daemon now properly handles ras host keys, in
	    previous versions only dsa host keys sufficed to set up a
	    connection.</p>
          <p>
	    Own Id: OTP-7677</p>
        </item>
        <item>
          <p>
	    ssh:shell/3 and ssh:connect/3 does not hang anymore if
	    connection negotiation fails</p>
          <p>
	    Own Id: OTP-8111</p>
        </item>
        <item>
          <p>
	    Improve check so that we will not try to read ssh packet
	    length indicator if not sure we have enough data.</p>
          <p>
	    Own Id: OTP-8380</p>
        </item>
        <item>
          <p>
	    Do not try to use user interaction when it is disabled.</p>
          <p>
	    Own Id: OTP-9466 Aux Id: seq11886 </p>
        </item>
        <item>
          <p>
	    Improved error handling of internal errors i the ssh
	    connection handling process</p>
          <p>
	    Own Id: OTP-9905</p>
        </item>
        <item>
          <p>
	    sftp daemon generates file handles correct</p>
          <p>
	    Own Id: OTP-9948</p>
        </item>
      </list>
    </section>


    <section><title>Improvements and New Features</title>
      <list>
        <item>
          <p>
	    Document supported algorithms</p>
          <p>
	    Own Id: OTP-8109</p>
        </item>
        <item>
          <p>
	    Graceful handling of premature close from an sftp client.</p>
          <p>
	    Own Id: OTP-9391 Aux Id: seq11838 </p>
        </item>
        <item>
          <p>
	    Changed ssh implementation to use the public_key
	    application for all public key handling. This is also a
	    first step for enabling a callback API for supplying
	    public keys and handling keys protected with password
	    phrases. </p>
          <p>
	    Additionally the test suites where improved so that they
	    do not copy the users keys to test server directories as
	    this is a security liability. Also ipv6 and file access
	    issues found in the process has been fixed.</p>
          <p>
	    This change also solves OTP-7677 and OTP-7235</p>
          <p>
	    This changes also involves some updates to public_keys
	    ssh-functions.</p>
          <p>
	    Own Id: OTP-9911</p>
        </item>
        <item>
          <p>
	    Added options for the ssh client to support user keys
	    files that are password protected.</p>
          <p>
	    Own Id: OTP-10036 Aux Id: OTP-6400, Seq10595 </p>
        </item>
      </list>
    </section>

</section>

<section><title>Ssh 2.0.9</title>

    <section><title>Improvements and New Features</title>
      <list>
        <item>
	    <p>Erlang/OTP can now be built using parallel make if you
	    limit the number of jobs, for instance using '<c>make
	    -j6</c>' or '<c>make -j10</c>'. '<c>make -j</c>' does not
	    work at the moment because of some missing
	    dependencies.</p>
          <p>
	    Own Id: OTP-9451</p>
        </item>
        <item>
          <p>
	    Ssh behaviours now use the new directive "-callback".
	    Parameters will be further specified in a later version
	    of ssh.</p>
          <p>
	    Own Id: OTP-9796</p>
        </item>
      </list>
    </section>

</section>

<section><title>Ssh 2.0.8</title>
    <section><title>Fixed Bugs and Malfunctions</title>
      <list>
        <item>
          <p>
            Calling ssh_sftp:stop_channel/1 resulted in that the trap_exit flag was
            set to true for the invoking process.</p>
          <p>
            Own Id: OTP-9386 Aux Id: seq11865</p>
        </item>
      </list>
    </section>
</section>

<section><title>Ssh 2.0.7</title>
    <section><title>Fixed Bugs and Malfunctions</title>
      <list>
        <item>
          <p>
            An unexpected message would crash the ssh_connection_handler and close
            the connection. Now an error message is generated instead.</p>
          <p>
            Own Id: OTP-9273</p>
        </item>
      </list>
    </section>
</section>

<section><title>Ssh 2.0.6</title>
    <section><title>Fixed Bugs and Malfunctions</title>
      <list>
        <item>
          <p>
            A memory leak has been fixed. I.e. per terminated connection the size of
            a pid and the length of a user name string was not cleared.</p>
          <p>
            Own Id: OTP-9232</p>
        </item>
      </list>
    </section>
</section>

<section><title>Ssh 2.0.5</title>
    <section><title>Improvements and New Features</title>
      <list>
        <item>
          <p>
            Strengthened random number generation. (Thanks to Geoff Cant)</p>
          <p>
            Own Id: OTP-9225</p>
        </item>
      </list>
    </section>
</section>

<section><title>Ssh 2.0.4</title>
    <section><title>Fixed Bugs and Malfunctions</title>
      <list>
        <item>
          <p>In some cases SSH returned {error, normal} when a channel was terminated
             unexpectedly. This has now been changed to {error, channel_closed}.</p>
          <p>
            *** POTENTIAL INCOMPATIBILITY ***</p>
          <p>
            Own Id: OTP-8987 Aux Id: seq11748</p>
        </item>
        <item>
          <p>
            SSH did not handle the error reason enetunreach
            when trying to open a IPv6 connection.</p>
          <p>
            Own Id: OTP-9031</p>
        </item>
      </list>
    </section>
    <section><title>Improvements and New Features</title>
      <list>
        <item>
          <p>
            It is now possible to use SSH to sign and verify binary data.</p>
          <p>
            Own Id: OTP-8986</p>
        </item>
        <item>
          <p>
            SSH now ensures that the .ssh directory exists before trying
            to access files located in that directory.</p>
          <p>
            Own Id: OTP-9010</p>
        </item>
      </list>
    </section>
</section>

<section><title>Ssh 2.0.3</title>
    <section><title>Fixed Bugs and Malfunctions</title>
      <list>
        <item>
          <p>
            The fix regarding OTP-8849 was not included in the
            previous version as stated.</p>
          <p>
            Own Id: OTP-8918</p>
        </item>
      </list>
    </section>
</section>

<section><title>Ssh 2.0.2</title>
    <section><title>Fixed Bugs and Malfunctions</title>
      <list>
        <item>
          <p>
            The ssh_system_sup did not catch noproc and shutdown
            messages.</p>
          <p>
            Own Id: OTP-8863</p>
        </item>
        <item>
          <p>
            In some cases a crash report was generated when a
            connection was closing down. This was caused by a race
            condition between two processes.</p>
          <p>
            Own Id: OTP-8881 Aux Id: seq11656, seq11648 </p>
        </item>
      </list>
    </section>
    <section><title>Improvements and New Features</title>
      <list>
        <item>
          <p>
            SSH no longer use deprecated public_key functions.</p>
          <p>
            Own Id: OTP-8849</p>
        </item>
      </list>
    </section>
 </section>
 <section><title>Ssh 2.0.1</title>
    <section><title>Fixed Bugs and Malfunctions</title>
      <list>
        <item>
          <p>
	    SSH in some cases terminated channels with reason normal
	    when it should have been shutdown.</p>
          <p>
	    Own Id: OTP-8714</p>
        </item>
        <item>
          <p>
	    SSH in some cases generated a crash report when a channel
	    was closed in a normal way.</p>
          <p>
	    Own Id: OTP-8735 Aux Id: seq11615 </p>
        </item>
        <item>
          <p>
	    The processes ssh_subsystem_sup and one ssh_channel_sup
	    was not terminated when a connection was closed.</p>
          <p>
	    Own Id: OTP-8807</p>
        </item>
      </list>
    </section>

</section>

<section><title>Ssh 2.0</title>

    <section><title>Fixed Bugs and Malfunctions</title>
      <list>
        <item>
          <p>The function ssh:connect/4 was not exported.</p>
          <p>Own Id: OTP-8550 Aux Id:</p>
        </item>
        <item>
          <p>Aligned error message with used version (SSH_FX_FAILURE vs
             SSH_FX_NOT_A_DIRECTORY, the latter introduced in version 6).</p>
          <p>
            *** POTENTIAL INCOMPATIBILITY ***</p>
          <p>Own Id: OTP-8644 Aux Id: seq11574</p>
        </item>
        <item>
          <p>Resolved race condition when another connection is started
             before a channel is opened in the first connection.</p>
          <p>Own Id: OTP-8645 Aux Id: seq11577</p>
        </item>
      </list>
    </section>

    <section><title>Improvements and New Features</title>
      <list>
        <item>
          <p>The configuration parameter ip_v6_disabled is now available,
             which makes it possible for the user to alter the IP version
             SSH shall use.</p>
          <p>
            *** POTENTIAL INCOMPATIBILITY ***</p>
          <p>Own Id: OTP-8535 Aux Id:</p>
        </item>
        <item>
          <p>The ssh_connection:send operation now accepts infinity as timeout.</p>
          <p>Own Id: OTP-8534 Aux Id:</p>
        </item>
        <item>
          <p>The connection handler now include stack traces when a channel 
             message is not handled correctly.</p>
          <p>Own Id: OTP-8524 Aux Id:</p>
        </item>
        <item>
          <p>Removed deprecated modules (ssh_ssh, ssh_sshd and ssh_cm) and
             functions (ssh_sftp:connect and ssh_sftp:stop).</p>
          <p>
            *** POTENTIAL INCOMPATIBILITY ***</p>
          <p>Own Id: OTP-8596 Aux Id:</p>
        </item>
      </list>
    </section>

 </section>

 <section><title>Ssh 1.1.8</title>

    <section><title>Fixed Bugs and Malfunctions</title>
      <list>
        <item>
          <p>
            In some cases SSH ceased to collect more data from the transport layer.</p>
          <p>
            Own Id: OTP-8401 Aux Id: seq11479</p>
        </item>
      </list>
    </section>

    <section><title>Improvements and New Features</title>
      <list>
        <item>
          <p>Old release notes removed.</p>
          <p>Own Id: OTP-8356 Aux Id:</p>
        </item>
      </list>
    </section>

 </section>

 <section><title>Ssh 1.1.7</title>

    <section><title>Fixed Bugs and Malfunctions</title>
      <list>
        <item>
          <p>
            Now clear all processes when a connnection is terminated.</p>
          <p>
            Own Id: OTP-8121 Aux Id:</p>
        </item>
        <item>
          <p>
            In some rare cases the connection handler could enter an infinite loop.</p>
          <p>
            Own Id: OTP-8277 Aux Id: seq11428</p>
        </item>
        <item>
          <p>
            If an SFTP server did not respond with EOF, the function 
            ssh_sftp:list_dir/2/3 would enter an infinite loop.</p>
          <p>
            Own Id: OTP-8278 Aux Id: seq11450</p>
        </item>
      </list>
    </section>

    <section><title>Improvements and New Features</title>
      <list>
        <item>
          <p>
            The documentation is now built with open source tools (xsltproc and fop) 
            that exists on most platforms. One visible change is that the frames are removed.</p>
          <p>
            Own Id: OTP-8201 Aux Id:</p>
        </item>
      </list>
    </section>

 </section>

 <section><title>Ssh 1.1.6</title>

    <section><title>Fixed Bugs and Malfunctions</title>
      <list>
        <item>
          <p>
            ssh_sftp:start_channel did not handle all possible return 
            values from ssh_channel:start correctly.
          </p>
          <p>
            Own Id: OTP-8176 Aux Id: </p>
        </item>
        <item>
          <p>
            SFTPD did not handle rename command (version 4) correctly.
          </p>
          <p>
            Own Id: OTP-8175 Aux Id: seq11373</p>
        </item>
        <item>
          <p>
            If a connection manager already had been terminated it could cause a channel
            to generate a crash report when it was about to stop.
          </p>
          <p>
            Own Id: OTP-8174 Aux Id: seq11377</p>
        </item>
        <item>
          <p>
            Requests could result in badarg or badmatch EXIT messages in the connection 
            manager if the channel no longer existed.</p>
          <p>
            Own Id: OTP-8173 Aux Id: seq11379</p>
        </item>
        <item>
          <p>
            ssh_transport:unpack/3 could cause a badarg error.</p>
          <p>
            Own Id: OTP-8162 Aux Id:</p>
        </item>
      </list>
    </section>

    <section><title>Improvements and New Features</title>
      <list>
        <item>
          <p>
            The encryption algorithm aes128-cbc is now supported.
            Requires that crypto-1.6.1 is available.</p>
          <p>
            Own Id: OTP-8110 Aux Id:</p>
        </item>
      </list>
    </section>

 </section>


 <section><title>Ssh 1.1.5</title>

    <section><title>Fixed Bugs and Malfunctions</title>
      <list>
        <item>
          <p>
            ssh_sftp:start_channel/3 did not handle timout correctly.</p>
          <p>
            Own Id: OTP-8159 Aux Id: seq11386</p>
        </item>
        <item>
          <p>
            If a progress message was not recieved after invoking ssh:connect/3
            the call could hang for ever. A timeout option has also been added.</p>
          <p>
            Own Id: OTP-8160 Aux Id: seq11386</p>
        </item>
        <item>
          <p>
            A comma has been missing in the ssh.appup file since SSH-1.0.2.</p>
          <p>
            Own Id: OTP-8161 Aux Id:</p>
        </item>
      </list>
    </section>

 </section>

 <section><title>Ssh 1.1.4</title>

    <section><title>Fixed Bugs and Malfunctions</title>
      <list>
        <item>
          <p>
            SSH sometimes caused a crash report at disconnect.</p>
          <p>
            Own Id: OTP-8071 Aux Id: seq11319</p>
        </item>
      </list>
    </section>

 </section>

 <section><title>Ssh 1.1.3</title>

    <section><title>Fixed Bugs and Malfunctions</title>
      <list>
        <item>
          <p>
            The operation ssh_sftp:stop_channel/1 returned an 
            exception if the connection already had been closed.</p>
          <p>
            Own Id: OTP-7996 Aux Id: seq11281</p>
        </item>
        <item>
          <p>
            SSH did not handle if supervisor:start_child/2 returned 
            {error, already_present}.</p>
          <p>
            Own Id: OTP-8034 Aux Id: seq11307</p>
        </item>
        <item>
          <p>
            SSH no longer cause supervisor reports when a connection is 
            terminated in a controlled manner.</p>
          <p>
            Own Id: OTP-8035 Aux Id: seq11308</p>
        </item>
      </list>
    </section>

 </section>

 <section><title>Ssh 1.1.2</title>

    <section><title>Fixed Bugs and Malfunctions</title>
      <list>
        <item>
          <p>
            Ssh confused local and remote channel id's, which in some
            cases resulted in that messages were discarded.</p>
          <p>
            Own Id: OTP-7914 Aux Id: seq11234</p>
        </item>
        <item>
          <p>
            Ssh could not handle echo values other than 0 and 1.</p>
          <p>
            Own Id: OTP-7917 Aux Id: seq11238</p>
        </item>
        <item>
          <p>
            A crash occurred if a non-valid channel reference was received.</p>
          <p>
            Own Id: OTP-7918 Aux Id: seq11238</p>
        </item>
        <item>
          <p>
            Sftpd connections was not closed after receiving eof from a client.</p>
          <p>
            Own Id: OTP-7921 Aux Id: seq11222</p>
        </item>
        <item>
          <p>
            It was not possible to start a SFTP subsystem on certain platforms, 
            i.e. those who do not support symbolic links.</p>
          <p>
            Own Id: OTP-7930 Aux Id: </p>
        </item>
        <item>
          <p>
            In some cases the message {ssh_cm, ssh_connection_ref(), {closed, ssh_channel_id()}}
            was not passed to the registered callback module.</p>
          <p>
            Own Id: OTP-7957 Aux Id: </p>
        </item>
      </list>
    </section>

    <section><title>Improvements and New Features</title>
      <list>
        <item>
          <p>
            By using the sftpd option {max_files, Integer}, the message
            size for READDIR commands can be reduced.</p>
          <p>
            Own Id: OTP-7919 Aux Id: seq11230</p>
        </item>
      </list>
    </section>

 </section>

 <section><title>Ssh 1.1.1</title>

    <section><title>Fixed Bugs and Malfunctions</title>
      <list>
        <item>
          <p>
            The erlang ssh server has presented itself incorrectly,
            using the special version ssh-1.99, although it never has
            supported versions below 2.0. Since ssh-1.1 client
            versions below 2.0 are correctly rejected instead of
            letting the server crash later on. Alas the problem with
            the presentation string was not discovered until after
            ssh.1.1 was released. Now the server will present itself
            as ssh-2.0.</p>
          <p>
            Own Id: OTP-7795</p>
        </item>
        <item>
          <p>
            An internal function call used an incorrect parameter, which
            caused problem when the old listen API was used. This was
            introduced in Ssh-1.1.</p>
          <p>
            Own Id: OTP-7920 Aux Id: seq11211</p>
        </item>
      </list>
    </section>

    <section><title>Improvements and New Features</title>
      <list>
        <item>
          <p>
            Ssh timeouts will now behave as expected i.e. defaults to
            infinity only the user of the ssh application can know of
            a reasonable timeout value for their application.</p>
          <p>
            *** POTENTIAL INCOMPATIBILITY ***</p>
          <p>
            Own Id: OTP-7807</p>
        </item>
        <item>
          <p>
            The implementation of timeouts added as a patch in
            ssh-1.0.1 was slightly changed and is now documented.</p>
          <p>
            Own Id: OTP-7808</p>
        </item>
        <item>
          <p>
            To honor the multiplexing of channels over one ssh
            connection concept ssh_sftp:connect/ [1,2,3] is
            deprecated and replaced by ssh_sftp:start_channel/[1,2,3]
            and ssh_sftp:stop/1 is deprecated and replaced by
            ssh_sftp:stop_channel/1 and to stop the ssh connection
            ssh:close/ 1 should be called.</p>
          <p>
            Own Id: OTP-7809</p>
        </item>
        <item>
          <p>
            Added the message {ssh_channel_up, ChannelId,
            ConnectionManager} that shall be handled by the channel
            callback handle_msg/2. This makes the function
            handle_msg/2 a mandatory function for ssh channels
            implementations which it was not in ssh-1.1.</p>
          <p>
            *** POTENTIAL INCOMPATIBILITY ***</p>
          <p>
            Own Id: OTP-7828</p>
        </item>
      </list>
    </section>

 </section>

  <section><title>Ssh 1.1</title>
  
  <section><title>Fixed Bugs and Malfunctions</title>
  <list>
    <item>
      <p>
	A flaw in the implementation of the supervision tree
	caused the ssh daemon to close the connections to all
	currently logged in users if one user logged out. Another
	problem related to the supervision tree caused the closing
	down of clients to leak processes i.e. all processes was
      not shutdown correctly.</p>
      <p>
      Own Id: OTP-7676</p>
    </item>
    <item>
      <p>
	Tabs could cause ssh_cli to print things in a surprising
      way.</p>
      <p>
      Own Id: OTP-7683 Aux Id: seq11102 </p>
    </item>
    <item>
      <p>
	[sftp, sftpd] - Added patch to make sftp timestamps more
	correct, in the long run it would be nice to have better
	support in file to be able to make it always behave
	correctly now it will be correct 99 % of time instead of
      almost never correct, at least on unix-based platforms.</p>
      <p>
      Own Id: OTP-7685 Aux Id: seq11082 </p>
    </item>
    <item>
      <p>
	[sftpd] - Added patch to further improve handling of
      symbolic links in the sftp-server.</p>
      <p>
      Own Id: OTP-7766 Aux Id: seq11101 </p>
    </item>
    <item>
      <p>
	Ssh incorrectly sent the local id instead of the remote
	id of a channel to the peer. For simpler cases these ids
	often happen to have the same value. One case when they
	do not is when the client sends an exec command two times
	in a raw on the same ssh connection (different channels
	of course as the channel will be closed when the exec
      command has been evaluated) .</p>
      <p>
      Own Id: OTP-7767</p>
    </item>
    <item>
      <p>
	Packet data could be lost under high load due to the fact
	that buffered data was sometimes wrongly discarded before
      it had been sent.</p>
      <p>
      Own Id: OTP-7768</p>
    </item>
    <item>
      <p>
	Improved ipv6-handling as some assumptions about inet
      functions where incorrect.</p>
      <p>
      Own Id: OTP-7770</p>
    </item>
  </list>
  </section>

  
  <section><title>Improvements and New Features</title>
  <list>
    <item>
      <p>
      Added new API function ssh:connection_info/2.</p>
      <p>
      Own Id: OTP-7456</p>
    </item>
    <item>
      <p>
	Now starts ssh channel processes later avoiding
      synchronization problems between processes.</p>
      <p>
      Own Id: OTP-7516</p>
    </item>
    <item>
      <p>
	Ssh now rejects old versions of the ssh protocol for
	security reasons. (Even if they where not correctly
	rejected before the connection would probably have failed
      anyway due to other reasons.)</p>
      <p>
      Own Id: OTP-7645 Aux Id: seq11094 </p>
    </item>
    <item>
      <p>
	New API module ssh_channel has been added. This is a
	behaviour to facilitate the implementation of ssh clients
	and plug in subsystems to the ssh daemon. Note that this
	slightly changes the options to the API function
	ssh:daemon/[1,2,3] deprecating all no longer documented
	options. Note that the new API enforces the "logical way"
	of using the old API i.e. making the subsystem process
	part of the ssh applications supervisor tree, so missuses
      of the old API are not compatible with the new API.</p>
      <p>
      *** POTENTIAL INCOMPATIBILITY ***</p>
      <p>
      Own Id: OTP-7769</p>
    </item>
  </list>
  </section>

  <section><title>Known Bugs and Problems</title>
  <list>
    <item>
      <p>
	Public keys protected by a password are currently not
      handled by the erlang ssh application.</p>
      <p>
      Own Id: OTP-6400 Aux Id: 10595 </p>
    </item>
  </list>
  </section>
  
  </section>
    
    <section><title>Ssh 1.0.2</title>
    
    <section><title>Fixed Bugs and Malfunctions</title>
    <list>
      <item>
	<p>
	  [sftpd] - Listing of symbolic link directories should now
	  work as expected.</p>
	  <p>
	  Own Id: OTP-7141 Aux Id: seq10856 </p>
        </item>
    </list>
    </section>
    
    </section>
    
   <section><title>Ssh 1.0.1</title>

    <section><title>Fixed Bugs and Malfunctions</title>
      <list>
        <item>
          <p>
            [sftp] - When listing a directory with more than 100
            files only the first 100 where listed. This has now been
            fixed.</p>
          <p>
            Own Id: OTP-7318 Aux Id: seq10953 </p>
        </item>
        <item>
          <p>
            When restarting an ssh-system the expected return value
            from ssh_system_sup:restart_acceptor/2 was incorrect,
            this is no longer the case.</p>
          <p>
            Own Id: OTP-7564 Aux Id: seq11055 </p>
        </item>
        <item>
          <p>
            A few minor bugs where fixed in ssh_userreg.erl and
            ssh_connection_manager and a a ssh_cli option was added
            to restore backwards compatibility with the old ssh_cm -
            API.</p>
          <p>
            Own Id: OTP-7565</p>
        </item>
        <item>
          <p>
            Fixed bug in ipv6 support and added option to disable
            ipv6 as a workaround for badly configured computers.</p>
          <p>
            Own Id: OTP-7566</p>
        </item>
      </list>
    </section>

    <section><title>Improvements and New Features</title>
      <list>
        <item>
          <p>
            [sftp] - Option added to set timeout value in sftp.</p>
          <p>
            Own Id: OTP-7305 Aux Id: seq10945 </p>
        </item>
      </list>
    </section>

   </section>

  <section><title>Ssh 1.0</title>

    <section><title>Fixed Bugs and Malfunctions</title>
      <list>
        <item>
          <p>
            Removed some special handling of prompts that made ssh
            behave differently than openssh.</p>
          <p>
            Own Id: OTP-7485 Aux Id: seq11025 </p>
        </item>
        <item>
          <p>
            Bug in encoding of pty opts has been fixed.</p>
          <p>
            Own Id: OTP-7504</p>
        </item>
      </list>
    </section>


    <section><title>Improvements and New Features</title>
      <list>
        <item>
          <p>
            The architecture of the ssh processes has been
            reconstructed to fit in a supervision tree as to become a
            real OTP application and benefit from this when starting
            and stopping.</p>
          <p>
            Own Id: OTP-7356 Aux Id: seq10899 </p>
        </item>
        <item>
          <p>
            Support for pty option echo off added. Requires kernel
            from R12B-4.</p>
          <p>
            *** POTENTIAL INCOMPATIBILITY ***</p>
          <p>
            Own Id: OTP-7502 Aux Id: seq10959 </p>
        </item>
        <item>
          <p>
            The ssh API has been enhanced a lot of old API functions
            has become deprecated.</p>
          <p>
            Own Id: OTP-7503</p>
        </item>
      </list>
    </section>

  </section>
</chapter>
<|MERGE_RESOLUTION|>--- conflicted
+++ resolved
@@ -30,7 +30,6 @@
     <file>notes.xml</file>
   </header>
 
-<<<<<<< HEAD
 <section><title>Ssh 4.3</title>
 
     <section><title>Improvements and New Features</title>
@@ -103,7 +102,12 @@
 	    details.</p>
           <p>
 	    Own Id: OTP-13527</p>
-=======
+        </item>
+      </list>
+    </section>
+
+</section>
+
 <section><title>Ssh 4.2.2.1</title>
 
     <section><title>Fixed Bugs and Malfunctions</title>
@@ -114,7 +118,6 @@
 	    as option to ssh:connect et al.</p>
           <p>
 	    Own Id: OTP-13674 Aux Id: TR-HU92273 </p>
->>>>>>> 5cf78014
         </item>
       </list>
     </section>
