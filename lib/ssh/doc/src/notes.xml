--- conflicted
+++ resolved
@@ -30,7 +30,6 @@
     <file>notes.xml</file>
   </header>
 
-<<<<<<< HEAD
 <section><title>Ssh 5.1.3</title>
 
     <section><title>Fixed Bugs and Malfunctions</title>
@@ -219,9 +218,6 @@
 </section>
 
 <section><title>Ssh 4.15.3.3</title>
-=======
-<section><title>Ssh 4.13.2.6</title>
->>>>>>> e0001cd0
 
     <section><title>Fixed Bugs and Malfunctions</title>
       <list>
@@ -239,7 +235,6 @@
           <p>
 	    Own Id: OTP-19002 Aux Id: ERIERL-1041 </p>
         </item>
-<<<<<<< HEAD
       </list>
     </section>
 
@@ -488,14 +483,36 @@
 	    Internally it was previously in ssh_transport.</p>
           <p>
 	    Own Id: OTP-18079 Aux Id: GH-5767 </p>
-=======
+        </item>
+      </list>
+    </section>
+
+</section>
+
+<section><title>Ssh 4.13.2.6</title>
+
+    <section><title>Fixed Bugs and Malfunctions</title>
+      <list>
+        <item>
+          <p>
+	    With this change, more secure algorithms are preferred by
+	    ssh and documentation is updated to reflect that.</p>
+          <p>
+	    Own Id: OTP-18986 </p>
+        </item>
+        <item>
+          <p>
+	    With this change, KEX strict terminal message is emitted
+	    with debug verbosity.</p>
+          <p>
+	    Own Id: OTP-19002 Aux Id: ERIERL-1041 </p>
+        </item>
         <item>
           <p>
 	    With this change, owner and group file attributes
 	    decoding is fixed and results with value of integer type.</p>
           <p>
 	    Own Id: OTP-19013 Aux Id: GH-7897, PR-8220 </p>
->>>>>>> e0001cd0
         </item>
       </list>
     </section>
