--- conflicted
+++ resolved
@@ -1,11 +1,7 @@
 %%
 %% %CopyrightBegin%
 %%
-<<<<<<< HEAD
-%% Copyright Ericsson AB 2008-2021. All Rights Reserved.
-=======
 %% Copyright Ericsson AB 2008-2022. All Rights Reserved.
->>>>>>> 47375b6e
 %%
 %% Licensed under the Apache License, Version 2.0 (the "License");
 %% you may not use this file except in compliance with the License.
@@ -93,10 +89,6 @@
 -export([ssh_dbg_trace_points/0, ssh_dbg_flags/1,
          ssh_dbg_on/1, ssh_dbg_off/1,
          ssh_dbg_format/2, ssh_dbg_format/3]).
-<<<<<<< HEAD
-=======
-
->>>>>>> 47375b6e
 
 
 -define(call_disconnectfun_and_log_cond(LogMsg, DetailedText, StateName, D),
@@ -163,49 +155,6 @@
 %%====================================================================
 
 %%--------------------------------------------------------------------
-<<<<<<< HEAD
-=======
--spec start_connection(role(),
-		       gen_tcp:socket(),
-                       internal_options(),
-		       timeout()
-		      ) -> {ok, connection_ref()} | {error, term()}.
-%% . . . . . . . . . . . . . . . . . . . . . . . . . . . . . . . . . .
-start_connection(Role, Socket, Options, Timeout) ->
-    try
-        case Role of
-            client ->
-                ChildPid = start_the_connection_child(self(), Role, Socket, Options),
-                handshake(ChildPid, erlang:monitor(process,ChildPid), Timeout);
-            server ->
-                case ?GET_OPT(parallel_login, Options) of
-                    true ->
-                        HandshakerPid =
-                            spawn_link(fun() ->
-                                               process_flag(trap_exit, true),
-                                               receive
-                                                   {do_handshake, Pid} ->
-                                                       handshake(Pid, erlang:monitor(process,Pid), Timeout)
-                                               after Timeout ->
-                                                       {error, timeout2}
-                                               end
-                                       end),
-                        ChildPid = start_the_connection_child(HandshakerPid, Role, Socket, Options),
-                        HandshakerPid ! {do_handshake, ChildPid};
-                    false ->
-                        ChildPid = start_the_connection_child(self(), Role, Socket, Options),
-                        handshake(ChildPid, erlang:monitor(process,ChildPid), Timeout)
-                end
-        end
-    catch
-	exit:{noproc, _} ->
-	    {error, ssh_not_started};
-	_:Error ->
-	    {error, Error}
-    end.
-
-%%--------------------------------------------------------------------
->>>>>>> 47375b6e
 %%% Some other module has decided to disconnect.
 
 -spec disconnect(Code::integer(), Details::iodata(),
@@ -1440,11 +1389,7 @@
         
 format_status0(normal, [_PDict, _StateName, D]) ->
     [{data, [{"State", D}]}];
-<<<<<<< HEAD
 format_status0(terminate, [_, _StateName, D]) ->
-=======
-format_status(terminate, [_, _StateName, D]) ->
->>>>>>> 47375b6e
     [{data, [{"State", clean(D)}]}].
 
 
@@ -1485,10 +1430,6 @@
     list_to_tuple( clean(tuple_to_list(T)));
 clean(X) ->
     ssh_options:no_sensitive(filter, X).
-<<<<<<< HEAD
-=======
-
->>>>>>> 47375b6e
 
 fmt_stat_rec(FieldNames, Rec, Exclude) ->
     Values = tl(tuple_to_list(Rec)),
@@ -2047,46 +1988,6 @@
     erlang:send_after(Time, self(), {timeout, {Channel, From}}).
 
 %%%----------------------------------------------------------------
-<<<<<<< HEAD
-=======
-%%% Connection start and initalization helpers
-
-socket_control(Socket, Pid, Options) ->
-    {_, Callback, _} =	?GET_OPT(transport, Options),
-    case Callback:controlling_process(Socket, Pid) of
-	ok ->
-	    gen_statem:cast(Pid, socket_control);
-	{error, Reason}	->
-	    {error, Reason}
-    end.
-
-handshake(Pid, Ref, Timeout) ->
-    receive
-	ssh_connected ->
-	    erlang:demonitor(Ref),
-	    {ok, Pid};
-	{Pid, not_connected, Reason} ->
-	    {error, Reason};
-	{Pid, user_password} ->
-	    Pass = io:get_password(),
-	    Pid ! Pass,
-	    handshake(Pid, Ref, Timeout);
-	{Pid, question} ->
-	    Answer = io:get_line(""),
-	    Pid ! Answer,
-	    handshake(Pid, Ref, Timeout);
-	{'DOWN', _, process, Pid, {shutdown, Reason}} ->
-	    {error, Reason};
-	{'DOWN', _, process, Pid, Reason} ->
-	    {error, Reason};
-        {'EXIT',_,Reason} ->
-            stop(Pid),
-            {error, {exit,Reason}}
-    after Timeout ->
-	    stop(Pid),
-	    {error, timeout}
-    end.
->>>>>>> 47375b6e
 
 init_inet_buffers_window(Socket) ->                         
     %% Initialize the inet buffer handling. First try to increase the buffers:
@@ -2121,13 +2022,8 @@
 %%%# Tracing
 %%%#
 
-<<<<<<< HEAD
 ssh_dbg_trace_points() -> [terminate, disconnect, connections, connection_events, renegotiation,
                            tcp, connection_handshake].
-=======
-ssh_dbg_trace_points() -> [terminate, disconnect, connections, connection_events,
-                           connection_handshake, renegotiation].
->>>>>>> 47375b6e
 
 ssh_dbg_flags(connections) -> [c | ssh_dbg_flags(terminate)];
 ssh_dbg_flags(renegotiation) -> [c];
@@ -2170,11 +2066,7 @@
                               dbg:ctpg(?MODULE,   renegotiate, 1);
 ssh_dbg_off(connection_events) -> dbg:ctpg(?MODULE, handle_event, 4);
 ssh_dbg_off(connection_handshake) -> dbg:ctpl(?MODULE, handshake, 3);
-<<<<<<< HEAD
 ssh_dbg_off(connections) -> dbg:ctpg(?MODULE, init, 1),
-=======
-ssh_dbg_off(connections) -> dbg:ctpg(?MODULE, init_connection_handler, 3),
->>>>>>> 47375b6e
                             ssh_dbg_off(terminate).
 
 
@@ -2340,10 +2232,6 @@
     skip.
 
 
-<<<<<<< HEAD
-=======
-
->>>>>>> 47375b6e
 ssh_dbg_format(connection_handshake, {call, {?MODULE,handshake,[Pid, Ref, Timeout]}}, Stack) ->
     {["Connection handshake\n",
       io_lib:format("Connection Child: ~p~nReg: ~p~nTimeout: ~p~n",
