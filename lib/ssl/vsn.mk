<<<<<<< HEAD
SSL_VSN = 7.3.2
=======
SSL_VSN = 8.0
>>>>>>> ec701604
<|MERGE_RESOLUTION|>--- conflicted
+++ resolved
@@ -1,5 +1 @@
-<<<<<<< HEAD
-SSL_VSN = 7.3.2
-=======
-SSL_VSN = 8.0
->>>>>>> ec701604
+SSL_VSN = 8.0