<?xml version="1.0" encoding="utf-8" ?>
<!DOCTYPE chapter SYSTEM "chapter.dtd">

<chapter>
  <header>
    <copyright>
      <year>1999</year><year>2022</year>
      <holder>Ericsson AB. All Rights Reserved.</holder>
    </copyright>
    <legalnotice>
      Licensed under the Apache License, Version 2.0 (the "License");
      you may not use this file except in compliance with the License.
      You may obtain a copy of the License at
 
          http://www.apache.org/licenses/LICENSE-2.0

      Unless required by applicable law or agreed to in writing, software
      distributed under the License is distributed on an "AS IS" BASIS,
      WITHOUT WARRANTIES OR CONDITIONS OF ANY KIND, either express or implied.
      See the License for the specific language governing permissions and
      limitations under the License.

    </legalnotice>

    <title>SSL Release Notes</title>
    <file>notes.xml</file>
  </header>
  <p>This document describes the changes made to the SSL application.</p>

<<<<<<< HEAD
<section><title>SSL 10.8.7</title>
=======
<section><title>SSL 10.7.3.6</title>
>>>>>>> 68522e55

    <section><title>Improvements and New Features</title>
      <list>
        <item>
          <p>
	    Maximize compatibility by ignoring change_cipher_spec
	    during handshake even if middle_box_mode is not
	    negotiated (mandated by client)</p>
          <p>
	    Own Id: OTP-18433 Aux Id: GH-6772 </p>
        </item>
        <item>
          <p>
	    Move assert of middlebox message after an
	    hello_retry_request to maximize interoperability. Does
	    not changes semantics of the protocol only allows
	    unexpected message delay from server.</p>
          <p>
	    Own Id: OTP-18467 Aux Id: GH-6807 </p>
        </item>
      </list>
    </section>

</section>

<<<<<<< HEAD
<section><title>SSL 10.8.6</title>

    <section><title>Fixed Bugs and Malfunctions</title>
      <list>
        <item>
          <p>
	    With this change, tls_sender process is hibernated after
	    sufficient inactivity.</p>
          <p>
	    Own Id: OTP-18314 Aux Id: GH-6373 </p>
        </item>
        <item>
          <p>
	    Correct handling of legacy schemes so that ECDSA certs
	    using sha1 may be used for some TLS-1.3 configurations.</p>
          <p>
	    Own Id: OTP-18332 Aux Id: GH-6435, PR-6435, ERL-6435 </p>
        </item>
        <item>
          <p>
	    With this change, tls_sender does not cause logger crash
	    upon key update.</p>
          <p>
	    Own Id: OTP-18349</p>
        </item>
      </list>
    </section>


    <section><title>Improvements and New Features</title>
      <list>
        <item>
          <p>
	    Enhance warning message</p>
          <p>
	    Own Id: OTP-18257 Aux Id: GH-6307 </p>
        </item>
        <item>
          <p>
	    Provide server option to make certificate_authorities
	    extension in the TLS-1.3 servers certificate request
	    optional. This will allow clients to send incomplete
	    chains that may be reconstructable and thereby verifiable
	    by the server, but that would not adhere to the
	    certificate_authorities extension.</p>
          <p>
	    Own Id: OTP-18267 Aux Id: PR-6228, GH-6106 </p>
        </item>
        <item>
          <p>
	    If the <c>verify_fun</c> handles four arguments the DER
	    cert will be supplied as one of the arguments.</p>
          <p>
	    Own Id: OTP-18302 Aux Id: ERIERL-867 </p>
        </item>
      </list>
    </section>

</section>

<section><title>SSL 10.8.5</title>

    <section><title>Fixed Bugs and Malfunctions</title>
      <list>
        <item>
          <p>
	    Fixes handling of symlinks in cacertfile option.</p>
          <p>
	    Own Id: OTP-18266 Aux Id: GH-6328 </p>
        </item>
      </list>
    </section>

</section>

<section><title>SSL 10.8.4</title>

    <section><title>Fixed Bugs and Malfunctions</title>
      <list>
        <item>
          <p>
	    Reject unexpected application data in all relevant places
	    for all TLS versions. Also, handle TLS-1.3 middlebox
	    compatibility with more care. This will make malicious
	    connections fail early and further, mitigate possible DoS
	    attacks, that would be caught by the handshake timeout.</p>
          <p>
	    Thanks to Aina Toky Rasoamanana and Olivier Levillain
	    from Télécom SudParis for alerting us of the issues in
	    our implementation.</p>
          <p>
	    Own Id: OTP-18044</p>
        </item>
        <item>
          <p>
	    With this change, value of cacertfile option will be
	    adjusted before loading certs from the file. Adjustments
	    include converting relative paths to absolute and
	    converting symlinks to actual file path.</p>
          <p>
	    Thanks to Marcus Johansson</p>
          <p>
	    Own Id: OTP-18099 Aux Id: PR-6287 </p>
        </item>
        <item>
          <p>
	    In TLS-1.3, if chain certs are missing (so server auth
	    domain adherence can not be determined) send peer cert
	    and hope the server is able to recreate a chain in its
	    auth domain.</p>
          <p>
	    Own Id: OTP-18191 Aux Id: GH-6105 </p>
        </item>
        <item>
          <p>
	    Make sure periodical refresh of CA certificate files
	    repopulates cache properly.</p>
          <p>
	    Own Id: OTP-18195</p>
        </item>
        <item>
          <p>
	    Correct internal CRL cache functions to use internal
	    format consistently.</p>
          <p>
	    Own Id: OTP-18203 Aux Id: PR-5996 </p>
        </item>
        <item>
          <p>
	    Incorrect handling of client middlebox negotiation for
	    TLS-1.3 could result in that a TLS-1.3 server would not
	    use middlebox mode although the client was expecting it
	    too and failing the negotiation with unexpected message.</p>
          <p>
	    Own Id: OTP-18219 Aux Id: GH-6241, PR-6249 </p>
        </item>
        <item>
          <p>
	    If the "User" process, the process starting the TLS
	    connection, gets killed in the middle of spawning the
	    dynamic connection tree make sure we do not leave any
	    processes behind.</p>
          <p>
	    Own Id: OTP-18233 Aux Id: GH-6244, PR-6270 </p>
        </item>
      </list>
    </section>


    <section><title>Improvements and New Features</title>
      <list>
        <item>
          <p>
	    A vulnerability has been discovered and corrected. It is
	    registered as CVE-2022-37026 "Client Authentication
	    Bypass". Corrections have been released on the supported
	    tracks with patches 23.3.4.15, 24.3.4.2, and 25.0.2. The
	    vulnerability might also exist in older OTP versions. We
	    recommend that impacted users upgrade to one of these
	    versions or later on the respective tracks. OTP 25.1
	    would be an even better choice. Impacted are those who
	    are running an ssl/tls/dtls server using the ssl
	    application either directly or indirectly via other
	    applications. For example via inets (httpd), cowboy, etc.
	    Note that the vulnerability only affects servers that
	    request client certification, that is sets the option
	    {verify, verify_peer}.</p>
          <p>
	    Own Id: OTP-18241</p>
        </item>
      </list>
    </section>

</section>

<section><title>SSL 10.8.3</title>

    <section><title>Fixed Bugs and Malfunctions</title>
      <list>
        <item>
	    <p> The link to crypto:engine_load refered the function
	    with wrong arity. </p>
          <p>
	    Own Id: OTP-18173</p>
        </item>
      </list>
    </section>

</section>

<section><title>SSL 10.8.2</title>

    <section><title>Fixed Bugs and Malfunctions</title>
      <list>
        <item>
          <p>
	    Improved handling of unexpected messages during the
	    handshake, taking the right action for unexpected
	    messages.</p>
          <p>
	    Own Id: OTP-18145</p>
        </item>
      </list>
    </section>

</section>

<section><title>SSL 10.8.1</title>

    <section><title>Fixed Bugs and Malfunctions</title>
      <list>
        <item>
          <p>
	    When a TLS-1.3 enabled client tried to talk to a TLS-1.2
	    server that coalesces TLS-1.2 handshake message over one
	    TLS record, the connection could fail due to some message
	    being handled in the wrong state, this has been fixed.</p>
          <p>
	    Own Id: OTP-18087 Aux Id: GH-5961 </p>
        </item>
        <item>
          <p>
	    Correctly handles supported protocol version change from
	    default to something else by sni_fun supplied to
	    ssl:handshake/[2,3] together with a TCP-socket (so called
	    upgrade).</p>
          <p>
	    Own Id: OTP-18100 Aux Id: GH-5985 </p>
        </item>
        <item>
          <p>
	    Also, TLS-1.3 should respond with a protocol version
	    alert if previous versions, that are supported but not
	    configured, are attempted.</p>
          <p>
	    Own Id: OTP-18129 Aux Id: GH-5950 </p>
        </item>
      </list>
    </section>

</section>

<section><title>SSL 10.8</title>

    <section><title>Fixed Bugs and Malfunctions</title>
      <list>
        <item>
          <p>
	    When a TLS-1.3 enabled client tried to talk to a TLS-1.2
	    server that coalesces TLS-1.2 handshake message over one
	    TLS record, the connection could fail due to some message
	    being handled in the wrong state, this has been fixed.</p>
          <p>
	    Own Id: OTP-18087 Aux Id: GH-5961 </p>
        </item>
        <item>
          <p>
	    Fixed tls-1.3 session ticket lifetime which was discarded
	    to quickly before.</p>
          <p>
	    Own Id: OTP-18092 Aux Id: PR-5959 </p>
        </item>
      </list>
    </section>


    <section><title>Improvements and New Features</title>
      <list>
        <item>
          <p>
	    With this change, it is possible to provide several
	    certificates. Most appropriate will be selected based on
	    negotiated properties.</p>
          <p>
	    Own Id: OTP-15993 Aux Id: GH-4143 </p>
        </item>
        <item>
          <p>
	    Add options for users to be able to set spawn_opts for
	    TLS processes (sender and receiver) this may be useful
	    for tuning trade-offs between CPU and Memory usage.</p>
          <p>
	    Own Id: OTP-17855 Aux Id: PR-5328 </p>
        </item>
        <item>
          <p>
	    Allow key file passwords to be input as a single binary,
	    that is we change the data type to be the more for the
	    purpose logical data type iodata() instead of string().</p>
          <p>
	    Own Id: OTP-17890</p>
        </item>
        <item>
          <p>
	    Logging enhancement, add location information to the
	    warning log message.</p>
          <p>
	    Own Id: OTP-18000 Aux Id: PR-5790 </p>
        </item>
        <item>
          <p>
	    Now also accepts the signature_algs_cert option in
	    TLS-1.2 configuration.</p>
          <p>
	    Own Id: OTP-18014</p>
        </item>
        <item>
          <p>
	    Handle certificate selection correctly for server
	    fallback and certificate authorities considerations.</p>
          <p>
	    Own Id: OTP-18045 Aux Id: ERIERL-792, OTP-15993 </p>
        </item>
        <item>
          <p>
	    Enhance handling of handshake decoding errors, especially
	    for certificate authorities extension to ensure graceful
	    termination.</p>
          <p>
	    Own Id: OTP-18085</p>
        </item>
      </list>
    </section>

</section>

=======
>>>>>>> 68522e55
<section><title>SSL 10.7.3.5</title>

    <section><title>Fixed Bugs and Malfunctions</title>
      <list>
        <item>
          <p>
	    Fixes handling of symlinks in cacertfile option.</p>
          <p>
	    Own Id: OTP-18266 Aux Id: GH-6328 </p>
        </item>
      </list>
    </section>

</section>

<section><title>SSL 10.7.3.4</title>

    <section><title>Fixed Bugs and Malfunctions</title>
      <list>
        <item>
          <p>
	    With this change, value of cacertfile option will be
	    adjusted before loading certs from the file. Adjustments
	    include converting relative paths to absolute and
	    converting symlinks to actual file path.</p>
          <p>
	    Thanks to Marcus Johansson</p>
          <p>
	    Own Id: OTP-18099 Aux Id: PR-6287 </p>
        </item>
        <item>
          <p>
	    Incorrect handling of client middlebox negotiation for
	    TLS-1.3 could result in that a TLS-1.3 server would not
	    use middlebox mode although the client was expecting it
	    too and failing the negotiation with unexpected message.</p>
          <p>
	    Own Id: OTP-18219 Aux Id: GH-6241, PR-6249 </p>
        </item>
        <item>
          <p>
	    If the "User" process, the process starting the TLS
	    connection, gets killed in the middle of spawning the
	    dynamic connection tree make sure we do not leave any
	    processes behind.</p>
          <p>
	    Own Id: OTP-18233 Aux Id: GH-6244, PR-6270 </p>
        </item>
      </list>
    </section>

</section>

<section><title>SSL 10.7.3.3</title>

    <section><title>Fixed Bugs and Malfunctions</title>
      <list>
        <item>
          <p>
	    Reject unexpected application data in all relevant places
	    for all TLS versions. Also, handle TLS-1.3 middlebox
	    compatibility with more care. This will make malicious
	    connections fail early and further, mitigate possible DoS
	    attacks, that would be caught by the handshake timeout.</p>
          <p>
	    Thanks to Aina Toky Rasoamanana and Olivier Levillain
	    from Télécom SudParis for alerting us of the issues in
	    our implementation.</p>
          <p>
	    Own Id: OTP-18044</p>
        </item>
        <item>
	    <p> The link to crypto:engine_load refered the function
	    with wrong arity. </p>
          <p>
	    Own Id: OTP-18173</p>
        </item>
        <item>
          <p>
	    Make sure periodical refresh of CA certificate files
	    repopulates cache properly.</p>
          <p>
	    Own Id: OTP-18195</p>
        </item>
      </list>
    </section>

</section>

<section><title>SSL 10.7.3.2</title>

    <section><title>Fixed Bugs and Malfunctions</title>
      <list>
        <item>
          <p>
	    Improved handling of unexpected messages during the
	    handshake, taking the right action for unexpected
	    messages.</p>
          <p>
	    Own Id: OTP-18145</p>
        </item>
      </list>
    </section>

</section>

<section><title>SSL 10.7.3.1</title>

    <section><title>Fixed Bugs and Malfunctions</title>
      <list>
        <item>
          <p>
	    When a TLS-1.3 enabled client tried to talk to a TLS-1.2
	    server that coalesces TLS-1.2 handshake message over one
	    TLS record, the connection could fail due to some message
	    being handled in the wrong state, this has been fixed.</p>
          <p>
	    Own Id: OTP-18087 Aux Id: GH-5961 </p>
        </item>
        <item>
          <p>
	    Fixed tls-1.3 session ticket lifetime which was discarded
	    to quickly before.</p>
          <p>
	    Own Id: OTP-18092 Aux Id: PR-5959 </p>
        </item>
        <item>
          <p>
	    Correctly handles supported protocol version change from
	    default to something else by sni_fun supplied to
	    ssl:handshake/[2,3] together with a TCP-socket (so called
	    upgrade).</p>
          <p>
	    Own Id: OTP-18100 Aux Id: GH-5985 </p>
        </item>
        <item>
          <p>
	    Also, TLS-1.3 should respond with a protocol version
	    alert if previous versions, that are supported but not
	    configured, are attempted.</p>
          <p>
	    Own Id: OTP-18129 Aux Id: GH-5950 </p>
        </item>
      </list>
    </section>


    <section><title>Improvements and New Features</title>
      <list>
        <item>
          <p>
	    Enhance handling of handshake decoding errors, especially
	    for certificate authorities extension to ensure graceful
	    termination.</p>
          <p>
	    Own Id: OTP-18085</p>
        </item>
      </list>
    </section>

</section>

<section><title>SSL 10.7.3</title>

    <section><title>Fixed Bugs and Malfunctions</title>
      <list>
        <item>
          <p>
	    Client certification could fail if TLS-1.3 enabled client
	    negotiated TLS-1.2 connection with the server, this is
	    due to the wrong version being used when decoding the
	    certificate request message from the server.</p>
          <p>
	    Own Id: OTP-18028 Aux Id: GH-5835 </p>
        </item>
        <item>
          <p>
	    socket option packet_size was not handled in ssl:setops/2
	    and ssl:getotps/2</p>
          <p>
	    Own Id: OTP-18062 Aux Id: GH-5898 </p>
        </item>
        <item>
          <p>
	    Remove legacy code to fix interoperability with new
	    socket inet_backend.</p>
          <p>
	    Own Id: OTP-18071 Aux Id: GH-5930 </p>
        </item>
      </list>
    </section>

</section>

<section><title>SSL 10.7.2</title>

    <section><title>Fixed Bugs and Malfunctions</title>
      <list>
        <item>
          <p>
	    With this change, potential hanging of pre TLS1.3 client
	    receiving OSCP staple message is avoided.</p>
          <p>
	    Own Id: OTP-17994</p>
        </item>
      </list>
    </section>

</section>

<section><title>SSL 10.7.1</title>

    <section><title>Fixed Bugs and Malfunctions</title>
      <list>
        <item>
          <p>
	    Client certification could fail for TLS-1.3 servers that
	    did not include the certificate_authorities extension in
	    its certificate request message.</p>
          <p>
	    Own Id: OTP-17971 Aux Id: GH-5783 </p>
        </item>
      </list>
    </section>

</section>

<section><title>SSL 10.7</title>

    <section><title>Fixed Bugs and Malfunctions</title>
      <list>
        <item>
          <p>
	    Improved error handling.</p>
          <p>
	    Own Id: OTP-17759 Aux Id: GH-5367 </p>
        </item>
        <item>
          <p>
	    Before this change, net_kernel used with TLS distribution
	    might be leaking processes in case of connectivity
	    issues.</p>
          <p>
	    Own Id: OTP-17815 Aux Id: GH-5332 </p>
        </item>
        <item>
          <p>
	    Fix makefile dependency bugs.</p>
          <p>
	    Own Id: OTP-17847 Aux Id: PR-5574 GH-5548 </p>
        </item>
        <item>
          <p>
	    Make sure the TLS sender process handles explicit calls
	    to erlang:disconnect_node properly, avoiding potential
	    hanging problems in net_kernel.</p>
          <p>
	    Own Id: OTP-17929 Aux Id: GH-5708 </p>
        </item>
      </list>
    </section>


    <section><title>Improvements and New Features</title>
      <list>
        <item>
          <p>
	    Add support for TLS-1.3 certificate_authorities
	    extension. And process certificate_authorities field in
	    pre-TLS-1.3 certificate requests.</p>
          <p>
	    Own Id: OTP-15719</p>
        </item>
        <item>
          <p>
	    Support password fun for protected keyfiles in
	    ssl:connect function.</p>
          <p>
	    Own Id: OTP-17816 Aux Id: PR-5607 </p>
        </item>
        <item>
          <p>
	    Add in some cases earlier detection of possible DoS
	    attacks by malicious clients sending unexpected TLS
	    messages instead of the client hello. Note that such
	    attacks are already mitigated by providing a timeout for
	    the TLS handshake.</p>
          <p>
	    Own Id: OTP-17903</p>
        </item>
      </list>
    </section>

</section>

<section><title>SSL 10.6.1</title>

    <section><title>Fixed Bugs and Malfunctions</title>
      <list>
        <item>
          <p>
	    Improve SNI (server name indication) handling so that
	    protocol version can be selected with regards to SNI.
	    Also, make sure that ssl:connection_information/1 returns
	    the correct SNI value.</p>
          <p>
	    Own Id: OTP-17794 Aux Id: GH-5341, GH-4450 </p>
        </item>
        <item>
          <p>
	    Fixed cipher suite listing functions so that the listing
	    of all cipher suites will be complete. Another fix for
	    cipher suite handling in OTP-24.1 accidentally excludes a
	    few cipher suites from the listing of all cipher suites.</p>
          <p>
	    Own Id: OTP-17829 Aux Id: ERIERL-708 </p>
        </item>
        <item>
          <p>
	    Reenable legacy cipher suite
	    TLS_RSA_WITH_3DES_EDE_CBC_SHA for explicit configuration
	    in TLS-1.2, not supported by default.</p>
          <p>
	    Own Id: OTP-17879 Aux Id: GH-5624 </p>
        </item>
      </list>
    </section>


    <section><title>Improvements and New Features</title>
      <list>
        <item>
          <p>
	    Avoid unnecessary logs by better adjusting the tls_sender
	    process to the new supervisor structure in OTP-24.2</p>
          <p>
	    Own Id: OTP-17831</p>
        </item>
      </list>
    </section>

</section>

<section><title>SSL 10.6</title>

    <section><title>Fixed Bugs and Malfunctions</title>
      <list>
        <item>
          <p>
	    Allow re-connect on DTLS sockets</p>
          <p>
	    Can happen when a computer reboots and connects from the
	    same client port without the server noticing should be
	    allowed according to RFC.</p>
          <p>
	    Own Id: OTP-17411 Aux Id: ERL-1203, GH-4393 </p>
        </item>
        <item>
          <p>
	    Fix tls and non-tls distribution to use
	    erl_epmd:address_please to figure out if IPv4 or IPv6
	    addresses should be used when connecting to the remote
	    node.</p>
          <p>
	    Before this fix, a dns lookup of the remote node hostname
	    determined which IP version was to be used which meant
	    that the hostname had to resolve to a valid ip address.</p>
          <p>
	    Own Id: OTP-17809 Aux Id: PR-5337 GH-5334 </p>
        </item>
      </list>
    </section>


    <section><title>Improvements and New Features</title>
      <list>
        <item>
          <p>
	    Use supervisor significant child to manage tls connection
	    process and tls sender process dependency.</p>
          <p>
	    Own Id: OTP-17417</p>
        </item>
        <item>
          <p>
	    Random generation adjustment for TLS1.3</p>
          <p>
	    Own Id: OTP-17699</p>
        </item>
        <item>
          <p>
	    Allow any {03,XX} TLS record version in the client hello
	    for maximum interoperability</p>
          <p>
	    Own Id: OTP-17761 Aux Id: GH-5380 </p>
        </item>
      </list>
    </section>

</section>

<section><title>SSL 10.5.3</title>

    <section><title>Fixed Bugs and Malfunctions</title>
      <list>
        <item>
          <p>
	    Correct typo of ECC curve name in signature algorithm
	    handling. Will make the signature algorithm
	    ecdsa_secp521r1_sha512 succeed.</p>
          <p>
	    Own Id: OTP-17756 Aux Id: GH-5383, PR-5397 </p>
        </item>
        <item>
          <p>
	    Suppress authenticity warning when option verify_none is
	    explicitly supplied.</p>
          <p>
	    Own Id: OTP-17757 Aux Id: GH-5352, PR-5395 </p>
        </item>
      </list>
    </section>

</section>

<section><title>SSL 10.5.2</title>

    <section><title>Fixed Bugs and Malfunctions</title>
      <list>
        <item>
          <p>
	    Fix TLS-1.2 RSA-PSS negotiation and also fix broken
	    certificate request message for pre-TLS-1.3 servers.</p>
          <p>
	    Own Id: OTP-17688 Aux Id: GH-5255 </p>
        </item>
        <item>
          <p>
	    Fix CRL issuer verification that under some circumstances
	    could fail with a function_clause error.</p>
          <p>
	    Own Id: OTP-17723 Aux Id: GH-5300 </p>
        </item>
      </list>
    </section>

</section>

<section><title>SSL 10.5.1</title>

    <section><title>Fixed Bugs and Malfunctions</title>
      <list>
        <item>
          <p>
	    Before that change, TLS downgrade could occasionally fail
	    when data intended for downgraded socket were delivered
	    together with CLOSE_NOTIFY alert to ssl app.</p>
          <p>
	    Own Id: OTP-17393</p>
        </item>
        <item>
          <p>
	    Avoid re-encoding of decoded certificates. This could
	    cause unexpected failures as some subtle encoding errors
	    can be tolerated when decoding but hence creating another
	    sequence of bytes if the decoded value is re-encoded.</p>
          <p>
	    Own Id: OTP-17657</p>
        </item>
        <item>
          <p>
	    Fix possible process leak when the process doing
	    ssl:transport_accept dies before initiating the TLS
	    handshake.</p>
          <p>
	    Own Id: OTP-17666 Aux Id: GH-5239 </p>
        </item>
        <item>
          <p>
	    Fix dtls memory leak, the replay window code was broken.</p>
          <p>
	    Own Id: OTP-17670 Aux Id: GH-5224 </p>
        </item>
      </list>
    </section>

</section>

<section><title>SSL 10.5</title>

    <section><title>Fixed Bugs and Malfunctions</title>
      <list>
        <item>
          <p>
	    Fix Makefile dependency generation to work no matter what
	    the <c>ERL_TOP</c> folder is called.</p>
          <p>
	    Own Id: OTP-17423 Aux Id: GH-4823 PR-4829 </p>
        </item>
        <item>
          <p>
	    If trying to downgrade a TLS-1.3 connection to a plain
	    TCP connection, possible TLS-1.3 session ticket messages
	    will be ignored in the "downgrade" state while waiting
	    for the close notify alert.</p>
          <p>
	    Own Id: OTP-17517 Aux Id: GH-5009 </p>
        </item>
        <item>
          <p>
	    Corrected error handling to correctly generate an
	    insufficient security alert when there are no suitable
	    groups that can be negotiated in TLS-1.3 instead of
	    crashing resulting in an internal error alert.</p>
          <p>
	    Own Id: OTP-17521</p>
        </item>
        <item>
          <p>
	    Properly handle default session data storage.</p>
          <p>
	    When a client tries to reuse an expired session the
	    default server storage handling would crash losing other
	    session data. This would cause a error report and
	    possible loss of abbreviated handshakes.</p>
          <p>
	    Own Id: OTP-17635 Aux Id: GH-5192 </p>
        </item>
      </list>
    </section>


    <section><title>Improvements and New Features</title>
      <list>
        <item>
          <p>
	    Add support for RSA-PSS-PSS signatures and
	    signature_algorithms_cert in TLS-1.2. This is a TLS-1.3
	    RFC requirement to backport this functionality.</p>
          <p>
	    Own Id: OTP-16590 Aux Id: ERL-625, GH-5029 </p>
        </item>
        <item>
          <p>
	    Use inet:monitor/1 to monitor listen-sockets so that we
	    are compatible with the new socket backend for gen_tcp.</p>
          <p>
	    Own Id: OTP-17392 Aux Id: PR-5050 </p>
        </item>
        <item>
          <p>
	    Enhance ssl:prf/4 handling and testing</p>
          <p>
	    Own Id: OTP-17464</p>
        </item>
        <item>
          <p>
	    Enhanced cipher suite filtering functionality, making
	    sure TLS-1.3 and TLS-1.2 cipher suites can be supported
	    correctly together even when TLS-1.2 anonymous ciphers
	    are included.</p>
          <p>
	    Own Id: OTP-17501 Aux Id: GH-4978 </p>
        </item>
        <item>
          <p>
	    Enhance gracefulness especially in TLS-1.3</p>
          <p>
	    Own Id: OTP-17530</p>
        </item>
      </list>
    </section>

</section>

<section><title>SSL 10.4.2</title>

    <section><title>Fixed Bugs and Malfunctions</title>
      <list>
        <item>
          <p>
	    Handle cross-signed root certificates when old root
	    expired as reported in GH-4877.</p>
          <p>
	    Own Id: OTP-17475 Aux Id: GH-4877 </p>
        </item>
        <item>
          <p>
	    The signature selection algorithm has been changed to
	    also verify if the client supports signatures using the
	    elliptic curve of the server's public/private key pair.
	    This change fixes #4958.</p>
          <p>
	    Own Id: OTP-17529 Aux Id: PR-4979, GH-4958 </p>
        </item>
      </list>
    </section>


    <section><title>Improvements and New Features</title>
      <list>
        <item>
          <p>
	    Slight optimization of certificate decoding.</p>
          <p>
	    Own Id: OTP-17150 Aux Id: GH-4877 </p>
        </item>
      </list>
    </section>

</section>

<section><title>SSL 10.4.1</title>

    <section><title>Fixed Bugs and Malfunctions</title>
      <list>
        <item>
          <p>
	    Fix cache invalidation problem for CA certs provided by
	    the cacertfile option.</p>
          <p>
	    Own Id: OTP-17435 Aux Id: ERIERL-653 </p>
        </item>
      </list>
    </section>

</section>

<section><title>SSL 10.4</title>

    <section><title>Fixed Bugs and Malfunctions</title>
      <list>
        <item>
	    <p>Missing runtime dependencies has been added to this
	    application.</p>
          <p>
	    Own Id: OTP-17243 Aux Id: PR-4557 </p>
        </item>
        <item>
          <p>
	    TLS handshake should fail if OCSP staple is requested but
	    missing. Note that OCSP support is still considered
	    experimental and only partially implemented.</p>
          <p>
	    Own Id: OTP-17343</p>
        </item>
      </list>
    </section>


    <section><title>Improvements and New Features</title>
      <list>
        <item>
          <p>
	    Removed ssl:ssl_accept/1,2,3 and ssl:cipher:suites/0,1
	    use ssl:handshake/1,2,3 and ssl:cipher_suites/2,3
	    instead.</p>
          <p>
	    *** POTENTIAL INCOMPATIBILITY ***</p>
          <p>
	    Own Id: OTP-16974</p>
        </item>
        <item>
          <p>
	    Make TLS handshakes in Erlang distribution concurrent.</p>
          <p>
	    Own Id: OTP-17044 Aux Id: PR-2654 </p>
        </item>
        <item>
          <p>
	    Randomize internal <c>{active,n}</c> optimization when
	    running Erlang distribution over TLS to spread RAM/CPU
	    spike that may occur when starting up a big cluster.</p>
          <p>
	    Own Id: OTP-17117 Aux Id: PR-2933 </p>
        </item>
        <item>
          <p>
	    TLS connections now support EdDSA certificates.</p>
          <p>
	    Own Id: OTP-17142 Aux Id: PR-4756, GH-4637, GH-4650 </p>
        </item>
        <item>
          <p>
	    Enhance documentation and logging of certificate
	    handling.</p>
          <p>
	    Own Id: OTP-17384 Aux Id: GH-4800 </p>
        </item>
      </list>
    </section>

</section>

<section><title>SSL 10.3.1.5</title>

    <section><title>Fixed Bugs and Malfunctions</title>
      <list>
        <item>
          <p>
	    Correct corner case of unexpected message handling for
	    pre TLS-1.3 versions, could cause "late failure" and make
	    the server dependent on its handshake timeout to prevent
	    possible DoS attacks.</p>
          <p>
	    Own Id: OTP-18224</p>
        </item>
      </list>
    </section>

</section>

<section><title>SSL 10.3.1.4</title>

    <section><title>Fixed Bugs and Malfunctions</title>
      <list>
        <item>
	    <p> The link to crypto:engine_load refered the function
	    with wrong arity. </p>
          <p>
	    Own Id: OTP-18173</p>
        </item>
      </list>
    </section>

</section>

<section><title>SSL 10.3.1.3</title>

    <section><title>Fixed Bugs and Malfunctions</title>
      <list>
        <item>
          <p>
	    Improved handling of unexpected messages during the
	    handshake, taking the right action for unexpected
	    messages.</p>
          <p>
	    Own Id: OTP-18145</p>
        </item>
      </list>
    </section>

</section>

<section><title>SSL 10.3.1.2</title>

    <section><title>Fixed Bugs and Malfunctions</title>
      <list>
        <item>
          <p>
	    Handle cross-signed root certificates when old root
	    expired as reported in GH-4877.</p>
          <p>
	    Own Id: OTP-17475 Aux Id: GH-4877 </p>
        </item>
        <item>
          <p>
	    The signature selection algorithm has been changed to
	    also verify if the client supports signatures using the
	    elliptic curve of the server's public/private key pair.
	    This change fixes #4958.</p>
          <p>
	    Own Id: OTP-17529 Aux Id: PR-4979, GH-4958 </p>
        </item>
      </list>
    </section>


    <section><title>Improvements and New Features</title>
      <list>
        <item>
          <p>
	    Slight optimization of certificate decoding.</p>
          <p>
	    Own Id: OTP-17150 Aux Id: GH-4877 </p>
        </item>
      </list>
    </section>

</section>

<section><title>SSL 10.3.1.1</title>

    <section><title>Fixed Bugs and Malfunctions</title>
      <list>
        <item>
          <p>
	    Fix cache invalidation problem for CA certs provided by
	    the cacertfile option.</p>
          <p>
	    Own Id: OTP-17435 Aux Id: ERIERL-653 </p>
        </item>
      </list>
    </section>

</section>

<section><title>SSL 10.3.1</title>

    <section><title>Fixed Bugs and Malfunctions</title>
      <list>
        <item>
          <p>
	    Retain backwards compatible behavior of verify_fun when
	    handling incomplete chains that are not verifiable.</p>
          <p>
	    Own Id: OTP-17296 Aux Id: GH-4682 </p>
        </item>
        <item>
          <p>
	    Avoid server session handler crash, this will increase
	    session ruse opportunities.</p>
          <p>
	    Own Id: OTP-17348 Aux Id: ERIERL-641 </p>
        </item>
      </list>
    </section>

</section>

<section><title>SSL 10.3</title>

    <section><title>Fixed Bugs and Malfunctions</title>
      <list>
        <item>
          <p>
	    Fix CRL handling that previously could fail to find the
	    issuer cert under some circumstances.</p>
          <p>
	    Own Id: OTP-17261 Aux Id: GH-4589 </p>
        </item>
        <item>
          <p>
	    TLS-1.3 client could, under some circumstances, select an
	    incorrect algorithm to sign the certificate verification
	    message causing a TLS Decrypt Alert being issued by the
	    server.</p>
          <p>
	    Own Id: OTP-17281 Aux Id: GH-4620 </p>
        </item>
        <item>
          <p>
	    Correct handling of default values for emulated socket
	    options and retain the order of the ssl options list to
	    ensure backwards compatible behavior if options should be
	    set more than once.</p>
          <p>
	    Own Id: OTP-17282</p>
        </item>
      </list>
    </section>


    <section><title>Improvements and New Features</title>
      <list>
        <item>
          <p>
	    Enhance pre TLS-1.3 session handling so the client and
	    server side handling is completely separated and client
	    disregards oldest session when reaching max limit of the
	    session table.</p>
          <p>
	    Own Id: OTP-16876</p>
        </item>
        <item>
          <p>
	    This change implements the early data feature for TLS 1.3
	    clients.</p>
          <p>
	    TLS 1.3 allows clients to send data in the first flight
	    using a Pre-Shared Key to authenticate the server and to
	    encrypt the early data.</p>
          <p>
	    Own Id: OTP-16985</p>
        </item>
        <item>
          <p>
	    This change implements the early data feature for TLS 1.3
	    servers.</p>
          <p>
	    Own Id: OTP-17042</p>
        </item>
      </list>
    </section>

</section>

<section><title>SSL 10.2.4.4</title>

    <section><title>Fixed Bugs and Malfunctions</title>
      <list>
        <item>
          <p>
	    Improved handling of unexpected messages during the
	    handshake, taking the right action for unexpected
	    messages.</p>
          <p>
	    Own Id: OTP-18145</p>
        </item>
      </list>
    </section>

</section>

<section><title>SSL 10.2.4.3</title>

    <section><title>Fixed Bugs and Malfunctions</title>
      <list>
        <item>
          <p>
	    Fix cache invalidation problem for CA certs provided by
	    the cacertfile option.</p>
          <p>
	    Own Id: OTP-17435 Aux Id: ERIERL-653 </p>
        </item>
      </list>
    </section>

</section>

<section><title>SSL 10.2.4.2</title>

    <section><title>Fixed Bugs and Malfunctions</title>
      <list>
        <item>
          <p>
	    Fix handling of emulated socket options, the previous
	    patch was incomplete,</p>
          <p>
	    Own Id: OTP-17305</p>
        </item>
      </list>
    </section>

</section>

<section><title>SSL 10.2.4.1</title>

    <section><title>Fixed Bugs and Malfunctions</title>
      <list>
        <item>
          <p>
	    Backport of OTP-17282</p>
          <p>
	    Correct handling of default values for emulated socket
	    options and retain the order of the ssl options list to
	    ensure backwards compatible behavior if options should be
	    set more than once.</p>
          <p>
	    Own Id: OTP-17289 Aux Id: GH-4585 </p>
        </item>
      </list>
    </section>

</section>

<section><title>SSL 10.2.4</title>

    <section><title>Fixed Bugs and Malfunctions</title>
      <list>
        <item>
          <p>
	    Enhance logging option log_level to support none and all,
	    also restore backwards compatibility for log_alert
	    option.</p>
          <p>
	    Own Id: OTP-17228 Aux Id: ERIERL-614 </p>
        </item>
      </list>
    </section>

</section>

<section><title>SSL 10.2.3</title>

    <section><title>Fixed Bugs and Malfunctions</title>
      <list>
        <item>
          <p>
	    Avoid race when the first two upgrade server handshakes
	    (that is servers that use a gen_tcp socket as input to
	    ssl:handshake/2,3) start close to each other. Could lead
	    to that one of the handshakes would fail.</p>
          <p>
	    Own Id: OTP-17190 Aux Id: ERIERL-606 </p>
        </item>
      </list>
    </section>

</section>

<section><title>SSL 10.2.2</title>

    <section><title>Fixed Bugs and Malfunctions</title>
      <list>
        <item>
          <p>
	    Avoid that upgrade (from TCP to TLS) servers starts
	    multiple session cache handlers for the same server. This
	    applies to Erlang distribution over TLS servers.</p>
          <p>
	    Own Id: OTP-17139 Aux Id: ERL-1458, OTP-16239 </p>
        </item>
        <item>
          <p>
	    Legacy cipher suites defined before TLS-1.2 (but still
	    supported) should be possible to use in TLS-1.2. They
	    where accidentally excluded for available cipher suites
	    for TLS-1.2 in OTP-23.2.2.</p>
          <p>
	    Own Id: OTP-17174 Aux Id: ERIERL-597 </p>
        </item>
      </list>
    </section>


    <section><title>Improvements and New Features</title>
      <list>
        <item>
          <p>
	    Enable Erlang distribution over TLS to run TLS-1.3,
	    although TLS-1.2 will still be default.</p>
          <p>
	    Own Id: OTP-16239 Aux Id: ERL-1458, OTP-17139 </p>
        </item>
      </list>
    </section>

</section>

<section><title>SSL 10.2.1</title>

    <section><title>Fixed Bugs and Malfunctions</title>
      <list>
        <item>
          <p>
	    Fix CVE-2020-35733 this only affects ssl-10.2 (OTP-23.2).
	    This vulnerability could enable a man in the middle
	    attack using a fake chain to a known trusted ROOT. Also
	    limits alternative chain handling, for handling of
	    possibly extraneous certs, to improve memory management.</p>
          <p>
	    Own Id: OTP-17098</p>
        </item>
      </list>
    </section>


    <section><title>Improvements and New Features</title>
      <list>
        <item>
          <p>
	    Add support for AES CCM based cipher suites defined in
	    RFC 7251</p>
          <p>
	    Also Correct cipher suite name conversion to OpenSSL
	    names. A few names where corrected earlier in OTP-16267
	    For backwards compatible reasons we support usage of
	    openSSL names for cipher suites. Mostly anonymous suites
	    names where incorrect, but also some legacy suites.</p>
          <p>
	    Own Id: OTP-17100</p>
        </item>
      </list>
    </section>

</section>

<section><title>SSL 10.2</title>

    <section><title>Fixed Bugs and Malfunctions</title>
      <list>
        <item>
          <p>
	    SSL's Erlang Distribution Protocol modules inet_tls_dist
	    and inet6_tls_dist lacked a callback function, so the
	    start flag "-dist_listen false" did not work, which has
	    now been fixed.</p>
          <p>
	    Own Id: OTP-15126 Aux Id: ERL-1375 </p>
        </item>
        <item>
          <p>
	    Correct OpenSSL names for newer cipher suites using DHE
	    in their name that accidentally got the wrong value when
	    fixing other older names using EDH instead.</p>
          <p>
	    Own Id: OTP-16267 Aux Id: ERIERL-571, ERIERL-477 </p>
        </item>
        <item>
          <p>
	    This change improves the handling of DTLS listening
	    dockets, making it possible to open multiple listeners on
	    the same port with different IP addresses.</p>
          <p>
	    Own Id: OTP-16849 Aux Id: ERL-1339 </p>
        </item>
        <item>
          <p>
	    Fix a bug that causes cross-build failure.</p>
          <p>
	    This change excludes the ssl.d dependency file from the
	    source tarballs.</p>
          <p>
	    Own Id: OTP-16921</p>
        </item>
        <item>
          <p>
	    This change fixes ssl:peername/1 when called on a DTLS
	    client socket.</p>
          <p>
	    Own Id: OTP-16923 Aux Id: ERL-1341, PR-2786 </p>
        </item>
        <item>
          <p>
	    Retain emulation of active once on a closed socket to
	    behave as before 23.1</p>
          <p>
	    Own Id: OTP-17018 Aux Id: ERL-1409 </p>
        </item>
        <item>
          <p>
	    Corrected server session cache entry deletion pre
	    TLS-1.3. May increase session reuse.</p>
          <p>
	    Own Id: OTP-17019 Aux Id: ERL-1412 </p>
        </item>
      </list>
    </section>


    <section><title>Improvements and New Features</title>
      <list>
        <item>
          <p>
	    Handle extraneous certs in certificate chains as well as
	    chains that are incomplete but can be reconstructed or
	    unordered chains. The cert and certfile options will now
	    accept a list of certificates so that the user may
	    specify the chain explicitly.</p>
          <p>
	    Also, the default value of the depth option has been
	    increased to allow longer chains by default.</p>
          <p>
	    Own Id: OTP-16277</p>
        </item>
        <item>
          <p>
	    This change implements optional NSS-style keylog in
	    ssl:connection_information/2 for debugging purposes.</p>
          <p>
	    The keylog contains various TLS secrets that can be
	    loaded in Wireshark to decrypt TLS packets.</p>
          <p>
	    Own Id: OTP-16445 Aux Id: PR-2823 </p>
        </item>
        <item>
          <p>
	    Use new gen_statem feature of changing callback mode to
	    improve code maintainability.</p>
          <p>
	    Own Id: OTP-16529</p>
        </item>
        <item>
          <p>
	    The handling of Service Name Indication has been aligned
	    with RFC8446.</p>
          <p>
	    Own Id: OTP-16762</p>
        </item>
        <item>
          <p>
	    Add explicit session reuse option to TLS clients for pre
	    TLS-1.3 sessions. Also, add documentation to Users Guide
	    for such sessions.</p>
          <p>
	    Own Id: OTP-16893</p>
        </item>
      </list>
    </section>

</section>

<section><title>SSL 10.1</title>

    <section><title>Fixed Bugs and Malfunctions</title>
      <list>
        <item>
          <p>
	    If a passive socket is created, ssl:recv/2,3 is never
	    called and then the peer closes the socket the
	    controlling process will no longer receive an active
	    close message.</p>
          <p>
	    Own Id: OTP-16697 Aux Id: ERIERL-496 </p>
        </item>
        <item>
          <p>
	    Data deliver with ssl:recv/2,3 could fail for when using
	    packet mode. This has been fixed by correcting the flow
	    control handling of passive sockets when packet mode is
	    used.</p>
          <p>
	    Own Id: OTP-16764</p>
        </item>
        <item>
          <p>
	    This change fixes a potential man-in-the-middle
	    vulnerability when the ssl client is configured to
	    automatically handle session tickets ({session_tickets,
	    auto}).</p>
          <p>
	    Own Id: OTP-16765</p>
        </item>
        <item>
          <p>
	    Fix the internal handling of options 'verify' and
	    'verify_fun'.</p>
          <p>
	    This change fixes a vulnerability when setting the ssl
	    option 'verify' to verify_peer in a continued handshake
	    won't take any effect resulting in the acceptance of
	    expired peer certificates.</p>
          <p>
	    Own Id: OTP-16767 Aux Id: ERIERL-512 </p>
        </item>
        <item>
          <p>
	    This change fixes the handling of stateless session
	    tickets when anti-replay is enabled.</p>
          <p>
	    Own Id: OTP-16776 Aux Id: ERL-1316 </p>
        </item>
        <item>
          <p>
	    Fix a crash due to the faulty handling of stateful
	    session tickets received by servers expecting stateless
	    session tickets.</p>
          <p>
	    This change also improves the handling of faulty/invalid
	    tickets.</p>
          <p>
	    Own Id: OTP-16777 Aux Id: ERL-1317 </p>
        </item>
        <item>
          <p>
	    Correct flow ctrl checks from OTP-16764 to work as
	    intended. Probably will not have a noticeable affect but
	    will make connections more well behaved under some
	    circumstances.</p>
          <p>
	    Own Id: OTP-16837 Aux Id: ERL-1319, OTP-16764 </p>
        </item>
        <item>
          <p>
	    Distribution over TLS could exhibit livelock-like
	    behaviour when there is a constant stream of distribution
	    messages. Distribution data is now chunked every 16 Mb to
	    avoid that.</p>
          <p>
	    Own Id: OTP-16851 Aux Id: PR-2703 </p>
        </item>
      </list>
    </section>


    <section><title>Improvements and New Features</title>
      <list>
        <item>
          <p>
	    Implement the cookie extension for TLS 1.3.</p>
          <p>
	    Own Id: OTP-15855</p>
        </item>
        <item>
          <p>
	    Experimental OCSP client support.</p>
          <p>
	    Own Id: OTP-16448</p>
        </item>
        <item>
          <p>
	    TLS 1.0 -TLS-1.2 sessions tables now have a absolute max
	    value instead of using a shrinking mechanism when
	    reaching the limit. To avoid out of memory problems under
	    heavy load situations. Note that this change infers that
	    implementations of ssl_session_cache_api needs to
	    implement the size function (introduce in OTP 19) for
	    session reuse to be optimally utilized.</p>
          <p>
	    Own Id: OTP-16802 Aux Id: ERIERL-516 </p>
        </item>
      </list>
    </section>

</section>

<section><title>SSL 10.0</title>

    <section><title>Fixed Bugs and Malfunctions</title>
      <list>
        <item>
          <p>
	    Fix a bug that causes cross-build failure.</p>
          <p>
	    This change excludes the ssl.d dependency file from the
	    source tar balls.</p>
          <p>
	    Own Id: OTP-16562 Aux Id: ERL-1168 </p>
        </item>
        <item>
          <p>
	    Correct translation of OpenSSL legacy names for two
	    legacy cipher suites</p>
          <p>
	    Own Id: OTP-16573 Aux Id: ERIERL-477 </p>
        </item>
        <item>
          <p>
	    Correct documentation for PSK identity and SRP username.</p>
          <p>
	    Own Id: OTP-16585</p>
        </item>
        <item>
          <p>
	    Make sure client hostname check is run when client uses
	    its own verify_fun</p>
          <p>
	    Own Id: OTP-16626 Aux Id: ERL-1232 </p>
        </item>
        <item>
          <p>
	    Improved signature selection mechanism in TLS 1.3 for
	    increased interoperability.</p>
          <p>
	    Own Id: OTP-16638 Aux Id: ERL-1206 </p>
        </item>
      </list>
    </section>


    <section><title>Improvements and New Features</title>
      <list>
        <item>
          <p>
	    Drop support for SSL-3.0. Support for this legacy TLS
	    version has not been enabled by default since OTP 19. Now
	    all code to support it has been removed, that is SSL-3.0
	    protocol version can not be used and is considered
	    invalid.</p>
          <p>
	    *** POTENTIAL INCOMPATIBILITY ***</p>
          <p>
	    Own Id: OTP-14790</p>
        </item>
        <item>
          <p>
	    Added support for RSA-PSS signature schemes</p>
          <p>
	    Own Id: OTP-15247</p>
        </item>
        <item>
          <p>
	    Improve interoperability by implementing the middlebox
	    compatibility mode.</p>
          <p>
	    The middlebox compatibility mode makes the TLS 1.3
	    handshake look more like a TLS 1.2 handshake and
	    increases the chance of successfully establishing TLS 1.3
	    connections through legacy middleboxes.</p>
          <p>
	    Own Id: OTP-15589</p>
        </item>
        <item>
          <p>
	    Utilize new properties of <seemfa
	    marker="erts:erlang#dist_ctrl_get_data/1"><c>erlang:dist_ctrl_get_data()</c></seemfa>
	    for performance improvement of Erlang distribution over
	    TLS.</p>
          <p>
	    Own Id: OTP-16127 Aux Id: OTP-15618 </p>
        </item>
        <item>
          <p>
	    Calls of deprecated functions in the <seeguide
	    marker="crypto:new_api#the-old-api">Old Crypto
	    API</seeguide> are replaced by calls of their <seeguide
	    marker="crypto:new_api#the-new-api">substitutions</seeguide>.</p>
          <p>
	    Own Id: OTP-16346</p>
        </item>
        <item>
          <p>
	    Implement cipher suite TLS_AES_128_CCM_8_SHA256.</p>
          <p>
	    Own Id: OTP-16391</p>
        </item>
        <item>
          <p>
	    This change adds TLS-1.3 to the list of default supported
	    versions. That is, TLS-1.3 and TLS-1.2 are configured
	    when ssl option 'versions' is not explicitly set.</p>
          <p>
	    *** POTENTIAL INCOMPATIBILITY ***</p>
          <p>
	    Own Id: OTP-16400</p>
        </item>
        <item>
	    <p>Refactored the internal handling of deprecated and
	    removed functions.</p>
          <p>
	    Own Id: OTP-16469</p>
        </item>
        <item>
          <p>
	    Extended ssl:versions so that it lists supported,
	    available and implemented TLS/DTLS versions.</p>
          <p>
	    Own Id: OTP-16519</p>
        </item>
        <item>
          <p>
	    Added new option exclusive for ssl:cipher_suites/2,3</p>
          <p>
	    Own Id: OTP-16532</p>
        </item>
        <item>
          <p>
	    Avoid DoS attack against stateful session_tickets by
	    making session ticket ids unpredictable.</p>
          <p>
	    Own Id: OTP-16533</p>
        </item>
        <item>
          <p>
	    Add support for the max_fragment_length extension (RFC
	    6066).</p>
          <p>
	    Own Id: OTP-16547 Aux Id: PR-2547 </p>
        </item>
        <item>
          <p>
	    Add srp_username in ssl:connection_info, update the
	    document with types of this function.</p>
          <p>
	    Own Id: OTP-16584</p>
        </item>
      </list>
    </section>

</section>

<section><title>SSL 9.6.2.3</title>

    <section><title>Fixed Bugs and Malfunctions</title>
      <list>
        <item>
          <p>
	    Correct flow ctrl checks from OTP-16764 to work as
	    intended. Probably will not have a noticeable affect but
	    will make connections more well behaved under some
	    circumstances.</p>
          <p>
	    Own Id: OTP-16837 Aux Id: ERL-1319, OTP-16764 </p>
        </item>
        <item>
          <p>
	    Fix a bug that causes cross-build failure.</p>
          <p>
	    This change excludes the ssl.d dependency file from the
	    source tar balls.</p>
          <p>
	    Own Id: OTP-16921</p>
        </item>
      </list>
    </section>

</section>

<section><title>SSL 9.6.2.2</title>

    <section><title>Fixed Bugs and Malfunctions</title>
      <list>
        <item>
          <p>
	    Data deliver with ssl:recv/2,3 could fail for when using
	    packet mode. This has been fixed by correcting the flow
	    control handling of passive sockets when packet mode is
	    used.</p>
          <p>
	    Own Id: OTP-16764</p>
        </item>
        <item>
          <p>
	    Fix the internal handling of options 'verify' and
	    'verify_fun'.</p>
          <p>
	    This change fixes a vulnerability when setting the ssl
	    option 'verify' to verify_peer in a continued handshake
	    won't take any effect resulting in the acceptance of
	    expired peer certificates.</p>
          <p>
	    Own Id: OTP-16767 Aux Id: ERIERL-512 </p>
        </item>
      </list>
    </section>

</section>

<section><title>SSL 9.6.2.1</title>

    <section><title>Improvements and New Features</title>
      <list>
        <item>
          <p>
	    If a passive socket is created, ssl:recv/2,3 is never
	    called and then the peer closes the socket the
	    controlling process will no longer receive an active
	    close message.</p>
          <p>
	    Own Id: OTP-16697 Aux Id: ERIERL-496 </p>
        </item>
      </list>
    </section>

</section>

<section><title>SSL 9.6.2</title>

    <section><title>Fixed Bugs and Malfunctions</title>
      <list>
        <item>
          <p>
	    Fix timing bug that could cause ssl sockets to become
	    unresponsive after an ssl:recv/3 call timed out</p>
          <p>
	    Own Id: OTP-16619 Aux Id: ERL-1213 </p>
        </item>
      </list>
    </section>

</section>

<section><title>SSL 9.6.1</title>

    <section><title>Fixed Bugs and Malfunctions</title>
      <list>
        <item>
          <p>
	    Correct error handling when the partial_chain fun claims
	    a certificate to be the trusted cert that is not part of
	    the chain. This bug would hide the appropriate alert
	    generating an "INTERNAL_ERROR" alert instead.</p>
          <p>
	    Own Id: OTP-16567 Aux Id: ERIERL-481 </p>
        </item>
      </list>
    </section>

</section>

<section><title>SSL 9.6</title>

    <section><title>Fixed Bugs and Malfunctions</title>
      <list>
        <item>
          <p>
	    Correct handling of TLS record limit in TLS-1.3. The max
	    value differs from previous versions. Also the payload
	    data max record check was broken, that is record overflow
	    problems could occur if user sent large amounts of data.</p>
          <p>
	    Own Id: OTP-16258</p>
        </item>
        <item>
          <p>
	    Correct close handling for DTLS</p>
          <p>
	    Own Id: OTP-16348 Aux Id: ERL-1110 </p>
        </item>
        <item>
          <p>
	    Fix ssl:getstat/1-2 to also work for DTLS sockets</p>
          <p>
	    Own Id: OTP-16352 Aux Id: ERL-1099 </p>
        </item>
        <item>
          <p>
	    Correct internal handling och socket active mode to avoid
	    reviving TCP data aimed for a downgraded TLS socket.</p>
          <p>
	    Own Id: OTP-16425</p>
        </item>
        <item>
          <p>
	    When using the host name as fallback for SNI (server name
	    indication) strip a possible trailing dot that is allowed
	    in a host name but not in the SNI. Also if the server
	    receives a SNI with a trailing dot send an
	    UNRECOGNIZED_NAME alert.</p>
          <p>
	    Own Id: OTP-16437 Aux Id: ERL-1135 </p>
        </item>
        <item>
          <p>
	    Immediately remove session entries if handshake is
	    abruptly closed at transport level.</p>
          <p>
	    Own Id: OTP-16479</p>
        </item>
      </list>
    </section>


    <section><title>Improvements and New Features</title>
      <list>
        <item>
          <p>
	    Implementation of the key and initialization vector
	    update feature, and general hardening of TLS 1.3.</p>
          <p>
	    There are cryptographic limits on the amount of plaintext
	    which can be safely encrypted under a given set of keys.</p>
          <p>
	    This change enforces those limits by triggering automatic
	    key updates on TLS 1.3 connections.</p>
          <p>
	    Own Id: OTP-15856</p>
        </item>
        <item>
          <p>
	    Add support for TLS 1.3 Session Tickets (stateful and
	    stateless). This allows session resumption using keying
	    material from a previous successful handshake.</p>
          <p>
	    Own Id: OTP-16253</p>
        </item>
        <item>
          <p>
	    Add support for key exchange with Edward curves and
	    PSS-RSA padding in signature verification.</p>
          <p>
	    Own Id: OTP-16528</p>
        </item>
      </list>
    </section>

</section>

<section><title>SSL 9.5.3</title>

    <section><title>Fixed Bugs and Malfunctions</title>
      <list>
        <item>
          <p>
	    Enhance error handling, all ALERTS shall be handled
	    gracefully and not cause a crash.</p>
          <p>
	    Own Id: OTP-16413 Aux Id: ERL-1136 </p>
        </item>
        <item>
          <p>
	    Enhance alert logging, in some places the role indication
	    of the alert origin was missing. So the log would say
	    undefined instead of client or server.</p>
          <p>
	    Own Id: OTP-16424</p>
        </item>
        <item>
          <p>
	    Two different optimizations did not work together and
	    resulted in the possible breakage of connections using
	    stream ciphers (that is RC4). Reworked the implementation
	    to avoid this.</p>
          <p>
	    Own Id: OTP-16426 Aux Id: ERL-1136 </p>
        </item>
      </list>
    </section>

</section>

<section><title>SSL 9.5.2</title>

    <section><title>Fixed Bugs and Malfunctions</title>
      <list>
        <item>
          <p>
	    Fix the handling of GREASE values sent by web browsers
	    when establishing TLS 1.3 connections. This change
	    improves handling of GREASE values in various protocol
	    elements sent in a TLS 1.3 ClientHello.</p>
          <p>
	    Own Id: OTP-16388 Aux Id: ERL-1130 </p>
        </item>
        <item>
          <p>
	    Correct DTLS listen emulation, could cause problems with
	    opening a new DTLS listen socket for a port previously
	    used by a now closed DTLS listen socket.</p>
          <p>
	    Own Id: OTP-16396 Aux Id: ERL-1118 </p>
        </item>
      </list>
    </section>

</section>

<section><title>SSL 9.5.1</title>

    <section><title>Fixed Bugs and Malfunctions</title>
      <list>
        <item>
          <p>
	    Add missing alert handling clause for TLS record
	    handling. Could sometimes cause confusing error behaviors
	    of TLS connections.</p>
          <p>
	    Own Id: OTP-16357 Aux Id: ERL-1166 </p>
        </item>
        <item>
          <p>
	    Fix handling of ssl:recv that happens during a
	    renegotiation. Using the passive receive function
	    ssl:recv/[2,3] during a renegotiation would fail the
	    connection with unexpected msg.</p>
          <p>
	    Own Id: OTP-16361</p>
        </item>
      </list>
    </section>

</section>

<section><title>SSL 9.5</title>

    <section><title>Fixed Bugs and Malfunctions</title>
      <list>
        <item>
          <p>
	    Corrected CRL handling which could cause CRL verification
	    to fail. This could happen when the CRL distribution
	    point explicitly specifies the CRL issuer, that is not
	    using the fallback.</p>
          <p>
	    Own Id: OTP-16156 Aux Id: ERL-1030 </p>
        </item>
        <item>
          <p>
	    Correct handling of unordered chains so that it works as
	    expected</p>
          <p>
	    Own Id: OTP-16293</p>
        </item>
        <item>
          <p>
	    Fix bug causing ssl application to crash when handshake
	    is paused and ClientHello contains extensions for session
	    resumption (psk_key_exchange_modes, pre_shared_key).</p>
          <p>
	    Own Id: OTP-16295 Aux Id: ERL-1095 </p>
        </item>
        <item>
          <p>
	    Fix connectivity problems with legacy servers when client
	    is configured to support a range of protocol versions
	    including TLS 1.3.</p>
          <p>
	    Own Id: OTP-16303</p>
        </item>
      </list>
    </section>


    <section><title>Improvements and New Features</title>
      <list>
        <item>
          <p>
	    Improve session handling for TLS-1.3 compatibility mode
	    and cleaner internal handling so that removal of old
	    session data can be more efficient, hopefully mitigating
	    problems with big session tables during heavy load.</p>
          <p>
	    Own Id: OTP-15524 Aux Id: OTP-15352 </p>
        </item>
        <item>
          <p>
	    Correct handling of DTLS listen socket emulation. Could
	    cause failure to create new listen socket after process
	    that owned previous listen socket died.</p>
          <p>
	    Own Id: OTP-15809 Aux Id: ERL-917 </p>
        </item>
        <item>
          <p>
	    Add detailed info in ALERT description when client does
	    not send a requested cert.</p>
          <p>
	    Own Id: OTP-16266</p>
        </item>
      </list>
    </section>

</section>

<section><title>SSL 9.4</title>

    <section><title>Fixed Bugs and Malfunctions</title>
      <list>
        <item>
          <p>
	    Handling of zero size fragments in TLS could cause an
	    infinite loop. This has now been corrected.</p>
          <p>
	    Own Id: OTP-15328 Aux Id: ERIERL-379 </p>
        </item>
        <item>
          <p>
	    DTLS record check needs to consider that a resent hello
	    message can have a different version than the negotiated.</p>
          <p>
	    Own Id: OTP-15807 Aux Id: ERL-920 </p>
        </item>
      </list>
    </section>


    <section><title>Improvements and New Features</title>
      <list>
        <item>
          <p>
	    Basic support for TLS 1.3 Client for experimental use.
	    For more information see the Standards Compliance chapter
	    of the User's Guide.</p>
          <p>
	    Own Id: OTP-15431</p>
        </item>
        <item>
          <p>
	    Correct solution for retaining tcp flow control OTP-15802
	    (ERL-934) as to not break ssl:recv as reported in
	    (ERL-938)</p>
          <p>
	    Own Id: OTP-15823 Aux Id: ERL-934, ERL-938 </p>
        </item>
        <item>
          <p>
	    Enhance dialyzer specs to reflect implementation better
	    and avoid dialyzer warnings for the user that wants to
	    use TLS with unix domain sockets.</p>
          <p>
	    Own Id: OTP-15851 Aux Id: PR-2235 </p>
        </item>
        <item>
          <p>
	    Add support for ECDSA signature algorithms in TLS 1.3.</p>
          <p>
	    Own Id: OTP-15854</p>
        </item>
        <item>
          <p>
	    Correct error handling of TLS downgrade, possible return
	    values form ssl:close/2 when downgrading is {ok, Port} or
	    {error, Reason}, it could happen that only ok was
	    returned instead of {error, closed} when downgrade failed
	    due to that the peer closed the TCP connection.</p>
          <p>
	    Own Id: OTP-16027</p>
        </item>
      </list>
    </section>

</section>

<section><title>SSL 9.3.5</title>

    <section><title>Improvements and New Features</title>
      <list>
        <item>
          <p>
	    Enhance error handling for erroneous alerts from the
	    peer.</p>
          <p>
	    Own Id: OTP-15943</p>
        </item>
      </list>
    </section>

</section>

<section><title>SSL 9.3.4</title>

    <section><title>Fixed Bugs and Malfunctions</title>
      <list>
        <item>
          <p>
	    Fix handling of certificate decoding problems in TLS 1.3
	    similarly as in TLS 1.2.</p>
          <p>
	    Own Id: OTP-15900</p>
        </item>
        <item>
          <p>
	    Hibernation now works as expected in all cases, was
	    accidentally broken by optimization efforts.</p>
          <p>
	    Own Id: OTP-15910</p>
        </item>
        <item>
          <p>
	    Fix interoperability problems with openssl when the TLS
	    1.3 server is configured with the option
	    signature_algs_cert.</p>
          <p>
	    Own Id: OTP-15913</p>
        </item>
      </list>
    </section>

</section>

<section><title>SSL 9.3.3</title>

    <section><title>Fixed Bugs and Malfunctions</title>
      <list>
        <item>
          <p>
	    Correct handshake handling, might cause strange symptoms
	    such as ASN.1 certificate decoding issues.</p>
          <p>
	    Own Id: OTP-15879 Aux Id: ERL-968 </p>
        </item>
        <item>
          <p>
	    Fix handling of the signature_algorithms_cert extension
	    in the ClientHello handshake message.</p>
          <p>
	    Own Id: OTP-15887 Aux Id: ERL-973 </p>
        </item>
        <item>
          <p>
	    Handle new ClientHello extensions when handshake is
	    paused by the {handshake, hello} ssl option.</p>
          <p>
	    Own Id: OTP-15888 Aux Id: ERL-975 </p>
        </item>
      </list>
    </section>

</section>

<section><title>SSL 9.3.2</title>

    <section><title>Fixed Bugs and Malfunctions</title>
      <list>
        <item>
          <p>
	    Returned "alert error string" is now same as logged alert
	    string</p>
          <p>
	    Own Id: OTP-15844</p>
        </item>
        <item>
          <p>
	    Fix returned extension map fields to follow the
	    documentation.</p>
          <p>
	    Own Id: OTP-15862 Aux Id: ERL-951 </p>
        </item>
        <item>
          <p>
	    Avoid DTLS crash due to missing gen_server return value
	    in DTLS packet demux process.</p>
          <p>
	    Own Id: OTP-15864 Aux Id: ERL-962 </p>
        </item>
      </list>
    </section>

</section>

<section><title>SSL 9.3.1</title>

    <section><title>Fixed Bugs and Malfunctions</title>
      <list>
        <item>
          <p>
	    Missing check of size of user_data_buffer made internal
	    socket behave as an active socket instead of active N.
	    This could cause memory problems.</p>
          <p>
	    Own Id: OTP-15825 Aux Id: ERL-934, OTP-15823 </p>
        </item>
      </list>
    </section>

</section>

<section><title>SSL 9.3</title>

    <section><title>Fixed Bugs and Malfunctions</title>
      <list>
        <item>
          <p>
	    The distribution handshake with TLS distribution
	    (<c>inet_tls_dist</c>) does now utilize the socket option
	    <c>{nodelay, true}</c>, which decreases the distribution
	    setup time significantly.</p>
          <p>
	    Own Id: OTP-14792</p>
        </item>
        <item>
          <p>
	    Correct shutdown reason to avoid an incorrect crash
	    report</p>
          <p>
	    Own Id: OTP-15710 Aux Id: ERL-893 </p>
        </item>
        <item>
          <p>
	    Enhance documentation and type specifications.</p>
          <p>
	    Own Id: OTP-15746 Aux Id: ERIERL-333 </p>
        </item>
      </list>
    </section>


    <section><title>Improvements and New Features</title>
      <list>
        <item>
          <p>
	    TLS-1.0, TLS-1.1 and DTLS-1.0 are now considered legacy
	    and not supported by default</p>
          <p>
	    *** POTENTIAL INCOMPATIBILITY ***</p>
          <p>
	    Own Id: OTP-14865</p>
        </item>
        <item>
          <p>
	    Use new logger API in ssl. Introduce log levels and
	    verbose debug logging for SSL.</p>
          <p>
	    Own Id: OTP-15055</p>
        </item>
        <item>
          <p>
	    Add new API function str_to_suite/1, cipher_suites/3
	    (list cipher suites as rfc or OpenSSL name strings) and
	    suite_to_openssl_str/1</p>
          <p>
	    Own Id: OTP-15483 Aux Id: ERL-924 </p>
        </item>
        <item>
          <p>
	    Basic support for TLS 1.3 Server for experimental use.
	    The client is not yet functional, for more information
	    see the Standards Compliance chapter of the User's Guide.</p>
          <p>
	    Own Id: OTP-15591</p>
        </item>
        <item>
          <p>
	    Add support for PSK CCM ciphers from RFC 6655</p>
          <p>
	    Own Id: OTP-15626</p>
        </item>
      </list>
    </section>

</section>

<section><title>SSL 9.2.3.7</title>

    <section><title>Fixed Bugs and Malfunctions</title>
      <list>
        <item>
          <p>
	    Data deliver with ssl:recv/2,3 could fail for when using
	    packet mode. This has been fixed by correcting the flow
	    control handling of passive sockets when packet mode is
	    used.</p>
          <p>
	    Own Id: OTP-16764</p>
        </item>
      </list>
    </section>

</section>

<section><title>SSL 9.2.3.6</title>

    <section><title>Fixed Bugs and Malfunctions</title>
      <list>
        <item>
          <p>
	    Fix timing bug that could cause ssl sockets to become
	    unresponsive after an ssl:recv/3 call timed out</p>
          <p>
	    Own Id: OTP-16619 Aux Id: ERL-1213 </p>
        </item>
      </list>
    </section>

</section>

<section><title>SSL 9.2.3.5</title>

    <section><title>Fixed Bugs and Malfunctions</title>
      <list>
        <item>
          <p>
	    Handling of zero size fragments in TLS could cause an
	    infinite loop. This has now been corrected.</p>
          <p>
	    Own Id: OTP-15328 Aux Id: ERIERL-379 </p>
        </item>
      </list>
    </section>

</section>

<section><title>SSL 9.2.3.4</title>

    <section><title>Fixed Bugs and Malfunctions</title>
      <list>
        <item>
          <p>
	    Hibernation now works as expected in all cases, was
	    accidentally broken by optimization efforts.</p>
          <p>
	    Own Id: OTP-15910</p>
        </item>
      </list>
    </section>

</section>

<section><title>SSL 9.2.3.3</title>

    <section><title>Fixed Bugs and Malfunctions</title>
      <list>
        <item>
          <p>
	    Correct handshake handling, might cause strange symptoms
	    such as ASN.1 certificate decoding issues.</p>
          <p>
	    Own Id: OTP-15879 Aux Id: ERL-968 </p>
        </item>
      </list>
    </section>

</section>

<section><title>SSL 9.2.3.2</title>

    <section><title>Fixed Bugs and Malfunctions</title>
      <list>
        <item>
          <p>
	    Returned "alert error string" is now same as logged alert
	    string</p>
          <p>
	    Own Id: OTP-15844</p>
        </item>
      </list>
    </section>

</section>

<section><title>SSL 9.2.3.1</title>

    <section><title>Fixed Bugs and Malfunctions</title>
      <list>
        <item>
          <p>
	    Correct solution for retaining tcp flow control OTP-15802
	    (ERL-934) as to not break ssl:recv as reported in
	    (ERL-938)</p>
          <p>
	    Own Id: OTP-15823 Aux Id: ERL-934, ERL-938 </p>
        </item>
      </list>
    </section>

</section>

<section><title>SSL 9.2.3</title>

    <section><title>Fixed Bugs and Malfunctions</title>
      <list>
        <item>
          <p>
	    Missing check of size of user_data_buffer made internal
	    socket behave as an active socket instead of active N.
	    This could cause memory problems.</p>
          <p>
	    Own Id: OTP-15802 Aux Id: ERL-934 </p>
        </item>
      </list>
    </section>


    <section><title>Improvements and New Features</title>
      <list>
        <item>
          <p>
	    Back port of bug fix ERL-893 from OTP-22 and document
	    enhancements that will solve dialyzer warnings for users
	    of the ssl application.</p>
          <p>
	    This change also affects public_key, eldap (and inet
	    doc).</p>
          <p>
	    Own Id: OTP-15785 Aux Id: ERL-929, ERL-893, PR-2215 </p>
        </item>
      </list>
    </section>

</section>

<section><title>SSL 9.2.2</title>

    <section><title>Fixed Bugs and Malfunctions</title>
      <list>
        <item>
          <p>
	    With the default BEAST Mitigation strategy for TLS 1.0 an
	    empty TLS fragment could be sent after a one-byte
	    fragment. This glitch has been fixed.</p>
          <p>
	    Own Id: OTP-15054 Aux Id: ERIERL-346 </p>
        </item>
      </list>
    </section>

</section>

<section><title>SSL 9.2.1</title>

    <section><title>Fixed Bugs and Malfunctions</title>
      <list>
        <item>
          <p>
	    The timeout for a passive receive was sometimes not
	    cancelled and later caused a server crash. This bug has
	    now been corrected.</p>
          <p>
	    Own Id: OTP-14701 Aux Id: ERL-883, ERL-884 </p>
        </item>
        <item>
          <p>
	    Add tag for passive message (active N) in cb_info to
	    retain transport transparency.</p>
          <p>
	    Own Id: OTP-15679 Aux Id: ERL-861 </p>
        </item>
      </list>
    </section>

</section>

<section><title>SSL 9.2</title>

    <section><title>Fixed Bugs and Malfunctions</title>
      <list>
        <item>
          <p>
	    Fix bug that an incorrect return value for gen_statem
	    could be created when alert was a result of handling
	    renegotiation info extension</p>
          <p>
	    Own Id: OTP-15502</p>
        </item>
        <item>
          <p>
	    Correct check for 3des_ede_cbc, could cause ssl to claim
	    to support 3des_ede_cbc when cryptolib does not.</p>
          <p>
	    Own Id: OTP-15539</p>
        </item>
        <item>
          <p>
	    Improved DTLS error handling, avoids unexpected
	    connection failure in rare cases.</p>
          <p>
	    Own Id: OTP-15561</p>
        </item>
        <item>
          <p>
	    Corrected active once emulation bug that could cause the
	    ssl_closed meassage to not be sent. Bug introduced by
	    OTP-15449</p>
          <p>
	    Own Id: OTP-15666 Aux Id: ERIERL-316, </p>
        </item>
      </list>
    </section>


    <section><title>Improvements and New Features</title>
      <list>
        <item>
          <p>
	    Add client option {reuse_session, SessionID::binary()}
	    that can be used together with new option value
	    {reuse_sessions, save}. This makes it possible to reuse a
	    session from a specific connection establishment.</p>
          <p>
	    Own Id: OTP-15369</p>
        </item>
        <item>
          <p>
	    The Reason part of of the error return from the functions
	    connect and handshake has a better and documented format.
	    This will sometimes differ from previous returned
	    reasons, however those where only documented as term()
	    and should for that reason not be relied on.</p>
          <p>
	    *** POTENTIAL INCOMPATIBILITY ***</p>
          <p>
	    Own Id: OTP-15423</p>
        </item>
        <item>
          <p>
	    Refactor of state handling to improve TLS application
	    data throughput and reduce CPU overhead</p>
          <p>
	    Own Id: OTP-15445</p>
        </item>
        <item>
          <p>
	    The SSL code has been optimized in many small ways to
	    reduce CPU load for encryption/decryption, especially for
	    Erlang's distribution protocol over TLS.</p>
          <p>
	    Own Id: OTP-15529</p>
        </item>
        <item>
          <p>
	    Add support for active N</p>
          <p>
	    Own Id: OTP-15665 Aux Id: ERL-811, PR-2072 </p>
        </item>
      </list>
    </section>

</section>

<section><title>SSL 9.1.2</title>

    <section><title>Fixed Bugs and Malfunctions</title>
      <list>
        <item>
          <p>
	    Fix encoding of the SRP extension length field in ssl.
	    The old encoding of the SRP extension length could cause
	    interoperability problems with third party SSL
	    implementations when SRP was used.</p>
          <p>
	    Own Id: OTP-15477 Aux Id: ERL-790 </p>
        </item>
        <item>
          <p>
	    Guarantee active once data delivery, handling TCP stream
	    properly.</p>
          <p>
	    Own Id: OTP-15504 Aux Id: ERL-371 </p>
        </item>
        <item>
          <p>
	    Correct gen_statem returns for some error cases</p>
          <p>
	    Own Id: OTP-15505</p>
        </item>
      </list>
    </section>

</section>

<section><title>SSL 9.1.1</title>

    <section><title>Fixed Bugs and Malfunctions</title>
      <list>
        <item>
          <p>
	    Fixed renegotiation bug. Client did not handle server
	    initiated renegotiation correctly after rewrite to two
	    connection processes, due to ERL-622 commit
	    d87ac1c55188f5ba5cdf72384125d94d42118c18. This could
	    manifest it self as a " bad_record_mac" alert.</p>
          <p>
	    Also included are some optimizations</p>
          <p>
	    Own Id: OTP-15489 Aux Id: ERL-308 </p>
        </item>
      </list>
    </section>

</section>

<section><title>SSL 9.1</title>

    <section><title>Fixed Bugs and Malfunctions</title>
      <list>
        <item>
          <p>
	    PEM cache was not evicting expired entries due to due to
	    timezone confusion.</p>
          <p>
	    Own Id: OTP-15368</p>
        </item>
        <item>
          <p>
	    Make sure an error is returned if a "transport_accept
	    socket" is used in some other call than ssl:handshake* or
	    ssl:controlling_process</p>
          <p>
	    Own Id: OTP-15384 Aux Id: ERL-756 </p>
        </item>
        <item>
          <p>
	    Fix timestamp handling in the PEM-cache could cause
	    entries to not be invalidated at the correct time.</p>
          <p>
	    Own Id: OTP-15402</p>
        </item>
        <item>
          <p>
	    Extend check for undelivered data at closing, could under
	    some circumstances fail to deliver all data that was
	    actually received.</p>
          <p>
	    Own Id: OTP-15412 Aux Id: ERL-731 </p>
        </item>
        <item>
          <p>
	    Correct signature check for TLS-1.2 that allows different
	    algorithms for signature of peer cert and peer cert key.
	    Not all allowed combinations where accepted.</p>
          <p>
	    Own Id: OTP-15415 Aux Id: ERL-763 </p>
        </item>
        <item>
          <p>
	    Correct gen_statem return value, could cause
	    renegotiation to fail.</p>
          <p>
	    Own Id: OTP-15418 Aux Id: ERL-770 </p>
        </item>
      </list>
    </section>


    <section><title>Improvements and New Features</title>
      <list>
        <item>
          <p>
	    Add engine support for RSA key exchange</p>
          <p>
	    Own Id: OTP-15420 Aux Id: ERIERL-268 </p>
        </item>
        <item>
          <p>
	    ssl now uses active n internally to boost performance.
	    Old active once behavior can be restored by setting
	    application variable see manual page for ssl application
	    (man 6).</p>
          <p>
	    *** POTENTIAL INCOMPATIBILITY ***</p>
          <p>
	    Own Id: OTP-15449</p>
        </item>
      </list>
    </section>

</section>

<section><title>SSL 9.0.3</title>

    <section><title>Fixed Bugs and Malfunctions</title>
      <list>
        <item>
          <p>
	    Correct alert handling with new TLS sender process, from
	    ssl-9.0.2. CLOSE ALERTS could under some circumstances be
	    encoded using an incorrect cipher state. This would cause
	    the peer to regard them as unknown messages.</p>
          <p>
	    Own Id: OTP-15337 Aux Id: ERL-738 </p>
        </item>
        <item>
          <p>
	    Correct handling of socket packet option with new TLS
	    sender process, from ssl-9.0.2. When changing the socket
	    option {packet, 1|2|3|4} with ssl:setopts/2 the option
	    must internally be propagated to the sender process as
	    well as the reader process as this particular option also
	    affects the data to be sent.</p>
          <p>
	    Own Id: OTP-15348 Aux Id: ERL-747 </p>
        </item>
      </list>
    </section>

</section>

<section><title>SSL 9.0.2</title>

    <section><title>Fixed Bugs and Malfunctions</title>
      <list>
        <item>
          <p>
	    Use separate processes for sending and receiving
	    application data for TLS connections to avoid potential
	    deadlock that was most likely to occur when using TLS for
	    Erlang distribution. Note does not change the API.</p>
          <p>
	    Own Id: OTP-15122</p>
        </item>
        <item>
          <p>
	    Correct handling of empty server SNI extension</p>
          <p>
	    Own Id: OTP-15168</p>
        </item>
        <item>
          <p>
	    Correct PSK cipher suite handling and add
	    selected_cipher_suite to connection information</p>
          <p>
	    Own Id: OTP-15172</p>
        </item>
        <item>
          <p>
	    Adopt to the fact that cipher suite sign restriction are
	    relaxed in TLS-1.2</p>
          <p>
	    Own Id: OTP-15173</p>
        </item>
        <item>
          <p>
	    Enhance error handling of non existing PEM files</p>
          <p>
	    Own Id: OTP-15174</p>
        </item>
        <item>
          <p>
	    Correct close handling of transport accepted sockets in
	    the error state</p>
          <p>
	    Own Id: OTP-15216</p>
        </item>
        <item>
          <p>
	    Correct PEM cache to not add references to empty entries
	    when PEM file does not exist.</p>
          <p>
	    Own Id: OTP-15224</p>
        </item>
        <item>
          <p>
	    Correct handling of all PSK cipher suites</p>
          <p>
	    Before only some PSK suites would be correctly negotiated
	    and most PSK ciphers suites would fail the connection.</p>
          <p>
	    Own Id: OTP-15285</p>
        </item>
      </list>
    </section>


    <section><title>Improvements and New Features</title>
      <list>
        <item>
          <p>
	    TLS will now try to order certificate chains if they
	    appear to be unordered. That is prior to TLS 1.3,
	    “certificate_list” ordering was required to be
	    strict, however some implementations already allowed for
	    some flexibility. For maximum compatibility, all
	    implementations SHOULD be prepared to handle potentially
	    extraneous certificates and arbitrary orderings from any
	    TLS version.</p>
          <p>
	    Own Id: OTP-12983</p>
        </item>
        <item>
          <p>
	    TLS will now try to reconstructed an incomplete
	    certificate chains from its local CA-database and use
	    that data for the certificate path validation. This
	    especially makes sense for partial chains as then the
	    peer might not send an intermediate CA as it is
	    considered the trusted root in that case.</p>
          <p>
	    Own Id: OTP-15060</p>
        </item>
        <item>
          <p>
	    Option keyfile defaults to certfile and should be trumped
	    with key. This failed for engine keys.</p>
          <p>
	    Own Id: OTP-15193</p>
        </item>
        <item>
          <p>
	    Error message improvement when own certificate has
	    decoding issues, see also issue ERL-668.</p>
          <p>
	    Own Id: OTP-15234</p>
        </item>
        <item>
          <p>
	    Correct dialyzer spec for key option</p>
          <p>
	    Own Id: OTP-15281</p>
        </item>
      </list>
    </section>

</section>

<section><title>SSL 9.0.1</title>

    <section><title>Fixed Bugs and Malfunctions</title>
      <list>
        <item>
          <p>
	    Correct cipher suite handling for ECDHE_*, the incorrect
	    handling could cause an incorrrect suite to be selected
	    and most likely fail the handshake.</p>
          <p>
	    Own Id: OTP-15203</p>
        </item>
      </list>
    </section>

</section>

<section><title>SSL 9.0</title>

    <section><title>Fixed Bugs and Malfunctions</title>
      <list>
        <item>
          <p>
	    Correct handling of ECDH suites.</p>
          <p>
	    Own Id: OTP-14974</p>
        </item>
        <item>
          <p>
	    Proper handling of clients that choose to send an empty
	    answer to a certificate request</p>
          <p>
	    Own Id: OTP-15050</p>
        </item>
      </list>
    </section>


    <section><title>Improvements and New Features</title>
      <list>
        <item>
          <p>
	    Distribution over SSL (inet_tls) has, to improve
	    performance, been rewritten to not use intermediate
	    processes and ports.</p>
          <p>
	    Own Id: OTP-14465</p>
        </item>
        <item>
          <p>
	    Add support for ECDHE_PSK cipher suites</p>
          <p>
	    Own Id: OTP-14547</p>
        </item>
        <item>
          <p>
	    For security reasons no longer support 3-DES cipher
	    suites by default</p>
          <p>
	    *** INCOMPATIBILITY with possibly ***</p>
          <p>
	    Own Id: OTP-14768</p>
        </item>
        <item>
          <p>
	    For security reasons RSA-key exchange cipher suites are
	    no longer supported by default</p>
          <p>
	    *** INCOMPATIBILITY with possible ***</p>
          <p>
	    Own Id: OTP-14769</p>
        </item>
        <item>
          <p>
	    The interoperability option to fallback to insecure
	    renegotiation now has to be explicitly turned on.</p>
          <p>
	    *** INCOMPATIBILITY with possibly ***</p>
          <p>
	    Own Id: OTP-14789</p>
        </item>
        <item>
          <p>
	    Drop support for SSLv2 enabled clients. SSLv2 has been
	    broken for decades and never supported by the Erlang
	    SSL/TLS implementation. This option was by default
	    disabled and enabling it has proved to sometimes break
	    connections not using SSLv2 enabled clients.</p>
          <p>
	    *** POTENTIAL INCOMPATIBILITY ***</p>
          <p>
	    Own Id: OTP-14824</p>
        </item>
        <item>
          <p>
	    Remove CHACHA20_POLY1305 ciphers form default for now. We
	    have discovered interoperability problems, ERL-538, that
	    we believe needs to be solved in crypto.</p>
          <p>
	    *** INCOMPATIBILITY with possibly ***</p>
          <p>
	    Own Id: OTP-14882</p>
        </item>
        <item>
          <p>
	    Generalize DTLS packet multiplexing to make it easier to
	    add future DTLS features and uses.</p>
          <p>
	    Own Id: OTP-14888</p>
        </item>
        <item>
          <p>
	    Use uri_string module instead of http_uri.</p>
          <p>
	    Own Id: OTP-14902</p>
        </item>
        <item>
          <p>
	    The SSL distribution protocol <c>-proto inet_tls</c> has
	    stopped setting the SSL option
	    <c>server_name_indication</c>. New verify funs for client
	    and server in <c>inet_tls_dist</c> has been added, not
	    documented yet, that checks node name if present in peer
	    certificate. Usage is still also yet to be documented.</p>
          <p>
	    Own Id: OTP-14969 Aux Id: OTP-14465, ERL-598 </p>
        </item>
        <item>
          <p>
	    Deprecate ssl:ssl_accept/[1,2,3] in favour of
	    ssl:handshake/[1,2,3]</p>
          <p>
	    Own Id: OTP-15056</p>
        </item>
        <item>
          <p>
	    Customizes the hostname verification of the peer
	    certificate, as different protocols that use TLS such as
	    HTTP or LDAP may want to do it differently</p>
          <p>
	    Own Id: OTP-15102 Aux Id: ERL-542, OTP-14962 </p>
        </item>
        <item>
          <p>
	    Add utility function for converting erlang cipher suites
	    to a string representation (ERL-600).</p>
          <p>
	    Own Id: OTP-15106</p>
        </item>
        <item>
          <p>
	    First version with support for DTLS</p>
          <p>
	    Own Id: OTP-15142</p>
        </item>
      </list>
    </section>

</section>

<section><title>SSL 8.2.6.4</title>

    <section><title>Fixed Bugs and Malfunctions</title>
      <list>
        <item>
          <p>
	    Add engine support for RSA key exchange</p>
          <p>
	    Own Id: OTP-15420</p>
        </item>
      </list>
    </section>

</section>

<section><title>SSL 8.2.6.3</title>

    <section><title>Fixed Bugs and Malfunctions</title>
      <list>
        <item>
          <p>
	    Extend check for undelivered data at closing, could under
	    some circumstances fail to deliverd all data that was
	    acctualy recivied.</p>
          <p>
	    Own Id: OTP-15412</p>
        </item>
      </list>
    </section>

</section>

<section><title>SSL 8.2.6.2</title>

    <section><title>Fixed Bugs and Malfunctions</title>
      <list>
        <item>
          <p>
	    Correct handling of empty server SNI extension</p>
          <p>
	    Own Id: OTP-15168</p>
        </item>
        <item>
          <p>
	    Correct cipher suite handling for ECDHE_*, the incorrect
	    handling could cause an incorrrect suite to be selected
	    and most likely fail the handshake.</p>
          <p>
	    Own Id: OTP-15203</p>
        </item>
      </list>
    </section>

</section>

<section><title>SSL 8.2.6.1</title>

    <section><title>Fixed Bugs and Malfunctions</title>
      <list>
        <item>
          <p>
	    Improve cipher suite handling correcting ECC and TLS-1.2
	    requierments. Backport of solution for ERL-641</p>
          <p>
	    Own Id: OTP-15178</p>
        </item>
      </list>
    </section>


    <section><title>Improvements and New Features</title>
      <list>
        <item>
          <p>
	    Option keyfile defaults to certfile and should be trumped
	    with key. This failed for engine keys.</p>
          <p>
	    Own Id: OTP-15193</p>
        </item>
      </list>
    </section>

</section>

<section><title>SSL 8.2.6</title>

    <section><title>Fixed Bugs and Malfunctions</title>
      <list>
        <item>
          <p>
	    Proper handling of clients that choose to send an empty
	    answer to a certificate request</p>
          <p>
	    Own Id: OTP-15050</p>
        </item>
      </list>
    </section>

</section>

<section><title>SSL 8.2.5</title>

    <section><title>Fixed Bugs and Malfunctions</title>
      <list>
        <item>
          <p>
	    Fix filter function to not incorrectly exclude AEAD
	    cipher suites</p>
          <p>
	    Own Id: OTP-14981</p>
        </item>
      </list>
    </section>

</section>

<section><title>SSL 8.2.4</title>

    <section><title>Fixed Bugs and Malfunctions</title>
      <list>
        <item>
          <p>
	    Optimization of bad merge conflict resolution causing
	    dubble decode</p>
          <p>
	    Own Id: OTP-14843</p>
        </item>
        <item>
          <p>
	    Restore error propagation to OTP-19.3 behaviour, in
	    OTP-20.2 implementation adjustments to gen_statem needed
	    some further adjustments to avoid a race condition. This
	    could cause a TLS server to not always report file path
	    errors correctly.</p>
          <p>
	    Own Id: OTP-14852</p>
        </item>
        <item>
          <p>
	    Corrected RC4 suites listing function to regard TLS
	    version</p>
          <p>
	    Own Id: OTP-14871</p>
        </item>
        <item>
          <p>
	    Fix alert handling so that unexpected messages are logged
	    and alerted correctly</p>
          <p>
	    Own Id: OTP-14919</p>
        </item>
        <item>
          <p>
	    Correct handling of anonymous cipher suites</p>
          <p>
	    Own Id: OTP-14952</p>
        </item>
      </list>
    </section>


    <section><title>Improvements and New Features</title>
      <list>
        <item>
          <p>
	    Added new API functions to facilitate cipher suite
	    handling</p>
          <p>
	    Own Id: OTP-14760</p>
        </item>
        <item>
          <p>
	    Correct TLS_FALLBACK_SCSV handling so that this special
	    flag suite is always placed last in the cipher suite list
	    in accordance with the specs. Also make sure this
	    functionality is used in DTLS.</p>
          <p>
	    Own Id: OTP-14828</p>
        </item>
        <item>
          <p>
	    Add TLS record version sanity check for early as possible
	    error detection and consistency in ALERT codes generated</p>
          <p>
	    Own Id: OTP-14892</p>
        </item>
      </list>
    </section>

</section>

<section><title>SSL 8.2.3</title>

    <section><title>Fixed Bugs and Malfunctions</title>
      <list>
        <item>
          <p>
	    Packet options cannot be supported for unreliable
	    transports, that is, packet option for DTLS over udp will
	    not be supported.</p>
          <p>
	    Own Id: OTP-14664</p>
        </item>
        <item>
          <p>
	    Ensure data delivery before close if possible. This fix
	    is related to fix in PR-1479.</p>
          <p>
	    Own Id: OTP-14794</p>
        </item>
      </list>
    </section>


    <section><title>Improvements and New Features</title>
      <list>
        <item>
          <p>
	    The crypto API is extended to use private/public keys
	    stored in an Engine for sign/verify or encrypt/decrypt
	    operations.</p>
          <p>
	    The ssl application provides an API to use this new
	    engine concept in TLS.</p>
          <p>
	    Own Id: OTP-14448</p>
        </item>
        <item>
          <p>
	    Implemented renegotiation for DTLS</p>
          <p>
	    Own Id: OTP-14563</p>
        </item>
        <item>
          <p>
	    A new command line option <c>-ssl_dist_optfile</c> has
	    been added to facilitate specifying the many options
	    needed when using SSL as the distribution protocol.</p>
          <p>
	    Own Id: OTP-14657</p>
        </item>
      </list>
    </section>

</section>

<section><title>SSL 8.2.2</title>
    <section><title>Fixed Bugs and Malfunctions</title>
      <list>
        <item>
          <p>
	    TLS sessions must be registered with SNI if provided, so
	    that sessions where client hostname verification would
	    fail cannot connect reusing a session created when the
	    server name verification succeeded.</p>
          <p>
	    Own Id: OTP-14632</p>
        </item>
        <item>
	    <p> An erlang TLS server configured with cipher suites
	    using rsa key exchange, may be vulnerable to an Adaptive
	    Chosen Ciphertext attack (AKA Bleichenbacher attack)
	    against RSA, which when exploited, may result in
	    plaintext recovery of encrypted messages and/or a
	    Man-in-the-middle (MiTM) attack, despite the attacker not
	    having gained access to the server’s private key
	    itself. <url
	    href="https://nvd.nist.gov/vuln/detail/CVE-2017-1000385">CVE-2017-1000385</url>
	    </p> <p> Exploiting this vulnerability to perform
	    plaintext recovery of encrypted messages will, in most
	    practical cases, allow an attacker to read the plaintext
	    only after the session has completed. Only TLS sessions
	    established using RSA key exchange are vulnerable to this
	    attack. </p> <p> Exploiting this vulnerability to conduct
	    a MiTM attack requires the attacker to complete the
	    initial attack, which may require thousands of server
	    requests, during the handshake phase of the targeted
	    session within the window of the configured handshake
	    timeout. This attack may be conducted against any TLS
	    session using RSA signatures, but only if cipher suites
	    using RSA key exchange are also enabled on the server.
	    The limited window of opportunity, limitations in
	    bandwidth, and latency make this attack significantly
	    more difficult to execute. </p> <p> RSA key exchange is
	    enabled by default although least prioritized if server
	    order is honored. For such a cipher suite to be chosen it
	    must also be supported by the client and probably the
	    only shared cipher suite. </p> <p> Captured TLS sessions
	    encrypted with ephemeral cipher suites (DHE or ECDHE) are
	    not at risk for subsequent decryption due to this
	    vulnerability. </p> <p> As a workaround if default cipher
	    suite configuration was used you can configure the server
	    to not use vulnerable suites with the ciphers option like
	    this: </p> <c> {ciphers, [Suite || Suite &lt;-
	    ssl:cipher_suites(), element(1,Suite) =/= rsa]} </c> <p>
	    that is your code will look somethingh like this: </p>
	    <c> ssl:listen(Port, [{ciphers, [Suite || Suite &lt;-
	    ssl:cipher_suites(), element(1,S) =/= rsa]} | Options]).
	    </c> <p> Thanks to Hanno Böck, Juraj Somorovsky and
	    Craig Young for reporting this vulnerability. </p>
          <p>
	    Own Id: OTP-14748</p>
        </item>
      </list>
    </section>

    <section><title>Improvements and New Features</title>
      <list>
        <item>
          <p>
	    If no SNI is available and the hostname is an IP-address
	    also check for IP-address match. This check is not as
	    good as a DNS hostname check and certificates using
	    IP-address are not recommended.</p>
          <p>
	    Own Id: OTP-14655</p>
        </item>
      </list>
    </section>

</section>

<section><title>SSL 8.2.1</title>

    <section><title>Fixed Bugs and Malfunctions</title>
      <list>
        <item>
          <p>
	    Max session table works correctly again</p>
          <p>
	    Own Id: OTP-14556</p>
        </item>
      </list>
    </section>


    <section><title>Improvements and New Features</title>
      <list>
        <item>
          <p>
	    Customize alert handling for DTLS over UDP to mitigate
	    DoS attacks</p>
          <p>
	    Own Id: OTP-14078</p>
        </item>
        <item>
          <p>
	    Improved error propagation and reports</p>
          <p>
	    Own Id: OTP-14236</p>
        </item>
      </list>
    </section>

</section>

<section><title>SSL 8.2</title>

    <section><title>Fixed Bugs and Malfunctions</title>
      <list>
        <item>
          <p>
	    ECDH-ECDSA key exchange supported, was accidentally
	    dismissed in earlier versions.</p>
          <p>
	    Own Id: OTP-14421</p>
        </item>
        <item>
          <p>
	    Correct close semantics for active once connections. This
	    was a timing dependent bug the resulted in the close
	    message not always reaching the ssl user process.</p>
          <p>
	    Own Id: OTP-14443</p>
        </item>
      </list>
    </section>


    <section><title>Improvements and New Features</title>
      <list>
        <item>
          <p>
	    TLS-1.2 clients will now always send hello messages on
	    its own format, as opposed to earlier versions that will
	    send the hello on the lowest supported version, this is a
	    change supported by the latest RFC.</p>
          <p>
	    This will make interoperability with some newer servers
	    smoother. Potentially, but unlikely, this could cause a
	    problem with older servers if they do not adhere to the
	    RFC and ignore unknown extensions.</p>
          <p>
	    *** POTENTIAL INCOMPATIBILITY ***</p>
          <p>
	    Own Id: OTP-13820</p>
        </item>
        <item>
          <p>
	    Allow Erlang/OTP to use OpenSSL in FIPS-140 mode, in
	    order to satisfy specific security requirements (mostly
	    by different parts of the US federal government). </p>
          <p>
	    See the new crypto users guide "FIPS mode" chapter about
	    building and using the FIPS support which is disabled by
	    default.</p>
          <p>
	    (Thanks to dszoboszlay and legoscia)</p>
          <p>
	    Own Id: OTP-13921 Aux Id: PR-1180 </p>
        </item>
        <item>
          <p>
	    Implemented DTLS cookie generation, required by spec,
	    instead of using a hardcoded value.</p>
          <p>
	    Own Id: OTP-14076</p>
        </item>
        <item>
          <p>
	    Implement sliding window replay protection of DTLS
	    records.</p>
          <p>
	    Own Id: OTP-14077</p>
        </item>
        <item>
          <p>
	    TLS client processes will by default call
	    public_key:pkix_verify_hostname/2 to verify the hostname
	    of the connection with the server certificates specified
	    hostname during certificate path validation. The user may
	    explicitly disables it. Also if the hostname cannot be
	    derived from the first argument to connect or is not
	    supplied by the server name indication option, the check
	    will not be performed.</p>
          <p>
	    Own Id: OTP-14197</p>
        </item>
        <item>
          <p>
	    Extend connection_information/[1,2] . The values
	    session_id, master_secret, client_random and
	    server_random can no be accessed by
	    connection_information/2. Note only session_id will be
	    added to connection_information/1. The rational is that
	    values concerning the connection security should have to
	    be explicitly requested.</p>
          <p>
	    Own Id: OTP-14291</p>
        </item>
        <item>
          <p>
	    Chacha cipher suites are currently not tested enough to
	    be most preferred ones</p>
          <p>
	    Own Id: OTP-14382</p>
        </item>
        <item>
          <p>
	    Basic support for DTLS that been tested together with
	    OpenSSL.</p>
          <p>
	    Test by providing the option {protocol, dtls} to the ssl
	    API functions connect and listen.</p>
          <p>
	    Own Id: OTP-14388</p>
        </item>
      </list>
    </section>
</section>

<section><title>SSL 8.1.3.1.1</title>

    <section><title>Fixed Bugs and Malfunctions</title>
      <list>
        <item>
          <p>
	    Fix alert handling so that unexpected messages are logged
	    and alerted correctly</p>
          <p>
	    Own Id: OTP-14929</p>
        </item>
      </list>
    </section>
</section>

<section><title>SSL 8.1.3.1</title>
    <section><title>Fixed Bugs and Malfunctions</title>
      <list>
        <item>
	    <p> An erlang TLS server configured with cipher suites
	    using rsa key exchange, may be vulnerable to an Adaptive
	    Chosen Ciphertext attack (AKA Bleichenbacher attack)
	    against RSA, which when exploited, may result in
	    plaintext recovery of encrypted messages and/or a
	    Man-in-the-middle (MiTM) attack, despite the attacker not
	    having gained access to the server’s private key
	    itself. <url
	    href="https://nvd.nist.gov/vuln/detail/CVE-2017-1000385">CVE-2017-1000385</url>
	    </p> <p> Exploiting this vulnerability to perform
	    plaintext recovery of encrypted messages will, in most
	    practical cases, allow an attacker to read the plaintext
	    only after the session has completed. Only TLS sessions
	    established using RSA key exchange are vulnerable to this
	    attack. </p> <p> Exploiting this vulnerability to conduct
	    a MiTM attack requires the attacker to complete the
	    initial attack, which may require thousands of server
	    requests, during the handshake phase of the targeted
	    session within the window of the configured handshake
	    timeout. This attack may be conducted against any TLS
	    session using RSA signatures, but only if cipher suites
	    using RSA key exchange are also enabled on the server.
	    The limited window of opportunity, limitations in
	    bandwidth, and latency make this attack significantly
	    more difficult to execute. </p> <p> RSA key exchange is
	    enabled by default although least prioritized if server
	    order is honored. For such a cipher suite to be chosen it
	    must also be supported by the client and probably the
	    only shared cipher suite. </p> <p> Captured TLS sessions
	    encrypted with ephemeral cipher suites (DHE or ECDHE) are
	    not at risk for subsequent decryption due to this
	    vulnerability. </p> <p> As a workaround if default cipher
	    suite configuration was used you can configure the server
	    to not use vulnerable suites with the ciphers option like
	    this: </p> <c> {ciphers, [Suite || Suite &lt;-
	    ssl:cipher_suites(), element(1,Suite) =/= rsa]} </c> <p>
	    that is your code will look somethingh like this: </p>
	    <c> ssl:listen(Port, [{ciphers, [Suite || Suite &lt;-
	    ssl:cipher_suites(), element(1,S) =/= rsa]} | Options]).
	    </c> <p> Thanks to Hanno Böck, Juraj Somorovsky and
	    Craig Young for reporting this vulnerability. </p>
          <p>
	    Own Id: OTP-14748</p>
        </item>
      </list>
    </section>
</section>
<section><title>SSL 8.1.3</title>

    <section><title>Fixed Bugs and Malfunctions</title>
      <list>
        <item>
          <p>
	    Remove debug printout</p>
          <p>
	    Own Id: OTP-14396</p>
        </item>
      </list>
    </section>

</section>

<section><title>SSL 8.1.2</title>

    <section><title>Fixed Bugs and Malfunctions</title>
      <list>
        <item>
          <p>
	    Correct active once emulation, for TLS. Now all data
	    received by the connection process will be delivered
	    through active once, even when the active once arrives
	    after that the gen_tcp socket is closed by the peer.</p>
          <p>
	    Own Id: OTP-14300</p>
        </item>
      </list>
    </section>

</section>

<section><title>SSL 8.1.1</title>

    <section><title>Fixed Bugs and Malfunctions</title>
      <list>
        <item>
          <p>
	    Corrected termination behavior, that caused a PEM cache
	    bug and sometimes resulted in connection failures.</p>
          <p>
	    Own Id: OTP-14100</p>
        </item>
        <item>
          <p>
	    Fix bug that could hang ssl connection processes when
	    failing to require more data for very large handshake
	    packages. Add option max_handshake_size to mitigate DoS
	    attacks.</p>
          <p>
	    Own Id: OTP-14138</p>
        </item>
        <item>
          <p>
	    Improved support for CRL handling that could fail to work
	    as intended when an id-ce-extKeyUsage was present in the
	    certificate. Also improvements where needed to
	    distributionpoint handling so that all revocations
	    actually are found and not deemed to be not determinable.</p>
          <p>
	    Own Id: OTP-14141</p>
        </item>
        <item>
          <p>
	    A TLS handshake might accidentally match old sslv2 format
	    and ssl application would incorrectly aborted TLS
	    handshake with ssl_v2_client_hello_no_supported. Parsing
	    was altered to avoid this problem.</p>
          <p>
	    Own Id: OTP-14222</p>
        </item>
        <item>
          <p>
	    Correct default cipher list to prefer AES 128 before 3DES</p>
          <p>
	    Own Id: OTP-14235</p>
        </item>
      </list>
    </section>


    <section><title>Improvements and New Features</title>
      <list>
        <item>
          <p>
	    Move PEM cache to a dedicated process, to avoid making
	    the SSL manager process a bottleneck. This improves
	    scalability of TLS connections.</p>
          <p>
	    Own Id: OTP-13874</p>
        </item>
      </list>
    </section>

</section>

<section><title>SSL 8.1</title>

    <section><title>Fixed Bugs and Malfunctions</title>
      <list>
        <item>
          <p>
	    List of possible anonymous suites, never supported by
	    default, where incorrect for some TLS versions.</p>
          <p>
	    Own Id: OTP-13926</p>
        </item>
      </list>
    </section>


    <section><title>Improvements and New Features</title>
      <list>
        <item>
          <p>
	    Experimental version of DTLS. It is runnable but not
	    complete and cannot be considered reliable for production
	    usage.</p>
          <p>
	    Own Id: OTP-12982</p>
        </item>
        <item>
          <p>
	    Add API options to handle ECC curve selection.</p>
          <p>
	    Own Id: OTP-13959</p>
        </item>
      </list>
    </section>

</section>

<section><title>SSL 8.0.3</title>

    <section><title>Fixed Bugs and Malfunctions</title>
      <list>
        <item>
          <p>
	    A timing related bug in event handling could cause
	    interoperability problems between an erlang TLS server
	    and some TLS clients, especially noticed with Firefox as
	    TLS client.</p>
          <p>
	    Own Id: OTP-13917</p>
        </item>
        <item>
          <p>
	    Correct ECC curve selection, the error could cause the
	    default to always be selected.</p>
          <p>
	    Own Id: OTP-13918</p>
        </item>
      </list>
    </section>

</section>

<section><title>SSL 8.0.2</title>

    <section><title>Fixed Bugs and Malfunctions</title>
      <list>
        <item>
          <p>
	    Correctly formed handshake messages received out of order
	    will now correctly fail the connection with unexpected
	    message.</p>
          <p>
	    Own Id: OTP-13853</p>
	</item>

	<item>
	  <p>Correct handling of signature algorithm selection</p>
          <p>
	    Own Id: OTP-13711</p>
        </item>

      </list>
    </section>


    <section><title>Improvements and New Features</title>
      <list>
        <item>
          <p>
	    ssl application now behaves gracefully also on partially
	    incorrect input from peer.</p>
          <p>
	    Own Id: OTP-13834</p>
        </item>
        <item>
          <p>
	    Add application environment configuration
	    bypass_pem_cache. This can be used as a workaround for
	    the current implementation of the PEM-cache that has
	    proven to be a bottleneck.</p>
          <p>
	    Own Id: OTP-13883</p>
        </item>
      </list>
    </section>

</section>

<section><title>SSL 8.0.1</title>

    <section><title>Fixed Bugs and Malfunctions</title>
      <list>
        <item>
          <p>
	    The TLS/SSL protocol version selection for the SSL server
	    has been corrected to follow RFC 5246 Appendix E.1
	    especially in case where the list of supported versions
	    has gaps. Now the server selects the highest protocol
	    version it supports that is not higher than what the
	    client supports.</p>
          <p>
	    Own Id: OTP-13753 Aux Id: seq13150 </p>
        </item>
      </list>
    </section>

</section>

<section><title>SSL 8.0</title>

    <section><title>Fixed Bugs and Malfunctions</title>
      <list>
        <item>
          <p>
	    Server now rejects, a not requested client cert, as an
	    incorrect handshake message and ends the connection.</p>
          <p>
	    Own Id: OTP-13651</p>
        </item>
      </list>
    </section>


    <section><title>Improvements and New Features</title>
      <list>
        <item>
          <p>
	    Remove default support for DES cipher suites</p>
          <p>
	    *** POTENTIAL INCOMPATIBILITY ***</p>
          <p>
	    Own Id: OTP-13195</p>
        </item>
        <item>
          <p>
	    Deprecate the function <c>crypto:rand_bytes</c> and make
	    sure that <c>crypto:strong_rand_bytes</c> is used in all
	    places that are cryptographically significant.</p>
          <p>
	    Own Id: OTP-13214</p>
        </item>
        <item>
          <p>
	    Better error handling of user error during TLS upgrade.
	    ERL-69 is solved by gen_statem rewrite of ssl
	    application.</p>
          <p>
	    Own Id: OTP-13255</p>
        </item>
        <item>
          <p>
	    Provide user friendly error message when crypto rejects a
	    key</p>
          <p>
	    Own Id: OTP-13256</p>
        </item>
        <item>
          <p>
	    Add ssl:getstat/1 and ssl:getstat/2</p>
          <p>
	    Own Id: OTP-13415</p>
        </item>
        <item>
          <p>
	    TLS distribution connections now allow specifying the
	    options <c>verify_fun</c>, <c>crl_check</c> and
	    <c>crl_cache</c>. See the documentation. GitHub pull req
	    #956 contributed by Magnus Henoch.</p>
          <p>
	    Own Id: OTP-13429 Aux Id: Pull#956 </p>
        </item>
        <item>
          <p>
	    Remove confusing error message when closing a distributed
	    erlang node running over TLS</p>
          <p>
	    Own Id: OTP-13431</p>
        </item>
        <item>
          <p>
	    Remove default support for use of md5 in TLS 1.2
	    signature algorithms</p>
          <p>
	    Own Id: OTP-13463</p>
        </item>
        <item>
          <p>
	    ssl now uses gen_statem instead of gen_fsm to implement
	    the ssl connection process, this solves some timing
	    issues in addition to making the code more intuitive as
	    the behaviour can be used cleanly instead of having a lot
	    of workaround for shortcomings of the behaviour.</p>
          <p>
	    Own Id: OTP-13464</p>
        </item>
        <item>
          <p>
	    Phase out interoperability with clients that offer SSLv2.
	    By default they are no longer supported, but an option to
	    provide interoperability is offered.</p>
          <p>
	    *** POTENTIAL INCOMPATIBILITY ***</p>
          <p>
	    Own Id: OTP-13465</p>
        </item>
        <item>
          <p>
	    OpenSSL has functions to generate short (eight hex
	    digits) hashes of issuers of certificates and CRLs. These
	    hashes are used by the "c_rehash" script to populate
	    directories of CA certificates and CRLs, e.g. in the
	    Apache web server. Add functionality to let an Erlang
	    program find the right CRL for a given certificate in
	    such a directory.</p>
          <p>
	    Own Id: OTP-13530</p>
        </item>
        <item>
          <p>
	    Some legacy TLS 1.0 software does not tolerate the 1/n-1
	    content split BEAST mitigation technique. Add a
	    beast_mitigation SSL option (defaulting to
	    one_n_minus_one) to select or disable the BEAST
	    mitigation technique.</p>
          <p>
	    Own Id: OTP-13629</p>
        </item>
        <item>
          <p>
	    Enhance error log messages to facilitate for users to
	    understand the error</p>
          <p>
	    Own Id: OTP-13632</p>
        </item>
        <item>
          <p>
	    Increased default DH params to 2048-bit</p>
          <p>
	    Own Id: OTP-13636</p>
        </item>
        <item>
          <p>
	    Propagate CRL unknown CA error so that public_key
	    validation process continues correctly and determines
	    what should happen.</p>
          <p>
	    Own Id: OTP-13656</p>
        </item>
        <item>
          <p>
	    Introduce a flight concept for handshake packages. This
	    is a preparation for enabling DTLS, however it can also
	    have a positive effects for TLS on slow and unreliable
	    networks.</p>
          <p>
	    Own Id: OTP-13678</p>
        </item>
      </list>
    </section>

</section>

 <section><title>SSL 7.3.3.2</title>

      <section><title>Fixed Bugs and Malfunctions</title>
      <list>
	<item>
	  <p> An erlang TLS server configured with cipher suites
	  using rsa key exchange, may be vulnerable to an Adaptive
	  Chosen Ciphertext attack (AKA Bleichenbacher attack)
	  against RSA, which when exploited, may result in
	  plaintext recovery of encrypted messages and/or a
	  Man-in-the-middle (MiTM) attack, despite the attacker not
	  having gained access to the server’s private key
	  itself. <url
	  href="https://nvd.nist.gov/vuln/detail/CVE-2017-1000385">CVE-2017-1000385</url>
	  </p> <p> Exploiting this vulnerability to perform
	  plaintext recovery of encrypted messages will, in most
	  practical cases, allow an attacker to read the plaintext
	  only after the session has completed. Only TLS sessions
	  established using RSA key exchange are vulnerable to this
	  attack. </p> <p> Exploiting this vulnerability to conduct
	  a MiTM attack requires the attacker to complete the
	  initial attack, which may require thousands of server
	  requests, during the handshake phase of the targeted
	  session within the window of the configured handshake
	  timeout. This attack may be conducted against any TLS
	  session using RSA signatures, but only if cipher suites
	  using RSA key exchange are also enabled on the server.
	  The limited window of opportunity, limitations in
	  bandwidth, and latency make this attack significantly
	  more difficult to execute. </p> <p> RSA key exchange is
	  enabled by default although least prioritized if server
	  order is honored. For such a cipher suite to be chosen it
	  must also be supported by the client and probably the
	  only shared cipher suite. </p> <p> Captured TLS sessions
	  encrypted with ephemeral cipher suites (DHE or ECDHE) are
	  not at risk for subsequent decryption due to this
	  vulnerability. </p> <p> As a workaround if default cipher
	  suite configuration was used you can configure the server
	  to not use vulnerable suites with the ciphers option like
	  this: </p> <c> {ciphers, [Suite || Suite &lt;-
	  ssl:cipher_suites(), element(1,Suite) =/= rsa]} </c> <p>
	  that is your code will look somethingh like this: </p>
	  <c> ssl:listen(Port, [{ciphers, [Suite || Suite &lt;-
	  ssl:cipher_suites(), element(1,S) =/= rsa]} | Options]).
	  </c> <p> Thanks to Hanno Böck, Juraj Somorovsky and
	  Craig Young for reporting this vulnerability. </p>
	  <p>
	  Own Id: OTP-14748</p>
	</item>
	    </list>
      </section>
      
  </section>

<section><title>SSL 7.3.3</title>

    <section><title>Fixed Bugs and Malfunctions</title>
      <list>
        <item>
          <p>
	    Correct ssl:prf/5 to use the negotiated cipher suite's
	    prf function in ssl:prf/5 instead of the default prf.</p>
          <p>
	    Own Id: OTP-13546</p>
        </item>
        <item>
          <p>
	    Timeouts may have the value 0, guards have been corrected
	    to allow this</p>
          <p>
	    Own Id: OTP-13635</p>
        </item>
        <item>
          <p>
	    Change of internal handling of hash sign pairs as the
	    used one enforced to much restrictions making some valid
	    combinations unavailable.</p>
          <p>
	    Own Id: OTP-13670</p>
        </item>
      </list>
    </section>

 <section><title>SSL 7.3.3.0.1</title>

      <section><title>Fixed Bugs and Malfunctions</title>
      <list>
	<item>
	  <p> An erlang TLS server configured with cipher suites
	  using rsa key exchange, may be vulnerable to an Adaptive
	  Chosen Ciphertext attack (AKA Bleichenbacher attack)
	  against RSA, which when exploited, may result in
	  plaintext recovery of encrypted messages and/or a
	  Man-in-the-middle (MiTM) attack, despite the attacker not
	  having gained access to the server’s private key
	  itself. <url
	  href="https://nvd.nist.gov/vuln/detail/CVE-2017-1000385">CVE-2017-1000385</url>
	  </p> <p> Exploiting this vulnerability to perform
	  plaintext recovery of encrypted messages will, in most
	  practical cases, allow an attacker to read the plaintext
	  only after the session has completed. Only TLS sessions
	  established using RSA key exchange are vulnerable to this
	  attack. </p> <p> Exploiting this vulnerability to conduct
	  a MiTM attack requires the attacker to complete the
	  initial attack, which may require thousands of server
	  requests, during the handshake phase of the targeted
	  session within the window of the configured handshake
	  timeout. This attack may be conducted against any TLS
	  session using RSA signatures, but only if cipher suites
	  using RSA key exchange are also enabled on the server.
	  The limited window of opportunity, limitations in
	  bandwidth, and latency make this attack significantly
	  more difficult to execute. </p> <p> RSA key exchange is
	  enabled by default although least prioritized if server
	  order is honored. For such a cipher suite to be chosen it
	  must also be supported by the client and probably the
	  only shared cipher suite. </p> <p> Captured TLS sessions
	  encrypted with ephemeral cipher suites (DHE or ECDHE) are
	  not at risk for subsequent decryption due to this
	  vulnerability. </p> <p> As a workaround if default cipher
	  suite configuration was used you can configure the server
	  to not use vulnerable suites with the ciphers option like
	  this: </p> <c> {ciphers, [Suite || Suite &lt;-
	  ssl:cipher_suites(), element(1,Suite) =/= rsa]} </c> <p>
	  that is your code will look somethingh like this: </p>
	  <c> ssl:listen(Port, [{ciphers, [Suite || Suite &lt;-
	  ssl:cipher_suites(), element(1,S) =/= rsa]} | Options]).
	  </c> <p> Thanks to Hanno Böck, Juraj Somorovsky and
	  Craig Young for reporting this vulnerability. </p>
	  <p>
	  Own Id: OTP-14748</p>
	</item>
	    </list>
      </section>
      
  </section>
    <section><title>Improvements and New Features</title>
      <list>
        <item>
          <p>
	    Create a little randomness in sending of session
	    invalidation messages, to mitigate load when whole table
	    is invalidated.</p>
          <p>
	    Own Id: OTP-13490</p>
        </item>
      </list>
    </section>

</section>

<section><title>SSL 7.3.2</title>

    <section><title>Fixed Bugs and Malfunctions</title>
      <list>
        <item>
          <p>
	    Correct cipher suites conversion and guard expression.
	    Caused problems with GCM cipher suites and client side
	    option to set signature_algorithms extension values.</p>
          <p>
	    Own Id: OTP-13525</p>
        </item>
      </list>
    </section>

</section>

<section><title>SSL 7.3.1</title>

    <section><title>Fixed Bugs and Malfunctions</title>
      <list>
        <item>
          <p>
	    Corrections to cipher suite handling using the 3 and 4
	    tuple format in addition to commit
	    89d7e21cf4ae988c57c8ef047bfe85127875c70c</p>
          <p>
	    Own Id: OTP-13511</p>
        </item>
      </list>
    </section>


    <section><title>Improvements and New Features</title>
      <list>
        <item>
          <p>
	    Make values for the TLS-1.2 signature_algorithms
	    extension configurable</p>
          <p>
	    Own Id: OTP-13261</p>
        </item>
      </list>
    </section>

</section>

<section><title>SSL 7.3</title>

    <section><title>Fixed Bugs and Malfunctions</title>
      <list>
        <item>
          <p>
	    Make sure there is only one poller validator at a time
	    for validating the session cache.</p>
          <p>
	    Own Id: OTP-13185</p>
        </item>
        <item>
          <p>
	    A timing related issue could cause ssl to hang,
	    especially happened with newer versions of OpenSSL in
	    combination with ECC ciphers.</p>
          <p>
	    Own Id: OTP-13253</p>
        </item>
        <item>
          <p>
	    Work around a race condition in the TLS distribution
	    start.</p>
          <p>
	    Own Id: OTP-13268</p>
        </item>
        <item>
          <p>
	    Big handshake messages are now correctly fragmented in
	    the TLS record layer.</p>
          <p>
	    Own Id: OTP-13306</p>
        </item>
        <item>
          <p>
	    Improve portability of ECC tests in Crypto and SSL for
	    "exotic" OpenSSL versions.</p>
          <p>
	    Own Id: OTP-13311</p>
        </item>
        <item>
          <p>
	    Certificate extensions marked as critical are ignored
	    when using verify_none</p>
          <p>
	    Own Id: OTP-13377</p>
        </item>
        <item>
          <p>
	    If a certificate doesn't contain a CRL Distribution
	    Points extension, and the relevant CRL is not in the
	    cache, and the <c>crl_check</c> option is not set to
	    <c>best_effort</c> , the revocation check should fail.</p>
          <p>
	    Own Id: OTP-13378</p>
        </item>
        <item>
          <p>
	    Enable TLS distribution over IPv6</p>
          <p>
	    Own Id: OTP-13391</p>
        </item>
      </list>
    </section>


    <section><title>Improvements and New Features</title>
      <list>
        <item>
          <p>
	    Improve error reporting for TLS distribution</p>
          <p>
	    Own Id: OTP-13219</p>
        </item>
        <item>
          <p>
	    Include options from connect, listen and accept in
	    <c>connection_information/1,2</c></p>
          <p>
	    Own Id: OTP-13232</p>
        </item>
        <item>
          <p>
	    Allow adding extra options for outgoing TLS distribution
	    connections, as supported for plain TCP connections.</p>
          <p>
	    Own Id: OTP-13285</p>
        </item>
        <item>
          <p>
	    Use loopback as server option in TLS-distribution module</p>
          <p>
	    Own Id: OTP-13300</p>
        </item>
        <item>
          <p>
	    Verify certificate signature against original certificate
	    binary.</p>
          <p>
	    This avoids bugs due to encoding errors when re-encoding
	    a decode certificate. As there exists several decode step
	    and using of different ASN.1 specification this is a risk
	    worth avoiding.</p>
          <p>
	    Own Id: OTP-13334</p>
        </item>
        <item>
          <p>
	    Use <c>application:ensure_all_started/2</c> instead of
	    hard-coding dependencies</p>
          <p>
	    Own Id: OTP-13363</p>
        </item>
      </list>
    </section>

</section>

<section><title>SSL 7.2</title>

    <section><title>Fixed Bugs and Malfunctions</title>
      <list>
        <item>
          <p>
	    Honor distribution port range options</p>
          <p>
	    Own Id: OTP-12838</p>
        </item>
        <item>
          <p>
	    Correct supervisor specification in TLS distribution.</p>
          <p>
	    Own Id: OTP-13134</p>
        </item>
        <item>
          <p>
	    Correct cache timeout</p>
          <p>
	    Own Id: OTP-13141</p>
        </item>
        <item>
          <p>
	    Avoid crash and restart of ssl process when key file does
	    not exist.</p>
          <p>
	    Own Id: OTP-13144</p>
        </item>
        <item>
          <p>
	    Enable passing of raw socket options on the format
	    {raw,_,_,_} to the underlying socket.</p>
          <p>
	    Own Id: OTP-13166</p>
        </item>
        <item>
          <p>
	    Hibernation with small or a zero timeout will now work as
	    expected</p>
          <p>
	    Own Id: OTP-13189</p>
        </item>
      </list>
    </section>


    <section><title>Improvements and New Features</title>
      <list>
        <item>
          <p>
	    Add upper limit for session cache, configurable on ssl
	    application level.</p>
          <p>
	    If upper limit is reached, invalidate the current cache
	    entries, e.i the session lifetime is the max time a
	    session will be kept, but it may be invalidated earlier
	    if the max limit for the table is reached. This will keep
	    the ssl manager process well behaved, not exhusting
	    memory. Invalidating the entries will incrementally
	    empty the cache to make room for fresh sessions entries.</p>
          <p>
	    Own Id: OTP-12392</p>
        </item>
        <item>
          <p>
	    Use new time functions to measure passed time.</p>
          <p>
	    Own Id: OTP-12457</p>
        </item>
        <item>
          <p>
	    Improved error handling in TLS distribution</p>
          <p>
	    Own Id: OTP-13142</p>
        </item>
        <item>
          <p>
	    Distribution over TLS now honors the nodelay distribution
	    flag</p>
          <p>
	    Own Id: OTP-13143</p>
        </item>
      </list>
    </section>

</section>

<section><title>SSL 7.1</title>
    <section><title>Fixed Bugs and Malfunctions</title>
      <list>
        <item>
          <p>
	    Add DER encoded ECPrivateKey as valid input format for
	    key option.</p>
          <p>
	    Own Id: OTP-12974</p>
        </item>
        <item>
          <p>
	    Correct return value of default session callback module</p>
          <p>
	    This error had the symptom that the client check for
	    unique session would always fail, potentially making the
	    client session table grow a lot and causing long setup
	    times.</p>
          <p>
	    Own Id: OTP-12980</p>
        </item>
      </list>
    </section>


    <section><title>Improvements and New Features</title>
      <list>
        <item>
          <p>
	    Add possibility to downgrade an SSL/TLS connection to a
	    tcp connection, and give back the socket control to a
	    user process.</p>
          <p>
	    This also adds the possibility to specify a timeout to
	    the ssl:close function.</p>
          <p>
	    Own Id: OTP-11397</p>
        </item>
        <item>
          <p>
	    Add application setting to be able to change fatal alert
	    shutdown timeout, also shorten the default timeout. The
	    fatal alert timeout is the number of milliseconds between
	    sending of a fatal alert and closing the connection.
	    Waiting a little while improves the peers chances to
	    properly receiving the alert so it may shutdown
	    gracefully.</p>
          <p>
	    Own Id: OTP-12832</p>
        </item>
      </list>
    </section>

</section>

<section><title>SSL 7.0</title>

    <section><title>Fixed Bugs and Malfunctions</title>
      <list>
        <item>
          <p>
	    Ignore signature_algorithm (TLS 1.2 extension) sent to
	    TLS 1.0 or TLS 1.1 server</p>
          <p>
	    Own Id: OTP-12670</p>
        </item>
        <item>
          <p>
	    Improve error handling in TLS distribution module to
	    avoid lingering sockets.</p>
          <p>
	    Own Id: OTP-12799 Aux Id: Tom Briden </p>
        </item>
        <item>
          <p>
	    Add option {client_renegotiation, boolean()} option to
	    the server-side of the SSL application.</p>
          <p>
	    Own Id: OTP-12815</p>
        </item>
      </list>
    </section>


    <section><title>Improvements and New Features</title>
      <list>
        <item>
          <p>
	    Add new API functions to handle CRL-verification</p>
          <p>
	    Own Id: OTP-10362 Aux Id: kunagi-215 [126] </p>
        </item>
        <item>
          <p>
	    Remove default support for SSL-3.0, due to Poodle
	    vunrability in protocol specification.</p>
          <p>
	    Add padding check for TLS-1.0 to remove Poodle
	    vunrability from TLS 1.0, also add the option
	    padding_check. This option only affects TLS-1.0
	    connections and if set to false it disables the block
	    cipher padding check to be able to interoperate with
	    legacy software.</p>
          <p>
	    Remove default support for RC4 cipher suites, as they are
	    consider too weak.</p>
          <p>
	    *** POTENTIAL INCOMPATIBILITY ***</p>
          <p>
	    Own Id: OTP-12390</p>
        </item>
        <item>
          <p>
	    Add support for TLS ALPN (Application-Layer Protocol
	    Negotiation) extension.</p>
          <p>
	    Own Id: OTP-12580</p>
        </item>
        <item>
          <p>
	    Add SNI (Server Name Indication) support for the server
	    side.</p>
          <p>
	    Own Id: OTP-12736</p>
        </item>
      </list>
    </section>

</section>

<section><title>SSL 6.0.1.1</title>
    <section><title>Fixed Bugs and Malfunctions</title>
    <list>
          <item>
          <p>
	    Gracefully ignore proprietary hash_sign algorithms</p>
          <p>
	    Own Id: OTP-12829</p>
        </item>
    </list>
    </section>
</section>


<section><title>SSL 6.0.1</title>

    <section><title>Fixed Bugs and Malfunctions</title>
      <list>
        <item>
          <p>
	    Terminate gracefully when receiving bad input to premaster
	    secret calculation</p>
          <p>
	    Own Id: OTP-12783</p>
        </item>
      </list>
    </section>

</section>

<section><title>SSL 6.0</title>

    <section><title>Fixed Bugs and Malfunctions</title>
      <list>
        <item>
          <p>
	    Exclude self-signed trusted anchor certificates from
	    certificate prospective certification path according to
	    RFC 3280.</p>
          <p>
	    This will avoid some unnecessary certificate processing.</p>
          <p>
	    Own Id: OTP-12449</p>
        </item>
      </list>
    </section>


    <section><title>Improvements and New Features</title>
      <list>
        <item>
          <p>
	    Separate client and server session cache internally.</p>
          <p>
	    Avoid session table growth when client starts many
	    connections in such a manner that many connections are
	    started before session reuse is possible. Only save a new
	    session in client if there is no equivalent session
	    already stored.</p>
          <p>
	    Own Id: OTP-11365</p>
        </item>
        <item>
          <p>
	    The PEM cache is now validated by a background process,
	    instead of always keeping it if it is small enough and
	    clearing it otherwise. That strategy required that small
	    caches where cleared by API function if a file changes on
	    disk.</p>
          <p>
	    However export the API function to clear the cache as it
	    may still be useful.</p>
          <p>
	    Own Id: OTP-12391</p>
        </item>
        <item>
          <p>
	    Add padding check for TLS-1.0 to remove Poodle
	    vulnerability from TLS 1.0, also add the option
	    padding_check. This option only affects TLS-1.0
	    connections and if set to false it disables the block
	    cipher padding check to be able to interoperate with
	    legacy software.</p>
          <p>
	    *** POTENTIAL INCOMPATIBILITY ***</p>
          <p>
	    Own Id: OTP-12420</p>
        </item>
        <item>
          <p>
	    Add support for TLS_FALLBACK_SCSV used to prevent
	    undesired TLS version downgrades. If used by a client
	    that is vulnerable to the POODLE attack, and the server
	    also supports TLS_FALLBACK_SCSV, the attack can be
	    prevented.</p>
          <p>
	    Own Id: OTP-12458</p>
        </item>
      </list>
    </section>

</section>

<section><title>SSL 5.3.8</title>

    <section><title>Fixed Bugs and Malfunctions</title>
      <list>
        <item>
          <p>
	    Make sure the clean rule for ssh, ssl, eunit and otp_mibs
	    actually removes generated files.</p>
          <p>
	    Own Id: OTP-12200</p>
        </item>
      </list>
    </section>


    <section><title>Improvements and New Features</title>
      <list>
        <item>
          <p>
	    Change code to reflect that state data may be secret to
	    avoid breaking dialyzer contracts.</p>
          <p>
	    Own Id: OTP-12341</p>
        </item>
      </list>
    </section>

</section>

<section><title>SSL 5.3.7</title>

    <section><title>Fixed Bugs and Malfunctions</title>
      <list>
        <item>
          <p>
	    Handle the fact that servers may send an empty SNI
	    extension to the client.</p>
          <p>
	    Own Id: OTP-12198</p>
        </item>
      </list>
    </section>

</section>

<section><title>SSL 5.3.6</title>

    <section><title>Fixed Bugs and Malfunctions</title>
      <list>
        <item>
          <p>
	    Corrected handling of ECC certificates, there where
	    several small issues with the handling of such
	    certificates in the ssl and public_key application. Now
	    ECC signed ECC certificates shall work and not only RSA
	    signed ECC certificates.</p>
          <p>
	    Own Id: OTP-12026</p>
        </item>
        <item>
          <p>
	    Check that the certificate chain ends with a trusted ROOT
	    CA e.i. a self-signed certificate, but provide an option
	    partial_chain to enable the application to define an
	    intermediat CA as trusted.</p>
          <p>
	    Own Id: OTP-12149</p>
        </item>
      </list>
    </section>


    <section><title>Improvements and New Features</title>
      <list>
        <item>
          <p>
	    Add decode functions for SNI (Server Name Indication)</p>
          <p>
	    Own Id: OTP-12048</p>
        </item>
      </list>
    </section>

</section>

<section><title>SSL 5.3.5</title>

    <section><title>Fixed Bugs and Malfunctions</title>
      <list>
        <item>
          <p>
	    ssl:recv now returns {error, einval} if applied to a non
	    passive socket, the same as gen_tcp:recv. </p>
          <p>
	    Thanks to Danil Zagoskin for reporting this issue</p>
          <p>
	    Own Id: OTP-11878</p>
        </item>
        <item>
          <p>
	    Corrected handling of default values for
	    signature_algorithms extension in TLS-1.2 and
	    corresponding values used in previous versions that does
	    not support this extension. </p>
          <p>
	    Thanks to Danil Zagoskin</p>
          <p>
	    Own Id: OTP-11886</p>
        </item>
        <item>
          <p>
	    Handle socket option inheritance when pooling of accept
	    sockets is used</p>
          <p>
	    Own Id: OTP-11897</p>
        </item>
        <item>
          <p>
	    Make sure that the list of versions, possibly supplied in
	    the versions option, is not order dependent.</p>
          <p>
	    Thanks to Ransom Richardson for reporting this issue</p>
          <p>
	    Own Id: OTP-11912</p>
        </item>
        <item>
          <p>
	    Reject connection if the next_protocol message is sent
	    twice.</p>
          <p>
	    Own Id: OTP-11926</p>
        </item>
        <item>
          <p>
	    Correct options handling when ssl:ssl_accept/3 is called
	    with new ssl options after calling ssl:listen/2</p>
          <p>
	    Own Id: OTP-11950</p>
        </item>
      </list>
    </section>


    <section><title>Improvements and New Features</title>
      <list>
        <item>
          <p>
	    Gracefully handle unknown alerts</p>
          <p>
	    Thanks to Atul Atri for reporting this issue</p>
          <p>
	    Own Id: OTP-11874</p>
        </item>
        <item>
          <p>
	    Gracefully ignore cipher suites sent by client not
	    supported by the SSL/TLS version that the client has
	    negotiated.</p>
          <p>
	    Thanks to Danil Zagoskin for reporting this issue</p>
          <p>
	    Own Id: OTP-11875</p>
        </item>
        <item>
          <p>
	    Gracefully handle structured garbage, i.e a client sends
	    some garbage in a ssl record instead of a valid fragment.</p>
          <p>
	    Thanks to Danil Zagoskin</p>
          <p>
	    Own Id: OTP-11880</p>
        </item>
        <item>
          <p>
	    Gracefully handle invalid alerts</p>
          <p>
	    Own Id: OTP-11890</p>
        </item>
        <item>
          <p>
	    Generalize handling of default ciphers</p>
          <p>
	    Thanks to Andreas Schultz</p>
          <p>
	    Own Id: OTP-11966</p>
        </item>
        <item>
          <p>
	    Make sure change cipher spec is correctly handled</p>
          <p>
	    Own Id: OTP-11975</p>
        </item>
      </list>
    </section>

</section>

<section><title>SSL 5.3.4</title>

    <section><title>Fixed Bugs and Malfunctions</title>
      <list>
        <item>
          <p>
	    Fix incorrect dialyzer spec and types, also enhance
	    documentation. </p>
          <p>
	    Thanks to Ayaz Tuncer.</p>
          <p>
	    Own Id: OTP-11627</p>
        </item>
        <item>
          <p>
	    Fix possible mismatch between SSL/TLS version and default
	    ciphers. Could happen when you specified SSL/TLS-version
	    in optionlist to listen or accept.</p>
          <p>
	    Own Id: OTP-11712</p>
        </item>
        <item>
          <p>
	    Application upgrade (appup) files are corrected for the
	    following applications: </p>
          <p>
	    <c>asn1, common_test, compiler, crypto, debugger,
	    dialyzer, edoc, eldap, erl_docgen, et, eunit, gs, hipe,
	    inets, observer, odbc, os_mon, otp_mibs, parsetools,
	    percept, public_key, reltool, runtime_tools, ssh,
	    syntax_tools, test_server, tools, typer, webtool, wx,
	    xmerl</c></p>
          <p>
	    A new test utility for testing appup files is added to
	    test_server. This is now used by most applications in
	    OTP.</p>
          <p>
	    (Thanks to Tobias Schlager)</p>
          <p>
	    Own Id: OTP-11744</p>
        </item>
      </list>
    </section>


    <section><title>Improvements and New Features</title>
      <list>
        <item>
          <p>
	    Moved elliptic curve definition from the crypto
	    NIF/OpenSSL into Erlang code, adds the RFC-5639 brainpool
	    curves and makes TLS use them (RFC-7027).</p>
          <p>
	    Thanks to Andreas Schultz</p>
          <p>
	    Own Id: OTP-11578</p>
        </item>
        <item>
          <p>
	    Unicode adaptations</p>
          <p>
	    Own Id: OTP-11620</p>
        </item>
        <item>
          <p>
	    Added option honor_cipher_order. This instructs the
	    server to prefer its own cipher ordering rather than the
	    client's and can help protect against things like BEAST
	    while maintaining compatibility with clients which only
	    support older ciphers. </p>
          <p>
	    Thanks to Andrew Thompson for the implementation, and
	    Andreas Schultz for the test cases.</p>
          <p>
	    Own Id: OTP-11621</p>
        </item>
        <item>
          <p>
	    Replace boolean checking in validate_option with
	    is_boolean guard. </p>
          <p>
	    Thanks to Andreas Schultz.</p>
          <p>
	    Own Id: OTP-11634</p>
        </item>
        <item>
          <p>
	    Some function specs are corrected or moved and some edoc
	    comments are corrected in order to allow use of edoc.
	    (Thanks to Pierre Fenoll)</p>
          <p>
	    Own Id: OTP-11702</p>
        </item>
        <item>
          <p>
	    Correct clean up of certificate database when certs are
	    inputted in pure DER format.The incorrect code could cause
	    a memory leek when certs where inputted in DER. Thanks to
	    Bernard Duggan for reporting this.</p>
          <p>
	    Own Id: OTP-11733</p>
        </item>
        <item>
          <p>
	    Improved documentation of the cacertfile option</p>
          <p>
	    Own Id: OTP-11759 Aux Id: seq12535 </p>
        </item>
        <item>
          <p>
	    Avoid next protocol negotiation failure due to incorrect
	    option format.</p>
          <p>
	    Own Id: OTP-11760</p>
        </item>
        <item>
          <p>
	    Handle v1 CRLs, with no extensions and fixes issues with
	    IDP (Issuing Distribution Point) comparison during CRL
	    validation. </p>
          <p>
	    Thanks to Andrew Thompson</p>
          <p>
	    Own Id: OTP-11761</p>
        </item>
        <item>
          <p>
	    Server now ignores client ECC curves that it does not
	    support instead of crashing. </p>
          <p>
	    Thanks to Danil Zagoskin for reporting the issue and
	    suggesting a solution.</p>
          <p>
	    Own Id: OTP-11780</p>
        </item>
        <item>
          <p>
	    Handle SNI (Server Name Indication) alert
	    unrecognized_name and gracefully deal with unexpected
	    alerts. </p>
          <p>
	    Thanks to Masatake Daimon for reporting this.</p>
          <p>
	    Own Id: OTP-11815</p>
        </item>
        <item>
          <p>
	    Add possibility to specify ssl options when calling
	    ssl:ssl_accept</p>
          <p>
	    Own Id: OTP-11837</p>
        </item>
      </list>
    </section>

</section>

<section><title>SSL 5.3.3</title>

    <section><title>Fixed Bugs and Malfunctions</title>
      <list>
        <item>
          <p>
	    Add missing validation of the server_name_indication
	    option and test for its explicit use. It was not possible
	    to set or disable the default server_name_indication as
	    the validation of the option was missing.</p>
          <p>
	    Own Id: OTP-11567</p>
        </item>
        <item>
          <p>
	    Elliptic curve selection in server mode now properly
	    selects a curve suggested by the client, if possible, and
	    the fallback alternative is changed to a more widely
	    supported curve.</p>
          <p>
	    Own Id: OTP-11575</p>
        </item>
        <item>
          <p>
	    Bug in the TLS hello extension handling caused the server
	    to behave as it did not understand secure renegotiation.</p>
          <p>
	    Own Id: OTP-11595</p>
        </item>
      </list>
    </section>

</section>

<section><title>SSL 5.3.2</title>

    <section><title>Fixed Bugs and Malfunctions</title>
      <list>
        <item>
          <p>
	    Honors the clients advertised support of elliptic curves
	    and no longer sends incorrect elliptic curve extension in
	    server hello.</p>
          <p>
	    Own Id: OTP-11370</p>
        </item>
        <item>
          <p>
	    Fix initialization of DTLS fragment reassembler, in
	    previously contributed code, for future support of DTLS .
	    Thanks to Andreas Schultz.</p>
          <p>
	    Own Id: OTP-11376</p>
        </item>
        <item>
          <p>
	    Corrected type error in client_preferred_next_protocols
	    documentation. Thanks to Julien Barbot.</p>
          <p>
	    Own Id: OTP-11457</p>
        </item>
      </list>
    </section>


    <section><title>Improvements and New Features</title>
      <list>
        <item>
          <p>
	    TLS code has been refactored to prepare for future DTLS
	    support. Also some DTLS code is in place but not yet
	    runnable, some of it contributed by Andreas Schultz and
	    some of it written by the OTP team. Thanks to to Andreas
	    for his participation.</p>
          <p>
	    Own Id: OTP-11292</p>
        </item>
        <item>
          <p>
	    Remove extraneous dev debug code left in the close
	    function. Thanks to Ken Key.</p>
          <p>
	    Own Id: OTP-11447</p>
        </item>
        <item>
          <p>
	    Add SSL Server Name Indication (SNI) client support.
	    Thanks to Julien Barbot.</p>
          <p>
	    Own Id: OTP-11460</p>
        </item>
      </list>
    </section>

</section>

<section><title>SSL 5.3.1</title>

    <section><title>Fixed Bugs and Malfunctions</title>
      <list>
        <item>
          <p>
	    Setopts during renegotiation caused the renegotiation to
	    be unsuccessful.</p>
          <p>
	    If calling setopts during a renegotiation the FSM state
	    might change during the handling of the setopts messages,
	    this is now handled correctly.</p>
          <p>
	    Own Id: OTP-11228</p>
        </item>
        <item>
          <p>
	    Now handles signature_algorithm field in digitally_signed
	    properly with proper defaults. Prior to this change some
	    elliptic curve cipher suites could fail reporting the
	    error "bad certificate".</p>
          <p>
	    Own Id: OTP-11229</p>
        </item>
        <item>
          <p>
	    The code emulating the inet header option was changed in
	    the belief that it made it inet compatible. However the
	    testing is a bit hairy as the inet option is actually
	    broken, now the tests are corrected and the header option
	    should work in the same broken way as inet again,
	    preferably use the bitsyntax instead.</p>
          <p>
	    Own Id: OTP-11230</p>
        </item>
      </list>
    </section>


    <section><title>Improvements and New Features</title>
      <list>
        <item>
          <p>
	    Make the ssl manager name for erlang distribution over
	    SSL/TLS relative to the module name of the ssl_manager.</p>
          <p>
	    This can be beneficial when making tools that rename
	    modules for internal processing in the tool.</p>
          <p>
	    Own Id: OTP-11255</p>
        </item>
        <item>
          <p>
	    Add documentation regarding log_alert option.</p>
          <p>
	    Own Id: OTP-11271</p>
        </item>
      </list>
    </section>

</section>

<section><title>SSL 5.3</title>

    <section><title>Fixed Bugs and Malfunctions</title>
      <list>
        <item>
          <p>
	    Honor the versions option to ssl:connect and ssl:listen.</p>
          <p>
	    Own Id: OTP-10905</p>
        </item>
        <item>
          <p>
	    Next protocol negotiation with reused sessions will now
	    succeed</p>
          <p>
	    Own Id: OTP-10909</p>
        </item>
      </list>
    </section>


    <section><title>Improvements and New Features</title>
      <list>
        <item>
          <p>
	    Add support for PSK (Pre Shared Key) and SRP (Secure
	    Remote Password) cipher suites, thanks to Andreas
	    Schultz.</p>
          <p>
	    Own Id: OTP-10450 Aux Id: kunagi-269 [180] </p>
        </item>
        <item>
          <p>
	    Fix SSL Next Protocol Negotiation documentation. Thanks
	    to Julien Barbot.</p>
          <p>
	    Own Id: OTP-10955</p>
        </item>
        <item>
          <p>
	    Fix ssl_connection to support reading proxy/chain
	    certificates. Thanks to Valentin Kuznetsov.</p>
          <p>
	    Own Id: OTP-10980</p>
        </item>
        <item>
          <p>
	    Integrate elliptic curve contribution from Andreas
	    Schultz </p>
          <p>
	    In order to be able to support elliptic curve cipher
	    suites in SSL/TLS, additions to handle elliptic curve
	    infrastructure has been added to public_key and crypto.</p>
          <p>
	    This also has resulted in a rewrite of the crypto API to
	    gain consistency and remove unnecessary overhead. All OTP
	    applications using crypto has been updated to use the new
	    API.</p>
          <p>
	    Impact: Elliptic curve cryptography (ECC) offers
	    equivalent security with smaller key sizes than other
	    public key algorithms. Smaller key sizes result in
	    savings for power, memory, bandwidth, and computational
	    cost that make ECC especially attractive for constrained
	    environments.</p>
          <p>
	    Own Id: OTP-11009</p>
        </item>
      </list>
    </section>

</section>

<section><title>SSL 5.2.1</title>
    <section><title>Improvements and New Features</title>
      <list>
        <item>
          <p>
	    Transport callback handling is changed so that gen_tcp is
	    treated as a special case where inet will be called
	    directly for functions such as setopts, as gen_tcp does
	    not have its own setopts. This will enable users to use
	    the transport callback for other customizations such as
	    websockets.</p>
          <p>
	    Own Id: OTP-10847</p>
        </item>
        <item>
          <p>
	    Follow up to OTP-10451 solved in ssl-5.2 R16A. Make sure
	    format_error return good strings. Replace confusing
	    legacy atoms with more descriptive atoms.</p>
          <p>
	    Own Id: OTP-10864</p>
        </item>
      </list>
    </section>

</section>
<section><title>SSL 5.1.2.1</title>
<section><title>Improvements and New Features</title>
<list>
  <item>
    <p>
      Make log_alert configurable as option in ssl, SSLLogLevel
    added as option to inets conf file</p>
    <p>
    Own Id: OTP-11259</p>
  </item>
</list>
</section>
</section>
<section><title>SSL 5.2</title>
    <section><title>Fixed Bugs and Malfunctions</title>
      <list>
        <item>
          <p>
	    SSL: TLS 1.2, advertise sha224 support, thanks to Andreas
	    Schultz.</p>
          <p>
	    Own Id: OTP-10586</p>
        </item>
        <item>
          <p>
	    If an ssl server is restarted with new options and a
	    client tries to reuse a session the server must make sure
	    that it complies to the new options before agreeing to
	    reuse it.</p>
          <p>
	    Own Id: OTP-10595</p>
        </item>
        <item>
          <p>
	    Now handles cleaning of CA-certificate database correctly
	    so that there will be no memory leek, bug was introduced
	    in ssl- 5.1 when changing implementation to increase
	    parallel execution.</p>
          <p>
	    Impact: Improved memory usage, especially if you have
	    many different certificates and upgrade tcp-connections
	    to TLS-connections.</p>
          <p>
	    Own Id: OTP-10710</p>
        </item>
      </list>
    </section>


    <section><title>Improvements and New Features</title>
      <list>
        <item>
          <p>
	    Support Next Protocol Negotiation in TLS, thanks to Ben
	    Murphy for the contribution.</p>
          <p>
	    Impact: Could give performance benefit if used as it
	    saves a round trip.</p>
          <p>
	    Own Id: OTP-10361 Aux Id: kunagi-214 [125] </p>
        </item>
        <item>
          <p>
	    TLS 1.2 will now be the default TLS version if sufficient
	    crypto support is available otherwise TLS 1.1 will be
	    default.</p>
          <p>
	    Impact: A default TLS connection will have higher
	    security and hence it may be perceived as slower then
	    before.</p>
          <p>
	    Own Id: OTP-10425 Aux Id: kunagi-275 [186] </p>
        </item>
        <item>
          <p>
	    It is now possible to call controlling_process on a
	    listen socket, same as in gen_tcp.</p>
          <p>
	    Own Id: OTP-10447</p>
        </item>
        <item>
          <p>
	    Remove filter mechanisms that made error messages
	    backwards compatible with old ssl but hid information
	    about what actually happened.</p>
          <p>
	    This does not break the documented API however other
	    reason terms may be returned, so code that matches on the
	    reason part of {error, Reason} may fail.</p>
          <p>
	    *** POTENTIAL INCOMPATIBILITY ***</p>
          <p>
	    Own Id: OTP-10451 Aux Id: kunagi-270 [181] </p>
        </item>
        <item>
          <p>
	    Added missing dependencies to Makefile</p>
          <p>
	    Own Id: OTP-10594</p>
        </item>
        <item>
          <p>
	    Removed deprecated function ssl:pid/0, it has been
	    pointless since R14 but has been keep for backwards
	    compatibility.</p>
          <p>
	    *** POTENTIAL INCOMPATIBILITY ***</p>
          <p>
	    Own Id: OTP-10613 Aux Id: kunagi-331 [242] </p>
        </item>
        <item>
          <p>
	    Refactor to simplify addition of key exchange methods,
	    thanks to Andreas Schultz.</p>
          <p>
	    Own Id: OTP-10709</p>
        </item>
      </list>
    </section>

</section>

<section><title>SSL 5.1.2</title>

    <section><title>Fixed Bugs and Malfunctions</title>
      <list>
        <item>
          <p>
	    ssl:ssl_accept/2 timeout is no longer ignored</p>
          <p>
	    Own Id: OTP-10600</p>
        </item>
      </list>
    </section>

</section>

<section><title>SSL 5.1.1</title>

    <section><title>Fixed Bugs and Malfunctions</title>
      <list>
        <item>
          <p>
	    ssl:recv/3 could "loose" data when the timeout occurs. If
	    the timeout in ssl:connect or ssl:ssl_accept expired the
	    ssl connection process was not terminated as it should,
	    this due to gen_fsm:send_all_state_event timeout is a
	    client side time out. These timouts are now handled by
	    the gen_fsm-procss instead.</p>
          <p>
	    Own Id: OTP-10569</p>
        </item>
      </list>
    </section>


    <section><title>Improvements and New Features</title>
      <list>
        <item>
          <p>
	    Better termination handling that avoids hanging.</p>
          <p>
	    Own Id: OTP-10574</p>
        </item>
      </list>
    </section>

</section>

<section><title>SSL 5.1</title>

    <section><title>Fixed Bugs and Malfunctions</title>
      <list>
        <item>
          <p>
	    Sometimes the client process could receive an extra
	    {error, closed} message after ssl:recv had returned
	    {error, closed}.</p>
          <p>
	    Own Id: OTP-10118</p>
        </item>
        <item>
          <p>
	    ssl v3 alert number 41 (no_certificate_RESERVED) is now
	    recognized</p>
          <p>
	    Own Id: OTP-10196</p>
        </item>
      </list>
    </section>


    <section><title>Improvements and New Features</title>
      <list>
        <item>
          <p>
	    Experimental support for TLS 1.1 is now available, will
	    be officially supported from OTP-R16. Thanks to Andreas
	    Schultz for implementing the first version.</p>
          <p>
	    Own Id: OTP-8871</p>
        </item>
        <item>
          <p>
	    Experimental support for TLS 1.2 is now available, will
	    be officially supported from OTP-R16. Thanks to Andreas
	    Schultz for implementing the first version.</p>
          <p>
	    Own Id: OTP-8872</p>
        </item>
        <item>
          <p>
	    Removed some bottlenecks increasing the applications
	    parallelism especially for the client side.</p>
          <p>
	    Own Id: OTP-10113</p>
        </item>
        <item>
          <p>
	    Workaround for handling certificates that wrongly encode
	    X509countryname in utf-8 when the actual value is a valid
	    ASCCI value of length 2. Such certificates are accepted
	    by many browsers such as Chrome and Fierfox so for
	    interoperability reasons we will too.</p>
          <p>
	    Own Id: OTP-10222</p>
        </item>
      </list>
    </section>

</section>

<section><title>SSL 5.0.1</title>

    <section><title>Fixed Bugs and Malfunctions</title>
      <list>
        <item>
          <p>
	    Robustness and improvement to distribution over SSL</p>
          <p>
	    Fix a bug where ssl_tls_dist_proxy would crash at caller
	    timeout. Fix a bug where a timeout from the SSL layer
	    would block the distribution indefinitely. Run the proxy
	    exclusively on the loopback interface. (Thanks to Paul
	    Guyot)</p>
          <p>
	    Own Id: OTP-9915</p>
        </item>
        <item>
          <p>
	    Fix setup loop of SSL TLS dist proxy</p>
          <p>
	    Fix potential leak of processes waiting indefinitely for
	    data from closed sockets during socket setup phase.
	    (Thanks to Paul Guyot)</p>
          <p>
	    Own Id: OTP-9916</p>
        </item>
        <item>
          <p>
	    Correct spelling of registered (Thanks to Richard
	    Carlsson)</p>
          <p>
	    Own Id: OTP-9925</p>
        </item>
        <item>
          <p>
	    Added TLS PRF function to the SSL API for generation of
	    additional key material from a TLS session. (Thanks to
	    Andreas Schultz)</p>
          <p>
	    Own Id: OTP-10024</p>
        </item>
      </list>
    </section>

</section>

<section><title>SSL 5.0</title>

    <section><title>Fixed Bugs and Malfunctions</title>
      <list>
        <item>
          <p>
	    Invalidation handling of sessions could cause the
	    time_stamp field in the session record to be set to
	    undefined crashing the session clean up process. This did
	    not affect the connections but would result in that the
	    session table would grow.</p>
          <p>
	    Own Id: OTP-9696 Aux Id: seq11947 </p>
        </item>
        <item>
          <p>
	    Changed code to use ets:foldl and throw instead of
	    ets:next traversal, avoiding the need to explicitly call
	    ets:safe_fixtable. It was possible to get a badarg-crash
	    under special circumstances.</p>
          <p>
	    Own Id: OTP-9703 Aux Id: seq11947 </p>
        </item>
        <item>
          <p>
	    Send ssl_closed notification to active ssl user when a
	    tcp error occurs.</p>
          <p>
	    Own Id: OTP-9734 Aux Id: seq11946 </p>
        </item>
        <item>
          <p>
	    If a passive receive was ongoing during a renegotiation
	    the process evaluating ssl:recv could be left hanging for
	    ever.</p>
          <p>
	    Own Id: OTP-9744</p>
        </item>
      </list>
    </section>


    <section><title>Improvements and New Features</title>
      <list>
        <item>
          <p>
	    Support for the old ssl implementation is dropped and the
	    code is removed.</p>
          <p>
	    Own Id: OTP-7048</p>
        </item>
        <item>
          <p>
	    The erlang distribution can now be run over the new ssl
	    implementation. All options can currently not be set but
	    it is enough to replace to old ssl implementation.</p>
          <p>
	    Own Id: OTP-7053</p>
        </item>
        <item>
          <p>
	    public_key, ssl and crypto now supports PKCS-8</p>
          <p>
	    Own Id: OTP-9312</p>
        </item>
        <item>
          <p>
	    Implements a CBC timing attack counter measure. Thanks to
	    Andreas Schultz for providing the patch.</p>
          <p>
	    Own Id: OTP-9683</p>
        </item>
        <item>
          <p>
	    Mitigates an SSL/TLS Computational DoS attack by
	    disallowing the client to renegotiate many times in a row
	    in a short time interval, thanks to Tuncer Ayaz for
	    alerting us about this.</p>
          <p>
	    Own Id: OTP-9739</p>
        </item>
        <item>
          <p>
	    Implements the 1/n-1 splitting countermeasure to the
	    Rizzo Duong BEAST attack, affects SSL 3.0 and TLS 1.0.
	    Thanks to Tuncer Ayaz for alerting us about this.</p>
          <p>
	    Own Id: OTP-9750</p>
        </item>
      </list>
    </section>

</section>

<section><title>SSL 4.1.6</title>

    <section><title>Fixed Bugs and Malfunctions</title>
      <list>
        <item>
          <p>
	    replace "a ssl" with "an ssl" reindent
	    pkix_path_validation/3 Trivial documentation fixes
	    (Thanks to Christian von Roques )</p>
          <p>
	    Own Id: OTP-9464</p>
        </item>
      </list>
    </section>


    <section><title>Improvements and New Features</title>
      <list>
        <item>
          <p>
	    Adds function clause to avoid denial of service attack.
	    Thanks to Vinod for reporting this vulnerability.</p>
          <p>
	    Own Id: OTP-9364</p>
        </item>
        <item>
          <p>
	    Error handling code now takes care of inet:getopts/2 and
	    inets:setopts/2 crashes. Thanks to Richard Jones for
	    reporting this.</p>
          <p>
	    Own Id: OTP-9382</p>
        </item>
        <item>
          <p>
	    Support explicit use of packet option httph and httph_bin</p>
          <p>
	    Own Id: OTP-9461</p>
        </item>
        <item>
          <p>
	    Decoding of hello extensions could fail to come to the
	    correct conclusion due to an error in a binary match
	    pattern. Thanks to Ben Murphy.</p>
          <p>
	    Own Id: OTP-9589</p>
        </item>
      </list>
    </section>

</section>

<section>
    <title>SSL 4.1.5</title>
    
    <section><title>Improvements and New Features</title>
    <list>
      <item>
	<p>Calling gen_tcp:connect with option {ip, {127,0,0,1}} results in 
	an exit with reason badarg. Neither SSL nor INETS This was not 
	caught, resulting in crashes with incomprehensible reasons.</p>
	<p>Own Id: OTP-9289 Aux Id: seq11845</p>
      </item>
    </list>
    </section>
    
  </section>
  
  <section>
    <title>SSL 4.1.3</title>
  
    <section><title>Fixed Bugs and Malfunctions</title>
    <list>
      <item>
	<p>
	Fixed error in cache-handling fix from ssl-4.1.2</p>
	<p>
	Own Id: OTP-9018 Aux Id: seq11739 </p>
      </item>
      <item>
	<p>Verification of a critical extended_key_usage-extension
	corrected</p>
	<p>Own Id: OTP-9029 Aux Id: seq11541 </p>
      </item>
    </list>
    </section>

  </section>

  <section>
    <title>SSL 4.1.2</title>

    <section><title>Fixed Bugs and Malfunctions</title>
      <list>
        <item>
          <p>
	    The ssl application caches certificate files, it will now
	    invalidate cache entries if the diskfile is changed.</p>
          <p>
	    Own Id: OTP-8965 Aux Id: seq11739 </p>
        </item>
        <item>
          <p>
	    Now runs the terminate function before returning from the
	    call made by ssl:close/1, as before the caller of
	    ssl:close/1 could get problems with the reuseaddr option.</p>
          <p>
	    Own Id: OTP-8992</p>
        </item>
      </list>
    </section>

</section>

<section><title>SSL 4.1.1</title>

    <section><title>Fixed Bugs and Malfunctions</title>
      <list>
        <item>
          <p>
	    Correct handling of client certificate verify message
	    When checking the client certificate verify message the
	    server used the wrong algorithm identifier to determine
	    the signing algorithm, causing a function clause error in
	    the public_key application when the key-exchange
	    algorithm and the public key algorithm of the client
	    certificate happen to differ.</p>
          <p>
	    Own Id: OTP-8897</p>
        </item>
      </list>
    </section>


    <section><title>Improvements and New Features</title>
      <list>
        <item>
          <p>
	    For testing purposes ssl now also support some anonymous
	    cipher suites when explicitly configured to do so.</p>
          <p>
	    Own Id: OTP-8870</p>
        </item>
        <item>
          <p>
	    Sends an error alert instead of crashing if a crypto
	    function for the selected cipher suite fails.</p>
          <p>
	    Own Id: OTP-8930 Aux Id: seq11720 </p>
        </item>
      </list>
    </section>

</section>

<section><title>SSL 4.1</title>

    <section><title>Improvements and New Features</title>
      <list>
        <item>
          <p>
	    Updated ssl to ignore CA certs that violate the asn1-spec
	    for a certificate, and updated public key asn1 spec to
	    handle inherited DSS-params.</p>
          <p>
	    Own Id: OTP-7884</p>
        </item>
        <item>
          <p>
	    Changed ssl implementation to retain backwards
	    compatibility for old option {verify, 0} that shall be
	    equivalent to {verify, verify_none}, also separate the
	    cases unknown ca and selfsigned peer cert, and restored
	    return value of deprecated function
	    public_key:pem_to_der/1.</p>
          <p>
	    Own Id: OTP-8858</p>
        </item>
        <item>
          <p>
	    Changed the verify fun so that it differentiate between
	    the peer certificate and CA certificates by using
	    valid_peer or valid as the second argument to the verify
	    fun. It may not always be trivial or even possible to
	    know when the peer certificate is reached otherwise.</p>
          <p>
	    *** POTENTIAL INCOMPATIBILITY ***</p>
          <p>
	    Own Id: OTP-8873</p>
        </item>
      </list>
    </section>

</section>

<section><title>SSL 4.0.1</title>

    <section><title>Fixed Bugs and Malfunctions</title>
      <list>
        <item>
          <p>
	    The server now verifies the client certificate verify
	    message correctly, instead of causing a case-clause.</p>
          <p>
	    Own Id: OTP-8721</p>
        </item>
        <item>
          <p>
	    The client hello message now always include ALL available
	    cipher suites (or those specified by the ciphers option).
	    Previous implementation would filter them based on the
	    client certificate key usage extension (such filtering
	    only makes sense for the server certificate).</p>
          <p>
	    Own Id: OTP-8772</p>
        </item>
        <item>
          <p>
	    Fixed handling of the option {mode, list} that was broken
	    for some packet types for instance line.</p>
          <p>
	    Own Id: OTP-8785</p>
        </item>
        <item>
          <p>
	    Empty packets were not delivered to the client.</p>
          <p>
	    Own Id: OTP-8790</p>
        </item>
        <item>
	    <p> Building in a source tree without prebuilt platform
	    independent build results failed on the SSL examples
	    when: </p> <list><item> cross building. This has been
	    solved by not building the SSL examples during a cross
	    build. </item><item> building on Windows. </item></list>
          <p>
	    Own Id: OTP-8791</p>
        </item>
        <item>
          <p>
	    Fixed a handshake error which occurred on some ssl
	    implementations.</p>
          <p>
	    Own Id: OTP-8793</p>
        </item>
      </list>
    </section>


    <section><title>Improvements and New Features</title>
      <list>
        <item>
          <p>
	    Revise the public_key API - Cleaned up and documented the
	    public_key API to make it useful for general use, also
	    changed ssl to use the new API.</p>
          <p>
	    Own Id: OTP-8722</p>
        </item>
        <item>
          <p>
	    Added support for inputing certificates and keys directly
	    in DER format these options will override the pem-file
	    options if specified.</p>
          <p>
	    Own Id: OTP-8723</p>
        </item>
        <item>
          <p>
	    To gain interoperability ssl will not check for padding
	    errors when using TLS 1.0. It is first in TLS 1.1 that
	    checking the padding is an requirement.</p>
          <p>
	    Own Id: OTP-8740</p>
        </item>
        <item>
          <p>
	    Changed the semantics of the verify_fun option in the
	    ssl-application so that it takes care of both application
	    handling of path validation errors and verification of
	    application specific extensions. This means that it is
	    now possible for the server application in verify_peer
	    mode to handle path validation errors. This change moved
	    some functionality earlier in ssl to the public_key
	    application.</p>
          <p>
	    Own Id: OTP-8770</p>
        </item>
        <item>
          <p>
	    Added the functionality so that the verification fun will
	    be called when a certificate is considered valid by the
	    path validation to allow access to each certificate in
	    the path to the user application. Also try to verify
	    subject-AltName, if unable to verify it let the
	    application verify it.</p>
          <p>
	    Own Id: OTP-8825</p>
        </item>
      </list>
    </section>

</section>

<section><title>SSL 4.0</title>
    
    <section><title>Improvements and New Features</title>
    <list>
      <item>
	<p>
	  New ssl now support client/server-certificates signed by
	dsa keys.</p>
	<p>
	Own Id: OTP-8587</p>
      </item>
      <item>
	<p>
	  Ssl has now switched default implementation and removed
	  deprecated certificate handling. All certificate handling
	is done by the public_key application.</p>
	<p>
	Own Id: OTP-8695</p>
      </item>
    </list>
    </section>
    </section>
</chapter><|MERGE_RESOLUTION|>--- conflicted
+++ resolved
@@ -27,11 +27,7 @@
   </header>
   <p>This document describes the changes made to the SSL application.</p>
 
-<<<<<<< HEAD
 <section><title>SSL 10.8.7</title>
-=======
-<section><title>SSL 10.7.3.6</title>
->>>>>>> 68522e55
 
     <section><title>Improvements and New Features</title>
       <list>
@@ -57,7 +53,6 @@
 
 </section>
 
-<<<<<<< HEAD
 <section><title>SSL 10.8.6</title>
 
     <section><title>Fixed Bugs and Malfunctions</title>
@@ -384,8 +379,32 @@
 
 </section>
 
-=======
->>>>>>> 68522e55
+<section><title>SSL 10.7.3.6</title>
+
+    <section><title>Improvements and New Features</title>
+      <list>
+        <item>
+          <p>
+	    Maximize compatibility by ignoring change_cipher_spec
+	    during handshake even if middle_box_mode is not
+	    negotiated (mandated by client)</p>
+          <p>
+	    Own Id: OTP-18433 Aux Id: GH-6772 </p>
+        </item>
+        <item>
+          <p>
+	    Move assert of middlebox message after an
+	    hello_retry_request to maximize interoperability. Does
+	    not changes semantics of the protocol only allows
+	    unexpected message delay from server.</p>
+          <p>
+	    Own Id: OTP-18467 Aux Id: GH-6807 </p>
+        </item>
+      </list>
+    </section>
+
+</section>
+
 <section><title>SSL 10.7.3.5</title>
 
     <section><title>Fixed Bugs and Malfunctions</title>
