<?xml version="1.0" encoding="utf-8" ?>
<!DOCTYPE chapter SYSTEM "chapter.dtd">

<chapter>
  <header>
    <copyright>
      <year>1999</year><year>2020</year>
      <holder>Ericsson AB. All Rights Reserved.</holder>
    </copyright>
    <legalnotice>
      Licensed under the Apache License, Version 2.0 (the "License");
      you may not use this file except in compliance with the License.
      You may obtain a copy of the License at
 
          http://www.apache.org/licenses/LICENSE-2.0

      Unless required by applicable law or agreed to in writing, software
      distributed under the License is distributed on an "AS IS" BASIS,
      WITHOUT WARRANTIES OR CONDITIONS OF ANY KIND, either express or implied.
      See the License for the specific language governing permissions and
      limitations under the License.

    </legalnotice>

    <title>SSL Release Notes</title>
    <file>notes.xml</file>
  </header>
  <p>This document describes the changes made to the SSL application.</p>

<<<<<<< HEAD
<section><title>SSL 10.3</title>
=======
<section><title>SSL 10.2.4.1</title>
>>>>>>> 2fdabaac

    <section><title>Fixed Bugs and Malfunctions</title>
      <list>
        <item>
          <p>
<<<<<<< HEAD
	    Fix CRL handling that previously could fail to find the
	    issuer cert under some circumstances.</p>
          <p>
	    Own Id: OTP-17261 Aux Id: GH-4589 </p>
        </item>
        <item>
          <p>
	    TLS-1.3 client could, under some circumstances, select an
	    incorrect algorithm to sign the certificate verification
	    message causing a TLS Decrypt Alert being issued by the
	    server.</p>
          <p>
	    Own Id: OTP-17281 Aux Id: GH-4620 </p>
        </item>
        <item>
=======
	    Backport of OTP-17282</p>
>>>>>>> 2fdabaac
          <p>
	    Correct handling of default values for emulated socket
	    options and retain the order of the ssl options list to
	    ensure backwards compatible behavior if options should be
	    set more than once.</p>
          <p>
<<<<<<< HEAD
	    Own Id: OTP-17282</p>
        </item>
      </list>
    </section>


    <section><title>Improvements and New Features</title>
      <list>
        <item>
          <p>
	    Enhance pre TLS-1.3 session handling so the client and
	    server side handling is completely separated and client
	    disregards oldest session when reaching max limit of the
	    session table.</p>
          <p>
	    Own Id: OTP-16876</p>
        </item>
        <item>
          <p>
	    This change implements the early data feature for TLS 1.3
	    clients.</p>
          <p>
	    TLS 1.3 allows clients to send data in the first flight
	    using a Pre-Shared Key to authenticate the server and to
	    encrypt the early data.</p>
          <p>
	    Own Id: OTP-16985</p>
        </item>
        <item>
          <p>
	    This change implements the early data feature for TLS 1.3
	    servers.</p>
          <p>
	    Own Id: OTP-17042</p>
=======
	    Own Id: OTP-17289 Aux Id: GH-4585 </p>
>>>>>>> 2fdabaac
        </item>
      </list>
    </section>

</section>

<section><title>SSL 10.2.4</title>

    <section><title>Fixed Bugs and Malfunctions</title>
      <list>
        <item>
          <p>
	    Enhance logging option log_level to support none and all,
	    also restore backwards compatibility for log_alert
	    option.</p>
          <p>
	    Own Id: OTP-17228 Aux Id: ERIERL-614 </p>
        </item>
      </list>
    </section>

</section>

<section><title>SSL 10.2.3</title>

    <section><title>Fixed Bugs and Malfunctions</title>
      <list>
        <item>
          <p>
	    Avoid race when the first two upgrade server handshakes
	    (that is servers that use a gen_tcp socket as input to
	    ssl:handshake/2,3) start close to each other. Could lead
	    to that one of the handshakes would fail.</p>
          <p>
	    Own Id: OTP-17190 Aux Id: ERIERL-606 </p>
        </item>
      </list>
    </section>

</section>

<section><title>SSL 10.2.2</title>

    <section><title>Fixed Bugs and Malfunctions</title>
      <list>
        <item>
          <p>
	    Avoid that upgrade (from TCP to TLS) servers starts
	    multiple session cache handlers for the same server. This
	    applies to Erlang distribution over TLS servers.</p>
          <p>
	    Own Id: OTP-17139 Aux Id: ERL-1458, OTP-16239 </p>
        </item>
        <item>
          <p>
	    Legacy cipher suites defined before TLS-1.2 (but still
	    supported) should be possible to use in TLS-1.2. They
	    where accidentally excluded for available cipher suites
	    for TLS-1.2 in OTP-23.2.2.</p>
          <p>
	    Own Id: OTP-17174 Aux Id: ERIERL-597 </p>
        </item>
      </list>
    </section>


    <section><title>Improvements and New Features</title>
      <list>
        <item>
          <p>
	    Enable Erlang distribution over TLS to run TLS-1.3,
	    although TLS-1.2 will still be default.</p>
          <p>
	    Own Id: OTP-16239 Aux Id: ERL-1458, OTP-17139 </p>
        </item>
      </list>
    </section>

</section>

<section><title>SSL 10.2.1</title>

    <section><title>Fixed Bugs and Malfunctions</title>
      <list>
        <item>
          <p>
	    Fix CVE-2020-35733 this only affects ssl-10.2 (OTP-23.2).
	    This vulnerability could enable a man in the middle
	    attack using a fake chain to a known trusted ROOT. Also
	    limits alternative chain handling, for handling of
	    possibly extraneous certs, to improve memory management.</p>
          <p>
	    Own Id: OTP-17098</p>
        </item>
      </list>
    </section>


    <section><title>Improvements and New Features</title>
      <list>
        <item>
          <p>
	    Add support for AES CCM based cipher suites defined in
	    RFC 7251</p>
          <p>
	    Also Correct cipher suite name conversion to OpenSSL
	    names. A few names where corrected earlier in OTP-16267
	    For backwards compatible reasons we support usage of
	    openSSL names for cipher suites. Mostly anonymous suites
	    names where incorrect, but also some legacy suites.</p>
          <p>
	    Own Id: OTP-17100</p>
        </item>
      </list>
    </section>

</section>

<section><title>SSL 10.2</title>

    <section><title>Fixed Bugs and Malfunctions</title>
      <list>
        <item>
          <p>
	    SSL's Erlang Distribution Protocol modules inet_tls_dist
	    and inet6_tls_dist lacked a callback function, so the
	    start flag "-dist_listen false" did not work, which has
	    now been fixed.</p>
          <p>
	    Own Id: OTP-15126 Aux Id: ERL-1375 </p>
        </item>
        <item>
          <p>
	    Correct OpenSSL names for newer cipher suites using DHE
	    in their name that accidentally got the wrong value when
	    fixing other older names using EDH instead.</p>
          <p>
	    Own Id: OTP-16267 Aux Id: ERIERL-571, ERIERL-477 </p>
        </item>
        <item>
          <p>
	    This change improves the handling of DTLS listening
	    dockets, making it possible to open multiple listeners on
	    the same port with different IP addresses.</p>
          <p>
	    Own Id: OTP-16849 Aux Id: ERL-1339 </p>
        </item>
        <item>
          <p>
	    Fix a bug that causes cross-build failure.</p>
          <p>
	    This change excludes the ssl.d dependency file from the
	    source tarballs.</p>
          <p>
	    Own Id: OTP-16921</p>
        </item>
        <item>
          <p>
	    This change fixes ssl:peername/1 when called on a DTLS
	    client socket.</p>
          <p>
	    Own Id: OTP-16923 Aux Id: ERL-1341, PR-2786 </p>
        </item>
        <item>
          <p>
	    Retain emulation of active once on a closed socket to
	    behave as before 23.1</p>
          <p>
	    Own Id: OTP-17018 Aux Id: ERL-1409 </p>
        </item>
        <item>
          <p>
	    Corrected server session cache entry deletion pre
	    TLS-1.3. May increase session reuse.</p>
          <p>
	    Own Id: OTP-17019 Aux Id: ERL-1412 </p>
        </item>
      </list>
    </section>


    <section><title>Improvements and New Features</title>
      <list>
        <item>
          <p>
	    Handle extraneous certs in certificate chains as well as
	    chains that are incomplete but can be reconstructed or
	    unordered chains. The cert and certfile options will now
	    accept a list of certificates so that the user may
	    specify the chain explicitly.</p>
          <p>
	    Also, the default value of the depth option has been
	    increased to allow longer chains by default.</p>
          <p>
	    Own Id: OTP-16277</p>
        </item>
        <item>
          <p>
	    This change implements optional NSS-style keylog in
	    ssl:connection_information/2 for debugging purposes.</p>
          <p>
	    The keylog contains various TLS secrets that can be
	    loaded in Wireshark to decrypt TLS packets.</p>
          <p>
	    Own Id: OTP-16445 Aux Id: PR-2823 </p>
        </item>
        <item>
          <p>
	    Use new gen_statem feature of changing callback mode to
	    improve code maintainability.</p>
          <p>
	    Own Id: OTP-16529</p>
        </item>
        <item>
          <p>
	    The handling of Service Name Indication has been aligned
	    with RFC8446.</p>
          <p>
	    Own Id: OTP-16762</p>
        </item>
        <item>
          <p>
	    Add explicit session reuse option to TLS clients for pre
	    TLS-1.3 sessions. Also, add documentation to Users Guide
	    for such sessions.</p>
          <p>
	    Own Id: OTP-16893</p>
        </item>
      </list>
    </section>

</section>

<section><title>SSL 10.1</title>

    <section><title>Fixed Bugs and Malfunctions</title>
      <list>
        <item>
          <p>
	    If a passive socket is created, ssl:recv/2,3 is never
	    called and then the peer closes the socket the
	    controlling process will no longer receive an active
	    close message.</p>
          <p>
	    Own Id: OTP-16697 Aux Id: ERIERL-496 </p>
        </item>
        <item>
          <p>
	    Data deliver with ssl:recv/2,3 could fail for when using
	    packet mode. This has been fixed by correcting the flow
	    control handling of passive sockets when packet mode is
	    used.</p>
          <p>
	    Own Id: OTP-16764</p>
        </item>
        <item>
          <p>
	    This change fixes a potential man-in-the-middle
	    vulnerability when the ssl client is configured to
	    automatically handle session tickets ({session_tickets,
	    auto}).</p>
          <p>
	    Own Id: OTP-16765</p>
        </item>
        <item>
          <p>
	    Fix the internal handling of options 'verify' and
	    'verify_fun'.</p>
          <p>
	    This change fixes a vulnerability when setting the ssl
	    option 'verify' to verify_peer in a continued handshake
	    won't take any effect resulting in the acceptance of
	    expired peer certificates.</p>
          <p>
	    Own Id: OTP-16767 Aux Id: ERIERL-512 </p>
        </item>
        <item>
          <p>
	    This change fixes the handling of stateless session
	    tickets when anti-replay is enabled.</p>
          <p>
	    Own Id: OTP-16776 Aux Id: ERL-1316 </p>
        </item>
        <item>
          <p>
	    Fix a crash due to the faulty handling of stateful
	    session tickets received by servers expecting stateless
	    session tickets.</p>
          <p>
	    This change also improves the handling of faulty/invalid
	    tickets.</p>
          <p>
	    Own Id: OTP-16777 Aux Id: ERL-1317 </p>
        </item>
        <item>
          <p>
	    Correct flow ctrl checks from OTP-16764 to work as
	    intended. Probably will not have a noticeable affect but
	    will make connections more well behaved under some
	    circumstances.</p>
          <p>
	    Own Id: OTP-16837 Aux Id: ERL-1319, OTP-16764 </p>
        </item>
        <item>
          <p>
	    Distribution over TLS could exhibit livelock-like
	    behaviour when there is a constant stream of distribution
	    messages. Distribution data is now chunked every 16 Mb to
	    avoid that.</p>
          <p>
	    Own Id: OTP-16851 Aux Id: PR-2703 </p>
        </item>
      </list>
    </section>


    <section><title>Improvements and New Features</title>
      <list>
        <item>
          <p>
	    Implement the cookie extension for TLS 1.3.</p>
          <p>
	    Own Id: OTP-15855</p>
        </item>
        <item>
          <p>
	    Experimental OCSP client support.</p>
          <p>
	    Own Id: OTP-16448</p>
        </item>
        <item>
          <p>
	    TLS 1.0 -TLS-1.2 sessions tables now have a absolute max
	    value instead of using a shrinking mechanism when
	    reaching the limit. To avoid out of memory problems under
	    heavy load situations. Note that this change infers that
	    implementations of ssl_session_cache_api needs to
	    implement the size function (introduce in OTP 19) for
	    session reuse to be optimally utilized.</p>
          <p>
	    Own Id: OTP-16802 Aux Id: ERIERL-516 </p>
        </item>
      </list>
    </section>

</section>

<section><title>SSL 10.0</title>

    <section><title>Fixed Bugs and Malfunctions</title>
      <list>
        <item>
          <p>
	    Fix a bug that causes cross-build failure.</p>
          <p>
	    This change excludes the ssl.d dependency file from the
	    source tar balls.</p>
          <p>
	    Own Id: OTP-16562 Aux Id: ERL-1168 </p>
        </item>
        <item>
          <p>
	    Correct translation of OpenSSL legacy names for two
	    legacy cipher suites</p>
          <p>
	    Own Id: OTP-16573 Aux Id: ERIERL-477 </p>
        </item>
        <item>
          <p>
	    Correct documentation for PSK identity and SRP username.</p>
          <p>
	    Own Id: OTP-16585</p>
        </item>
        <item>
          <p>
	    Make sure client hostname check is run when client uses
	    its own verify_fun</p>
          <p>
	    Own Id: OTP-16626 Aux Id: ERL-1232 </p>
        </item>
        <item>
          <p>
	    Improved signature selection mechanism in TLS 1.3 for
	    increased interoperability.</p>
          <p>
	    Own Id: OTP-16638 Aux Id: ERL-1206 </p>
        </item>
      </list>
    </section>


    <section><title>Improvements and New Features</title>
      <list>
        <item>
          <p>
	    Drop support for SSL-3.0. Support for this legacy TLS
	    version has not been enabled by default since OTP 19. Now
	    all code to support it has been removed, that is SSL-3.0
	    protocol version can not be used and is considered
	    invalid.</p>
          <p>
	    *** POTENTIAL INCOMPATIBILITY ***</p>
          <p>
	    Own Id: OTP-14790</p>
        </item>
        <item>
          <p>
	    Added support for RSA-PSS signature schemes</p>
          <p>
	    Own Id: OTP-15247</p>
        </item>
        <item>
          <p>
	    Improve interoperability by implementing the middlebox
	    compatiblity mode.</p>
          <p>
	    The middlebox compatibility mode makes the TLS 1.3
	    handshake look more like a TLS 1.2 handshake and
	    increases the chance of successfully establishing TLS 1.3
	    connections through legacy middleboxes.</p>
          <p>
	    Own Id: OTP-15589</p>
        </item>
        <item>
          <p>
	    Utilize new properties of <seemfa
	    marker="erts:erlang#dist_ctrl_get_data/1"><c>erlang:dist_ctrl_get_data()</c></seemfa>
	    for performance improvement of Erlang distribution over
	    TLS.</p>
          <p>
	    Own Id: OTP-16127 Aux Id: OTP-15618 </p>
        </item>
        <item>
          <p>
	    Calls of deprecated functions in the <seeguide
	    marker="crypto:new_api#the-old-api">Old Crypto
	    API</seeguide> are replaced by calls of their <seeguide
	    marker="crypto:new_api#the-new-api">substitutions</seeguide>.</p>
          <p>
	    Own Id: OTP-16346</p>
        </item>
        <item>
          <p>
	    Implement cipher suite TLS_AES_128_CCM_8_SHA256.</p>
          <p>
	    Own Id: OTP-16391</p>
        </item>
        <item>
          <p>
	    This change adds TLS-1.3 to the list of default supported
	    versions. That is, TLS-1.3 and TLS-1.2 are configured
	    when ssl option 'versions' is not explicitly set.</p>
          <p>
	    *** POTENTIAL INCOMPATIBILITY ***</p>
          <p>
	    Own Id: OTP-16400</p>
        </item>
        <item>
	    <p>Refactored the internal handling of deprecated and
	    removed functions.</p>
          <p>
	    Own Id: OTP-16469</p>
        </item>
        <item>
          <p>
	    Extended ssl:versions so that it lists supported,
	    available and implemented TLS/DTLS versions.</p>
          <p>
	    Own Id: OTP-16519</p>
        </item>
        <item>
          <p>
	    Added new option exclusive for ssl:cipher_suites/2,3</p>
          <p>
	    Own Id: OTP-16532</p>
        </item>
        <item>
          <p>
	    Avoid DoS attack against stateful session_tickets by
	    making session ticket ids unpredictable.</p>
          <p>
	    Own Id: OTP-16533</p>
        </item>
        <item>
          <p>
	    Add support for the max_fragment_length extension (RFC
	    6066).</p>
          <p>
	    Own Id: OTP-16547 Aux Id: PR-2547 </p>
        </item>
        <item>
          <p>
	    Add srp_username in ssl:connection_info, update the
	    document with types of this function.</p>
          <p>
	    Own Id: OTP-16584</p>
        </item>
      </list>
    </section>

</section>

<section><title>SSL 9.6.2.3</title>

    <section><title>Fixed Bugs and Malfunctions</title>
      <list>
        <item>
          <p>
	    Correct flow ctrl checks from OTP-16764 to work as
	    intended. Probably will not have a noticeable affect but
	    will make connections more well behaved under some
	    circumstances.</p>
          <p>
	    Own Id: OTP-16837 Aux Id: ERL-1319, OTP-16764 </p>
        </item>
        <item>
          <p>
	    Fix a bug that causes cross-build failure.</p>
          <p>
	    This change excludes the ssl.d dependency file from the
	    source tar balls.</p>
          <p>
	    Own Id: OTP-16921</p>
        </item>
      </list>
    </section>

</section>

<section><title>SSL 9.6.2.2</title>

    <section><title>Fixed Bugs and Malfunctions</title>
      <list>
        <item>
          <p>
	    Data deliver with ssl:recv/2,3 could fail for when using
	    packet mode. This has been fixed by correcting the flow
	    control handling of passive sockets when packet mode is
	    used.</p>
          <p>
	    Own Id: OTP-16764</p>
        </item>
        <item>
          <p>
	    Fix the internal handling of options 'verify' and
	    'verify_fun'.</p>
          <p>
	    This change fixes a vulnerability when setting the ssl
	    option 'verify' to verify_peer in a continued handshake
	    won't take any effect resulting in the acceptance of
	    expired peer certificates.</p>
          <p>
	    Own Id: OTP-16767 Aux Id: ERIERL-512 </p>
        </item>
      </list>
    </section>

</section>

<section><title>SSL 9.6.2.1</title>

    <section><title>Improvements and New Features</title>
      <list>
        <item>
          <p>
	    If a passive socket is created, ssl:recv/2,3 is never
	    called and then the peer closes the socket the
	    controlling process will no longer receive an active
	    close message.</p>
          <p>
	    Own Id: OTP-16697 Aux Id: ERIERL-496 </p>
        </item>
      </list>
    </section>

</section>

<section><title>SSL 9.6.2</title>

    <section><title>Fixed Bugs and Malfunctions</title>
      <list>
        <item>
          <p>
	    Fix timing bug that could cause ssl sockets to become
	    unresponsive after an ssl:recv/3 call timed out</p>
          <p>
	    Own Id: OTP-16619 Aux Id: ERL-1213 </p>
        </item>
      </list>
    </section>

</section>

<section><title>SSL 9.6.1</title>

    <section><title>Fixed Bugs and Malfunctions</title>
      <list>
        <item>
          <p>
	    Correct error handling when the partial_chain fun claims
	    a certificate to be the trusted cert that is not part of
	    the chain. This bug would hide the appropriate alert
	    generating an "INTERNAL_ERROR" alert instead.</p>
          <p>
	    Own Id: OTP-16567 Aux Id: ERIERL-481 </p>
        </item>
      </list>
    </section>

</section>

<section><title>SSL 9.6</title>

    <section><title>Fixed Bugs and Malfunctions</title>
      <list>
        <item>
          <p>
	    Correct handling of TLS record limit in TLS-1.3. The max
	    value differs from previous versions. Also the payload
	    data max record check was broken, that is record overflow
	    problems could occur if user sent large amounts of data.</p>
          <p>
	    Own Id: OTP-16258</p>
        </item>
        <item>
          <p>
	    Correct close handling for DTLS</p>
          <p>
	    Own Id: OTP-16348 Aux Id: ERL-1110 </p>
        </item>
        <item>
          <p>
	    Fix ssl:getstat/1-2 to also work for DTLS sockets</p>
          <p>
	    Own Id: OTP-16352 Aux Id: ERL-1099 </p>
        </item>
        <item>
          <p>
	    Correct internal handling och socket active mode to avoid
	    reviving TCP data aimed for a downgraded TLS socket.</p>
          <p>
	    Own Id: OTP-16425</p>
        </item>
        <item>
          <p>
	    When using the host name as fallback for SNI (server name
	    indication) strip a possible trailing dot that is allowed
	    in a host name but not in the SNI. Also if the server
	    receives a SNI with a trailing dot send an
	    UNRECOGNIZED_NAME alert.</p>
          <p>
	    Own Id: OTP-16437 Aux Id: ERL-1135 </p>
        </item>
        <item>
          <p>
	    Immediately remove session entries if handshake is
	    abruptly closed at transport level.</p>
          <p>
	    Own Id: OTP-16479</p>
        </item>
      </list>
    </section>


    <section><title>Improvements and New Features</title>
      <list>
        <item>
          <p>
	    Implementation of the key and initialization vector
	    update feature, and general hardening of TLS 1.3.</p>
          <p>
	    There are cryptographic limits on the amount of plaintext
	    which can be safely encrypted under a given set of keys.</p>
          <p>
	    This change enforces those limits by triggering automatic
	    key updates on TLS 1.3 connections.</p>
          <p>
	    Own Id: OTP-15856</p>
        </item>
        <item>
          <p>
	    Add support for TLS 1.3 Session Tickets (stateful and
	    stateless). This allows session resumption using keying
	    material from a previous successful handshake.</p>
          <p>
	    Own Id: OTP-16253</p>
        </item>
        <item>
          <p>
	    Add support for key exchange with Edward curves and
	    PSS-RSA padding in signature verification.</p>
          <p>
	    Own Id: OTP-16528</p>
        </item>
      </list>
    </section>

</section>

<section><title>SSL 9.5.3</title>

    <section><title>Fixed Bugs and Malfunctions</title>
      <list>
        <item>
          <p>
	    Enhance error handling, all ALERTS shall be handled
	    gracefully and not cause a crash.</p>
          <p>
	    Own Id: OTP-16413 Aux Id: ERL-1136 </p>
        </item>
        <item>
          <p>
	    Enhance alert logging, in some places the role indication
	    of the alert origin was missing. So the log would say
	    undefined instead of client or server.</p>
          <p>
	    Own Id: OTP-16424</p>
        </item>
        <item>
          <p>
	    Two different optimizations did not work together and
	    resulted in the possible breakage of connections using
	    stream ciphers (that is RC4). Reworked the implementation
	    to avoid this.</p>
          <p>
	    Own Id: OTP-16426 Aux Id: ERL-1136 </p>
        </item>
      </list>
    </section>

</section>

<section><title>SSL 9.5.2</title>

    <section><title>Fixed Bugs and Malfunctions</title>
      <list>
        <item>
          <p>
	    Fix the handling of GREASE values sent by web browsers
	    when establishing TLS 1.3 connections. This change
	    improves handling of GREASE values in various protocol
	    elements sent in a TLS 1.3 ClientHello.</p>
          <p>
	    Own Id: OTP-16388 Aux Id: ERL-1130 </p>
        </item>
        <item>
          <p>
	    Correct DTLS listen emulation, could cause problems with
	    opening a new DTLS listen socket for a port previously
	    used by a now closed DTLS listen socket.</p>
          <p>
	    Own Id: OTP-16396 Aux Id: ERL-1118 </p>
        </item>
      </list>
    </section>

</section>

<section><title>SSL 9.5.1</title>

    <section><title>Fixed Bugs and Malfunctions</title>
      <list>
        <item>
          <p>
	    Add missing alert handling clause for TLS record
	    handling. Could sometimes cause confusing error behaviors
	    of TLS connections.</p>
          <p>
	    Own Id: OTP-16357 Aux Id: ERL-1166 </p>
        </item>
        <item>
          <p>
	    Fix handling of ssl:recv that happens during a
	    renegotiation. Using the passive receive function
	    ssl:recv/[2,3] during a renegotiation would fail the
	    connection with unexpected msg.</p>
          <p>
	    Own Id: OTP-16361</p>
        </item>
      </list>
    </section>

</section>

<section><title>SSL 9.5</title>

    <section><title>Fixed Bugs and Malfunctions</title>
      <list>
        <item>
          <p>
	    Corrected CRL handling which could cause CRL verification
	    to fail. This could happen when the CRL distribution
	    point explicitly specifies the CRL issuer, that is not
	    using the fallback.</p>
          <p>
	    Own Id: OTP-16156 Aux Id: ERL-1030 </p>
        </item>
        <item>
          <p>
	    Correct handling of unordered chains so that it works as
	    expected</p>
          <p>
	    Own Id: OTP-16293</p>
        </item>
        <item>
          <p>
	    Fix bug causing ssl application to crash when handshake
	    is paused and ClientHello contains extensions for session
	    resumption (psk_key_exchange_modes, pre_shared_key).</p>
          <p>
	    Own Id: OTP-16295 Aux Id: ERL-1095 </p>
        </item>
        <item>
          <p>
	    Fix connectivity problems with legacy servers when client
	    is configured to support a range of protocol versions
	    including TLS 1.3.</p>
          <p>
	    Own Id: OTP-16303</p>
        </item>
      </list>
    </section>


    <section><title>Improvements and New Features</title>
      <list>
        <item>
          <p>
	    Improve session handling for TLS-1.3 compatibility mode
	    and cleaner internal handling so that removal of old
	    session data can be more efficient, hopefully mitigating
	    problems with big session tables during heavy load.</p>
          <p>
	    Own Id: OTP-15524 Aux Id: OTP-15352 </p>
        </item>
        <item>
          <p>
	    Correct handling of DTLS listen socket emulation. Could
	    cause failure to create new listen socket after process
	    that owned previous listen socket died.</p>
          <p>
	    Own Id: OTP-15809 Aux Id: ERL-917 </p>
        </item>
        <item>
          <p>
	    Add detailed info in ALERT description when client does
	    not send a requested cert.</p>
          <p>
	    Own Id: OTP-16266</p>
        </item>
      </list>
    </section>

</section>

<section><title>SSL 9.4</title>

    <section><title>Fixed Bugs and Malfunctions</title>
      <list>
        <item>
          <p>
	    Handling of zero size fragments in TLS could cause an
	    infinite loop. This has now been corrected.</p>
          <p>
	    Own Id: OTP-15328 Aux Id: ERIERL-379 </p>
        </item>
        <item>
          <p>
	    DTLS record check needs to consider that a resent hello
	    message can have a different version than the negotiated.</p>
          <p>
	    Own Id: OTP-15807 Aux Id: ERL-920 </p>
        </item>
      </list>
    </section>


    <section><title>Improvements and New Features</title>
      <list>
        <item>
          <p>
	    Basic support for TLS 1.3 Client for experimental use.
	    For more information see the Standards Compliance chapter
	    of the User's Guide.</p>
          <p>
	    Own Id: OTP-15431</p>
        </item>
        <item>
          <p>
	    Correct solution for retaining tcp flow control OTP-15802
	    (ERL-934) as to not break ssl:recv as reported in
	    (ERL-938)</p>
          <p>
	    Own Id: OTP-15823 Aux Id: ERL-934, ERL-938 </p>
        </item>
        <item>
          <p>
	    Enhance dialyzer specs to reflect implementation better
	    and avoid dialyzer warnings for the user that wants to
	    use TLS with unix domain sockets.</p>
          <p>
	    Own Id: OTP-15851 Aux Id: PR-2235 </p>
        </item>
        <item>
          <p>
	    Add support for ECDSA signature algorithms in TLS 1.3.</p>
          <p>
	    Own Id: OTP-15854</p>
        </item>
        <item>
          <p>
	    Correct error handling of TLS downgrade, possible return
	    values form ssl:close/2 when downgrading is {ok, Port} or
	    {error, Reason}, it could happen that only ok was
	    returned instead of {error, closed} when downgrade failed
	    due to that the peer closed the TCP connection.</p>
          <p>
	    Own Id: OTP-16027</p>
        </item>
      </list>
    </section>

</section>

<section><title>SSL 9.3.5</title>

    <section><title>Improvements and New Features</title>
      <list>
        <item>
          <p>
	    Enhance error handling for erroneous alerts from the
	    peer.</p>
          <p>
	    Own Id: OTP-15943</p>
        </item>
      </list>
    </section>

</section>

<section><title>SSL 9.3.4</title>

    <section><title>Fixed Bugs and Malfunctions</title>
      <list>
        <item>
          <p>
	    Fix handling of certificate decoding problems in TLS 1.3
	    similarly as in TLS 1.2.</p>
          <p>
	    Own Id: OTP-15900</p>
        </item>
        <item>
          <p>
	    Hibernation now works as expected in all cases, was
	    accidently broken by optimization efforts.</p>
          <p>
	    Own Id: OTP-15910</p>
        </item>
        <item>
          <p>
	    Fix interoperability problems with openssl when the TLS
	    1.3 server is configured wirh the option
	    signature_algs_cert.</p>
          <p>
	    Own Id: OTP-15913</p>
        </item>
      </list>
    </section>

</section>

<section><title>SSL 9.3.3</title>

    <section><title>Fixed Bugs and Malfunctions</title>
      <list>
        <item>
          <p>
	    Correct handshake handling, might cause strange symptoms
	    such as ASN.1 certificate decoding issues.</p>
          <p>
	    Own Id: OTP-15879 Aux Id: ERL-968 </p>
        </item>
        <item>
          <p>
	    Fix handling of the signature_algorithms_cert extension
	    in the ClientHello handshake message.</p>
          <p>
	    Own Id: OTP-15887 Aux Id: ERL-973 </p>
        </item>
        <item>
          <p>
	    Handle new ClientHello extensions when handshake is
	    paused by the {handshake, hello} ssl option.</p>
          <p>
	    Own Id: OTP-15888 Aux Id: ERL-975 </p>
        </item>
      </list>
    </section>

</section>

<section><title>SSL 9.3.2</title>

    <section><title>Fixed Bugs and Malfunctions</title>
      <list>
        <item>
          <p>
	    Returned "alert error string" is now same as logged alert
	    string</p>
          <p>
	    Own Id: OTP-15844</p>
        </item>
        <item>
          <p>
	    Fix returned extension map fields to follow the
	    documentation.</p>
          <p>
	    Own Id: OTP-15862 Aux Id: ERL-951 </p>
        </item>
        <item>
          <p>
	    Avoid DTLS crash due to missing gen_server return value
	    in DTLS packet demux process.</p>
          <p>
	    Own Id: OTP-15864 Aux Id: ERL-962 </p>
        </item>
      </list>
    </section>

</section>

<section><title>SSL 9.3.1</title>

    <section><title>Fixed Bugs and Malfunctions</title>
      <list>
        <item>
          <p>
	    Missing check of size of user_data_buffer made internal
	    socket behave as an active socket instead of active N.
	    This could cause memory problems.</p>
          <p>
	    Own Id: OTP-15825 Aux Id: ERL-934, OTP-15823 </p>
        </item>
      </list>
    </section>

</section>

<section><title>SSL 9.3</title>

    <section><title>Fixed Bugs and Malfunctions</title>
      <list>
        <item>
          <p>
	    The distribution handshake with TLS distribution
	    (<c>inet_tls_dist</c>) does now utilize the socket option
	    <c>{nodelay, true}</c>, which decreases the distribution
	    setup time significantly.</p>
          <p>
	    Own Id: OTP-14792</p>
        </item>
        <item>
          <p>
	    Correct shutdown reason to avoid an incorrect crash
	    report</p>
          <p>
	    Own Id: OTP-15710 Aux Id: ERL-893 </p>
        </item>
        <item>
          <p>
	    Enhance documentation and type specifications.</p>
          <p>
	    Own Id: OTP-15746 Aux Id: ERIERL-333 </p>
        </item>
      </list>
    </section>


    <section><title>Improvements and New Features</title>
      <list>
        <item>
          <p>
	    TLS-1.0, TLS-1.1 and DTLS-1.0 are now considered legacy
	    and not supported by default</p>
          <p>
	    *** POTENTIAL INCOMPATIBILITY ***</p>
          <p>
	    Own Id: OTP-14865</p>
        </item>
        <item>
          <p>
	    Use new logger API in ssl. Introduce log levels and
	    verbose debug logging for SSL.</p>
          <p>
	    Own Id: OTP-15055</p>
        </item>
        <item>
          <p>
	    Add new API function str_to_suite/1, cipher_suites/3
	    (list cipher suites as rfc or OpenSSL name strings) and
	    suite_to_openssl_str/1</p>
          <p>
	    Own Id: OTP-15483 Aux Id: ERL-924 </p>
        </item>
        <item>
          <p>
	    Basic support for TLS 1.3 Server for experimental use.
	    The client is not yet functional, for more information
	    see the Standards Compliance chapter of the User's Guide.</p>
          <p>
	    Own Id: OTP-15591</p>
        </item>
        <item>
          <p>
	    Add support for PSK CCM ciphers from RFC 6655</p>
          <p>
	    Own Id: OTP-15626</p>
        </item>
      </list>
    </section>

</section>

<section><title>SSL 9.2.3.7</title>

    <section><title>Fixed Bugs and Malfunctions</title>
      <list>
        <item>
          <p>
	    Data deliver with ssl:recv/2,3 could fail for when using
	    packet mode. This has been fixed by correcting the flow
	    control handling of passive sockets when packet mode is
	    used.</p>
          <p>
	    Own Id: OTP-16764</p>
        </item>
      </list>
    </section>

</section>

<section><title>SSL 9.2.3.6</title>

    <section><title>Fixed Bugs and Malfunctions</title>
      <list>
        <item>
          <p>
	    Fix timing bug that could cause ssl sockets to become
	    unresponsive after an ssl:recv/3 call timed out</p>
          <p>
	    Own Id: OTP-16619 Aux Id: ERL-1213 </p>
        </item>
      </list>
    </section>

</section>

<section><title>SSL 9.2.3.5</title>

    <section><title>Fixed Bugs and Malfunctions</title>
      <list>
        <item>
          <p>
	    Handling of zero size fragments in TLS could cause an
	    infinite loop. This has now been corrected.</p>
          <p>
	    Own Id: OTP-15328 Aux Id: ERIERL-379 </p>
        </item>
      </list>
    </section>

</section>

<section><title>SSL 9.2.3.4</title>

    <section><title>Fixed Bugs and Malfunctions</title>
      <list>
        <item>
          <p>
	    Hibernation now works as expected in all cases, was
	    accidently broken by optimization efforts.</p>
          <p>
	    Own Id: OTP-15910</p>
        </item>
      </list>
    </section>

</section>

<section><title>SSL 9.2.3.3</title>

    <section><title>Fixed Bugs and Malfunctions</title>
      <list>
        <item>
          <p>
	    Correct handshake handling, might cause strange symptoms
	    such as ASN.1 certificate decoding issues.</p>
          <p>
	    Own Id: OTP-15879 Aux Id: ERL-968 </p>
        </item>
      </list>
    </section>

</section>

<section><title>SSL 9.2.3.2</title>

    <section><title>Fixed Bugs and Malfunctions</title>
      <list>
        <item>
          <p>
	    Returned "alert error string" is now same as logged alert
	    string</p>
          <p>
	    Own Id: OTP-15844</p>
        </item>
      </list>
    </section>

</section>

<section><title>SSL 9.2.3.1</title>

    <section><title>Fixed Bugs and Malfunctions</title>
      <list>
        <item>
          <p>
	    Correct solution for retaining tcp flow control OTP-15802
	    (ERL-934) as to not break ssl:recv as reported in
	    (ERL-938)</p>
          <p>
	    Own Id: OTP-15823 Aux Id: ERL-934, ERL-938 </p>
        </item>
      </list>
    </section>

</section>

<section><title>SSL 9.2.3</title>

    <section><title>Fixed Bugs and Malfunctions</title>
      <list>
        <item>
          <p>
	    Missing check of size of user_data_buffer made internal
	    socket behave as an active socket instead of active N.
	    This could cause memory problems.</p>
          <p>
	    Own Id: OTP-15802 Aux Id: ERL-934 </p>
        </item>
      </list>
    </section>


    <section><title>Improvements and New Features</title>
      <list>
        <item>
          <p>
	    Back port of bug fix ERL-893 from OTP-22 and document
	    enhancements that will solve dialyzer warnings for users
	    of the ssl application.</p>
          <p>
	    This change also affects public_key, eldap (and inet
	    doc).</p>
          <p>
	    Own Id: OTP-15785 Aux Id: ERL-929, ERL-893, PR-2215 </p>
        </item>
      </list>
    </section>

</section>

<section><title>SSL 9.2.2</title>

    <section><title>Fixed Bugs and Malfunctions</title>
      <list>
        <item>
          <p>
	    With the default BEAST Mitigation strategy for TLS 1.0 an
	    empty TLS fragment could be sent after a one-byte
	    fragment. This glitch has been fixed.</p>
          <p>
	    Own Id: OTP-15054 Aux Id: ERIERL-346 </p>
        </item>
      </list>
    </section>

</section>

<section><title>SSL 9.2.1</title>

    <section><title>Fixed Bugs and Malfunctions</title>
      <list>
        <item>
          <p>
	    The timeout for a passive receive was sometimes not
	    cancelled and later caused a server crash. This bug has
	    now been corrected.</p>
          <p>
	    Own Id: OTP-14701 Aux Id: ERL-883, ERL-884 </p>
        </item>
        <item>
          <p>
	    Add tag for passive message (active N) in cb_info to
	    retain transport transparency.</p>
          <p>
	    Own Id: OTP-15679 Aux Id: ERL-861 </p>
        </item>
      </list>
    </section>

</section>

<section><title>SSL 9.2</title>

    <section><title>Fixed Bugs and Malfunctions</title>
      <list>
        <item>
          <p>
	    Fix bug that an incorrect return value for gen_statem
	    could be created when alert was a result of handling
	    renegotiation info extension</p>
          <p>
	    Own Id: OTP-15502</p>
        </item>
        <item>
          <p>
	    Correct check for 3des_ede_cbc, could cause ssl to claim
	    to support 3des_ede_cbc when cryptolib does not.</p>
          <p>
	    Own Id: OTP-15539</p>
        </item>
        <item>
          <p>
	    Improved DTLS error handling, avoids unexpected
	    connection failure in rare cases.</p>
          <p>
	    Own Id: OTP-15561</p>
        </item>
        <item>
          <p>
	    Corrected active once emulation bug that could cause the
	    ssl_closed meassage to not be sent. Bug introduced by
	    OTP-15449</p>
          <p>
	    Own Id: OTP-15666 Aux Id: ERIERL-316, </p>
        </item>
      </list>
    </section>


    <section><title>Improvements and New Features</title>
      <list>
        <item>
          <p>
	    Add client option {reuse_session, SessionID::binary()}
	    that can be used together with new option value
	    {reuse_sessions, save}. This makes it possible to reuse a
	    session from a specific connection establishment.</p>
          <p>
	    Own Id: OTP-15369</p>
        </item>
        <item>
          <p>
	    The Reason part of of the error return from the functions
	    connect and handshake has a better and documented format.
	    This will sometimes differ from previous returned
	    reasons, however those where only documented as term()
	    and should for that reason not be relied on.</p>
          <p>
	    *** POTENTIAL INCOMPATIBILITY ***</p>
          <p>
	    Own Id: OTP-15423</p>
        </item>
        <item>
          <p>
	    Refactor of state handling to improve TLS application
	    data throughput and reduce CPU overhead</p>
          <p>
	    Own Id: OTP-15445</p>
        </item>
        <item>
          <p>
	    The SSL code has been optimized in many small ways to
	    reduce CPU load for encryption/decryption, especially for
	    Erlang's distribution protocol over TLS.</p>
          <p>
	    Own Id: OTP-15529</p>
        </item>
        <item>
          <p>
	    Add support for active N</p>
          <p>
	    Own Id: OTP-15665 Aux Id: ERL-811, PR-2072 </p>
        </item>
      </list>
    </section>

</section>

<section><title>SSL 9.1.2</title>

    <section><title>Fixed Bugs and Malfunctions</title>
      <list>
        <item>
          <p>
	    Fix encoding of the SRP extension length field in ssl.
	    The old encoding of the SRP extension length could cause
	    interoperability problems with third party SSL
	    implementations when SRP was used.</p>
          <p>
	    Own Id: OTP-15477 Aux Id: ERL-790 </p>
        </item>
        <item>
          <p>
	    Guarantee active once data delivery, handling TCP stream
	    properly.</p>
          <p>
	    Own Id: OTP-15504 Aux Id: ERL-371 </p>
        </item>
        <item>
          <p>
	    Correct gen_statem returns for some error cases</p>
          <p>
	    Own Id: OTP-15505</p>
        </item>
      </list>
    </section>

</section>

<section><title>SSL 9.1.1</title>

    <section><title>Fixed Bugs and Malfunctions</title>
      <list>
        <item>
          <p>
	    Fixed renegotiation bug. Client did not handle server
	    initiated renegotiation correctly after rewrite to two
	    connection processes, due to ERL-622 commit
	    d87ac1c55188f5ba5cdf72384125d94d42118c18. This could
	    manifest it self as a " bad_record_mac" alert.</p>
          <p>
	    Also included are some optimizations</p>
          <p>
	    Own Id: OTP-15489 Aux Id: ERL-308 </p>
        </item>
      </list>
    </section>

</section>

<section><title>SSL 9.1</title>

    <section><title>Fixed Bugs and Malfunctions</title>
      <list>
        <item>
          <p>
	    PEM cache was not evicting expired entries due to due to
	    timezone confusion.</p>
          <p>
	    Own Id: OTP-15368</p>
        </item>
        <item>
          <p>
	    Make sure an error is returned if a "transport_accept
	    socket" is used in some other call than ssl:handshake* or
	    ssl:controlling_process</p>
          <p>
	    Own Id: OTP-15384 Aux Id: ERL-756 </p>
        </item>
        <item>
          <p>
	    Fix timestamp handling in the PEM-cache could cause
	    entries to not be invalidated at the correct time.</p>
          <p>
	    Own Id: OTP-15402</p>
        </item>
        <item>
          <p>
	    Extend check for undelivered data at closing, could under
	    some circumstances fail to deliver all data that was
	    actually received.</p>
          <p>
	    Own Id: OTP-15412 Aux Id: ERL-731 </p>
        </item>
        <item>
          <p>
	    Correct signature check for TLS-1.2 that allows different
	    algorithms for signature of peer cert and peer cert key.
	    Not all allowed combinations where accepted.</p>
          <p>
	    Own Id: OTP-15415 Aux Id: ERL-763 </p>
        </item>
        <item>
          <p>
	    Correct gen_statem return value, could cause
	    renegotiation to fail.</p>
          <p>
	    Own Id: OTP-15418 Aux Id: ERL-770 </p>
        </item>
      </list>
    </section>


    <section><title>Improvements and New Features</title>
      <list>
        <item>
          <p>
	    Add engine support for RSA key exchange</p>
          <p>
	    Own Id: OTP-15420 Aux Id: ERIERL-268 </p>
        </item>
        <item>
          <p>
	    ssl now uses active n internally to boost performance.
	    Old active once behavior can be restored by setting
	    application variable see manual page for ssl application
	    (man 6).</p>
          <p>
	    *** POTENTIAL INCOMPATIBILITY ***</p>
          <p>
	    Own Id: OTP-15449</p>
        </item>
      </list>
    </section>

</section>

<section><title>SSL 9.0.3</title>

    <section><title>Fixed Bugs and Malfunctions</title>
      <list>
        <item>
          <p>
	    Correct alert handling with new TLS sender process, from
	    ssl-9.0.2. CLOSE ALERTS could under some circumstances be
	    encoded using an incorrect cipher state. This would cause
	    the peer to regard them as unknown messages.</p>
          <p>
	    Own Id: OTP-15337 Aux Id: ERL-738 </p>
        </item>
        <item>
          <p>
	    Correct handling of socket packet option with new TLS
	    sender process, from ssl-9.0.2. When changing the socket
	    option {packet, 1|2|3|4} with ssl:setopts/2 the option
	    must internally be propagated to the sender process as
	    well as the reader process as this particular option also
	    affects the data to be sent.</p>
          <p>
	    Own Id: OTP-15348 Aux Id: ERL-747 </p>
        </item>
      </list>
    </section>

</section>

<section><title>SSL 9.0.2</title>

    <section><title>Fixed Bugs and Malfunctions</title>
      <list>
        <item>
          <p>
	    Use separate processes for sending and receiving
	    application data for TLS connections to avoid potential
	    deadlock that was most likely to occur when using TLS for
	    Erlang distribution. Note does not change the API.</p>
          <p>
	    Own Id: OTP-15122</p>
        </item>
        <item>
          <p>
	    Correct handling of empty server SNI extension</p>
          <p>
	    Own Id: OTP-15168</p>
        </item>
        <item>
          <p>
	    Correct PSK cipher suite handling and add
	    selected_cipher_suite to connection information</p>
          <p>
	    Own Id: OTP-15172</p>
        </item>
        <item>
          <p>
	    Adopt to the fact that cipher suite sign restriction are
	    relaxed in TLS-1.2</p>
          <p>
	    Own Id: OTP-15173</p>
        </item>
        <item>
          <p>
	    Enhance error handling of non existing PEM files</p>
          <p>
	    Own Id: OTP-15174</p>
        </item>
        <item>
          <p>
	    Correct close handling of transport accepted sockets in
	    the error state</p>
          <p>
	    Own Id: OTP-15216</p>
        </item>
        <item>
          <p>
	    Correct PEM cache to not add references to empty entries
	    when PEM file does not exist.</p>
          <p>
	    Own Id: OTP-15224</p>
        </item>
        <item>
          <p>
	    Correct handling of all PSK cipher suites</p>
          <p>
	    Before only some PSK suites would be correctly negotiated
	    and most PSK ciphers suites would fail the connection.</p>
          <p>
	    Own Id: OTP-15285</p>
        </item>
      </list>
    </section>


    <section><title>Improvements and New Features</title>
      <list>
        <item>
          <p>
	    TLS will now try to order certificate chains if they
	    appear to be unordered. That is prior to TLS 1.3,
	    “certificate_list” ordering was required to be
	    strict, however some implementations already allowed for
	    some flexibility. For maximum compatibility, all
	    implementations SHOULD be prepared to handle potentially
	    extraneous certificates and arbitrary orderings from any
	    TLS version.</p>
          <p>
	    Own Id: OTP-12983</p>
        </item>
        <item>
          <p>
	    TLS will now try to reconstructed an incomplete
	    certificate chains from its local CA-database and use
	    that data for the certificate path validation. This
	    especially makes sense for partial chains as then the
	    peer might not send an intermediate CA as it is
	    considered the trusted root in that case.</p>
          <p>
	    Own Id: OTP-15060</p>
        </item>
        <item>
          <p>
	    Option keyfile defaults to certfile and should be trumped
	    with key. This failed for engine keys.</p>
          <p>
	    Own Id: OTP-15193</p>
        </item>
        <item>
          <p>
	    Error message improvement when own certificate has
	    decoding issues, see also issue ERL-668.</p>
          <p>
	    Own Id: OTP-15234</p>
        </item>
        <item>
          <p>
	    Correct dialyzer spec for key option</p>
          <p>
	    Own Id: OTP-15281</p>
        </item>
      </list>
    </section>

</section>

<section><title>SSL 9.0.1</title>

    <section><title>Fixed Bugs and Malfunctions</title>
      <list>
        <item>
          <p>
	    Correct cipher suite handling for ECDHE_*, the incorrect
	    handling could cause an incorrrect suite to be selected
	    and most likly fail the handshake.</p>
          <p>
	    Own Id: OTP-15203</p>
        </item>
      </list>
    </section>

</section>

<section><title>SSL 9.0</title>

    <section><title>Fixed Bugs and Malfunctions</title>
      <list>
        <item>
          <p>
	    Correct handling of ECDH suites.</p>
          <p>
	    Own Id: OTP-14974</p>
        </item>
        <item>
          <p>
	    Proper handling of clients that choose to send an empty
	    answer to a certificate request</p>
          <p>
	    Own Id: OTP-15050</p>
        </item>
      </list>
    </section>


    <section><title>Improvements and New Features</title>
      <list>
        <item>
          <p>
	    Distribution over SSL (inet_tls) has, to improve
	    performance, been rewritten to not use intermediate
	    processes and ports.</p>
          <p>
	    Own Id: OTP-14465</p>
        </item>
        <item>
          <p>
	    Add suport for ECDHE_PSK cipher suites</p>
          <p>
	    Own Id: OTP-14547</p>
        </item>
        <item>
          <p>
	    For security reasons no longer support 3-DES cipher
	    suites by default</p>
          <p>
	    *** INCOMPATIBILITY with possibly ***</p>
          <p>
	    Own Id: OTP-14768</p>
        </item>
        <item>
          <p>
	    For security reasons RSA-key exchange cipher suites are
	    no longer supported by default</p>
          <p>
	    *** INCOMPATIBILITY with possible ***</p>
          <p>
	    Own Id: OTP-14769</p>
        </item>
        <item>
          <p>
	    The interoperability option to fallback to insecure
	    renegotiation now has to be explicitly turned on.</p>
          <p>
	    *** INCOMPATIBILITY with possibly ***</p>
          <p>
	    Own Id: OTP-14789</p>
        </item>
        <item>
          <p>
	    Drop support for SSLv2 enabled clients. SSLv2 has been
	    broken for decades and never supported by the Erlang
	    SSL/TLS implementation. This option was by default
	    disabled and enabling it has proved to sometimes break
	    connections not using SSLv2 enabled clients.</p>
          <p>
	    *** POTENTIAL INCOMPATIBILITY ***</p>
          <p>
	    Own Id: OTP-14824</p>
        </item>
        <item>
          <p>
	    Remove CHACHA20_POLY1305 ciphers form default for now. We
	    have discovered interoperability problems, ERL-538, that
	    we believe needs to be solved in crypto.</p>
          <p>
	    *** INCOMPATIBILITY with possibly ***</p>
          <p>
	    Own Id: OTP-14882</p>
        </item>
        <item>
          <p>
	    Generalize DTLS packet multiplexing to make it easier to
	    add future DTLS features and uses.</p>
          <p>
	    Own Id: OTP-14888</p>
        </item>
        <item>
          <p>
	    Use uri_string module instead of http_uri.</p>
          <p>
	    Own Id: OTP-14902</p>
        </item>
        <item>
          <p>
	    The SSL distribution protocol <c>-proto inet_tls</c> has
	    stopped setting the SSL option
	    <c>server_name_indication</c>. New verify funs for client
	    and server in <c>inet_tls_dist</c> has been added, not
	    documented yet, that checks node name if present in peer
	    certificate. Usage is still also yet to be documented.</p>
          <p>
	    Own Id: OTP-14969 Aux Id: OTP-14465, ERL-598 </p>
        </item>
        <item>
          <p>
	    Deprecate ssl:ssl_accept/[1,2,3] in favour of
	    ssl:handshake/[1,2,3]</p>
          <p>
	    Own Id: OTP-15056</p>
        </item>
        <item>
          <p>
	    Customizes the hostname verification of the peer
	    certificate, as different protocols that use TLS such as
	    HTTP or LDAP may want to do it differently</p>
          <p>
	    Own Id: OTP-15102 Aux Id: ERL-542, OTP-14962 </p>
        </item>
        <item>
          <p>
	    Add utility function for converting erlang cipher suites
	    to a string represenation (ERL-600).</p>
          <p>
	    Own Id: OTP-15106</p>
        </item>
        <item>
          <p>
	    First version with support for DTLS</p>
          <p>
	    Own Id: OTP-15142</p>
        </item>
      </list>
    </section>

</section>

<section><title>SSL 8.2.6.4</title>

    <section><title>Fixed Bugs and Malfunctions</title>
      <list>
        <item>
          <p>
	    Add engine support for RSA key exchange</p>
          <p>
	    Own Id: OTP-15420</p>
        </item>
      </list>
    </section>

</section>

<section><title>SSL 8.2.6.3</title>

    <section><title>Fixed Bugs and Malfunctions</title>
      <list>
        <item>
          <p>
	    Extend check for undelivered data at closing, could under
	    some circumstances fail to deliverd all data that was
	    acctualy recivied.</p>
          <p>
	    Own Id: OTP-15412</p>
        </item>
      </list>
    </section>

</section>

<section><title>SSL 8.2.6.2</title>

    <section><title>Fixed Bugs and Malfunctions</title>
      <list>
        <item>
          <p>
	    Correct handling of empty server SNI extension</p>
          <p>
	    Own Id: OTP-15168</p>
        </item>
        <item>
          <p>
	    Correct cipher suite handling for ECDHE_*, the incorrect
	    handling could cause an incorrrect suite to be selected
	    and most likly fail the handshake.</p>
          <p>
	    Own Id: OTP-15203</p>
        </item>
      </list>
    </section>

</section>

<section><title>SSL 8.2.6.1</title>

    <section><title>Fixed Bugs and Malfunctions</title>
      <list>
        <item>
          <p>
	    Improve cipher suite handling correcting ECC and TLS-1.2
	    requierments. Backport of solution for ERL-641</p>
          <p>
	    Own Id: OTP-15178</p>
        </item>
      </list>
    </section>


    <section><title>Improvements and New Features</title>
      <list>
        <item>
          <p>
	    Option keyfile defaults to certfile and should be trumped
	    with key. This failed for engine keys.</p>
          <p>
	    Own Id: OTP-15193</p>
        </item>
      </list>
    </section>

</section>

<section><title>SSL 8.2.6</title>

    <section><title>Fixed Bugs and Malfunctions</title>
      <list>
        <item>
          <p>
	    Proper handling of clients that choose to send an empty
	    answer to a certificate request</p>
          <p>
	    Own Id: OTP-15050</p>
        </item>
      </list>
    </section>

</section>

<section><title>SSL 8.2.5</title>

    <section><title>Fixed Bugs and Malfunctions</title>
      <list>
        <item>
          <p>
	    Fix filter function to not incorrectly exclude AEAD
	    cipher suites</p>
          <p>
	    Own Id: OTP-14981</p>
        </item>
      </list>
    </section>

</section>

<section><title>SSL 8.2.4</title>

    <section><title>Fixed Bugs and Malfunctions</title>
      <list>
        <item>
          <p>
	    Optimization of bad merge conflict resolution causing
	    dubble decode</p>
          <p>
	    Own Id: OTP-14843</p>
        </item>
        <item>
          <p>
	    Restore error propagation to OTP-19.3 behaviour, in
	    OTP-20.2 implementation adjustments to gen_statem needed
	    some further adjustments to avoid a race condition. This
	    could cause a TLS server to not always report file path
	    errors correctly.</p>
          <p>
	    Own Id: OTP-14852</p>
        </item>
        <item>
          <p>
	    Corrected RC4 suites listing function to regard TLS
	    version</p>
          <p>
	    Own Id: OTP-14871</p>
        </item>
        <item>
          <p>
	    Fix alert handling so that unexpected messages are logged
	    and alerted correctly</p>
          <p>
	    Own Id: OTP-14919</p>
        </item>
        <item>
          <p>
	    Correct handling of anonymous cipher suites</p>
          <p>
	    Own Id: OTP-14952</p>
        </item>
      </list>
    </section>


    <section><title>Improvements and New Features</title>
      <list>
        <item>
          <p>
	    Added new API functions to facilitate cipher suite
	    handling</p>
          <p>
	    Own Id: OTP-14760</p>
        </item>
        <item>
          <p>
	    Correct TLS_FALLBACK_SCSV handling so that this special
	    flag suite is always placed last in the cipher suite list
	    in accordance with the specs. Also make sure this
	    functionality is used in DTLS.</p>
          <p>
	    Own Id: OTP-14828</p>
        </item>
        <item>
          <p>
	    Add TLS record version sanity check for early as possible
	    error detection and consistency in ALERT codes generated</p>
          <p>
	    Own Id: OTP-14892</p>
        </item>
      </list>
    </section>

</section>

<section><title>SSL 8.2.3</title>

    <section><title>Fixed Bugs and Malfunctions</title>
      <list>
        <item>
          <p>
	    Packet options cannot be supported for unreliable
	    transports, that is, packet option for DTLS over udp will
	    not be supported.</p>
          <p>
	    Own Id: OTP-14664</p>
        </item>
        <item>
          <p>
	    Ensure data delivery before close if possible. This fix
	    is related to fix in PR-1479.</p>
          <p>
	    Own Id: OTP-14794</p>
        </item>
      </list>
    </section>


    <section><title>Improvements and New Features</title>
      <list>
        <item>
          <p>
	    The crypto API is extended to use private/public keys
	    stored in an Engine for sign/verify or encrypt/decrypt
	    operations.</p>
          <p>
	    The ssl application provides an API to use this new
	    engine concept in TLS.</p>
          <p>
	    Own Id: OTP-14448</p>
        </item>
        <item>
          <p>
	    Implemented renegotiation for DTLS</p>
          <p>
	    Own Id: OTP-14563</p>
        </item>
        <item>
          <p>
	    A new command line option <c>-ssl_dist_optfile</c> has
	    been added to facilitate specifying the many options
	    needed when using SSL as the distribution protocol.</p>
          <p>
	    Own Id: OTP-14657</p>
        </item>
      </list>
    </section>

</section>

<section><title>SSL 8.2.2</title>
    <section><title>Fixed Bugs and Malfunctions</title>
      <list>
        <item>
          <p>
	    TLS sessions must be registered with SNI if provided, so
	    that sessions where client hostname verification would
	    fail cannot connect reusing a session created when the
	    server name verification succeeded.</p>
          <p>
	    Own Id: OTP-14632</p>
        </item>
        <item>
	    <p> An erlang TLS server configured with cipher suites
	    using rsa key exchange, may be vulnerable to an Adaptive
	    Chosen Ciphertext attack (AKA Bleichenbacher attack)
	    against RSA, which when exploited, may result in
	    plaintext recovery of encrypted messages and/or a
	    Man-in-the-middle (MiTM) attack, despite the attacker not
	    having gained access to the server’s private key
	    itself. <url
	    href="https://nvd.nist.gov/vuln/detail/CVE-2017-1000385">CVE-2017-1000385</url>
	    </p> <p> Exploiting this vulnerability to perform
	    plaintext recovery of encrypted messages will, in most
	    practical cases, allow an attacker to read the plaintext
	    only after the session has completed. Only TLS sessions
	    established using RSA key exchange are vulnerable to this
	    attack. </p> <p> Exploiting this vulnerability to conduct
	    a MiTM attack requires the attacker to complete the
	    initial attack, which may require thousands of server
	    requests, during the handshake phase of the targeted
	    session within the window of the configured handshake
	    timeout. This attack may be conducted against any TLS
	    session using RSA signatures, but only if cipher suites
	    using RSA key exchange are also enabled on the server.
	    The limited window of opportunity, limitations in
	    bandwidth, and latency make this attack significantly
	    more difficult to execute. </p> <p> RSA key exchange is
	    enabled by default although least prioritized if server
	    order is honored. For such a cipher suite to be chosen it
	    must also be supported by the client and probably the
	    only shared cipher suite. </p> <p> Captured TLS sessions
	    encrypted with ephemeral cipher suites (DHE or ECDHE) are
	    not at risk for subsequent decryption due to this
	    vulnerability. </p> <p> As a workaround if default cipher
	    suite configuration was used you can configure the server
	    to not use vulnerable suites with the ciphers option like
	    this: </p> <c> {ciphers, [Suite || Suite &lt;-
	    ssl:cipher_suites(), element(1,Suite) =/= rsa]} </c> <p>
	    that is your code will look somethingh like this: </p>
	    <c> ssl:listen(Port, [{ciphers, [Suite || Suite &lt;-
	    ssl:cipher_suites(), element(1,S) =/= rsa]} | Options]).
	    </c> <p> Thanks to Hanno Böck, Juraj Somorovsky and
	    Craig Young for reporting this vulnerability. </p>
          <p>
	    Own Id: OTP-14748</p>
        </item>
      </list>
    </section>

    <section><title>Improvements and New Features</title>
      <list>
        <item>
          <p>
	    If no SNI is available and the hostname is an IP-address
	    also check for IP-address match. This check is not as
	    good as a DNS hostname check and certificates using
	    IP-address are not recommended.</p>
          <p>
	    Own Id: OTP-14655</p>
        </item>
      </list>
    </section>

</section>

<section><title>SSL 8.2.1</title>

    <section><title>Fixed Bugs and Malfunctions</title>
      <list>
        <item>
          <p>
	    Max session table works correctly again</p>
          <p>
	    Own Id: OTP-14556</p>
        </item>
      </list>
    </section>


    <section><title>Improvements and New Features</title>
      <list>
        <item>
          <p>
	    Customize alert handling for DTLS over UDP to mitigate
	    DoS attacks</p>
          <p>
	    Own Id: OTP-14078</p>
        </item>
        <item>
          <p>
	    Improved error propagation and reports</p>
          <p>
	    Own Id: OTP-14236</p>
        </item>
      </list>
    </section>

</section>

<section><title>SSL 8.2</title>

    <section><title>Fixed Bugs and Malfunctions</title>
      <list>
        <item>
          <p>
	    ECDH-ECDSA key exchange supported, was accidently
	    dismissed in earlier versions.</p>
          <p>
	    Own Id: OTP-14421</p>
        </item>
        <item>
          <p>
	    Correct close semantics for active once connections. This
	    was a timing dependent bug the resulted in the close
	    message not always reaching the ssl user process.</p>
          <p>
	    Own Id: OTP-14443</p>
        </item>
      </list>
    </section>


    <section><title>Improvements and New Features</title>
      <list>
        <item>
          <p>
	    TLS-1.2 clients will now always send hello messages on
	    its own format, as opposed to earlier versions that will
	    send the hello on the lowest supported version, this is a
	    change supported by the latest RFC.</p>
          <p>
	    This will make interoperability with some newer servers
	    smoother. Potentially, but unlikely, this could cause a
	    problem with older servers if they do not adhere to the
	    RFC and ignore unknown extensions.</p>
          <p>
	    *** POTENTIAL INCOMPATIBILITY ***</p>
          <p>
	    Own Id: OTP-13820</p>
        </item>
        <item>
          <p>
	    Allow Erlang/OTP to use OpenSSL in FIPS-140 mode, in
	    order to satisfy specific security requirements (mostly
	    by different parts of the US federal government). </p>
          <p>
	    See the new crypto users guide "FIPS mode" chapter about
	    building and using the FIPS support which is disabled by
	    default.</p>
          <p>
	    (Thanks to dszoboszlay and legoscia)</p>
          <p>
	    Own Id: OTP-13921 Aux Id: PR-1180 </p>
        </item>
        <item>
          <p>
	    Implemented DTLS cookie generation, required by spec,
	    instead of using a hardcoded value.</p>
          <p>
	    Own Id: OTP-14076</p>
        </item>
        <item>
          <p>
	    Implement sliding window replay protection of DTLS
	    records.</p>
          <p>
	    Own Id: OTP-14077</p>
        </item>
        <item>
          <p>
	    TLS client processes will by default call
	    public_key:pkix_verify_hostname/2 to verify the hostname
	    of the connection with the server certificates specified
	    hostname during certificate path validation. The user may
	    explicitly disables it. Also if the hostname cannot be
	    derived from the first argument to connect or is not
	    supplied by the server name indication option, the check
	    will not be performed.</p>
          <p>
	    Own Id: OTP-14197</p>
        </item>
        <item>
          <p>
	    Extend connection_information/[1,2] . The values
	    session_id, master_secret, client_random and
	    server_random can no be accessed by
	    connection_information/2. Note only session_id will be
	    added to connection_information/1. The rational is that
	    values concerning the connection security should have to
	    be explicitly requested.</p>
          <p>
	    Own Id: OTP-14291</p>
        </item>
        <item>
          <p>
	    Chacha cipher suites are currently not tested enough to
	    be most preferred ones</p>
          <p>
	    Own Id: OTP-14382</p>
        </item>
        <item>
          <p>
	    Basic support for DTLS that been tested together with
	    OpenSSL.</p>
          <p>
	    Test by providing the option {protocol, dtls} to the ssl
	    API functions connect and listen.</p>
          <p>
	    Own Id: OTP-14388</p>
        </item>
      </list>
    </section>
</section>

<section><title>SSL 8.1.3.1.1</title>

    <section><title>Fixed Bugs and Malfunctions</title>
      <list>
        <item>
          <p>
	    Fix alert handling so that unexpected messages are logged
	    and alerted correctly</p>
          <p>
	    Own Id: OTP-14929</p>
        </item>
      </list>
    </section>
</section>

<section><title>SSL 8.1.3.1</title>
    <section><title>Fixed Bugs and Malfunctions</title>
      <list>
        <item>
	    <p> An erlang TLS server configured with cipher suites
	    using rsa key exchange, may be vulnerable to an Adaptive
	    Chosen Ciphertext attack (AKA Bleichenbacher attack)
	    against RSA, which when exploited, may result in
	    plaintext recovery of encrypted messages and/or a
	    Man-in-the-middle (MiTM) attack, despite the attacker not
	    having gained access to the server’s private key
	    itself. <url
	    href="https://nvd.nist.gov/vuln/detail/CVE-2017-1000385">CVE-2017-1000385</url>
	    </p> <p> Exploiting this vulnerability to perform
	    plaintext recovery of encrypted messages will, in most
	    practical cases, allow an attacker to read the plaintext
	    only after the session has completed. Only TLS sessions
	    established using RSA key exchange are vulnerable to this
	    attack. </p> <p> Exploiting this vulnerability to conduct
	    a MiTM attack requires the attacker to complete the
	    initial attack, which may require thousands of server
	    requests, during the handshake phase of the targeted
	    session within the window of the configured handshake
	    timeout. This attack may be conducted against any TLS
	    session using RSA signatures, but only if cipher suites
	    using RSA key exchange are also enabled on the server.
	    The limited window of opportunity, limitations in
	    bandwidth, and latency make this attack significantly
	    more difficult to execute. </p> <p> RSA key exchange is
	    enabled by default although least prioritized if server
	    order is honored. For such a cipher suite to be chosen it
	    must also be supported by the client and probably the
	    only shared cipher suite. </p> <p> Captured TLS sessions
	    encrypted with ephemeral cipher suites (DHE or ECDHE) are
	    not at risk for subsequent decryption due to this
	    vulnerability. </p> <p> As a workaround if default cipher
	    suite configuration was used you can configure the server
	    to not use vulnerable suites with the ciphers option like
	    this: </p> <c> {ciphers, [Suite || Suite &lt;-
	    ssl:cipher_suites(), element(1,Suite) =/= rsa]} </c> <p>
	    that is your code will look somethingh like this: </p>
	    <c> ssl:listen(Port, [{ciphers, [Suite || Suite &lt;-
	    ssl:cipher_suites(), element(1,S) =/= rsa]} | Options]).
	    </c> <p> Thanks to Hanno Böck, Juraj Somorovsky and
	    Craig Young for reporting this vulnerability. </p>
          <p>
	    Own Id: OTP-14748</p>
        </item>
      </list>
    </section>
</section>
<section><title>SSL 8.1.3</title>

    <section><title>Fixed Bugs and Malfunctions</title>
      <list>
        <item>
          <p>
	    Remove debug printout</p>
          <p>
	    Own Id: OTP-14396</p>
        </item>
      </list>
    </section>

</section>

<section><title>SSL 8.1.2</title>

    <section><title>Fixed Bugs and Malfunctions</title>
      <list>
        <item>
          <p>
	    Correct active once emulation, for TLS. Now all data
	    received by the connection process will be delivered
	    through active once, even when the active once arrives
	    after that the gen_tcp socket is closed by the peer.</p>
          <p>
	    Own Id: OTP-14300</p>
        </item>
      </list>
    </section>

</section>

<section><title>SSL 8.1.1</title>

    <section><title>Fixed Bugs and Malfunctions</title>
      <list>
        <item>
          <p>
	    Corrected termination behavior, that caused a PEM cache
	    bug and sometimes resulted in connection failures.</p>
          <p>
	    Own Id: OTP-14100</p>
        </item>
        <item>
          <p>
	    Fix bug that could hang ssl connection processes when
	    failing to require more data for very large handshake
	    packages. Add option max_handshake_size to mitigate DoS
	    attacks.</p>
          <p>
	    Own Id: OTP-14138</p>
        </item>
        <item>
          <p>
	    Improved support for CRL handling that could fail to work
	    as intended when an id-ce-extKeyUsage was present in the
	    certificate. Also improvements where needed to
	    distributionpoint handling so that all revocations
	    actually are found and not deemed to be not determinable.</p>
          <p>
	    Own Id: OTP-14141</p>
        </item>
        <item>
          <p>
	    A TLS handshake might accidentally match old sslv2 format
	    and ssl application would incorrectly aborted TLS
	    handshake with ssl_v2_client_hello_no_supported. Parsing
	    was altered to avoid this problem.</p>
          <p>
	    Own Id: OTP-14222</p>
        </item>
        <item>
          <p>
	    Correct default cipher list to prefer AES 128 before 3DES</p>
          <p>
	    Own Id: OTP-14235</p>
        </item>
      </list>
    </section>


    <section><title>Improvements and New Features</title>
      <list>
        <item>
          <p>
	    Move PEM cache to a dedicated process, to avoid making
	    the SSL manager process a bottleneck. This improves
	    scalability of TLS connections.</p>
          <p>
	    Own Id: OTP-13874</p>
        </item>
      </list>
    </section>

</section>

<section><title>SSL 8.1</title>

    <section><title>Fixed Bugs and Malfunctions</title>
      <list>
        <item>
          <p>
	    List of possible anonymous suites, never supported by
	    default, where incorrect for some TLS versions.</p>
          <p>
	    Own Id: OTP-13926</p>
        </item>
      </list>
    </section>


    <section><title>Improvements and New Features</title>
      <list>
        <item>
          <p>
	    Experimental version of DTLS. It is runnable but not
	    complete and cannot be considered reliable for production
	    usage.</p>
          <p>
	    Own Id: OTP-12982</p>
        </item>
        <item>
          <p>
	    Add API options to handle ECC curve selection.</p>
          <p>
	    Own Id: OTP-13959</p>
        </item>
      </list>
    </section>

</section>

<section><title>SSL 8.0.3</title>

    <section><title>Fixed Bugs and Malfunctions</title>
      <list>
        <item>
          <p>
	    A timing related bug in event handling could cause
	    interoperability problems between an erlang TLS server
	    and some TLS clients, especially noticed with Firefox as
	    TLS client.</p>
          <p>
	    Own Id: OTP-13917</p>
        </item>
        <item>
          <p>
	    Correct ECC curve selection, the error could cause the
	    default to always be selected.</p>
          <p>
	    Own Id: OTP-13918</p>
        </item>
      </list>
    </section>

</section>

<section><title>SSL 8.0.2</title>

    <section><title>Fixed Bugs and Malfunctions</title>
      <list>
        <item>
          <p>
	    Correctly formed handshake messages received out of order
	    will now correctly fail the connection with unexpected
	    message.</p>
          <p>
	    Own Id: OTP-13853</p>
	</item>

	<item>
	  <p>Correct handling of signature algorithm selection</p>
          <p>
	    Own Id: OTP-13711</p>
        </item>

      </list>
    </section>


    <section><title>Improvements and New Features</title>
      <list>
        <item>
          <p>
	    ssl application now behaves gracefully also on partially
	    incorrect input from peer.</p>
          <p>
	    Own Id: OTP-13834</p>
        </item>
        <item>
          <p>
	    Add application environment configuration
	    bypass_pem_cache. This can be used as a workaround for
	    the current implementation of the PEM-cache that has
	    proven to be a bottleneck.</p>
          <p>
	    Own Id: OTP-13883</p>
        </item>
      </list>
    </section>

</section>

<section><title>SSL 8.0.1</title>

    <section><title>Fixed Bugs and Malfunctions</title>
      <list>
        <item>
          <p>
	    The TLS/SSL protocol version selection for the SSL server
	    has been corrected to follow RFC 5246 Appendix E.1
	    especially in case where the list of supported versions
	    has gaps. Now the server selects the highest protocol
	    version it supports that is not higher than what the
	    client supports.</p>
          <p>
	    Own Id: OTP-13753 Aux Id: seq13150 </p>
        </item>
      </list>
    </section>

</section>

<section><title>SSL 8.0</title>

    <section><title>Fixed Bugs and Malfunctions</title>
      <list>
        <item>
          <p>
	    Server now rejects, a not requested client cert, as an
	    incorrect handshake message and ends the connection.</p>
          <p>
	    Own Id: OTP-13651</p>
        </item>
      </list>
    </section>


    <section><title>Improvements and New Features</title>
      <list>
        <item>
          <p>
	    Remove default support for DES cipher suites</p>
          <p>
	    *** POTENTIAL INCOMPATIBILITY ***</p>
          <p>
	    Own Id: OTP-13195</p>
        </item>
        <item>
          <p>
	    Deprecate the function <c>crypto:rand_bytes</c> and make
	    sure that <c>crypto:strong_rand_bytes</c> is used in all
	    places that are cryptographically significant.</p>
          <p>
	    Own Id: OTP-13214</p>
        </item>
        <item>
          <p>
	    Better error handling of user error during TLS upgrade.
	    ERL-69 is solved by gen_statem rewrite of ssl
	    application.</p>
          <p>
	    Own Id: OTP-13255</p>
        </item>
        <item>
          <p>
	    Provide user friendly error message when crypto rejects a
	    key</p>
          <p>
	    Own Id: OTP-13256</p>
        </item>
        <item>
          <p>
	    Add ssl:getstat/1 and ssl:getstat/2</p>
          <p>
	    Own Id: OTP-13415</p>
        </item>
        <item>
          <p>
	    TLS distribution connections now allow specifying the
	    options <c>verify_fun</c>, <c>crl_check</c> and
	    <c>crl_cache</c>. See the documentation. GitHub pull req
	    #956 contributed by Magnus Henoch.</p>
          <p>
	    Own Id: OTP-13429 Aux Id: Pull#956 </p>
        </item>
        <item>
          <p>
	    Remove confusing error message when closing a distributed
	    erlang node running over TLS</p>
          <p>
	    Own Id: OTP-13431</p>
        </item>
        <item>
          <p>
	    Remove default support for use of md5 in TLS 1.2
	    signature algorithms</p>
          <p>
	    Own Id: OTP-13463</p>
        </item>
        <item>
          <p>
	    ssl now uses gen_statem instead of gen_fsm to implement
	    the ssl connection process, this solves some timing
	    issues in addition to making the code more intuitive as
	    the behaviour can be used cleanly instead of having a lot
	    of workaround for shortcomings of the behaviour.</p>
          <p>
	    Own Id: OTP-13464</p>
        </item>
        <item>
          <p>
	    Phase out interoperability with clients that offer SSLv2.
	    By default they are no longer supported, but an option to
	    provide interoperability is offered.</p>
          <p>
	    *** POTENTIAL INCOMPATIBILITY ***</p>
          <p>
	    Own Id: OTP-13465</p>
        </item>
        <item>
          <p>
	    OpenSSL has functions to generate short (eight hex
	    digits) hashes of issuers of certificates and CRLs. These
	    hashes are used by the "c_rehash" script to populate
	    directories of CA certificates and CRLs, e.g. in the
	    Apache web server. Add functionality to let an Erlang
	    program find the right CRL for a given certificate in
	    such a directory.</p>
          <p>
	    Own Id: OTP-13530</p>
        </item>
        <item>
          <p>
	    Some legacy TLS 1.0 software does not tolerate the 1/n-1
	    content split BEAST mitigation technique. Add a
	    beast_mitigation SSL option (defaulting to
	    one_n_minus_one) to select or disable the BEAST
	    mitigation technique.</p>
          <p>
	    Own Id: OTP-13629</p>
        </item>
        <item>
          <p>
	    Enhance error log messages to facilitate for users to
	    understand the error</p>
          <p>
	    Own Id: OTP-13632</p>
        </item>
        <item>
          <p>
	    Increased default DH params to 2048-bit</p>
          <p>
	    Own Id: OTP-13636</p>
        </item>
        <item>
          <p>
	    Propagate CRL unknown CA error so that public_key
	    validation process continues correctly and determines
	    what should happen.</p>
          <p>
	    Own Id: OTP-13656</p>
        </item>
        <item>
          <p>
	    Introduce a flight concept for handshake packages. This
	    is a preparation for enabling DTLS, however it can also
	    have a positive effects for TLS on slow and unreliable
	    networks.</p>
          <p>
	    Own Id: OTP-13678</p>
        </item>
      </list>
    </section>

</section>

 <section><title>SSL 7.3.3.2</title>

      <section><title>Fixed Bugs and Malfunctions</title>
      <list>
	<item>
	  <p> An erlang TLS server configured with cipher suites
	  using rsa key exchange, may be vulnerable to an Adaptive
	  Chosen Ciphertext attack (AKA Bleichenbacher attack)
	  against RSA, which when exploited, may result in
	  plaintext recovery of encrypted messages and/or a
	  Man-in-the-middle (MiTM) attack, despite the attacker not
	  having gained access to the server’s private key
	  itself. <url
	  href="https://nvd.nist.gov/vuln/detail/CVE-2017-1000385">CVE-2017-1000385</url>
	  </p> <p> Exploiting this vulnerability to perform
	  plaintext recovery of encrypted messages will, in most
	  practical cases, allow an attacker to read the plaintext
	  only after the session has completed. Only TLS sessions
	  established using RSA key exchange are vulnerable to this
	  attack. </p> <p> Exploiting this vulnerability to conduct
	  a MiTM attack requires the attacker to complete the
	  initial attack, which may require thousands of server
	  requests, during the handshake phase of the targeted
	  session within the window of the configured handshake
	  timeout. This attack may be conducted against any TLS
	  session using RSA signatures, but only if cipher suites
	  using RSA key exchange are also enabled on the server.
	  The limited window of opportunity, limitations in
	  bandwidth, and latency make this attack significantly
	  more difficult to execute. </p> <p> RSA key exchange is
	  enabled by default although least prioritized if server
	  order is honored. For such a cipher suite to be chosen it
	  must also be supported by the client and probably the
	  only shared cipher suite. </p> <p> Captured TLS sessions
	  encrypted with ephemeral cipher suites (DHE or ECDHE) are
	  not at risk for subsequent decryption due to this
	  vulnerability. </p> <p> As a workaround if default cipher
	  suite configuration was used you can configure the server
	  to not use vulnerable suites with the ciphers option like
	  this: </p> <c> {ciphers, [Suite || Suite &lt;-
	  ssl:cipher_suites(), element(1,Suite) =/= rsa]} </c> <p>
	  that is your code will look somethingh like this: </p>
	  <c> ssl:listen(Port, [{ciphers, [Suite || Suite &lt;-
	  ssl:cipher_suites(), element(1,S) =/= rsa]} | Options]).
	  </c> <p> Thanks to Hanno Böck, Juraj Somorovsky and
	  Craig Young for reporting this vulnerability. </p>
	  <p>
	  Own Id: OTP-14748</p>
	</item>
	    </list>
      </section>
      
  </section>

<section><title>SSL 7.3.3</title>

    <section><title>Fixed Bugs and Malfunctions</title>
      <list>
        <item>
          <p>
	    Correct ssl:prf/5 to use the negotiated cipher suite's
	    prf function in ssl:prf/5 instead of the default prf.</p>
          <p>
	    Own Id: OTP-13546</p>
        </item>
        <item>
          <p>
	    Timeouts may have the value 0, guards have been corrected
	    to allow this</p>
          <p>
	    Own Id: OTP-13635</p>
        </item>
        <item>
          <p>
	    Change of internal handling of hash sign pairs as the
	    used one enforced to much restrictions making some valid
	    combinations unavailable.</p>
          <p>
	    Own Id: OTP-13670</p>
        </item>
      </list>
    </section>

 <section><title>SSL 7.3.3.0.1</title>

      <section><title>Fixed Bugs and Malfunctions</title>
      <list>
	<item>
	  <p> An erlang TLS server configured with cipher suites
	  using rsa key exchange, may be vulnerable to an Adaptive
	  Chosen Ciphertext attack (AKA Bleichenbacher attack)
	  against RSA, which when exploited, may result in
	  plaintext recovery of encrypted messages and/or a
	  Man-in-the-middle (MiTM) attack, despite the attacker not
	  having gained access to the server’s private key
	  itself. <url
	  href="https://nvd.nist.gov/vuln/detail/CVE-2017-1000385">CVE-2017-1000385</url>
	  </p> <p> Exploiting this vulnerability to perform
	  plaintext recovery of encrypted messages will, in most
	  practical cases, allow an attacker to read the plaintext
	  only after the session has completed. Only TLS sessions
	  established using RSA key exchange are vulnerable to this
	  attack. </p> <p> Exploiting this vulnerability to conduct
	  a MiTM attack requires the attacker to complete the
	  initial attack, which may require thousands of server
	  requests, during the handshake phase of the targeted
	  session within the window of the configured handshake
	  timeout. This attack may be conducted against any TLS
	  session using RSA signatures, but only if cipher suites
	  using RSA key exchange are also enabled on the server.
	  The limited window of opportunity, limitations in
	  bandwidth, and latency make this attack significantly
	  more difficult to execute. </p> <p> RSA key exchange is
	  enabled by default although least prioritized if server
	  order is honored. For such a cipher suite to be chosen it
	  must also be supported by the client and probably the
	  only shared cipher suite. </p> <p> Captured TLS sessions
	  encrypted with ephemeral cipher suites (DHE or ECDHE) are
	  not at risk for subsequent decryption due to this
	  vulnerability. </p> <p> As a workaround if default cipher
	  suite configuration was used you can configure the server
	  to not use vulnerable suites with the ciphers option like
	  this: </p> <c> {ciphers, [Suite || Suite &lt;-
	  ssl:cipher_suites(), element(1,Suite) =/= rsa]} </c> <p>
	  that is your code will look somethingh like this: </p>
	  <c> ssl:listen(Port, [{ciphers, [Suite || Suite &lt;-
	  ssl:cipher_suites(), element(1,S) =/= rsa]} | Options]).
	  </c> <p> Thanks to Hanno Böck, Juraj Somorovsky and
	  Craig Young for reporting this vulnerability. </p>
	  <p>
	  Own Id: OTP-14748</p>
	</item>
	    </list>
      </section>
      
  </section>
    <section><title>Improvements and New Features</title>
      <list>
        <item>
          <p>
	    Create a little randomness in sending of session
	    invalidation messages, to mitigate load when whole table
	    is invalidated.</p>
          <p>
	    Own Id: OTP-13490</p>
        </item>
      </list>
    </section>

</section>

<section><title>SSL 7.3.2</title>

    <section><title>Fixed Bugs and Malfunctions</title>
      <list>
        <item>
          <p>
	    Correct cipher suites conversion and gaurd expression.
	    Caused problems with GCM cipher suites and client side
	    option to set signature_algorithms extention values.</p>
          <p>
	    Own Id: OTP-13525</p>
        </item>
      </list>
    </section>

</section>

<section><title>SSL 7.3.1</title>

    <section><title>Fixed Bugs and Malfunctions</title>
      <list>
        <item>
          <p>
	    Corrections to cipher suite handling using the 3 and 4
	    tuple format in addition to commit
	    89d7e21cf4ae988c57c8ef047bfe85127875c70c</p>
          <p>
	    Own Id: OTP-13511</p>
        </item>
      </list>
    </section>


    <section><title>Improvements and New Features</title>
      <list>
        <item>
          <p>
	    Make values for the TLS-1.2 signature_algorithms
	    extension configurable</p>
          <p>
	    Own Id: OTP-13261</p>
        </item>
      </list>
    </section>

</section>

<section><title>SSL 7.3</title>

    <section><title>Fixed Bugs and Malfunctions</title>
      <list>
        <item>
          <p>
	    Make sure there is only one poller validator at a time
	    for validating the session cache.</p>
          <p>
	    Own Id: OTP-13185</p>
        </item>
        <item>
          <p>
	    A timing related issue could cause ssl to hang,
	    especially happened with newer versions of OpenSSL in
	    combination with ECC ciphers.</p>
          <p>
	    Own Id: OTP-13253</p>
        </item>
        <item>
          <p>
	    Work around a race condition in the TLS distribution
	    start.</p>
          <p>
	    Own Id: OTP-13268</p>
        </item>
        <item>
          <p>
	    Big handshake messages are now correctly fragmented in
	    the TLS record layer.</p>
          <p>
	    Own Id: OTP-13306</p>
        </item>
        <item>
          <p>
	    Improve portability of ECC tests in Crypto and SSL for
	    "exotic" OpenSSL versions.</p>
          <p>
	    Own Id: OTP-13311</p>
        </item>
        <item>
          <p>
	    Certificate extensions marked as critical are ignored
	    when using verify_none</p>
          <p>
	    Own Id: OTP-13377</p>
        </item>
        <item>
          <p>
	    If a certificate doesn't contain a CRL Distribution
	    Points extension, and the relevant CRL is not in the
	    cache, and the <c>crl_check</c> option is not set to
	    <c>best_effort</c> , the revocation check should fail.</p>
          <p>
	    Own Id: OTP-13378</p>
        </item>
        <item>
          <p>
	    Enable TLS distribution over IPv6</p>
          <p>
	    Own Id: OTP-13391</p>
        </item>
      </list>
    </section>


    <section><title>Improvements and New Features</title>
      <list>
        <item>
          <p>
	    Improve error reporting for TLS distribution</p>
          <p>
	    Own Id: OTP-13219</p>
        </item>
        <item>
          <p>
	    Include options from connect, listen and accept in
	    <c>connection_information/1,2</c></p>
          <p>
	    Own Id: OTP-13232</p>
        </item>
        <item>
          <p>
	    Allow adding extra options for outgoing TLS distribution
	    connections, as supported for plain TCP connections.</p>
          <p>
	    Own Id: OTP-13285</p>
        </item>
        <item>
          <p>
	    Use loopback as server option in TLS-distribution module</p>
          <p>
	    Own Id: OTP-13300</p>
        </item>
        <item>
          <p>
	    Verify certificate signature against original certificate
	    binary.</p>
          <p>
	    This avoids bugs due to encoding errors when re-encoding
	    a decode certificate. As there exists several decode step
	    and using of different ASN.1 specification this is a risk
	    worth avoiding.</p>
          <p>
	    Own Id: OTP-13334</p>
        </item>
        <item>
          <p>
	    Use <c>application:ensure_all_started/2</c> instead of
	    hard-coding dependencies</p>
          <p>
	    Own Id: OTP-13363</p>
        </item>
      </list>
    </section>

</section>

<section><title>SSL 7.2</title>

    <section><title>Fixed Bugs and Malfunctions</title>
      <list>
        <item>
          <p>
	    Honor distribution port range options</p>
          <p>
	    Own Id: OTP-12838</p>
        </item>
        <item>
          <p>
	    Correct supervisor specification in TLS distribution.</p>
          <p>
	    Own Id: OTP-13134</p>
        </item>
        <item>
          <p>
	    Correct cache timeout</p>
          <p>
	    Own Id: OTP-13141</p>
        </item>
        <item>
          <p>
	    Avoid crash and restart of ssl process when key file does
	    not exist.</p>
          <p>
	    Own Id: OTP-13144</p>
        </item>
        <item>
          <p>
	    Enable passing of raw socket options on the format
	    {raw,_,_,_} to the underlying socket.</p>
          <p>
	    Own Id: OTP-13166</p>
        </item>
        <item>
          <p>
	    Hibernation with small or a zero timeout will now work as
	    expected</p>
          <p>
	    Own Id: OTP-13189</p>
        </item>
      </list>
    </section>


    <section><title>Improvements and New Features</title>
      <list>
        <item>
          <p>
	    Add upper limit for session cache, configurable on ssl
	    application level.</p>
          <p>
	    If upper limit is reached, invalidate the current cache
	    entries, e.i the session lifetime is the max time a
	    session will be keept, but it may be invalidated earlier
	    if the max limit for the table is reached. This will keep
	    the ssl manager process well behaved, not exhusting
	    memeory. Invalidating the entries will incrementally
	    empty the cache to make room for fresh sessions entries.</p>
          <p>
	    Own Id: OTP-12392</p>
        </item>
        <item>
          <p>
	    Use new time functions to measure passed time.</p>
          <p>
	    Own Id: OTP-12457</p>
        </item>
        <item>
          <p>
	    Improved error handling in TLS distribution</p>
          <p>
	    Own Id: OTP-13142</p>
        </item>
        <item>
          <p>
	    Distribution over TLS now honors the nodelay distribution
	    flag</p>
          <p>
	    Own Id: OTP-13143</p>
        </item>
      </list>
    </section>

</section>

<section><title>SSL 7.1</title>
    <section><title>Fixed Bugs and Malfunctions</title>
      <list>
        <item>
          <p>
	    Add DER encoded ECPrivateKey as valid input format for
	    key option.</p>
          <p>
	    Own Id: OTP-12974</p>
        </item>
        <item>
          <p>
	    Correct return value of default session callback module</p>
          <p>
	    This error had the symptom that the client check for
	    unique session would always fail, potentially making the
	    client session table grow a lot and causing long setup
	    times.</p>
          <p>
	    Own Id: OTP-12980</p>
        </item>
      </list>
    </section>


    <section><title>Improvements and New Features</title>
      <list>
        <item>
          <p>
	    Add possibility to downgrade an SSL/TLS connection to a
	    tcp connection, and give back the socket control to a
	    user process.</p>
          <p>
	    This also adds the possibility to specify a timeout to
	    the ssl:close function.</p>
          <p>
	    Own Id: OTP-11397</p>
        </item>
        <item>
          <p>
	    Add application setting to be able to change fatal alert
	    shutdown timeout, also shorten the default timeout. The
	    fatal alert timeout is the number of milliseconds between
	    sending of a fatal alert and closing the connection.
	    Waiting a little while improves the peers chances to
	    properly receiving the alert so it may shutdown
	    gracefully.</p>
          <p>
	    Own Id: OTP-12832</p>
        </item>
      </list>
    </section>

</section>

<section><title>SSL 7.0</title>

    <section><title>Fixed Bugs and Malfunctions</title>
      <list>
        <item>
          <p>
	    Ignore signature_algorithm (TLS 1.2 extension) sent to
	    TLS 1.0 or TLS 1.1 server</p>
          <p>
	    Own Id: OTP-12670</p>
        </item>
        <item>
          <p>
	    Improve error handling in TLS distribution module to
	    avoid lingering sockets.</p>
          <p>
	    Own Id: OTP-12799 Aux Id: Tom Briden </p>
        </item>
        <item>
          <p>
	    Add option {client_renegotiation, boolean()} option to
	    the server-side of the SSL application.</p>
          <p>
	    Own Id: OTP-12815</p>
        </item>
      </list>
    </section>


    <section><title>Improvements and New Features</title>
      <list>
        <item>
          <p>
	    Add new API functions to handle CRL-verification</p>
          <p>
	    Own Id: OTP-10362 Aux Id: kunagi-215 [126] </p>
        </item>
        <item>
          <p>
	    Remove default support for SSL-3.0, due to Poodle
	    vunrability in protocol specification.</p>
          <p>
	    Add padding check for TLS-1.0 to remove Poodle
	    vunrability from TLS 1.0, also add the option
	    padding_check. This option only affects TLS-1.0
	    connections and if set to false it disables the block
	    cipher padding check to be able to interoperate with
	    legacy software.</p>
          <p>
	    Remove default support for RC4 cipher suites, as they are
	    consider too weak.</p>
          <p>
	    *** POTENTIAL INCOMPATIBILITY ***</p>
          <p>
	    Own Id: OTP-12390</p>
        </item>
        <item>
          <p>
	    Add support for TLS ALPN (Application-Layer Protocol
	    Negotiation) extension.</p>
          <p>
	    Own Id: OTP-12580</p>
        </item>
        <item>
          <p>
	    Add SNI (Server Name Indication) support for the server
	    side.</p>
          <p>
	    Own Id: OTP-12736</p>
        </item>
      </list>
    </section>

</section>

<section><title>SSL 6.0.1.1</title>
    <section><title>Fixed Bugs and Malfunctions</title>
    <list>
          <item>
          <p>
	    Gracefully ignore proprietary hash_sign algorithms</p>
          <p>
	    Own Id: OTP-12829</p>
        </item>
    </list>
    </section>
</section>


<section><title>SSL 6.0.1</title>

    <section><title>Fixed Bugs and Malfunctions</title>
      <list>
        <item>
          <p>
	    Terminate gracefully when receving bad input to premaster
	    secret calculation</p>
          <p>
	    Own Id: OTP-12783</p>
        </item>
      </list>
    </section>

</section>

<section><title>SSL 6.0</title>

    <section><title>Fixed Bugs and Malfunctions</title>
      <list>
        <item>
          <p>
	    Exclude self-signed trusted anchor certificates from
	    certificate prospective certification path according to
	    RFC 3280.</p>
          <p>
	    This will avoid some unnecessary certificate processing.</p>
          <p>
	    Own Id: OTP-12449</p>
        </item>
      </list>
    </section>


    <section><title>Improvements and New Features</title>
      <list>
        <item>
          <p>
	    Separate client and server session cache internally.</p>
          <p>
	    Avoid session table growth when client starts many
	    connections in such a manner that many connections are
	    started before session reuse is possible. Only save a new
	    session in client if there is no equivalent session
	    already stored.</p>
          <p>
	    Own Id: OTP-11365</p>
        </item>
        <item>
          <p>
	    The PEM cache is now validated by a background process,
	    instead of always keeping it if it is small enough and
	    clearing it otherwise. That strategy required that small
	    caches where cleared by API function if a file changes on
	    disk.</p>
          <p>
	    However export the API function to clear the cache as it
	    may still be useful.</p>
          <p>
	    Own Id: OTP-12391</p>
        </item>
        <item>
          <p>
	    Add padding check for TLS-1.0 to remove Poodle
	    vulnerability from TLS 1.0, also add the option
	    padding_check. This option only affects TLS-1.0
	    connections and if set to false it disables the block
	    cipher padding check to be able to interoperate with
	    legacy software.</p>
          <p>
	    *** POTENTIAL INCOMPATIBILITY ***</p>
          <p>
	    Own Id: OTP-12420</p>
        </item>
        <item>
          <p>
	    Add support for TLS_FALLBACK_SCSV used to prevent
	    undesired TLS version downgrades. If used by a client
	    that is vulnerable to the POODLE attack, and the server
	    also supports TLS_FALLBACK_SCSV, the attack can be
	    prevented.</p>
          <p>
	    Own Id: OTP-12458</p>
        </item>
      </list>
    </section>

</section>

<section><title>SSL 5.3.8</title>

    <section><title>Fixed Bugs and Malfunctions</title>
      <list>
        <item>
          <p>
	    Make sure the clean rule for ssh, ssl, eunit and otp_mibs
	    actually removes generated files.</p>
          <p>
	    Own Id: OTP-12200</p>
        </item>
      </list>
    </section>


    <section><title>Improvements and New Features</title>
      <list>
        <item>
          <p>
	    Change code to reflect that state data may be secret to
	    avoid breaking dialyzer contracts.</p>
          <p>
	    Own Id: OTP-12341</p>
        </item>
      </list>
    </section>

</section>

<section><title>SSL 5.3.7</title>

    <section><title>Fixed Bugs and Malfunctions</title>
      <list>
        <item>
          <p>
	    Handle the fact that servers may send an empty SNI
	    extension to the client.</p>
          <p>
	    Own Id: OTP-12198</p>
        </item>
      </list>
    </section>

</section>

<section><title>SSL 5.3.6</title>

    <section><title>Fixed Bugs and Malfunctions</title>
      <list>
        <item>
          <p>
	    Corrected handling of ECC certificates, there where
	    several small issues with the handling of such
	    certificates in the ssl and public_key application. Now
	    ECC signed ECC certificates shall work and not only RSA
	    signed ECC certificates.</p>
          <p>
	    Own Id: OTP-12026</p>
        </item>
        <item>
          <p>
	    Check that the certificate chain ends with a trusted ROOT
	    CA e.i. a self-signed certificate, but provide an option
	    partial_chain to enable the application to define an
	    intermediat CA as trusted.</p>
          <p>
	    Own Id: OTP-12149</p>
        </item>
      </list>
    </section>


    <section><title>Improvements and New Features</title>
      <list>
        <item>
          <p>
	    Add decode functions for SNI (Server Name Indication)</p>
          <p>
	    Own Id: OTP-12048</p>
        </item>
      </list>
    </section>

</section>

<section><title>SSL 5.3.5</title>

    <section><title>Fixed Bugs and Malfunctions</title>
      <list>
        <item>
          <p>
	    ssl:recv now returns {error, einval} if applied to a non
	    passive socket, the same as gen_tcp:recv. </p>
          <p>
	    Thanks to Danil Zagoskin for reporting this issue</p>
          <p>
	    Own Id: OTP-11878</p>
        </item>
        <item>
          <p>
	    Corrected handling of default values for
	    signature_algorithms extension in TLS-1.2 and
	    corresponding values used in previous versions that does
	    not support this extension. </p>
          <p>
	    Thanks to Danil Zagoskin</p>
          <p>
	    Own Id: OTP-11886</p>
        </item>
        <item>
          <p>
	    Handle socket option inheritance when pooling of accept
	    sockets is used</p>
          <p>
	    Own Id: OTP-11897</p>
        </item>
        <item>
          <p>
	    Make sure that the list of versions, possibly supplied in
	    the versions option, is not order dependent.</p>
          <p>
	    Thanks to Ransom Richardson for reporting this issue</p>
          <p>
	    Own Id: OTP-11912</p>
        </item>
        <item>
          <p>
	    Reject connection if the next_protocol message is sent
	    twice.</p>
          <p>
	    Own Id: OTP-11926</p>
        </item>
        <item>
          <p>
	    Correct options handling when ssl:ssl_accept/3 is called
	    with new ssl options after calling ssl:listen/2</p>
          <p>
	    Own Id: OTP-11950</p>
        </item>
      </list>
    </section>


    <section><title>Improvements and New Features</title>
      <list>
        <item>
          <p>
	    Gracefully handle unknown alerts</p>
          <p>
	    Thanks to Atul Atri for reporting this issue</p>
          <p>
	    Own Id: OTP-11874</p>
        </item>
        <item>
          <p>
	    Gracefully ignore cipher suites sent by client not
	    supported by the SSL/TLS version that the client has
	    negotiated.</p>
          <p>
	    Thanks to Danil Zagoskin for reporting this issue</p>
          <p>
	    Own Id: OTP-11875</p>
        </item>
        <item>
          <p>
	    Gracefully handle structured garbage, i.e a client sends
	    some garbage in a ssl record instead of a valid fragment.</p>
          <p>
	    Thanks to Danil Zagoskin</p>
          <p>
	    Own Id: OTP-11880</p>
        </item>
        <item>
          <p>
	    Gracefully handle invalid alerts</p>
          <p>
	    Own Id: OTP-11890</p>
        </item>
        <item>
          <p>
	    Generalize handling of default ciphers</p>
          <p>
	    Thanks to Andreas Schultz</p>
          <p>
	    Own Id: OTP-11966</p>
        </item>
        <item>
          <p>
	    Make sure change cipher spec is correctly handled</p>
          <p>
	    Own Id: OTP-11975</p>
        </item>
      </list>
    </section>

</section>

<section><title>SSL 5.3.4</title>

    <section><title>Fixed Bugs and Malfunctions</title>
      <list>
        <item>
          <p>
	    Fix incorrect dialyzer spec and types, also enhance
	    documentation. </p>
          <p>
	    Thanks to Ayaz Tuncer.</p>
          <p>
	    Own Id: OTP-11627</p>
        </item>
        <item>
          <p>
	    Fix possible mismatch between SSL/TLS version and default
	    ciphers. Could happen when you specified SSL/TLS-version
	    in optionlist to listen or accept.</p>
          <p>
	    Own Id: OTP-11712</p>
        </item>
        <item>
          <p>
	    Application upgrade (appup) files are corrected for the
	    following applications: </p>
          <p>
	    <c>asn1, common_test, compiler, crypto, debugger,
	    dialyzer, edoc, eldap, erl_docgen, et, eunit, gs, hipe,
	    inets, observer, odbc, os_mon, otp_mibs, parsetools,
	    percept, public_key, reltool, runtime_tools, ssh,
	    syntax_tools, test_server, tools, typer, webtool, wx,
	    xmerl</c></p>
          <p>
	    A new test utility for testing appup files is added to
	    test_server. This is now used by most applications in
	    OTP.</p>
          <p>
	    (Thanks to Tobias Schlager)</p>
          <p>
	    Own Id: OTP-11744</p>
        </item>
      </list>
    </section>


    <section><title>Improvements and New Features</title>
      <list>
        <item>
          <p>
	    Moved elliptic curve definition from the crypto
	    NIF/OpenSSL into Erlang code, adds the RFC-5639 brainpool
	    curves and makes TLS use them (RFC-7027).</p>
          <p>
	    Thanks to Andreas Schultz</p>
          <p>
	    Own Id: OTP-11578</p>
        </item>
        <item>
          <p>
	    Unicode adaptations</p>
          <p>
	    Own Id: OTP-11620</p>
        </item>
        <item>
          <p>
	    Added option honor_cipher_order. This instructs the
	    server to prefer its own cipher ordering rather than the
	    client's and can help protect against things like BEAST
	    while maintaining compatability with clients which only
	    support older ciphers. </p>
          <p>
	    Thanks to Andrew Thompson for the implementation, and
	    Andreas Schultz for the test cases.</p>
          <p>
	    Own Id: OTP-11621</p>
        </item>
        <item>
          <p>
	    Replace boolean checking in validate_option with
	    is_boolean guard. </p>
          <p>
	    Thanks to Andreas Schultz.</p>
          <p>
	    Own Id: OTP-11634</p>
        </item>
        <item>
          <p>
	    Some function specs are corrected or moved and some edoc
	    comments are corrected in order to allow use of edoc.
	    (Thanks to Pierre Fenoll)</p>
          <p>
	    Own Id: OTP-11702</p>
        </item>
        <item>
          <p>
	    Correct clean up of certificate database when certs are
	    inputed in pure DER format.The incorrect code could cause
	    a memory leek when certs where inputed in DER. Thanks to
	    Bernard Duggan for reporting this.</p>
          <p>
	    Own Id: OTP-11733</p>
        </item>
        <item>
          <p>
	    Improved documentation of the cacertfile option</p>
          <p>
	    Own Id: OTP-11759 Aux Id: seq12535 </p>
        </item>
        <item>
          <p>
	    Avoid next protocol negotiation failure due to incorrect
	    option format.</p>
          <p>
	    Own Id: OTP-11760</p>
        </item>
        <item>
          <p>
	    Handle v1 CRLs, with no extensions and fixes issues with
	    IDP (Issuing Distribution Point) comparison during CRL
	    validation. </p>
          <p>
	    Thanks to Andrew Thompson</p>
          <p>
	    Own Id: OTP-11761</p>
        </item>
        <item>
          <p>
	    Server now ignores client ECC curves that it does not
	    support instead of crashing. </p>
          <p>
	    Thanks to Danil Zagoskin for reporting the issue and
	    suggesting a solution.</p>
          <p>
	    Own Id: OTP-11780</p>
        </item>
        <item>
          <p>
	    Handle SNI (Server Name Indication) alert
	    unrecognized_name and gracefully deal with unexpected
	    alerts. </p>
          <p>
	    Thanks to Masatake Daimon for reporting this.</p>
          <p>
	    Own Id: OTP-11815</p>
        </item>
        <item>
          <p>
	    Add possibility to specify ssl options when calling
	    ssl:ssl_accept</p>
          <p>
	    Own Id: OTP-11837</p>
        </item>
      </list>
    </section>

</section>

<section><title>SSL 5.3.3</title>

    <section><title>Fixed Bugs and Malfunctions</title>
      <list>
        <item>
          <p>
	    Add missing validation of the server_name_indication
	    option and test for its explicit use. It was not possible
	    to set or disable the default server_name_indication as
	    the validation of the option was missing.</p>
          <p>
	    Own Id: OTP-11567</p>
        </item>
        <item>
          <p>
	    Elliptic curve selection in server mode now properly
	    selects a curve suggested by the client, if possible, and
	    the fallback alternative is changed to a more widely
	    supported curve.</p>
          <p>
	    Own Id: OTP-11575</p>
        </item>
        <item>
          <p>
	    Bug in the TLS hello extension handling caused the server
	    to behave as it did not understand secure renegotiation.</p>
          <p>
	    Own Id: OTP-11595</p>
        </item>
      </list>
    </section>

</section>

<section><title>SSL 5.3.2</title>

    <section><title>Fixed Bugs and Malfunctions</title>
      <list>
        <item>
          <p>
	    Honors the clients advertised support of elliptic curves
	    and no longer sends incorrect elliptic curve extension in
	    server hello.</p>
          <p>
	    Own Id: OTP-11370</p>
        </item>
        <item>
          <p>
	    Fix initialization of DTLS fragment reassembler, in
	    previously contributed code, for future support of DTLS .
	    Thanks to Andreas Schultz.</p>
          <p>
	    Own Id: OTP-11376</p>
        </item>
        <item>
          <p>
	    Corrected type error in client_preferred_next_protocols
	    documentation. Thanks to Julien Barbot.</p>
          <p>
	    Own Id: OTP-11457</p>
        </item>
      </list>
    </section>


    <section><title>Improvements and New Features</title>
      <list>
        <item>
          <p>
	    TLS code has been refactored to prepare for future DTLS
	    support. Also some DTLS code is in place but not yet
	    runnable, some of it contributed by Andreas Schultz and
	    some of it written by the OTP team. Thanks to to Andreas
	    for his participation.</p>
          <p>
	    Own Id: OTP-11292</p>
        </item>
        <item>
          <p>
	    Remove extraneous dev debug code left in the close
	    function. Thanks to Ken Key.</p>
          <p>
	    Own Id: OTP-11447</p>
        </item>
        <item>
          <p>
	    Add SSL Server Name Indication (SNI) client support.
	    Thanks to Julien Barbot.</p>
          <p>
	    Own Id: OTP-11460</p>
        </item>
      </list>
    </section>

</section>

<section><title>SSL 5.3.1</title>

    <section><title>Fixed Bugs and Malfunctions</title>
      <list>
        <item>
          <p>
	    Setopts during renegotiation caused the renegotiation to
	    be unsuccessful.</p>
          <p>
	    If calling setopts during a renegotiation the FSM state
	    might change during the handling of the setopts messages,
	    this is now handled correctly.</p>
          <p>
	    Own Id: OTP-11228</p>
        </item>
        <item>
          <p>
	    Now handles signature_algorithm field in digitally_signed
	    properly with proper defaults. Prior to this change some
	    elliptic curve cipher suites could fail reporting the
	    error "bad certificate".</p>
          <p>
	    Own Id: OTP-11229</p>
        </item>
        <item>
          <p>
	    The code emulating the inet header option was changed in
	    the belief that it made it inet compatible. However the
	    testing is a bit hairy as the inet option is actually
	    broken, now the tests are corrected and the header option
	    should work in the same broken way as inet again,
	    preferably use the bitsyntax instead.</p>
          <p>
	    Own Id: OTP-11230</p>
        </item>
      </list>
    </section>


    <section><title>Improvements and New Features</title>
      <list>
        <item>
          <p>
	    Make the ssl manager name for erlang distribution over
	    SSL/TLS relative to the module name of the ssl_manager.</p>
          <p>
	    This can be beneficial when making tools that rename
	    modules for internal processing in the tool.</p>
          <p>
	    Own Id: OTP-11255</p>
        </item>
        <item>
          <p>
	    Add documentation regarding log_alert option.</p>
          <p>
	    Own Id: OTP-11271</p>
        </item>
      </list>
    </section>

</section>

<section><title>SSL 5.3</title>

    <section><title>Fixed Bugs and Malfunctions</title>
      <list>
        <item>
          <p>
	    Honor the versions option to ssl:connect and ssl:listen.</p>
          <p>
	    Own Id: OTP-10905</p>
        </item>
        <item>
          <p>
	    Next protocol negotiation with reused sessions will now
	    succeed</p>
          <p>
	    Own Id: OTP-10909</p>
        </item>
      </list>
    </section>


    <section><title>Improvements and New Features</title>
      <list>
        <item>
          <p>
	    Add support for PSK (Pre Shared Key) and SRP (Secure
	    Remote Password) cipher suites, thanks to Andreas
	    Schultz.</p>
          <p>
	    Own Id: OTP-10450 Aux Id: kunagi-269 [180] </p>
        </item>
        <item>
          <p>
	    Fix SSL Next Protocol Negotiation documentation. Thanks
	    to Julien Barbot.</p>
          <p>
	    Own Id: OTP-10955</p>
        </item>
        <item>
          <p>
	    Fix ssl_connection to support reading proxy/chain
	    certificates. Thanks to Valentin Kuznetsov.</p>
          <p>
	    Own Id: OTP-10980</p>
        </item>
        <item>
          <p>
	    Integrate elliptic curve contribution from Andreas
	    Schultz </p>
          <p>
	    In order to be able to support elliptic curve cipher
	    suites in SSL/TLS, additions to handle elliptic curve
	    infrastructure has been added to public_key and crypto.</p>
          <p>
	    This also has resulted in a rewrite of the crypto API to
	    gain consistency and remove unnecessary overhead. All OTP
	    applications using crypto has been updated to use the new
	    API.</p>
          <p>
	    Impact: Elliptic curve cryptography (ECC) offers
	    equivalent security with smaller key sizes than other
	    public key algorithms. Smaller key sizes result in
	    savings for power, memory, bandwidth, and computational
	    cost that make ECC especially attractive for constrained
	    environments.</p>
          <p>
	    Own Id: OTP-11009</p>
        </item>
      </list>
    </section>

</section>

<section><title>SSL 5.2.1</title>
    <section><title>Improvements and New Features</title>
      <list>
        <item>
          <p>
	    Transport callback handling is changed so that gen_tcp is
	    treated as a special case where inet will be called
	    directly for functions such as setopts, as gen_tcp does
	    not have its own setopts. This will enable users to use
	    the transport callback for other customizations such as
	    websockets.</p>
          <p>
	    Own Id: OTP-10847</p>
        </item>
        <item>
          <p>
	    Follow up to OTP-10451 solved in ssl-5.2 R16A. Make sure
	    format_error return good strings. Replace confusing
	    legacy atoms with more descriptive atoms.</p>
          <p>
	    Own Id: OTP-10864</p>
        </item>
      </list>
    </section>

</section>
<section><title>SSL 5.1.2.1</title>
<section><title>Improvements and New Features</title>
<list>
  <item>
    <p>
      Make log_alert configurable as option in ssl, SSLLogLevel
    added as option to inets conf file</p>
    <p>
    Own Id: OTP-11259</p>
  </item>
</list>
</section>
</section>
<section><title>SSL 5.2</title>
    <section><title>Fixed Bugs and Malfunctions</title>
      <list>
        <item>
          <p>
	    SSL: TLS 1.2, advertise sha224 support, thanks to Andreas
	    Schultz.</p>
          <p>
	    Own Id: OTP-10586</p>
        </item>
        <item>
          <p>
	    If an ssl server is restarted with new options and a
	    client tries to reuse a session the server must make sure
	    that it complies to the new options before agreeing to
	    reuse it.</p>
          <p>
	    Own Id: OTP-10595</p>
        </item>
        <item>
          <p>
	    Now handles cleaning of CA-certificate database correctly
	    so that there will be no memory leek, bug was introduced
	    in ssl- 5.1 when changing implementation to increase
	    parallel execution.</p>
          <p>
	    Impact: Improved memory usage, especially if you have
	    many different certificates and upgrade tcp-connections
	    to TLS-connections.</p>
          <p>
	    Own Id: OTP-10710</p>
        </item>
      </list>
    </section>


    <section><title>Improvements and New Features</title>
      <list>
        <item>
          <p>
	    Support Next Protocol Negotiation in TLS, thanks to Ben
	    Murphy for the contribution.</p>
          <p>
	    Impact: Could give performance benefit if used as it
	    saves a round trip.</p>
          <p>
	    Own Id: OTP-10361 Aux Id: kunagi-214 [125] </p>
        </item>
        <item>
          <p>
	    TLS 1.2 will now be the default TLS version if sufficient
	    crypto support is available otherwise TLS 1.1 will be
	    default.</p>
          <p>
	    Impact: A default TLS connection will have higher
	    security and hence it may be perceived as slower then
	    before.</p>
          <p>
	    Own Id: OTP-10425 Aux Id: kunagi-275 [186] </p>
        </item>
        <item>
          <p>
	    It is now possible to call controlling_process on a
	    listen socket, same as in gen_tcp.</p>
          <p>
	    Own Id: OTP-10447</p>
        </item>
        <item>
          <p>
	    Remove filter mechanisms that made error messages
	    backwards compatible with old ssl but hid information
	    about what actually happened.</p>
          <p>
	    This does not break the documented API however other
	    reason terms may be returned, so code that matches on the
	    reason part of {error, Reason} may fail.</p>
          <p>
	    *** POTENTIAL INCOMPATIBILITY ***</p>
          <p>
	    Own Id: OTP-10451 Aux Id: kunagi-270 [181] </p>
        </item>
        <item>
          <p>
	    Added missing dependencies to Makefile</p>
          <p>
	    Own Id: OTP-10594</p>
        </item>
        <item>
          <p>
	    Removed deprecated function ssl:pid/0, it has been
	    pointless since R14 but has been keep for backwards
	    compatibility.</p>
          <p>
	    *** POTENTIAL INCOMPATIBILITY ***</p>
          <p>
	    Own Id: OTP-10613 Aux Id: kunagi-331 [242] </p>
        </item>
        <item>
          <p>
	    Refactor to simplify addition of key exchange methods,
	    thanks to Andreas Schultz.</p>
          <p>
	    Own Id: OTP-10709</p>
        </item>
      </list>
    </section>

</section>

<section><title>SSL 5.1.2</title>

    <section><title>Fixed Bugs and Malfunctions</title>
      <list>
        <item>
          <p>
	    ssl:ssl_accept/2 timeout is no longer ignored</p>
          <p>
	    Own Id: OTP-10600</p>
        </item>
      </list>
    </section>

</section>

<section><title>SSL 5.1.1</title>

    <section><title>Fixed Bugs and Malfunctions</title>
      <list>
        <item>
          <p>
	    ssl:recv/3 could "loose" data when the timeout occurs. If
	    the timout in ssl:connect or ssl:ssl_accept expired the
	    ssl connection process was not terminated as it should,
	    this due to gen_fsm:send_all_state_event timout is a
	    client side time out. These timouts are now handled by
	    the gen_fsm-procss instead.</p>
          <p>
	    Own Id: OTP-10569</p>
        </item>
      </list>
    </section>


    <section><title>Improvements and New Features</title>
      <list>
        <item>
          <p>
	    Better termination handling that avoids hanging.</p>
          <p>
	    Own Id: OTP-10574</p>
        </item>
      </list>
    </section>

</section>

<section><title>SSL 5.1</title>

    <section><title>Fixed Bugs and Malfunctions</title>
      <list>
        <item>
          <p>
	    Sometimes the client process could receive an extra
	    {error, closed} message after ssl:recv had returned
	    {error, closed}.</p>
          <p>
	    Own Id: OTP-10118</p>
        </item>
        <item>
          <p>
	    ssl v3 alert number 41 (no_certificate_RESERVED) is now
	    recognized</p>
          <p>
	    Own Id: OTP-10196</p>
        </item>
      </list>
    </section>


    <section><title>Improvements and New Features</title>
      <list>
        <item>
          <p>
	    Experimental support for TLS 1.1 is now available, will
	    be officially supported from OTP-R16. Thanks to Andreas
	    Schultz for implementing the first version.</p>
          <p>
	    Own Id: OTP-8871</p>
        </item>
        <item>
          <p>
	    Experimental support for TLS 1.2 is now available, will
	    be officially supported from OTP-R16. Thanks to Andreas
	    Schultz for implementing the first version.</p>
          <p>
	    Own Id: OTP-8872</p>
        </item>
        <item>
          <p>
	    Removed some bottlenecks increasing the applications
	    parallelism especially for the client side.</p>
          <p>
	    Own Id: OTP-10113</p>
        </item>
        <item>
          <p>
	    Workaround for handling certificates that wrongly encode
	    X509countryname in utf-8 when the actual value is a valid
	    ASCCI value of length 2. Such certificates are accepted
	    by many browsers such as Chrome and Fierfox so for
	    interoperability reasons we will too.</p>
          <p>
	    Own Id: OTP-10222</p>
        </item>
      </list>
    </section>

</section>

<section><title>SSL 5.0.1</title>

    <section><title>Fixed Bugs and Malfunctions</title>
      <list>
        <item>
          <p>
	    Robustness and improvement to distribution over SSL</p>
          <p>
	    Fix a bug where ssl_tls_dist_proxy would crash at caller
	    timeout. Fix a bug where a timeout from the SSL layer
	    would block the distribution indefinately. Run the proxy
	    exclusively on the loopback interface. (Thanks to Paul
	    Guyot)</p>
          <p>
	    Own Id: OTP-9915</p>
        </item>
        <item>
          <p>
	    Fix setup loop of SSL TLS dist proxy</p>
          <p>
	    Fix potential leak of processes waiting indefinately for
	    data from closed sockets during socket setup phase.
	    (Thanks to Paul Guyot)</p>
          <p>
	    Own Id: OTP-9916</p>
        </item>
        <item>
          <p>
	    Correct spelling of registered (Thanks to Richard
	    Carlsson)</p>
          <p>
	    Own Id: OTP-9925</p>
        </item>
        <item>
          <p>
	    Added TLS PRF function to the SSL API for generation of
	    additional key material from a TLS session. (Thanks to
	    Andreas Schultz)</p>
          <p>
	    Own Id: OTP-10024</p>
        </item>
      </list>
    </section>

</section>

<section><title>SSL 5.0</title>

    <section><title>Fixed Bugs and Malfunctions</title>
      <list>
        <item>
          <p>
	    Invalidation handling of sessions could cause the
	    time_stamp field in the session record to be set to
	    undefined crashing the session clean up process. This did
	    not affect the connections but would result in that the
	    session table would grow.</p>
          <p>
	    Own Id: OTP-9696 Aux Id: seq11947 </p>
        </item>
        <item>
          <p>
	    Changed code to use ets:foldl and throw instead of
	    ets:next traversal, avoiding the need to explicitly call
	    ets:safe_fixtable. It was possible to get a badarg-crash
	    under special circumstances.</p>
          <p>
	    Own Id: OTP-9703 Aux Id: seq11947 </p>
        </item>
        <item>
          <p>
	    Send ssl_closed notification to active ssl user when a
	    tcp error occurs.</p>
          <p>
	    Own Id: OTP-9734 Aux Id: seq11946 </p>
        </item>
        <item>
          <p>
	    If a passive receive was ongoing during a renegotiation
	    the process evaluating ssl:recv could be left hanging for
	    ever.</p>
          <p>
	    Own Id: OTP-9744</p>
        </item>
      </list>
    </section>


    <section><title>Improvements and New Features</title>
      <list>
        <item>
          <p>
	    Support for the old ssl implementation is dropped and the
	    code is removed.</p>
          <p>
	    Own Id: OTP-7048</p>
        </item>
        <item>
          <p>
	    The erlang distribution can now be run over the new ssl
	    implementation. All options can currently not be set but
	    it is enough to replace to old ssl implementation.</p>
          <p>
	    Own Id: OTP-7053</p>
        </item>
        <item>
          <p>
	    public_key, ssl and crypto now supports PKCS-8</p>
          <p>
	    Own Id: OTP-9312</p>
        </item>
        <item>
          <p>
	    Implements a CBC timing attack counter measure. Thanks to
	    Andreas Schultz for providing the patch.</p>
          <p>
	    Own Id: OTP-9683</p>
        </item>
        <item>
          <p>
	    Mitigates an SSL/TLS Computational DoS attack by
	    disallowing the client to renegotiate many times in a row
	    in a short time interval, thanks to Tuncer Ayaz for
	    alerting us about this.</p>
          <p>
	    Own Id: OTP-9739</p>
        </item>
        <item>
          <p>
	    Implements the 1/n-1 splitting countermeasure to the
	    Rizzo Duong BEAST attack, affects SSL 3.0 and TLS 1.0.
	    Thanks to Tuncer Ayaz for alerting us about this.</p>
          <p>
	    Own Id: OTP-9750</p>
        </item>
      </list>
    </section>

</section>

<section><title>SSL 4.1.6</title>

    <section><title>Fixed Bugs and Malfunctions</title>
      <list>
        <item>
          <p>
	    replace "a ssl" with "an ssl" reindent
	    pkix_path_validation/3 Trivial documentation fixes
	    (Thanks to Christian von Roques )</p>
          <p>
	    Own Id: OTP-9464</p>
        </item>
      </list>
    </section>


    <section><title>Improvements and New Features</title>
      <list>
        <item>
          <p>
	    Adds function clause to avoid denial of service attack.
	    Thanks to Vinod for reporting this vulnerability.</p>
          <p>
	    Own Id: OTP-9364</p>
        </item>
        <item>
          <p>
	    Error handling code now takes care of inet:getopts/2 and
	    inets:setopts/2 crashes. Thanks to Richard Jones for
	    reporting this.</p>
          <p>
	    Own Id: OTP-9382</p>
        </item>
        <item>
          <p>
	    Support explicit use of packet option httph and httph_bin</p>
          <p>
	    Own Id: OTP-9461</p>
        </item>
        <item>
          <p>
	    Decoding of hello extensions could fail to come to the
	    correct conclusion due to an error in a binary match
	    pattern. Thanks to Ben Murphy.</p>
          <p>
	    Own Id: OTP-9589</p>
        </item>
      </list>
    </section>

</section>

<section>
    <title>SSL 4.1.5</title>
    
    <section><title>Improvements and New Features</title>
    <list>
      <item>
	<p>Calling gen_tcp:connect with option {ip, {127,0,0,1}} results in 
	an exit with reason badarg. Neither SSL nor INETS This was not 
	catched, resulting in crashes with incomprehensible reasons.</p>
	<p>Own Id: OTP-9289 Aux Id: seq11845</p>
      </item>
    </list>
    </section>
    
  </section>
  
  <section>
    <title>SSL 4.1.3</title>
  
    <section><title>Fixed Bugs and Malfunctions</title>
    <list>
      <item>
	<p>
	Fixed error in cache-handling fix from ssl-4.1.2</p>
	<p>
	Own Id: OTP-9018 Aux Id: seq11739 </p>
      </item>
      <item>
	<p>Verification of a critical extended_key_usage-extension
	corrected</p>
	<p>Own Id: OTP-9029 Aux Id: seq11541 </p>
      </item>
    </list>
    </section>

  </section>

  <section>
    <title>SSL 4.1.2</title>

    <section><title>Fixed Bugs and Malfunctions</title>
      <list>
        <item>
          <p>
	    The ssl application caches certificate files, it will now
	    invalidate cache entries if the diskfile is changed.</p>
          <p>
	    Own Id: OTP-8965 Aux Id: seq11739 </p>
        </item>
        <item>
          <p>
	    Now runs the terminate function before returning from the
	    call made by ssl:close/1, as before the caller of
	    ssl:close/1 could get problems with the reuseaddr option.</p>
          <p>
	    Own Id: OTP-8992</p>
        </item>
      </list>
    </section>

</section>

<section><title>SSL 4.1.1</title>

    <section><title>Fixed Bugs and Malfunctions</title>
      <list>
        <item>
          <p>
	    Correct handling of client certificate verify message
	    When checking the client certificate verify message the
	    server used the wrong algorithm identifier to determine
	    the signing algorithm, causing a function clause error in
	    the public_key application when the key-exchange
	    algorithm and the public key algorithm of the client
	    certificate happen to differ.</p>
          <p>
	    Own Id: OTP-8897</p>
        </item>
      </list>
    </section>


    <section><title>Improvements and New Features</title>
      <list>
        <item>
          <p>
	    For testing purposes ssl now also support some anonymous
	    cipher suites when explicitly configured to do so.</p>
          <p>
	    Own Id: OTP-8870</p>
        </item>
        <item>
          <p>
	    Sends an error alert instead of crashing if a crypto
	    function for the selected cipher suite fails.</p>
          <p>
	    Own Id: OTP-8930 Aux Id: seq11720 </p>
        </item>
      </list>
    </section>

</section>

<section><title>SSL 4.1</title>

    <section><title>Improvements and New Features</title>
      <list>
        <item>
          <p>
	    Updated ssl to ignore CA certs that violate the asn1-spec
	    for a certificate, and updated public key asn1 spec to
	    handle inherited DSS-params.</p>
          <p>
	    Own Id: OTP-7884</p>
        </item>
        <item>
          <p>
	    Changed ssl implementation to retain backwards
	    compatibility for old option {verify, 0} that shall be
	    equivalent to {verify, verify_none}, also separate the
	    cases unknown ca and selfsigned peer cert, and restored
	    return value of deprecated function
	    public_key:pem_to_der/1.</p>
          <p>
	    Own Id: OTP-8858</p>
        </item>
        <item>
          <p>
	    Changed the verify fun so that it differentiate between
	    the peer certificate and CA certificates by using
	    valid_peer or valid as the second argument to the verify
	    fun. It may not always be trivial or even possible to
	    know when the peer certificate is reached otherwise.</p>
          <p>
	    *** POTENTIAL INCOMPATIBILITY ***</p>
          <p>
	    Own Id: OTP-8873</p>
        </item>
      </list>
    </section>

</section>

<section><title>SSL 4.0.1</title>

    <section><title>Fixed Bugs and Malfunctions</title>
      <list>
        <item>
          <p>
	    The server now verifies the client certificate verify
	    message correctly, instead of causing a case-clause.</p>
          <p>
	    Own Id: OTP-8721</p>
        </item>
        <item>
          <p>
	    The client hello message now always include ALL available
	    cipher suites (or those specified by the ciphers option).
	    Previous implementation would filter them based on the
	    client certificate key usage extension (such filtering
	    only makes sense for the server certificate).</p>
          <p>
	    Own Id: OTP-8772</p>
        </item>
        <item>
          <p>
	    Fixed handling of the option {mode, list} that was broken
	    for some packet types for instance line.</p>
          <p>
	    Own Id: OTP-8785</p>
        </item>
        <item>
          <p>
	    Empty packets were not delivered to the client.</p>
          <p>
	    Own Id: OTP-8790</p>
        </item>
        <item>
	    <p> Building in a source tree without prebuilt platform
	    independent build results failed on the SSL examples
	    when: </p> <list><item> cross building. This has been
	    solved by not building the SSL examples during a cross
	    build. </item><item> building on Windows. </item></list>
          <p>
	    Own Id: OTP-8791</p>
        </item>
        <item>
          <p>
	    Fixed a handshake error which occurred on some ssl
	    implementations.</p>
          <p>
	    Own Id: OTP-8793</p>
        </item>
      </list>
    </section>


    <section><title>Improvements and New Features</title>
      <list>
        <item>
          <p>
	    Revise the public_key API - Cleaned up and documented the
	    public_key API to make it useful for general use, also
	    changed ssl to use the new API.</p>
          <p>
	    Own Id: OTP-8722</p>
        </item>
        <item>
          <p>
	    Added support for inputing certificates and keys directly
	    in DER format these options will override the pem-file
	    options if specified.</p>
          <p>
	    Own Id: OTP-8723</p>
        </item>
        <item>
          <p>
	    To gain interoperability ssl will not check for padding
	    errors when using TLS 1.0. It is first in TLS 1.1 that
	    checking the padding is an requirement.</p>
          <p>
	    Own Id: OTP-8740</p>
        </item>
        <item>
          <p>
	    Changed the semantics of the verify_fun option in the
	    ssl-application so that it takes care of both application
	    handling of path validation errors and verification of
	    application specific extensions. This means that it is
	    now possible for the server application in verify_peer
	    mode to handle path validation errors. This change moved
	    some functionality earlier in ssl to the public_key
	    application.</p>
          <p>
	    Own Id: OTP-8770</p>
        </item>
        <item>
          <p>
	    Added the functionality so that the verification fun will
	    be called when a certificate is considered valid by the
	    path validation to allow access to each certificate in
	    the path to the user application. Also try to verify
	    subject-AltName, if unable to verify it let the
	    application verify it.</p>
          <p>
	    Own Id: OTP-8825</p>
        </item>
      </list>
    </section>

</section>

<section><title>SSL 4.0</title>
    
    <section><title>Improvements and New Features</title>
    <list>
      <item>
	<p>
	  New ssl now support client/server-certificates signed by
	dsa keys.</p>
	<p>
	Own Id: OTP-8587</p>
      </item>
      <item>
	<p>
	  Ssl has now switched default implementation and removed
	  deprecated certificate handling. All certificate handling
	is done by the public_key application.</p>
	<p>
	Own Id: OTP-8695</p>
      </item>
    </list>
    </section>
    </section>
</chapter><|MERGE_RESOLUTION|>--- conflicted
+++ resolved
@@ -27,17 +27,12 @@
   </header>
   <p>This document describes the changes made to the SSL application.</p>
 
-<<<<<<< HEAD
 <section><title>SSL 10.3</title>
-=======
-<section><title>SSL 10.2.4.1</title>
->>>>>>> 2fdabaac
-
-    <section><title>Fixed Bugs and Malfunctions</title>
-      <list>
-        <item>
-          <p>
-<<<<<<< HEAD
+
+    <section><title>Fixed Bugs and Malfunctions</title>
+      <list>
+        <item>
+          <p>
 	    Fix CRL handling that previously could fail to find the
 	    issuer cert under some circumstances.</p>
           <p>
@@ -53,16 +48,12 @@
 	    Own Id: OTP-17281 Aux Id: GH-4620 </p>
         </item>
         <item>
-=======
-	    Backport of OTP-17282</p>
->>>>>>> 2fdabaac
           <p>
 	    Correct handling of default values for emulated socket
 	    options and retain the order of the ssl options list to
 	    ensure backwards compatible behavior if options should be
 	    set more than once.</p>
           <p>
-<<<<<<< HEAD
 	    Own Id: OTP-17282</p>
         </item>
       </list>
@@ -97,9 +88,26 @@
 	    servers.</p>
           <p>
 	    Own Id: OTP-17042</p>
-=======
+        </item>
+      </list>
+    </section>
+
+</section>
+
+<section><title>SSL 10.2.4.1</title>
+
+    <section><title>Fixed Bugs and Malfunctions</title>
+      <list>
+        <item>
+          <p>
+	    Backport of OTP-17282</p>
+          <p>
+	    Correct handling of default values for emulated socket
+	    options and retain the order of the ssl options list to
+	    ensure backwards compatible behavior if options should be
+	    set more than once.</p>
+          <p>
 	    Own Id: OTP-17289 Aux Id: GH-4585 </p>
->>>>>>> 2fdabaac
         </item>
       </list>
     </section>
