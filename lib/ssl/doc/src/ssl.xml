<?xml version="1.0" encoding="utf-8" ?>
<!DOCTYPE erlref SYSTEM "erlref.dtd">

<erlref>
  <header>
    <copyright>
      <year>1999</year><year>2015</year>
      <holder>Ericsson AB. All Rights Reserved.</holder>
    </copyright>
    <legalnotice>
      The contents of this file are subject to the Erlang Public License,
      Version 1.1, (the "License"); you may not use this file except in
      compliance with the License. You should have received a copy of the
      Erlang Public License along with this software. If not, it can be
      retrieved online at http://www.erlang.org/.

      Software distributed under the License is distributed on an "AS IS"
      basis, WITHOUT WARRANTY OF ANY KIND, either express or implied. See
      the License for the specific language governing rights and limitations
      under the License.

    </legalnotice>
    <title>ssl</title>
    <prepared></prepared>
    <docno></docno>
    <date></date>
    <rev></rev>
    <file>ssl.xml</file>
  </header>
  <module>ssl</module>
  <modulesummary>Interface Functions for Secure Socket Layer</modulesummary>
  <description>
    <p>This module contains interface functions for the SSL.</p>
  </description>
  
  <section>
    <title>SSL</title>

    <list type="bulleted">
      <item>For application dependencies see <seealso marker="ssl_app"> ssl(6)</seealso> </item>
      <item>Supported SSL/TLS-versions are SSL-3.0, TLS-1.0,
      TLS-1.1, and TLS-1.2.</item>
      <item>For security reasons SSL-2.0 is not supported.</item>
      <item>For security reasons SSL-3.0 is no longer supported by default,
      but can be configured.</item>
      <item>Ephemeral Diffie-Hellman cipher suites are supported,
      but not Diffie Hellman Certificates cipher suites.</item>
      <item>Elliptic Curve cipher suites are supported if the Crypto 
      application supports it and named curves are used.
      </item>
      <item>Export cipher suites are not supported as the
      U.S. lifted its export restrictions in early 2000.</item>
      <item>IDEA cipher suites are not supported as they have
      become deprecated by the latest TLS specification so it is not 
      motivated to implement them.</item>
      <item>CRL validation is supported.</item>
      <item>Policy certificate extensions are not supported.</item>
      <item>'Server Name Indication' extension client side
      (RFC 6066, Section 3) is supported.</item>
    </list>
 
  </section>
  
  <section>
    <title>DATA TYPES</title>
    <p>The following data types are used in the functions for SSL:</p>

    <taglist>

      <tag><c>boolean() =</c></tag>
      <item><p><c>true | false</c></p></item>

      <tag><c>option() =</c></tag>
      <item><p><c>socketoption() | ssloption() | transportoption()</c></p>
      </item>

      <tag><c>socketoption() =</c></tag>
      <item><p><c>proplists:property()</c></p>
      <p>The default socket options are
      <c>[{mode,list},{packet, 0},{header, 0},{active, true}]</c>.</p>
      <p>For valid options, see the
      <seealso marker="kernel:inet">inet(3)</seealso> and
      <seealso marker="kernel:gen_tcp">gen_tcp(3)</seealso> manual pages
      in Kernel.</p></item>

      <tag><marker id="type-ssloption"></marker><c>ssloption() =</c></tag>
      <item>
	<p><c>{verify, verify_type()}</c></p>
	<p><c>| {verify_fun, {fun(), term()}}</c></p>
	<p><c>| {fail_if_no_peer_cert, boolean()} {depth, integer()}</c></p>
	<p><c>| {cert, public_key:der_encoded()}</c></p>
	<p><c>| {certfile, path()}</c></p>
	<p><c>| {key, {'RSAPrivateKey'| 'DSAPrivateKey' | 'ECPrivateKey' 
	| 'PrivateKeyInfo', public_key:der_encoded()}}</c></p>
	<p><c>| {keyfile, path()}</c></p>
	<p><c>| {password, string()}</c></p>
	<p><c>| {cacerts, [public_key:der_encoded()]}</c></p>
	<p><c>| {cacertfile, path()}</c></p>
	<p><c>| {dh, public_key:der_encoded()}</c></p>
	<p><c>| {dhfile, path()}</c></p>
	<p><c>| {ciphers, ciphers()}</c></p>
	<p><c>| {user_lookup_fun, {fun(), term()}}, {psk_identity, string()},
	{srp_identity, {string(), string()}}</c></p>
	<p><c>| {reuse_sessions, boolean()}</c></p>
	<p><c>| {reuse_session, fun()} {next_protocols_advertised, [binary()]}</c></p>
	<p><c>| {client_preferred_next_protocols, {client | server,
	[binary()]} | {client | server, [binary()], binary()}}</c></p>
	<p><c>| {log_alert, boolean()}</c></p>
	<p><c>| {server_name_indication, hostname() | disable}</c></p>
	<p><c>| {sni_hosts, [{hostname(), ssloptions()}]}</c></p>
	<p><c>| {sni_fun, SNIfun::fun()}</c></p>
      </item>
      
      <tag><c>transportoption() =</c></tag>
      <item><p><c>{cb_info, {CallbackModule::atom(), DataTag::atom(),

      ClosedTag::atom(), ErrTag:atom()}}</c></p>
      <p>Defaults to <c>{gen_tcp, tcp, tcp_closed, tcp_error}</c>. Can be used
      to customize the transport layer. The callback module must implement a
      reliable transport protocol, behave as <c>gen_tcp</c>, and have functions
      corresponding to <c>inet:setopts/2</c>, <c>inet:getopts/2</c>,
      <c>inet:peername/1</c>, <c>inet:sockname/1</c>, and <c>inet:port/1</c>.
      The callback <c>gen_tcp</c> is treated specially and calls <c>inet</c>
      directly.</p>
      <taglist>
	<tag><c>CallbackModule =</c></tag>
	<item><p><c>atom()</c></p></item>
	<tag><c>DataTag =</c></tag>
	<item><p><c>atom()</c></p>
	<p>Used in socket data message.</p></item>
	<tag><c>ClosedTag =</c></tag>
	<item><p><c>atom()</c></p>
	<p>Used in socket close message.</p></item>
      </taglist>
      </item>

      <tag><c>verify_type() =</c></tag>
      <item><p><c>verify_none | verify_peer</c></p></item>

      <tag><c>path() =</c></tag>
      <item><p><c>string()</c></p>
      <p>Represents a file path.</p></item>

      <tag><c>public_key:der_encoded() =</c></tag>
      <item><p><c>binary()</c></p>
      <p>ASN.1 DER-encoded entity as an Erlang binary.</p></item>

      <tag><c>host() =</c></tag>
      <item><p><c>hostname() | ipaddress()</c></p></item>

      <tag><c>hostname() =</c></tag>
      <item><p><c>string()</c></p></item>

      <tag><c>ip_address() =</c></tag>
      <item><p><c>{N1,N2,N3,N4} % IPv4 | {K1,K2,K3,K4,K5,K6,K7,K8} % IPv6
      </c></p></item>

      <tag><c>sslsocket() =</c></tag>
      <item><p>opaque()</p></item>

      <tag><c>protocol() =</c></tag>
      <item><p><c>sslv3 | tlsv1 | 'tlsv1.1' | 'tlsv1.2'</c></p></item>

      <tag><c>ciphers() =</c></tag>
      <item><p><c>= [ciphersuite()] | string()</c></p>
      <p>According to old API.</p></item>

      <tag><c>ciphersuite() =</c></tag>
      <item><p><c>{key_exchange(), cipher(), hash()}</c></p></item>

      <tag><c>key_exchange()=</c></tag>
      <item><p><c>rsa | dhe_dss | dhe_rsa | dh_anon | psk | dhe_psk
      | rsa_psk | srp_anon | srp_dss | srp_rsa | ecdh_anon | ecdh_ecdsa
      | ecdhe_ecdsa | ecdh_rsa | ecdhe_rsa</c></p></item>

      <tag><c>cipher() =</c></tag>
      <item><p><c>rc4_128 | des_cbc | '3des_ede_cbc'
      | aes_128_cbc | aes_256_cbc | aes_128_gcm | aes_256_gcm</c></p></item>

      <tag><c>hash() =</c></tag>
      <item><p><c>md5 | sha</c></p></item>

      <tag><c>prf_random() =</c></tag>
      <item><p><c>client_random | server_random</c></p></item>

      <tag><c>srp_param_type() =</c></tag>
      <item><p><c>srp_1024 | srp_1536 | srp_2048 | srp_3072
      | srp_4096 | srp_6144 | srp_8192</c></p></item>

      <tag><c>SNIfun::fun()</c></tag>
      <item><p><c>= fun(ServerName :: string()) -> ssloptions()</c></p></item>

    </taglist>
  </section>

  <section>
    <title>SSL OPTION DESCRIPTIONS - COMMON for SERVER and CLIENT</title>

    <p>The following options have the same meaning in the client and 
    the server:</p>
    
    <taglist>

      <tag><c>{cert, public_key:der_encoded()}</c></tag>
      <item><p>The DER-encoded users certificate. If this option
      is supplied, it overrides option <c>certfile</c>.</p></item>
      
      <tag><c>{certfile, path()}</c></tag>
      <item><p>Path to a file containing the user certificate.</p></item>
      
      <tag><c>{key, {'RSAPrivateKey'| 'DSAPrivateKey' | 'ECPrivateKey'
      |'PrivateKeyInfo', public_key:der_encoded()}}</c></tag>
      <item><p>The DER-encoded user's private key. If this option 
      is supplied, it overrides option <c>keyfile</c>.</p></item>
      
      <tag><c>{keyfile, path()}</c></tag>
      <item><p>Path to the file containing the user's
      private PEM-encoded key. As PEM-files can contain several
      entries, this option defaults to the same file as given by
      option <c>certfile</c>.</p></item>

      <tag><c>{password, string()}</c></tag>
      <item><p>String containing the user's password. Only used if the 
      private keyfile is password-protected.</p></item>

      <tag><c>{ciphers, ciphers()}</c></tag>
      <item><p>Supported cipher suites. The function
      <c>cipher_suites/0</c> can be used to find all ciphers that are
      supported by default. <c>cipher_suites(all)</c> can be called
      to find all available cipher suites. Pre-Shared Key 
      (<url href="http://www.ietf.org/rfc/rfc4279.txt">RFC 4279</url> and
      <url href="http://www.ietf.org/rfc/rfc5487.txt">RFC 5487</url>), 
      Secure Remote Password 
      (<url href="http://www.ietf.org/rfc/rfc5054.txt">RFC 5054</url>), RC4 cipher suites,
      and anonymous cipher suites only work if explicitly enabled by
      this option; they are supported/enabled by the peer also.
      Anonymous cipher suites are supported for testing purposes
      only and are not be used when security matters.</p></item>

      <tag><c>{secure_renegotiate, boolean()}</c></tag>
      <item><p>Specifies if to reject renegotiation attempt that does
      not live up to 
      <url href="http://www.ietf.org/rfc/rfc5746.txt">RFC 5746</url>. 
      By default <c>secure_renegotiate</c> is set to <c>false</c>, 
      that is, secure renegotiation is used if possible,
      but it fallback to unsecure renegotiation if the peer
      does not support 
      <url href="http://www.ietf.org/rfc/rfc5746.txt">RFC 5746</url>.</p>
      </item>

      <tag><c>{depth, integer()}</c></tag>
      <item><p>Maximum number of non-self-issued
      intermediate certificates that can follow the peer certificate 
      in a valid certification path. So, if depth is 0 the PEER must 
      be signed by the trusted ROOT-CA directly; if 1 the path can 
      be PEER, CA, ROOT-CA; if 2 the path can be PEER, CA, CA, 
      ROOT-CA, and so on. The default value is 1.</p></item>

      <tag><c>{verify_fun, {Verifyfun :: fun(), InitialUserState ::
      term()}}</c></tag>
      <item><p>The verification fun is to be defined as follows:</p>

	<code>
fun(OtpCert :: #'OTPCertificate'{}, Event :: {bad_cert, Reason :: atom() | {revoked,
atom()}} |
	     {extension, #'Extension'{}}, InitialUserState :: term()) ->
	{valid, UserState :: term()} | {valid_peer, UserState :: term()} |
	{fail, Reason :: term()} | {unknown, UserState :: term()}.
	</code>

	<p>The verification fun is called during the X509-path
	validation when an error or an extension unknown to the SSL
	application is encountered. It is also called
	when a certificate is considered valid by the path validation
	to allow access to each certificate in the path to the user
	application. It differentiates between the peer
	certificate and the CA certificates by using <c>valid_peer</c> or
	<c>valid</c> as second argument to the verification fun. See the
	<seealso marker="public_key:public_key_records">public_key User's
	Guide</seealso> for definition of <c>#'OTPCertificate'{}</c> and
	<c>#'Extension'{}</c>.</p>

	<list type="bulleted">
	  <item><p>If the verify callback fun returns <c>{fail, Reason}</c>,
	  the verification process is immediately stopped, an alert is
	  sent to the peer, and the TLS/SSL handshake terminates.</p></item>
	  <item><p>If the verify callback fun returns <c>{valid, UserState}</c>,
	  the verification process continues.</p></item> 
	  <item><p>If the verify callback fun always returns
	  <c>{valid, UserState}</c>, the TLS/SSL handshake does not
	  terminate regarding verification failures and the connection is
	  established.</p></item>
	  <item><p>If called with an extension unknown to the user application,
	  return value <c>{unknown, UserState}</c> is to be used.</p></item>
	</list>

	<p>Default option <c>verify_fun</c> in <c>verify_peer mode</c>:</p>

      <code>
{fun(_,{bad_cert, _} = Reason, _) ->
	 {fail, Reason};
    (_,{extension, _}, UserState) ->
	 {unknown, UserState};
    (_, valid, UserState) ->
	 {valid, UserState};
    (_, valid_peer, UserState) ->
         {valid, UserState}
 end, []}
      </code>

      <p>Default option <c>verify_fun</c> in mode <c>verify_none</c>:</p>

       <code>
{fun(_,{bad_cert, _}, UserState) ->
	 {valid, UserState};
    (_,{extension, _}, UserState) ->
	 {unknown, UserState};
    (_, valid, UserState) ->
	 {valid, UserState};
    (_, valid_peer, UserState) ->
         {valid, UserState}
 end, []}
      </code>

      <p>The possible path validation errors are given on form
      <c>{bad_cert, Reason}</c> where <c>Reason</c> is:</p>

      <taglist>
	<tag><c>unknown_ca</c></tag>
	<item><p>No trusted CA was found in the trusted store. The trusted CA is
	normally a so called ROOT CA, which is a self-signed certificate. Trust can
	be claimed for an intermediat CA (trusted anchor does not have to be
	self-signed according to X-509) by using option <c>partial_chain</c>.</p>
	</item>

	<tag><c>selfsigned_peer</c></tag>
	<item><p>The chain consisted only of one self-signed certificate.</p></item>

	<tag><c>PKIX X-509-path validation error</c></tag>
	<item><p>For possible reasons, see <seealso
marker="public_key:public_key#pkix_path_validation-3">public_key:pkix_path_validation/3</seealso>
	</p></item>
      </taglist>
      </item>

      <tag><c>{crl_check, boolean() | peer | best_effort }</c></tag>
      <item>
	Perform CRL (Certificate Revocation List) verification
	<seealso marker="public_key:public_key#pkix_crls_validate-3">
	(public_key:pkix_crls_validate/3)</seealso> on all the certificates during the path validation
	<seealso
	    marker="public_key:public_key#pkix_path_validation-3">(public_key:pkix_path_validation/3)
	</seealso>
	of the certificate chain. Defaults to false.
	
	<p><c>peer</c> - check is only performed on
	the peer certificate.</p>

	<p><c>best_effort</c> - if certificate revocation status can not be determined
	it will be accepted as valid.</p>

	<p>The CA certificates specified for the connection will be used to 
	construct the certificate chain validating the CRLs.</p>
 	
	<p>The CRLs will be fetched from a local or external cache see
	<seealso marker="ssl:ssl_crl_cache_api">ssl_crl_cache_api(3)</seealso>.</p>
      </item>

      <tag><c>{crl_cache, {Module :: atom(), {DbHandle :: internal | term(), Args :: list()}}}</c></tag>
      <item>
	<p>Module defaults to ssl_crl_cache with <c> DbHandle </c> internal and an
	empty argument list. The following arguments may be specified for the internal cache.</p>
	<taglist>
	  <tag><c>{http, timeout()}</c></tag>
	  <item><p>
	    Enables fetching of CRLs specified as http URIs in<seealso 
	    marker="public_key:public_key_records"> X509 cerificate extensions.</seealso>
	    Requires the OTP inets application.</p>
	  </item>	    
	</taglist>    
      </item>

      <tag><c>{partial_chain, fun(Chain::[DerCert]) -> {trusted_ca, DerCert} |
      unknown_ca }</c></tag>
      <item><p>Claim an intermediate CA in the chain as trusted. TLS then
      performs <seealso
      marker="public_key:public_key#pkix_path_validation-3">public_key:pkix_path_validation/3</seealso>
      with the selected CA as trusted anchor and the rest of the chain.</p></item>

      <tag><c>{versions, [protocol()]}</c></tag>
      <item><p>TLS protocol versions supported by started clients and servers.
      This option overrides the application environment option
      <c>protocol_version</c>. If the environment option is not set, it defaults
      to all versions, except SSL-3.0, supported by the SSL application.
      See also <seealso marker="ssl:ssl_app">ssl(6).</seealso></p></item>

      <tag><c>{hibernate_after, integer()|undefined}</c></tag>
      <item><p>When an integer-value is specified, <c>ssl_connection</c>
      goes into hibernation after the specified number of milliseconds
      of inactivity, thus reducing its memory footprint. When
      <c>undefined</c> is specified (this is the default), the process
      never goes into hibernation.</p></item>

      <tag><c>{user_lookup_fun, {Lookupfun :: fun(), UserState :: term()}}</c></tag>
      <item><p>The lookup fun is to defined as follows:</p>

	<code>
fun(psk, PSKIdentity ::string(), UserState :: term()) ->
	{ok, SharedSecret :: binary()} | error;
fun(srp, Username :: string(), UserState :: term()) ->
	{ok, {SRPParams :: srp_param_type(), Salt :: binary(), DerivedKey :: binary()}} | error.
	</code>

	<p>For Pre-Shared Key (PSK) cipher suites, the lookup fun is
	called by the client and server to determine the shared
	secret. When called by the client, <c>PSKIdentity</c> is set to the
	hint presented by the server or to undefined. When called by the
	server, <c>PSKIdentity</c> is the identity presented by the client.</p>

	<p>For Secure Remote Password (SRP), the fun is only used by the server to
	obtain parameters that it uses to generate its session keys.
	<c>DerivedKey</c> is to be derived according to
	<url href="http://tools.ietf.org/html/rfc2945#section-3"> RFC 2945</url> and
	<url href="http://tools.ietf.org/html/rfc5054#section-2.4"> RFC 5054</url>:
	<c>crypto:sha([Salt, crypto:sha([Username, &lt;&lt;$:&gt;&gt;, Password])])</c>
	</p>
      </item>

      <tag><c>{padding_check, boolean()}</c></tag>
      <item><p>Affects TLS-1.0 connections only.
      If set to <c>false</c>, it disables the block cipher padding check
      to be able to interoperate with legacy software.</p></item>

    </taglist>

        <warning><p>Using <c>{padding_check, boolean()}</c> makes TLS
	vulnerable to the Poodle attack.</p></warning>

  </section>
  
  <section>
    <title>SSL OPTION DESCRIPTIONS - CLIENT SIDE</title>

    <p>The following options are client-specific or have a slightly different
    meaning in the client than in the server:</p>

    <taglist>

      <tag><c>{verify, verify_type()}</c></tag>
      <item><p>In mode <c>verify_none</c> the default behavior is to allow
      all x509-path validation errors. See also option <c>verify_fun</c>.</p>
      </item>

      <tag><c>{reuse_sessions, boolean()}</c></tag>
      <item><p>Specifies if the client is to try to reuse sessions
      when possible.</p></item>

      <tag><c>{cacerts, [public_key:der_encoded()]}</c></tag>
      <item><p>The DER-encoded trusted certificates. If this option
      is supplied it overrides option <c>cacertfile</c>.</p></item>
      
      <tag><c>{cacertfile, path()}</c></tag>
      <item><p>Path to a file containing PEM-encoded CA certificates. The CA
      certificates are used during server authentication and when building the
      client certificate chain.</p>
    </item>

      <tag><c>{alpn_advertised_protocols, [binary()]}</c></tag>
      <item>
      <p>The list of protocols supported by the client to be sent to the
      server to be used for an Application-Layer Protocol Negotiation (ALPN).
      If the server supports ALPN then it will choose a protocol from this
      list; otherwise it will fail the connection with a "no_application_protocol"
      alert. A server that does not support ALPN will ignore this value.</p>

      <p>The list of protocols must not contain an empty binary.</p>

      <p>The negotiated protocol can be retrieved using the <c>negotiated_protocol/1</c> function.</p>
      </item>

      <tag><c>{client_preferred_next_protocols, {Precedence :: server | client, ClientPrefs :: [binary()]}}</c></tag>
      <tag><c>{client_preferred_next_protocols, {Precedence :: server | client, ClientPrefs :: [binary()], Default :: binary()}}</c></tag>
	   <item>
	   <p>Indicates that the client is to try to perform Next Protocol
	   Negotiation.</p>

	   <p>If precedence is server, the negotiated protocol is the
	   first protocol to be shown on the server advertised list, which is
	   also on the client preference list.</p>

	   <p>If precedence is client, the negotiated protocol is the
	   first protocol to be shown on the client preference list, which is
	   also on the server advertised list.</p>

	   <p>If the client does not support any of the server advertised
	   protocols or the server does not advertise any protocols, the
	   client falls back to the first protocol in its list or to the
	   default protocol (if a default is supplied). If the
	   server does not support Next Protocol Negotiation, the
	   connection terminates if no default protocol is supplied.</p>
	   </item>

      <tag><c>{psk_identity, string()}</c></tag>
      <item><p>Specifies the identity the client presents to the server.
      The matching secret is found by calling <c>user_lookup_fun</c>.</p>
      </item>

      <tag><c>{srp_identity, {Username :: string(), Password :: string()}
      </c></tag>
      <item><p>Specifies the username and password to use to authenticate
      to the server.</p></item>

      <tag><c>{server_name_indication, hostname()}</c></tag>
      <item><p>Can be specified when upgrading a TCP socket to a TLS
        socket to use the TLS Server Name Indication extension.</p></item>

	<tag><c>{server_name_indication, disable}</c></tag>
      <item>
        <p>When starting a TLS connection without upgrade, the Server Name
        Indication extension is sent if possible. This option can be
        used to disable that behavior.</p>
      </item>
      <tag><c>{fallback, boolean()}</c></tag>
      <item>
	<p> Send special cipher suite TLS_FALLBACK_SCSV to avoid undesired TLS version downgrade.
	Defaults to false</p>
	<warning><p>Note this option is not needed in normal TLS usage and should not be used
	to implement new clients. But legacy clients that retries connections in the following manner</p>

	<p><c> ssl:connect(Host, Port, [...{versions, ['tlsv2', 'tlsv1.1', 'tlsv1', 'sslv3']}])</c></p>
	<p><c>  ssl:connect(Host, Port, [...{versions, [tlsv1.1', 'tlsv1', 'sslv3']}, {fallback, true}])</c></p>
	<p><c>  ssl:connect(Host, Port, [...{versions, ['tlsv1', 'sslv3']}, {fallback, true}]) </c></p>
	<p><c>  ssl:connect(Host, Port, [...{versions, ['sslv3']}, {fallback, true}]) </c></p>
	 
	 <p>may use it to avoid undesired TLS version downgrade. Note that TLS_FALLBACK_SCSV must also
	 be supported by the server for the prevention to work.
	</p></warning>
      </item>
      
    </taglist>
   </section>

  <section>
    <title>SSL OPTION DESCRIPTIONS - SERVER SIDE</title>

    <p>The following options are server-specific or have a slightly different
    meaning in the server than in the client:</p>

    <taglist>

      <tag><c>{cacerts, [public_key:der_encoded()]}</c></tag>
      <item><p>The DER-encoded trusted certificates. If this option
      is supplied it overrides option <c>cacertfile</c>.</p></item>
      
      <tag><c>{cacertfile, path()}</c></tag>
      <item><p>Path to a file containing PEM-encoded CA
      certificates. The CA certificates are used to build the server
      certificate chain and for client authentication. The CAs are
      also used in the list of acceptable client CAs passed to the
      client when a certificate is requested. Can be omitted if there
      is no need to verify the client and if there are no
      intermediate CAs for the server certificate.</p></item>
  
      <tag><c>{dh, public_key:der_encoded()}</c></tag>
      <item><p>The DER-encoded Diffie-Hellman parameters. If specified,
      it overrides option <c>dhfile</c>.</p></item>

      <tag><c>{dhfile, path()}</c></tag>
      <item><p>Path to a file containing PEM-encoded Diffie Hellman parameters
      to be used by the server if a cipher suite using Diffie Hellman key
      exchange is negotiated. If not specified, default parameters are used.
      </p></item>

      <tag><c>{verify, verify_type()}</c></tag>
      <item><p>A server only does x509-path validation in mode <c>verify_peer</c>,
      as it then sends a certificate request to the client
      (this message is not sent if the verify option is <c>verify_none</c>).
      You can then also want to specify option <c>fail_if_no_peer_cert</c>.
      </p></item>

      <tag><c>{fail_if_no_peer_cert, boolean()}</c></tag>
      <item><p>Used together with <c>{verify, verify_peer}</c> by an SSL server.
      If set to <c>true</c>, the server fails if the client does not have
      a certificate to send, that is, sends an empty certificate. If set to
      <c>false</c>, it fails only if the client sends an invalid
      certificate (an empty certificate is considered valid). Defaults to false.</p>
      </item>

      <tag><c>{reuse_sessions, boolean()}</c></tag>
      <item><p>Specifies if the server is to agree to reuse sessions
      when requested by the clients. See also option <c>reuse_session</c>.
      </p></item>

      <tag><c>{reuse_session, fun(SuggestedSessionId,
      PeerCert, Compression, CipherSuite) -> boolean()}</c></tag>
      <item><p>Enables the SSL server to have a local policy
      for deciding if a session is to be reused or not.
      Meaningful only if <c>reuse_sessions</c> is set to <c>true</c>.
      <c>SuggestedSessionId</c> is a <c>binary()</c>, <c>PeerCert</c> is
      a DER-encoded certificate, <c>Compression</c> is an enumeration integer,
      and <c>CipherSuite</c> is of type <c>ciphersuite()</c>.</p></item>

      <tag><c>{alpn_preferred_protocols, [binary()]}</c></tag>
      <item>
      <p>Indicates the server will try to perform Application-Layer
      Protocol Negotiation (ALPN).</p>

      <p>The list of protocols is in order of preference. The protocol
      negotiated will be the first in the list that matches one of the
      protocols advertised by the client. If no protocol matches, the
      server will fail the connection with a "no_application_protocol" alert.</p>

      <p>The negotiated protocol can be retrieved using the <c>negotiated_protocol/1</c> function.</p>
      </item>

      <tag><c>{next_protocols_advertised, Protocols :: [binary()]}</c></tag>
      <item><p>List of protocols to send to the client if the client indicates that
      it supports the Next Protocol extension. The client can select a protocol
      that is not on this list. The list of protocols must not contain an empty
      binary. If the server negotiates a Next Protocol, it can be accessed
      using the <c>negotiated_next_protocol/1</c> method.</p></item>

      <tag><c>{psk_identity, string()}</c></tag>
      <item><p>Specifies the server identity hint, which the server presents to
      the client.</p></item>

      <tag><c>{log_alert, boolean()}</c></tag>
      <item><p>If set to <c>false</c>, error reports are not displayed.</p></item>

      <tag><c>{honor_cipher_order, boolean()}</c></tag>
      <item><p>If set to <c>true</c>, use the server preference for cipher
      selection. If set to <c>false</c> (the default), use the client
      preference.</p></item>

      <tag><c>{sni_hosts, [{hostname(), ssloptions()}]}</c></tag>
      <item><p>If the server receives a SNI (Server Name Indication) from the client
      matching a host listed in the <c>sni_hosts</c> option, the speicific options for
      that host will override previously specified options.

      The option <c>sni_fun</c>, and <c>sni_hosts</c> are mutually exclusive.</p></item>

      <tag><c>{sni_fun, SNIfun::fun()}</c></tag>
      <item><p>If the server receives a SNI (Server Name Indication) from the client,
      the given function will be called to retrive <c>ssloptions()</c> for indicated server.
      These options will be merged into predefined <c>ssloptions()</c>.

      The function should be defined as:
        <c>fun(ServerName :: string()) -> ssloptions()</c>
      and can be specified as a fun or as named <c>fun module:function/1</c>

      The option <c>sni_fun</c>, and <c>sni_hosts</c> are mutually exclusive.</p></item>

<<<<<<< HEAD
=======
      <tag>{client_renegotiation, boolean()}</tag>
      <item>In protocols that support client-initiated renegotiation, the cost
      of resources of such an operation is higher for the server than the
      client. This can act as a vector for denial of service attacks. The SSL
      application already takes measures to counter-act such attempts,
      but client-initiated renegotiation can be stricly disabled by setting
      this option to <c>false</c>. The default value is <c>true</c>.
      Note that disabling renegotiation can result in long-lived connections
      becoming unusable due to limits on the number of messages the underlying
      cipher suite can encipher.
      </item>

      <tag>{psk_identity, string()}</tag>
      <item>Specifies the server identity hint the server presents to the client.
      </item>
      <tag>{log_alert, boolean()}</tag>
      <item>If false, error reports will not be displayed.</item>
      <tag>{honor_cipher_order, boolean()}</tag>
      <item>If true, use the server's preference for cipher selection. If false
      (the default), use the client's preference.
      </item>
>>>>>>> 91622642
    </taglist>
  </section>
  
  <section>
    <title>General</title>
      
    <p>When an SSL socket is in active mode (the default), data from the
      socket is delivered to the owner of the socket in the form of
      messages:</p>

    <list type="bulleted">
      <item><p><c>{ssl, Socket, Data}</c></p></item>
      <item><p><c>{ssl_closed, Socket}</c></p></item>
      <item><p><c>{ssl_error, Socket, Reason}</c></p></item>
    </list>

    <p>A <c>Timeout</c> argument specifies a time-out in milliseconds. The
      default value for argument <c>Timeout</c> is <c>infinity</c>.</p>
  </section>
  
  <funcs>
    <func>
      <name>cipher_suites() -></name>
      <name>cipher_suites(Type) -> ciphers()</name>
      <fsummary>Returns a list of supported cipher suites.</fsummary>
      <type>
        <v>Type = erlang | openssl | all</v>
      </type>
      <desc><p>Returns a list of supported cipher suites.
	<c>cipher_suites()</c> is equivalent to <c>cipher_suites(erlang).</c>
	Type <c>openssl</c> is provided for backwards compatibility with the
	old SSL, which used OpenSSL. <c>cipher_suites(all)</c> returns
	all available cipher suites. The cipher suites not present
	in <c>cipher_suites(erlang)</c> but included in
	<c>cipher_suites(all)</c> are not used unless explicitly configured
	by the user.</p>
    </desc>
    </func>

    <func>
      <name>clear_pem_cache() -> ok </name>
      <fsummary> Clears the pem cache</fsummary>

      <desc><p>PEM files, used by ssl API-functions, are cached. The
      cache is regularly checked to see if any cache entries should be
      invalidated, however this function provides a way to
      unconditionally clear the whole cache.
      </p>
      </desc>
    </func>
   
    <func>
      <name>connect(Socket, SslOptions) -> </name>
      <name>connect(Socket, SslOptions, Timeout) -> {ok, SslSocket}
	| {error, Reason}</name>
      <fsummary>Upgrades a <c>gen_tcp</c>, or
	equivalent, connected socket to an SSL socket.</fsummary>
      <type>
	<v>Socket = socket()</v>
	<v>SslOptions = [ssloption()]</v>
	<v>Timeout = integer() | infinity</v>
	<v>SslSocket = sslsocket()</v>
	<v>Reason = term()</v>
      </type>
      <desc><p>Upgrades a <c>gen_tcp</c>, or equivalent,
	  connected socket to an SSL socket, that is, performs the
	  client-side ssl handshake.</p>
    </desc>
    </func>

    <func>
      <name>connect(Host, Port, Options) -></name>
      <name>connect(Host, Port, Options, Timeout) ->
	  {ok, SslSocket} | {error, Reason}</name>
      <fsummary>Opens an SSL connection to <c>Host</c>, <c>Port</c>.</fsummary>
      <type>
	  <v>Host = host()</v>
	  <v>Port = integer()</v>
	  <v>Options = [option()]</v>
	  <v>Timeout = integer() | infinity</v>
	  <v>SslSocket = sslsocket()</v>
	  <v>Reason = term()</v>
      </type>
      <desc><p>Opens an SSL connection to <c>Host</c>, <c>Port</c>.</p></desc>
    </func>

    <func>
      <name>close(SslSocket) -> ok | {error, Reason}</name>
      <fsummary>Closes an SSL connection.</fsummary>
      <type>
	  <v>SslSocket = sslsocket()</v>
	  <v>Reason = term()</v>
      </type>
      <desc><p>Closes an SSL connection.</p>
      </desc>
    </func>

    <func>
	<name>connection_info(SslSocket) ->
	  {ok, {ProtocolVersion, CipherSuite}} | {error, Reason}</name>
      <fsummary>Returns the Negotiated Protocol version and cipher suite.
      </fsummary>
      <type>
        <v>CipherSuite = ciphersuite()</v>
        <v>ProtocolVersion = protocol()</v>
      </type>
      <desc><p>Returns the Negotiated Protocol version and cipher suite.</p> 
      </desc>
    </func>

    <func>
      <name>controlling_process(SslSocket, NewOwner) ->
	ok | {error, Reason}</name>
	<fsummary>Assigns a new controlling process to the
	SSL socket.</fsummary>
	<type>
	  <v>SslSocket = sslsocket()</v>
	  <v>NewOwner = pid()</v>
	  <v>Reason = term()</v>
	</type>
	<desc><p>Assigns a new controlling process to the SSL socket. A
	controlling process is the owner of an SSL socket, and receives
	all messages from the socket.</p>
      </desc>
    </func>

    <func>
      <name>connection_information(SslSocket) ->
        {ok, Info} |  {error, Reason} </name>
      <fsummary>Returns all the connection information.
      </fsummary>
      <type>
        <v>Info = [InfoTuple]</v>
        <v>InfoTuple = {protocol, Protocol} | {cipher_suite, CipherSuite} | {sni_hostname, SNIHostname}</v>
        <v>CipherSuite = ciphersuite()</v>
        <v>ProtocolVersion = protocol()</v>
        <v>SNIHostname = string()</v>
        <v>Reason = term()</v>
      </type>
      <desc><p>Return all the connection information containing negotiated protocol version, cipher suite, and the hostname of SNI extension.
      Info will be a proplists containing all the connection information on success, otherwise <c>{error, Reason}</c> will be returned.</p> 
      </desc>
    </func>

    <func>
      <name>connection_information(SslSocket, Items) ->
        {ok, Info} |  {error, Reason} </name>
      <fsummary>Returns the requested connection information.
      </fsummary>
      <type>
        <v>Items = [Item]</v>
        <v>Item = protocol | cipher_suite | sni_hostname</v>
        <v>Info = [InfoTuple]</v>
        <v>InfoTuple = {protocol, Protocol} | {cipher_suite, CipherSuite} | {sni_hostname, SNIHostname}</v>
        <v>CipherSuite = ciphersuite()</v>
        <v>ProtocolVersion = protocol()</v>
        <v>SNIHostname = string()</v>
        <v>Reason = term()</v>
      </type>
      <desc><p>Returns the connection information you requested. The connection information you can request contains protocol, cipher_suite, and sni_hostname.
      <c>{ok, Info}</c> will be returned if it executes sucessfully. The Info is a proplists containing the information you requested.
      Otherwise, <c>{error, Reason}</c> will be returned.</p>
      </desc>
    </func>

    <func>
      <name>format_error(Reason) -> string()</name>
      <fsummary>Returns an error string.</fsummary>
      <type>
        <v>Reason = term()</v>
      </type>
      <desc>
        <p>Presents the error returned by an SSL function as a printable string.</p>
      </desc>
    </func>
   
    <func>
      <name>getopts(Socket, OptionNames) ->
	{ok, [socketoption()]} | {error, Reason}</name>
      <fsummary>Gets the values of the specified options.</fsummary>
      <type>
	<v>Socket = sslsocket()</v>
	<v>OptionNames = [atom()]</v>
      </type>
      <desc>
	<p>Gets the values of the specified socket options.
	</p>
      </desc>
    </func>

    <func>
      <name>listen(Port, Options) ->
	{ok, ListenSocket} | {error, Reason}</name>
      <fsummary>Creates an SSL listen socket.</fsummary>
      <type>
	<v>Port = integer()</v>
	<v>Options = options()</v>
	<v>ListenSocket = sslsocket()</v>
      </type>
      <desc>
	<p>Creates an SSL listen socket.</p>
      </desc>
    </func>

    <func>
      <name>negotiated_protocol(Socket) -> {ok, Protocol} | {error, protocol_not_negotiated}</name>
      <fsummary>Returns the protocol negotiated through ALPN or NPN extensions.</fsummary>
      <type>
        <v>Socket = sslsocket()</v>
        <v>Protocol = binary()</v>
      </type>
      <desc>
        <p>
          Returns the protocol negotiated through ALPN or NPN extensions.
        </p>
      </desc>
    </func>
    
    <func>
      <name>peercert(Socket) -> {ok, Cert} | {error, Reason}</name>
      <fsummary>Returns the peer certificate.</fsummary>
     <type>
        <v>Socket = sslsocket()</v>
        <v>Cert = binary()</v>
      </type>
      <desc>
        <p>The peer certificate is returned as a DER-encoded binary.
	  The certificate can be decoded with
	  <c>public_key:pkix_decode_cert/2</c>.</p>
      </desc>
    </func>

    <func>
      <name>peername(Socket) -> {ok, {Address, Port}} |
	{error, Reason}</name>
      <fsummary>Returns the peer address and port.</fsummary>
      <type>
        <v>Socket = sslsocket()</v>
        <v>Address = ipaddress()</v>
        <v>Port = integer()</v>
      </type>
      <desc>
        <p>Returns the address and port number of the peer.</p>
      </desc>
    </func>

    <func>
      <name>prf(Socket, Secret, Label, Seed, WantedLength) -> {ok, binary()} | {error, reason()}</name>
      <fsummary>Uses a session Pseudo-Random Function to generate key material.</fsummary>
      <type>
	<v>Socket = sslsocket()</v>
	<v>Secret = binary() | master_secret</v>
	<v>Label = binary()</v>
	<v>Seed = [binary() | prf_random()]</v>
	<v>WantedLength = non_neg_integer()</v>
      </type>
      <desc>
        <p>Uses the Pseudo-Random Function (PRF) of a TLS session to generate
	  extra key material. It either takes user-generated values for
	  <c>Secret</c> and <c>Seed</c> or atoms directing it to use a specific
	  value from the session security parameters.</p>
        <p>Can only be used with TLS connections; <c>{error, undefined}</c>
	  is returned for SSLv3 connections.</p>
      </desc>
    </func>
    
    <func>
      <name>recv(Socket, Length) -> </name>
      <name>recv(Socket, Length, Timeout) -> {ok, Data} | {error,
	Reason}</name>
      <fsummary>Receives data on a socket.</fsummary>
      <type>
        <v>Socket = sslsocket()</v>
        <v>Length = integer()</v>
        <v>Timeout = integer()</v>
        <v>Data = [char()] | binary()</v>
      </type>
      <desc>
        <p>Receives a packet from a socket in passive
          mode. A closed socket is indicated by return value
          <c>{error, closed}</c>.</p>
        <p>Argument <c>Length</c> is meaningful only when
          the socket is in mode <c>raw</c> and denotes the number of
          bytes to read. If <c>Length</c> = 0, all available bytes are
          returned. If <c>Length</c> &gt; 0, exactly <c>Length</c>
          bytes are returned, or an error; possibly discarding less
          than <c>Length</c> bytes of data when the socket gets closed
          from the other side.</p>
        <p>Optional argument <c>Timeout</c> specifies a time-out in
          milliseconds. The default value is <c>infinity</c>.</p>
      </desc>
    </func>
    
    <func>
      <name>renegotiate(Socket) -> ok | {error, Reason}</name>
      <fsummary>Initiates a new handshake.</fsummary>
      <type>
	<v>Socket = sslsocket()</v>
      </type>
      <desc><p>Initiates a new handshake. A notable return value is
      <c>{error, renegotiation_rejected}</c> indicating that the peer
      refused to go through with the renegotiation, but the connection
      is still active using the previously negotiated session.</p>
      </desc>
    </func>
    
    <func>
      <name>send(Socket, Data) -> ok | {error, Reason}</name>
      <fsummary>Writes data to a socket.</fsummary>
      <type>
        <v>Socket = sslsocket()</v>
        <v>Data = iodata()</v>
      </type>
      <desc>
        <p>Writes <c>Data</c> to <c>Socket</c>.</p>
        <p>A notable return value is <c>{error, closed}</c> indicating that
          the socket is closed.</p>
      </desc>
    </func>

    <func>
      <name>setopts(Socket, Options) -> ok | {error, Reason}</name>
      <fsummary>Sets socket options.</fsummary>
      <type>
        <v>Socket = sslsocket()</v>
        <v>Options = [socketoption]()</v>
      </type>
      <desc>
        <p>Sets options according to <c>Options</c> for socket
          <c>Socket</c>.</p>
      </desc>
    </func>

    <func>
      <name>shutdown(Socket, How) -> ok | {error, Reason}</name>
      <fsummary>Immediately closes a socket.</fsummary>
      <type>
        <v>Socket = sslsocket()</v>
        <v>How = read | write | read_write</v>
        <v>Reason = reason()</v>
      </type>
      <desc>
        <p>Immediately closes a socket in one or two directions.</p>
        <p><c>How == write</c> means closing the socket for writing,
          reading from it is still possible.</p>
        <p>To be able to handle that the peer has done a shutdown on
          the write side, option <c>{exit_on_close, false}</c>
          is useful.</p>
      </desc>
    </func>
    
    <func>
      <name>ssl_accept(Socket) -> </name>
      <name>ssl_accept(Socket, Timeout) -> ok | {error, Reason}</name>
      <fsummary>Performs server-side SSL/TLS handshake.</fsummary>
      <type>
        <v>Socket = sslsocket()</v>
        <v>Timeout = integer()</v>
        <v>Reason = term()</v>
      </type>
      <desc>
        <p>Performs the SSL/TLS server-side handshake.</p>
	<p><c>Socket</c> is a socket as returned by
	<seealso marker="#transport_accept-2">ssl:transport_accept/[1,2]</seealso>
	</p>
      </desc>
    </func>

    <func>
      <name>ssl_accept(Socket, SslOptions) -> </name>
      <name>ssl_accept(Socket, SslOptions, Timeout) -> {ok, Socket} | ok | {error, Reason}</name>
      <fsummary>Performs server-side SSL/TLS handshake.</fsummary>
      <type>
        <v>Socket = socket() | sslsocket() </v>
	<v>SslOptions = ssloptions()</v>
        <v>Timeout = integer()</v>
        <v>Reason = term()</v>
      </type>
      <desc>
        <p>If <c>Socket</c> is a <c>socket()</c>: upgrades a <c>gen_tcp</c>,
	or equivalent, socket to an SSL socket, that is, performs
        the SSL/TLS server-side handshake and returns the SSL socket.</p>
	
	<warning><p>The listen socket is to be in mode <c>{active, false}</c>
	before telling the client that the server is ready to upgrade
	by calling this function, else the upgrade succeeds or does not
	succeed depending on timing.</p></warning>
	
	<p>If <c>Socket</c> is an <c>sslsocket()</c>: provides extra SSL/TLS
	options to those specified in
	<seealso marker="#listen-2">ssl:listen/2 </seealso> and then performs
	the SSL/TLS handshake.
	</p>
      </desc>
    </func>
    
    <func>
      <name>sockname(Socket) -> {ok, {Address, Port}} |
	{error, Reason}</name>
      <fsummary>Returns the local address and port.</fsummary>
      <type>
        <v>Socket = sslsocket()</v>
        <v>Address = ipaddress()</v>
        <v>Port = integer()</v>
      </type>
      <desc>
        <p>Returns the local address and port number of socket
          <c>Socket</c>.</p>
      </desc>
    </func>
    
    <func>
      <name>start() -> </name>
      <name>start(Type) -> ok | {error, Reason}</name>
      <fsummary>Starts the SSL application.</fsummary>
      <type>
        <v>Type = permanent | transient | temporary</v>
      </type>
      <desc>
        <p>Starts the SSL application. Default type
          is <c>temporary</c>.</p>
      </desc>
    </func>

    <func>
      <name>stop() -> ok </name>
      <fsummary>Stops the SSL application.</fsummary>
      <desc>
        <p>Stops the SSL application.</p>
      </desc>
    </func>

    <func>
      <name>transport_accept(ListenSocket) -></name>
      <name>transport_accept(ListenSocket, Timeout) ->
	{ok, NewSocket} | {error, Reason}</name>
      <fsummary>Accepts an incoming connection and
	prepares for <c>ssl_accept</c>.</fsummary>
      <type>
        <v>ListenSocket = NewSocket = sslsocket()</v>
        <v>Timeout = integer()</v>
        <v>Reason = reason()</v>
      </type>
      <desc>
        <p>Accepts an incoming connection request on a listen socket.
	<c>ListenSocket</c> must be a socket returned from
	<seealso marker="#listen-2"> ssl:listen/2</seealso>.
	The socket returned is to be passed to
	<seealso marker="#ssl_accept-2"> ssl:ssl_accept[2,3]</seealso>
	to complete handshaking, that is,
	establishing the SSL/TLS connection.</p>
        <warning>
          <p>The socket returned can only be used with
	  <seealso marker="#ssl_accept-2"> ssl:ssl_accept[2,3]</seealso>.
	  No traffic can be sent or received before that call.</p>
        </warning>
        <p>The accepted socket inherits the options set for
	<c>ListenSocket</c> in
	<seealso marker="#listen-2"> ssl:listen/2</seealso>.</p>
	<p>The default
	value for <c>Timeout</c> is <c>infinity</c>. If
	<c>Timeout</c> is specified and no connection is accepted
	within the given time, <c>{error, timeout}</c> is
	returned.</p>
      </desc>
    </func>
    
    <func>
      <name>versions() -> [versions_info()]</name>
      <fsummary>Returns version information relevant for the
	SSL application.</fsummary>
      <type>
	<v>versions_info() = {app_vsn, string()} | {supported | available, [protocol()] </v>
      </type>
      <desc>
	<p>Returns version information relevant for the SSL
	application.</p>
	<taglist>
	  <tag><c>app_vsn</c></tag>
	  <item>The application version of the SSL application.</item>

	  <tag><c>supported</c></tag>
	  <item>TLS/SSL versions supported by default.
	  Overridden by a version option on
	  <seealso marker="#connect-2"> connect/[2,3,4]</seealso>,
	  <seealso marker="#listen-2"> listen/2</seealso>, and <seealso
	  marker="#ssl_accept-2">ssl_accept/[1,2,3]</seealso>.
	  For the negotiated TLS/SSL version, see <seealso
	  marker="#connection_info-1">ssl:connection_info/1
	  </seealso>.</item>
  
	  <tag><c>available</c></tag>
	  <item>All TLS/SSL versions supported by the SSL application.
	  TLS 1.2 requires sufficient support from the Crypto
	  application.</item>
	</taglist>
      </desc>
    </func>
   
  </funcs> 

  <section>
    <title>SEE ALSO</title>
    <p><seealso marker="kernel:inet">inet(3)</seealso> and
      <seealso marker="kernel:gen_tcp">gen_tcp(3)</seealso>
    </p>
  </section>

</erlref><|MERGE_RESOLUTION|>--- conflicted
+++ resolved
@@ -650,9 +650,7 @@
 
       The option <c>sni_fun</c>, and <c>sni_hosts</c> are mutually exclusive.</p></item>
 
-<<<<<<< HEAD
-=======
-      <tag>{client_renegotiation, boolean()}</tag>
+      <tag><c>{client_renegotiation, boolean()}</c></tag>
       <item>In protocols that support client-initiated renegotiation, the cost
       of resources of such an operation is higher for the server than the
       client. This can act as a vector for denial of service attacks. The SSL
@@ -664,16 +662,15 @@
       cipher suite can encipher.
       </item>
 
-      <tag>{psk_identity, string()}</tag>
+      <tag><c>{psk_identity, string()}</c></tag>
       <item>Specifies the server identity hint the server presents to the client.
       </item>
-      <tag>{log_alert, boolean()}</tag>
+      <tag><c>{log_alert, boolean()}</c></tag>
       <item>If false, error reports will not be displayed.</item>
-      <tag>{honor_cipher_order, boolean()}</tag>
+      <tag><c>{honor_cipher_order, boolean()}</c></tag>
       <item>If true, use the server's preference for cipher selection. If false
       (the default), use the client's preference.
       </item>
->>>>>>> 91622642
     </taglist>
   </section>
   
