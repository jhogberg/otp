--- conflicted
+++ resolved
@@ -40,12 +40,8 @@
 %% Common Test interface functions -----------------------------------
 %%--------------------------------------------------------------------
 all() ->
-<<<<<<< HEAD
-    [basic, payload, plain_options, plain_verify_options, nodelay_option].
-=======
-    [basic, payload, plain_options, plain_verify_options, listen_port_options,
-     listen_options, use_interface].
->>>>>>> d00d68f9
+    [basic, payload, plain_options, plain_verify_options, nodelay_option, 
+     listen_port_options, listen_options, use_interface].
 
 groups() ->
     [].
@@ -256,7 +252,6 @@
     stop_ssl_node(NH2),
     success(Config).
 %%--------------------------------------------------------------------
-<<<<<<< HEAD
 nodelay_option() ->
     [{doc,"Test specifying dist_nodelay option"}].
 nodelay_option(Config) ->
@@ -267,7 +262,7 @@
     after
 	application:unset_env(kernel, dist_nodelay)
     end.
-=======
+
 listen_port_options() ->
     [{doc, "Test specifying listening ports"}].
 listen_port_options(Config) when is_list(Config) ->
@@ -396,7 +391,6 @@
 
     stop_ssl_node(NH1),
     success(Config).
->>>>>>> d00d68f9
 
 %%--------------------------------------------------------------------
 %%% Internal functions -----------------------------------------------
