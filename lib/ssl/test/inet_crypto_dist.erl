%%
%% %CopyrightBegin%
%%
%% Copyright Ericsson AB 2019-2022. All Rights Reserved.
%%
%% Licensed under the Apache License, Version 2.0 (the "License");
%% you may not use this file except in compliance with the License.
%% You may obtain a copy of the License at
%%
%%     http://www.apache.org/licenses/LICENSE-2.0
%%
%% Unless required by applicable law or agreed to in writing, software
%% distributed under the License is distributed on an "AS IS" BASIS,
%% WITHOUT WARRANTIES OR CONDITIONS OF ANY KIND, either express or implied.
%% See the License for the specific language governing permissions and
%% limitations under the License.
%%
%% %CopyrightEnd%
%%
%% -------------------------------------------------------------------------
%%
%% Module for encrypted Erlang protocol - a minimal encrypted
%% distribution protocol based on only a shared secret
%% and the crypto application
%%
-module(inet_crypto_dist).
-define(DIST_NAME, inet_crypto).
-define(DIST_PROTO, crypto).
-define(DRIVER, inet_tcp).
-define(FAMILY, inet).

-export([supported/0, listen/1, accept/1, accept_connection/5,
	 setup/5, close/1, select/1, is_node_name/1]).

%% Generalized dist API, for sibling IPv6 module inet6_crypto_dist
-export([gen_listen/2, gen_accept/2, gen_accept_connection/6,
	 gen_setup/6, gen_close/2, gen_select/2]).

%% Debug
%%%-compile(export_all).
-export([dbg/0, test_server/0, test_client/1]).

-include_lib("kernel/include/net_address.hrl").
-include_lib("kernel/include/dist.hrl").
-include_lib("kernel/include/dist_util.hrl").

-define(PACKET_SIZE, 65536).
-define(BUFFER_SIZE, (?PACKET_SIZE bsl 4)).

%% -------------------------------------------------------------------------

%% The curve choice greatly affects setup time,
%% we really want an Edwards curve but that would
%% require a very new openssl version.
%% Twisted brainpool curves (*t1) are faster than
%% non-twisted (*r1), 256 is much faster than 384,
%% and so on...
%%% -define(CURVE, brainpoolP384t1).
%%% -define(CURVE, brainpoolP256t1).
-define(CURVE, secp256r1).
-define(CIPHER, aes_gcm).
-define(HMAC, sha256).

-record(params,
        {socket,
         dist_handle,
         hmac_algorithm = ?HMAC,
         aead_cipher = ?CIPHER,
         rekey_key,
         iv = 12,
         key = 16,
         tag_len = 16,
         rekey_count = 262144,
         rekey_time = 7200000, % 2 hours
         rekey_msg
        }).

params(Socket) ->
    #params{socket = Socket}.


-record(key_pair,
        {type = ecdh,
         params = ?CURVE,
         public,
         private,
         life_time = 3600000, % 1 hour
         life_count = 256 % Number of connection setups
        }).

supported() ->
    Curve = lists:member(?CURVE, crypto:supports(curves)),
    Cipher = lists:member(?CIPHER, crypto:supports(ciphers)),
    Hmac =
        lists:member(hmac, crypto:supports(macs)) andalso
        lists:member(?HMAC, crypto:supports(hashs)),
    if
        not Curve ->
            "curve " ++ atom_to_list(?CURVE);
        not Cipher ->
            "cipher " ++ atom_to_list(?CIPHER);
        not Hmac ->
            "HMAC " ++ atom_to_list(?HMAC);
        true ->
            ok
    end.

%% -------------------------------------------------------------------------
%% Keep the node's public/private key pair in the process state
%% of a key pair server linked to the acceptor process.
%% Create the key pair the first time it is needed
%% so crypto gets time to start first.
%%

start_key_pair_server() ->
    monitor_dist_proc(
      key_pair_server,
      spawn_link(
        fun () ->
                register(?MODULE, self()),
                key_pair_server()
        end)).

key_pair_server() ->
    key_pair_server(undefined, undefined, undefined).
%%
key_pair_server(
  #key_pair{life_time = LifeTime, life_count = LifeCount} = KeyPair) ->
    %% Presuming: 1 < LifeCount
    Timer =
        case LifeCount of
            1 ->
                undefined;
            _ ->
                erlang:start_timer(LifeTime, self(), discard)
        end,
    key_pair_server(KeyPair, Timer, LifeCount - 1).
%%
key_pair_server(_KeyPair, Timer, 0) ->
    cancel_timer(Timer),
    key_pair_server();
key_pair_server(KeyPair, Timer, Count) ->
    receive
        {Pid, Tag, get_key_pair} ->
            case KeyPair of
                undefined ->
                    KeyPair_1 = generate_key_pair(),
                    Pid ! {Tag, KeyPair_1},
                    key_pair_server(KeyPair_1);
                #key_pair{} ->
                    Pid ! {Tag, KeyPair},
                    key_pair_server(KeyPair, Timer, Count - 1)
            end;
        {Pid, Tag, get_new_key_pair} ->
            cancel_timer(Timer),
            KeyPair_1 = generate_key_pair(),
            Pid ! {Tag, KeyPair_1},
            key_pair_server(KeyPair_1);
        {timeout, Timer, discard} when is_reference(Timer) ->
            key_pair_server()
    end.

generate_key_pair() ->
    #key_pair{type = Type, params = Params} = #key_pair{},
    {Public, Private} =
        crypto:generate_key(Type, Params),
    #key_pair{public = Public, private = Private}.


cancel_timer(undefined) ->
    ok;
cancel_timer(Timer) ->
    erlang_cancel_timer(Timer).

start_rekey_timer(Time) ->
    Timer = erlang:start_timer(Time, self(), rekey_time),
    {timeout, Timer, rekey_time}.

cancel_rekey_timer({timeout, Timer, rekey_time}) ->
    erlang_cancel_timer(Timer).

erlang_cancel_timer(Timer) ->
    case erlang:cancel_timer(Timer) of
        false ->
            receive
                {timeout, Timer, _} -> ok
            end;
        _RemainingTime ->
            ok
    end.

get_key_pair() ->
    call_key_pair_server(get_key_pair).

get_new_key_pair() ->
    call_key_pair_server(get_new_key_pair).

call_key_pair_server(Request) ->
    Pid = whereis(?MODULE),
    Ref = erlang:monitor(process, Pid),
    Pid ! {self(), Ref, Request},
    receive
        {Ref, Reply} ->
            erlang:demonitor(Ref, [flush]),
            Reply;
        {'DOWN', Ref, process, Pid, Reason} ->
            error(Reason)
    end.

compute_shared_secret(
  #key_pair{
     type = PublicKeyType,
     params = PublicKeyParams,
     private = PrivKey}, PubKey) ->
    %%
    crypto:compute_key(PublicKeyType, PubKey, PrivKey, PublicKeyParams).

%% -------------------------------------------------------------------------
%% Erlang distribution plugin structure explained to myself
%% -------
%% These are the processes involved in the distribution:
%% * net_kernel
%% * The Acceptor
%% * The Controller | Handshaker | Ticker
%% * The DistCtrl process that may be split into:
%%   + The Output controller
%%   + The Input controller
%%   For the regular inet_tcp_dist distribution module, DistCtrl
%%   is not one or two processes, but one port - a gen_tcp socket
%%
%% When the VM is started with the argument "-proto_dist inet_crypto"
%% net_kernel registers the module inet_crypto_dist acli,oams distribution
%% module.  net_kernel calls listen/1 to create a listen socket
%% and then accept/1 with the listen socket as argument to spawn
%% the Acceptor process, which is linked to net_kernel.  Apparently
%% the listen socket is owned by net_kernel - I wonder if it could
%% be owned by the Acceptor process instead...
%%
%% The Acceptor process calls blocking accept on the listen socket
%% and when an incoming socket is returned it spawns the DistCtrl
%% process a linked to the Acceptor.  The ownership of the accepted
%% socket is transferred to the DistCtrl process.
%% A message is sent to net_kernel to inform it that an incoming
%% connection has appeared and the Acceptor awaits a reply from net_kernel.
%%
%% net_kernel then calls accept_connection/5 to spawn the Controller |
%% Handshaker | Ticker process that is linked to net_kernel.
%% The Controller then awaits a message from the Acceptor process.
%%
%% When net_kernel has spawned the Controller it replies with a message
%% to the Acceptor that then calls DistCtrl to changes its links
%% so DistCtrl ends up linked to the Controller and not to the Acceptor.
%% The Acceptor then sends a message to the Controller.  The Controller
%% then changes role into the Handshaker creates a #hs_data{} record
%% and calls dist_util:handshake_other_started/1.  After this
%% the Acceptor goes back into a blocking accept on the listen socket.
%%
%% For the regular distribution inet_tcp_dist DistCtrl is a gen_tcp socket
%% and when it is a process it also acts as a socket.  The #hs_data{}
%% record used by dist_util presents a set of funs that are used
%% by dist_util to perform the distribution handshake.  These funs
%% make sure to transfer the handshake messages through the DistCtrl
%% "socket".
%%
%% When the handshake is finished a fun for this purpose in #hs_data{}
%% is called, which tells DistCtrl that it does not need to be prepared
%% for any more #hs_data{} handshake calls.  The DistCtrl process in this
%% module then spawns the Input controller process that gets ownership
%% of the connection's gen_tcp socket and changes into {active, N} mode
%% so now it gets all incoming traffic and delivers that to the VM.
%% The original DistCtrl process changes role into the Output controller
%% process and starts asking the VM for outbound messages and transfers
%% them on the connection socket.
%%
%% The Handshaker now changes into the Ticker role, and uses only two
%% functions in the #hs_data{} record; one to get socket statistics
%% and one to send a tick.  None of these may block for any reason
%% in particular not for a congested socket since that would destroy
%% connection supervision.
%%
%%
%% For an connection net_kernel calls setup/5 which spawns the
%% Controller process as linked to net_kernel.  This Controller process
%% connects to the other node's listen socket and when that is successful
%% spawns the DistCtrl process as linked to the controller and transfers
%% socket ownership to it.
%%
%% Then the Controller creates the #hs_data{} record and calls
%% dist_util:handshake_we_started/1 which changes the process role
%% into Handshaker.
%%
%% When the distribution handshake is finished the procedure is just
%% as for an incoming connection above.
%%
%%
%% To sum it up.
%%
%% There is an Acceptor process that is linked to net_kernel and
%% informs it when new connections arrive.
%%
%% net_kernel spawns Controllers for incoming and for outgoing connections.
%% these Controllers use the DistCtrl processes to do distribution
%% handshake and after that becomes Tickers that supervise the connection.
%%
%% The Controller | Handshaker | Ticker is linked to net_kernel, and to
%% DistCtrl, one or both.  If any of these connection processes would die
%% all others should be killed by the links.  Therefore none of them may
%% terminate with reason 'normal'.
%% -------------------------------------------------------------------------

-compile({inline, [socket_options/0]}).
socket_options() ->
    [binary, {active, false}, {packet, 2}, {nodelay, true},
     {sndbuf, ?BUFFER_SIZE}, {recbuf, ?BUFFER_SIZE},
     {buffer, ?BUFFER_SIZE}].

%% -------------------------------------------------------------------------
%% select/1 is called by net_kernel to ask if this distribution protocol
%% is willing to handle Node
%%

select(Node) ->
    gen_select(Node, ?DRIVER).

gen_select(Node, Driver) ->
    case dist_util:split_node(Node) of
        {node, _, Host} ->
	    case Driver:getaddr(Host) of
		{ok, _} -> true;
		_ -> false
	    end;
        _ ->
            false
    end.

%% -------------------------------------------------------------------------

is_node_name(Node) ->
    dist_util:is_node_name(Node).

%% -------------------------------------------------------------------------
%% Called by net_kernel to create a listen socket for this
%% distribution protocol.  This listen socket is used by
%% the Acceptor process.
%%

listen(Name) ->
    gen_listen(Name, ?DRIVER).

gen_listen(Name, Driver) ->
    {ok, Host} = inet:gethostname(),
    case inet_tcp_dist:gen_listen(Driver, Name, Host) of
        {ok, {Socket, Address, Creation}} ->
            inet:setopts(Socket, socket_options()),
            {ok,
             {Socket, Address#net_address{protocol = ?DIST_PROTO}, Creation}};
        Other ->
            Other
    end.

%% -------------------------------------------------------------------------
%% Called by net_kernel to spawn the Acceptor process that awaits
%% new connection in a blocking accept and informs net_kernel
%% when a new connection has appeared, and starts the DistCtrl
%% "socket" process for the connection.
%%

accept(Listen) ->
    gen_accept(Listen, ?DRIVER).

gen_accept(Listen, Driver) ->
    NetKernel = self(),
    %%
    %% Spawn Acceptor process
    %%
    monitor_dist_proc(
      acceptor,
      spawn_opt(
        fun () ->
                start_key_pair_server(),
                accept_loop(Listen, Driver, NetKernel)
        end,
        [link, {priority, max}])).

accept_loop(Listen, Driver, NetKernel) ->
    case Driver:accept(trace(Listen)) of
        {ok, Socket} ->
            wait_for_code_server(),
            Timeout = net_kernel:connecttime(),
            DistCtrl = start_dist_ctrl(trace(Socket), Timeout),
            %% DistCtrl is a "socket"
            NetKernel !
                trace({accept,
                       self(), DistCtrl, Driver:family(), ?DIST_PROTO}),
            receive
                {NetKernel, controller, Controller} ->
                    call_dist_ctrl(DistCtrl, {controller, Controller, self()}),
                    Controller ! {self(), controller, Socket};
                {NetKernel, unsupported_protocol} ->
                    exit(unsupported_protocol)
            end,
            accept_loop(Listen, Driver, NetKernel);
        AcceptError ->
            exit({accept, AcceptError})
    end.

wait_for_code_server() ->
    %% This is an ugly hack.  Starting encryption on a connection
    %% requires the crypto module to be loaded.  Loading the crypto
    %% module triggers its on_load function, which calls
    %% code:priv_dir/1 to find the directory where its NIF library is.
    %% However, distribution is started earlier than the code server,
    %% so the code server is not necessarily started yet, and
    %% code:priv_dir/1 might fail because of that, if we receive
    %% an incoming connection on the distribution port early enough.
    %%
    %% If the on_load function of a module fails, the module is
    %% unloaded, and the function call that triggered loading it fails
    %% with 'undef', which is rather confusing.
    %%
    %% So let's avoid that by waiting for the code server to start.
    %%
    case whereis(code_server) of
	undefined ->
	    timer:sleep(10),
	    wait_for_code_server();
	Pid when is_pid(Pid) ->
	    ok
    end.

%% -------------------------------------------------------------------------
%% Called by net_kernel when a new connection has appeared, to spawn
%% a Controller process that performs the handshake with the new node,
%% and then becomes the Ticker connection supervisor.
%% -------------------------------------------------------------------------

accept_connection(Acceptor, DistCtrl, MyNode, Allowed, SetupTime) ->
    gen_accept_connection(
      Acceptor, DistCtrl, MyNode, Allowed, SetupTime, ?DRIVER).

gen_accept_connection(
  Acceptor, DistCtrl, MyNode, Allowed, SetupTime, Driver) ->
    NetKernel = self(),
    %%
    %% Spawn Controller/handshaker/ticker process
    %%
    monitor_dist_proc(
      accept_controller,
      spawn_opt(
        fun() ->
                do_accept(
                  Acceptor, DistCtrl,
                  trace(MyNode), Allowed, SetupTime, Driver, NetKernel)
        end,
        [link, {priority, max}])).

do_accept(
  Acceptor, DistCtrl, MyNode, Allowed, SetupTime, Driver, NetKernel) ->
    %%
    receive
	{Acceptor, controller, Socket} ->
	    Timer = dist_util:start_timer(SetupTime),
            HSData =
                hs_data(
                  NetKernel, MyNode, DistCtrl, Timer,
                  Socket, Driver:family()),
            HSData_1 =
                HSData#hs_data{
                  this_node = MyNode,
                  this_flags = 0,
                  allowed = Allowed},
            dist_util:handshake_other_started(trace(HSData_1))
    end.

%% -------------------------------------------------------------------------
%% Called by net_kernel to spawn a Controller process that sets up
%% a new connection to another Erlang node, performs the handshake
%% with the other it, and then becomes the Ticker process
%% that supervises the connection.
%% -------------------------------------------------------------------------

setup(Node, Type, MyNode, LongOrShortNames, SetupTime) ->
    gen_setup(Node, Type, MyNode, LongOrShortNames, SetupTime, ?DRIVER).

gen_setup(Node, Type, MyNode, LongOrShortNames, SetupTime, Driver) ->
    NetKernel = self(),
    %%
    %% Spawn Controller/handshaker/ticker process
    %%
    monitor_dist_proc(
      setup_controller,
      spawn_opt(
        setup_fun(
          Node, Type, MyNode, LongOrShortNames, SetupTime, Driver, NetKernel),
        [link, {priority, max}])).

-spec setup_fun(_,_,_,_,_,_,_) -> fun(() -> no_return()).
setup_fun(
  Node, Type, MyNode, LongOrShortNames, SetupTime, Driver, NetKernel) ->
    %%
    fun() ->
            do_setup(
              trace(Node), Type, MyNode, LongOrShortNames, SetupTime,
              Driver, NetKernel)
    end.

-spec do_setup(_,_,_,_,_,_,_) -> no_return().
do_setup(
  Node, Type, MyNode, LongOrShortNames, SetupTime, Driver, NetKernel) ->
    %%
    {Name, Address} = split_node(Driver, Node, LongOrShortNames),
    ErlEpmd = net_kernel:epmd_module(),
    {ARMod, ARFun} = get_address_resolver(ErlEpmd, Driver),
    Timer = trace(dist_util:start_timer(SetupTime)),
    case ARMod:ARFun(Name, Address, Driver:family()) of
        {ok, Ip, TcpPort, Version} ->
            do_setup_connect(
              Node, Type, MyNode, Timer, Driver, NetKernel,
              Ip, TcpPort, Version);
	{ok, Ip} ->
	    case ErlEpmd:port_please(Name, Ip) of
		{port, TcpPort, Version} ->
                do_setup_connect(
                  Node, Type, MyNode, Timer, Driver, NetKernel,
                  Ip, TcpPort, trace(Version));
		Other ->
                    _ = trace(
                          {ErlEpmd, port_please, [Name, Ip], Other}),
                    ?shutdown(Node)
	    end;
	Other ->
            _ = trace(
                  {ARMod, ARFun, [Name, Address, Driver:family()],
                   Other}),
            ?shutdown(Node)
    end.

-spec do_setup_connect(_,_,_,_,_,_,_,_,_) -> no_return().

do_setup_connect(
  Node, Type, MyNode, Timer, Driver, NetKernel,
  Ip, TcpPort, Version) ->
    dist_util:reset_timer(Timer),
    ConnectOpts = trace(connect_options(socket_options())),
    case Driver:connect(Ip, TcpPort, ConnectOpts) of
        {ok, Socket} ->
            DistCtrl =
                try start_dist_ctrl(Socket, net_kernel:connecttime())
                catch error : {dist_ctrl, _} = DistCtrlError ->
                        _ = trace(DistCtrlError),
                        ?shutdown(Node)
                end,
            %% DistCtrl is a "socket"
            HSData =
                hs_data(
                  NetKernel, MyNode, DistCtrl, Timer,
                  Socket, Driver:family()),
            HSData_1 =
                HSData#hs_data{
                  other_node = Node,
                  this_flags = 0,
                  other_version = Version,
                  request_type = Type},
            dist_util:handshake_we_started(trace(HSData_1));
        ConnectError ->
            _ = trace(
                  {Driver, connect, [Ip, TcpPort, ConnectOpts],
                   ConnectError}),
            ?shutdown(Node)
    end.

%% -------------------------------------------------------------------------
%% close/1 is only called by net_kernel on the socket returned by listen/1.

close(Socket) ->
    gen_close(Socket, ?DRIVER).

gen_close(Socket, Driver) ->
    Driver:close(trace(Socket)).

%% -------------------------------------------------------------------------


hs_data(NetKernel, MyNode, DistCtrl, Timer, Socket, Family) ->
    %% Field 'socket' below is set to DistCtrl, which makes
    %% the distribution handshake process (ticker) call
    %% the funs below with DistCtrl as the S argument.
    %% So, S =:= DistCtrl below...
    #hs_data{
       kernel_pid = NetKernel,
       this_node = MyNode,
       socket = DistCtrl,
       timer = Timer,
       %%
       f_send = % -> ok | {error, closed}=>?shutdown()
           fun (S, Packet) when S =:= DistCtrl ->
                   try call_dist_ctrl(S, {send, Packet})
                   catch error : {dist_ctrl, Reason} ->
                           _ = trace(Reason),
                           {error, closed}
                   end
           end,
       f_recv = % -> {ok, List} | Other=>?shutdown()
           fun (S, 0, infinity) when S =:= DistCtrl ->
                   try call_dist_ctrl(S, recv) of
                       {ok, Bin} when is_binary(Bin) ->
                           {ok, binary_to_list(Bin)};
                       Error ->
                           Error
                   catch error : {dist_ctrl, Reason} ->
                           {error, trace(Reason)}
                   end
           end,
       f_setopts_pre_nodeup =
           fun (S) when S =:= DistCtrl ->
                   ok
           end,
       f_setopts_post_nodeup =
           fun (S) when S =:= DistCtrl ->
                   ok
           end,
       f_getll =
           fun (S) when S =:= DistCtrl ->
                   {ok, S} %% DistCtrl is the distribution port
           end,
       f_address = % -> #net_address{} | ?shutdown()
           fun (S, Node) when S =:= DistCtrl ->
                   try call_dist_ctrl(S, peername) of
                       {ok, Address} ->
                           case dist_util:split_node(Node) of
                               {node, _, Host} ->
                                   #net_address{
                                      address = Address,
                                      host = Host,
                                      protocol = ?DIST_PROTO,
                                      family = Family};
                               _ ->
                                   ?shutdown(Node)
                           end;
                       Error ->
                           _ = trace(Error),
                           ?shutdown(Node)
                   catch error : {dist_ctrl, Reason} ->
                           _ = trace(Reason),
                           ?shutdown(Node)
                   end
           end,
       f_handshake_complete = % -> ok | ?shutdown()
           fun (S, Node, DistHandle) when S =:= DistCtrl ->
                   try call_dist_ctrl(S, {handshake_complete, DistHandle})
                   catch error : {dist_ctrl, Reason} ->
                           _ = trace(Reason),
                           ?shutdown(Node)
                   end
           end,
       %%
       %% mf_tick/1, mf_getstat/1, mf_setopts/2 and mf_getopts/2
       %% are called by the ticker any time after f_handshake_complete/3
       %% so they may not block the caller even for congested socket
       mf_tick =
           fun (S) when S =:= DistCtrl ->
                   S ! dist_tick
           end,
       mf_getstat = % -> {ok, RecvCnt, SendCnt, SendPend} | Other=>ignore_it
           fun (S) when S =:= DistCtrl ->
                   case
                       inet:getstat(Socket, [recv_cnt, send_cnt, send_pend])
                   of
                       {ok, Stat} ->
                           split_stat(Stat, 0, 0, 0);
                       Error ->
                           trace(Error)
                   end
           end,
       mf_setopts =
           fun (S, Opts) when S =:= DistCtrl ->
                   inet:setopts(Socket, setopts_filter(Opts))
           end,
       mf_getopts =
           fun (S, Opts) when S =:= DistCtrl ->
                   inet:getopts(Socket, Opts)
           end}.

setopts_filter(Opts) ->
    [Opt ||
        Opt <- Opts,
        case Opt of
            {K, _} when K =:= active; K =:= deliver; K =:= packet -> false;
            K when K =:= list; K =:= binary -> false;
            K when K =:= inet; K =:= inet6 -> false;
            _ -> true
        end].

split_stat([{recv_cnt, R}|Stat], _, W, P) ->
    split_stat(Stat, R, W, P);
split_stat([{send_cnt, W}|Stat], R, _, P) ->
    split_stat(Stat, R, W, P);
split_stat([{send_pend, P}|Stat], R, W, _) ->
    split_stat(Stat, R, W, P);
split_stat([], R, W, P) ->
    {ok, R, W, P}.

%% ------------------------------------------------------------
%% Determine if EPMD module supports address resolving. Default
%% is to use inet_tcp:getaddr/2.
%% ------------------------------------------------------------
get_address_resolver(EpmdModule, _Driver) ->
    case erlang:function_exported(EpmdModule, address_please, 3) of
        true -> {EpmdModule, address_please};
        _    -> {erl_epmd, address_please}
    end.


%% If Node is illegal terminate the connection setup!!
split_node(Driver, Node, LongOrShortNames) ->
    case dist_util:split_node(Node) of
        {node, Name, Host} ->
	    check_node(Driver, Node, Name, Host, LongOrShortNames);
	{host, _} ->
	    error_logger:error_msg(
              "** Nodename ~p illegal, no '@' character **~n",
              [Node]),
	    ?shutdown2(Node, trace({illegal_node_n@me, Node}));
	_ ->
	    error_logger:error_msg(
              "** Nodename ~p illegal **~n", [Node]),
	    ?shutdown2(Node, trace({illegal_node_name, Node}))
    end.

check_node(Driver, Node, Name, Host, LongOrShortNames) ->
    case string:split(Host, ".", all) of
	[_] when LongOrShortNames =:= longnames ->
	    case Driver:parse_address(Host) of
		{ok, _} ->
		    {Name, Host};
		_ ->
		    error_logger:error_msg(
                      "** System running to use "
                      "fully qualified hostnames **~n"
                      "** Hostname ~s is illegal **~n",
                      [Host]),
		    ?shutdown2(Node, trace({not_longnames, Host}))
	    end;
	[_, _|_] when LongOrShortNames =:= shortnames ->
	    error_logger:error_msg(
              "** System NOT running to use "
              "fully qualified hostnames **~n"
              "** Hostname ~s is illegal **~n",
              [Host]),
	    ?shutdown2(Node, trace({not_shortnames, Host}));
	_ ->
	    {Name, Host}
    end.

%% -------------------------------------------------------------------------

connect_options(Opts) ->
    case application:get_env(kernel, inet_dist_connect_options) of
	{ok, ConnectOpts} ->
            Opts ++ setopts_filter(ConnectOpts);
	_ ->
	    Opts
    end.

%% %%%%%%%%%%%%%%%%%%%%%%%%%%%%%%%%%%%%%%%%%%%%%%%%%%%%%%%%%%%%%%%%%%%%%%%%%
%%
%% The DistCtrl process(es).
%%
%% At net_kernel handshake_complete spawns off the input controller that
%% takes over the socket ownership, and itself becomes the output controller
%%
%% %%%%%%%%%%%%%%%%%%%%%%%%%%%%%%%%%%%%%%%%%%%%%%%%%%%%%%%%%%%%%%%%%%%%%%%%%

%%% XXX Missing to "productified":
%%% * Cryptoanalysis by experts, this is crypto amateur work.
%%% * Is it useful over inet_tls_dist; i.e to not have to bother
%%%   with certificates but instead manage a secret cluster cookie?
%%% * An application to belong to (kernel)
%%% * Restart and/or code reload policy (not needed in kernel)
%%% * Fitting into the epmd/Erlang distro protocol version framework
%%%   (something needs to be created for multiple protocols, epmd,
%%%    multiple address families, fallback to previous version, etc)


%% Debug client and server

test_server() ->
    {ok, Listen} = gen_tcp:listen(0, socket_options()),
    {ok, Port} = inet:port(Listen),
    io:format(?MODULE_STRING":test_client(~w).~n", [Port]),
    {ok, Socket} = gen_tcp:accept(Listen),
    test(Socket).

test_client(Port) ->
    {ok, Socket} = gen_tcp:connect(localhost, Port, socket_options()),
    test(Socket).

test(Socket) ->
    start_dist_ctrl(Socket, 10000).

%% -------------------------------------------------------------------------

start_dist_ctrl(Socket, Timeout) ->
    Secret = atom_to_binary(auth:get_cookie(), latin1),
    Controller = self(),
    Server =
        monitor_dist_proc(
          output_handler,
          spawn_opt(
            fun () ->
                    receive
                        {?MODULE, From, start} ->
                            {SendParams, RecvParams} =
                                init(Socket, Secret),
                            reply(From, self()),
                            handshake(SendParams, 1, RecvParams, 1, Controller)
                    end
            end,
            [link,
             {priority, max},
             {message_queue_data, off_heap},
             {fullsweep_after, 0}])),
    ok = gen_tcp:controlling_process(Socket, Server),
    call_dist_ctrl(Server, start, Timeout).


call_dist_ctrl(Server, Msg) ->
    call_dist_ctrl(Server, Msg, infinity).
%%
call_dist_ctrl(Server, Msg, Timeout) ->
    Ref = erlang:monitor(process, Server),
    Server ! {?MODULE, {Ref, self()}, Msg},
    receive
        {Ref, Res} ->
            erlang:demonitor(Ref, [flush]),
            Res;
        {'DOWN', Ref, process, Server, Reason} ->
            error({dist_ctrl, Reason})
    after Timeout -> % Timeout < infinity is only used by start_dist_ctrl/2
            receive
                {'DOWN', Ref, process, Server, _} ->
                    receive {Ref, _} -> ok after 0 -> ok end,
                    error({dist_ctrl, timeout})
                    %% Server will be killed by link
            end
    end.

reply({Ref, Pid}, Msg) ->
    Pid ! {Ref, Msg},
    ok.

%% -------------------------------------------------------------------------

-define(TCP_ACTIVE, 16).
-define(CHUNK_SIZE, (?PACKET_SIZE - 512)).

-define(HANDSHAKE_CHUNK, 1).
-define(DATA_CHUNK, 2).
-define(TICK_CHUNK, 3).
-define(REKEY_CHUNK, 4).

%% -------------------------------------------------------------------------
%% Crypto strategy
%% -------
%% The crypto strategy is as simple as possible to get an encrypted
%% connection as benchmark reference.  It is geared around AEAD
%% ciphers in particular AES-GCM.
%%
%% The init message and the start message must fit in the TCP buffers
%% since both sides start with sending the init message, waits
%% for the other end's init message, sends the start message
%% and waits for the other end's start message.  So if the send
%% blocks we have a deadlock.
%%
%% The init + start sequence tries to implement Password Encrypted
%% Key Exchange using a node public/private key pair and the
%% shared secret (the Cookie) to create session encryption keys
%% that can not be re-created if the shared secret is compromized,
%% which should create forward secrecy.  You need both nodes'
%% key pairs and the shared secret to decrypt the traffic
%% between the nodes.
%%
%% All exchanged messages uses {packet, 2} i.e 16 bit size header.
%%
%% The init message contains a random number and encrypted: the public key
%% and two random numbers.  The encryption is done with Key and IV hashed
%% from the unencrypted random number and the shared secret.
%%
%% The other node's public key is used with the own node's private
%% key to create a shared key that is hashed with one of the encrypted
%% random numbers from each side to create Key and IV for the session.
%%
%% The start message contains the two encrypted random numbers
%% this time encrypted with the session keys for verification
%% by the other side, plus the rekey count.  The rekey count
%% is just there to get an early check for if the other side's
%% maximum rekey count is acceptable, it is just an embryo
%% of some better check.  Any side may rekey earlier but if the
%% rekey count is exceeded the connection fails.  Rekey is also
%% triggered by a timer.
%%
%% Subsequent encrypted messages has the sequence number and the length
%% of the message as AAD data, and an incrementing IV.  These messages
%% has got a message type that differentiates data from ticks and rekeys.
%% Ticks have a random size in an attempt to make them less obvious to spot.
%%
%% Rekeying is done by the sender that creates a new key pair and
%% a new shared secret from the other end's public key and with
%% this and the current key and iv hashes a new key and iv.
%% The new public key is sent to the other end that uses it
%% and its old private key to create the same new shared
%% secret and from that a new key and iv.
%% So the receiver keeps its private key, and the sender keeps
%% the receivers public key for the connection's life time.
%% While the sender generates a new key pair at every rekey,
%% which changes the shared secret at every rekey.
%%
%% The only reaction to errors is to crash noisily (?) which will bring
%% down the connection and hopefully produce something useful
%% in the local log, but all the other end sees is a closed connection.
%% -------------------------------------------------------------------------

init(Socket, Secret) ->
    #key_pair{public = PubKey} = KeyPair = get_key_pair(),
    Params = params(Socket),
    {R2, R3, Msg} = init_msg(Params, PubKey, Secret),
    ok = gen_tcp:send(Socket, Msg),
    init_recv(Params, Secret, KeyPair, R2, R3).

init_recv(
  #params{socket = Socket, iv = IVLen} = Params, Secret, KeyPair, R2, R3) ->
    %%
    {ok, InitMsg} = gen_tcp:recv(Socket, 0),
    IVSaltLen = IVLen - 6,
    try
        case init_msg(Params, Secret, KeyPair, R2, R3, InitMsg) of
            {#params{iv = <<IV2ASalt:IVSaltLen/binary, IV2ANo:48>>} =
                 SendParams,
             RecvParams, SendStartMsg} ->
                ok = gen_tcp:send(Socket, SendStartMsg),
                {ok, RecvStartMsg} = gen_tcp:recv(Socket, 0),
                #params{
                   iv = <<IV2BSalt:IVSaltLen/binary, IV2BNo:48>>} =
                    RecvParams_1 =
                    start_msg(RecvParams, R2, R3, RecvStartMsg),
                {SendParams#params{iv = {IV2ASalt, IV2ANo}},
                 RecvParams_1#params{iv = {IV2BSalt, IV2BNo}}}
        end
    catch
        Class : Reason : Stacktrace when Class =:= error ->
            error_logger:info_report(
              [init_recv_exception,
               {class, Class},
               {reason, Reason},
               {stacktrace, Stacktrace}]),
            _ = trace({Reason, Stacktrace}),
            exit(connection_closed)
    end.



init_msg(
  #params{
     hmac_algorithm = HmacAlgo,
     aead_cipher = AeadCipher,
     key = KeyLen,
     iv = IVLen,
     tag_len = TagLen}, PubKeyA, Secret) ->
    %%
    RLen = KeyLen + IVLen,
    <<R1A:RLen/binary, R2A:RLen/binary, R3A:RLen/binary>> =
        crypto:strong_rand_bytes(3 * RLen),
    {Key1A, IV1A} = hmac_key_iv(HmacAlgo, R1A, Secret, KeyLen, IVLen),
    Plaintext = [R2A, R3A, PubKeyA],
    MsgLen = byte_size(R1A) + TagLen + iolist_size(Plaintext),
    AAD = [<<MsgLen:32>>, R1A],
    {Ciphertext, Tag} =
        crypto:crypto_one_time_aead(
          AeadCipher, Key1A, IV1A, Plaintext, AAD, TagLen, true),
    Msg = [R1A, Tag, Ciphertext],
    {R2A, R3A, Msg}.
%%
init_msg(
  #params{
     hmac_algorithm = HmacAlgo,
     aead_cipher = AeadCipher,
     key = KeyLen,
     iv = IVLen,
     tag_len = TagLen,
     rekey_count = RekeyCount} = Params,
  Secret, KeyPair, R2A, R3A, Msg) ->
    %%
    RLen = KeyLen + IVLen,
    case Msg of
        <<R1B:RLen/binary, Tag:TagLen/binary, Ciphertext/binary>> ->
            {Key1B, IV1B} = hmac_key_iv(HmacAlgo, R1B, Secret, KeyLen, IVLen),
            MsgLen = byte_size(Msg),
            AAD = [<<MsgLen:32>>, R1B],
            case
                crypto:crypto_one_time_aead(
                  AeadCipher, Key1B, IV1B, Ciphertext, AAD, Tag, false)
            of
                <<R2B:RLen/binary, R3B:RLen/binary, PubKeyB/binary>> ->
                    SharedSecret = compute_shared_secret(KeyPair, PubKeyB),
                    %%
                    {Key2A, IV2A} =
                        hmac_key_iv(
                          HmacAlgo, SharedSecret, [R2A, R3B], KeyLen, IVLen),
                    SendParams =
                        Params#params{
                          rekey_key = PubKeyB,
                          key = Key2A, iv = IV2A},
                    %%
                    StartCleartext = [R2B, R3B, <<RekeyCount:32>>],
                    StartMsgLen = TagLen + iolist_size(StartCleartext),
                    StartAAD = <<StartMsgLen:32>>,
                    {StartCiphertext, StartTag} =
                        crypto:crypto_one_time_aead(
                          AeadCipher, Key2A, IV2A,
                          StartCleartext, StartAAD, TagLen, true),
                    StartMsg = [StartTag, StartCiphertext],
                    %%
                    {Key2B, IV2B} =
                        hmac_key_iv(
                          HmacAlgo, SharedSecret, [R2B, R3A], KeyLen, IVLen),
                    RecvParams =
                        Params#params{
                          rekey_key = KeyPair,
                          key = Key2B, iv = IV2B},
                    %%
                    {SendParams, RecvParams, StartMsg}
            end
    end.

start_msg(
  #params{
     aead_cipher = AeadCipher,
     key = Key2B,
     iv = IV2B,
     tag_len = TagLen,
     rekey_count = RekeyCountA} = RecvParams, R2A, R3A, Msg) ->
    %%
    case Msg of
        <<Tag:TagLen/binary, Ciphertext/binary>> ->
            KeyLen = byte_size(Key2B),
            IVLen = byte_size(IV2B),
            RLen = KeyLen + IVLen,
            MsgLen = byte_size(Msg),
            AAD = <<MsgLen:32>>,
            case
                crypto:crypto_one_time_aead(
                  AeadCipher, Key2B, IV2B, Ciphertext, AAD, Tag, false)
            of
                <<R2A:RLen/binary, R3A:RLen/binary, RekeyCountB:32>>
                  when RekeyCountA =< (RekeyCountB bsl 2),
                       RekeyCountB =< (RekeyCountA bsl 2) ->
                    RecvParams#params{rekey_count = RekeyCountB}
            end
    end.

hmac_key_iv(HmacAlgo, MacKey, Data, KeyLen, IVLen) ->
    <<Key:KeyLen/binary, IV:IVLen/binary>> =
        crypto:macN(hmac, HmacAlgo, MacKey, Data, KeyLen + IVLen),
    {Key, IV}.

%% -------------------------------------------------------------------------
%% net_kernel distribution handshake in progress
%%

handshake(
  SendParams, SendSeq,
  #params{socket = Socket} = RecvParams, RecvSeq, Controller) ->
    receive
        {?MODULE, From, {controller, Controller_1, Parent}} ->
            Result = link(Controller_1),
            true = unlink(Parent),
            reply(From, Result),
            handshake(SendParams, SendSeq, RecvParams, RecvSeq, Controller_1);
        {?MODULE, From, {handshake_complete, DistHandle}} ->
            InputHandler =
                monitor_dist_proc(
                  input_handler,
                  spawn_opt(
                    fun () ->
                            link(Controller),
                            receive
                                DistHandle ->
<<<<<<< HEAD
                                    ok =
                                        inet:setopts(
                                          Socket,
                                          [{active, ?TCP_ACTIVE},
                                           inet_tcp_dist:nodelay()]),
=======
>>>>>>> 5b0d1561
                                    input_handler(
                                      RecvParams, RecvSeq, DistHandle)
                            end
                    end,
                    [link,
                     {priority, normal},
                     {message_queue_data, off_heap},
                     {fullsweep_after, 0}])),
            _ = monitor(process, InputHandler), % For the benchmark test
            ok = gen_tcp:controlling_process(Socket, InputHandler),
            false = erlang:dist_ctrl_set_opt(DistHandle, get_size, true),
            ok = erlang:dist_ctrl_input_handler(DistHandle, InputHandler),
            InputHandler ! DistHandle,
            reply(From, ok),
            process_flag(priority, normal),
            output_handler(SendParams, SendSeq, DistHandle);
        %%
        {?MODULE, From, {send, Data}} ->
            {SendParams_1, SendSeq_1, Result} =
                encrypt_and_send_chunk(
                  SendParams, SendSeq,
                  [?HANDSHAKE_CHUNK, Data], 1 + iolist_size(Data)),
            if
                Result =:= ok ->
                    reply(From, ok),
                    handshake(
                      SendParams_1, SendSeq_1, RecvParams, RecvSeq,
                      Controller);
                true ->
                    reply(From, {error, closed}),
                    death_row({send, trace(Result)})
            end;
        {?MODULE, From, recv} ->
            {RecvParams_1, RecvSeq_1, Result} =
                recv_and_decrypt_chunk(RecvParams, RecvSeq),
            case Result of
                {ok, _} ->
                    reply(From, Result),
                    handshake(
                      SendParams, SendSeq, RecvParams_1, RecvSeq_1,
                      Controller);
                {error, _} ->
                    reply(From, Result),
                    death_row({recv, trace(Result)})
            end;
        {?MODULE, From, peername} ->
            reply(From, inet:peername(Socket)),
            handshake(SendParams, SendSeq, RecvParams, RecvSeq, Controller);
        %%
        _Alien ->
            handshake(SendParams, SendSeq, RecvParams, RecvSeq, Controller)
    end.

recv_and_decrypt_chunk(#params{socket = Socket} = RecvParams, RecvSeq) ->
    case gen_tcp:recv(Socket, 0) of
        {ok, Chunk} ->
            case decrypt_chunk(RecvParams, RecvSeq, Chunk) of
                <<?HANDSHAKE_CHUNK, Cleartext/binary>> ->
                    {RecvParams, RecvSeq + 1, {ok, Cleartext}};
                UnknownChunk when is_binary(UnknownChunk) ->
                    error_logger:error_report(
                      [?FUNCTION_NAME,
                       {reason,unknown_chunk}]),
                    {RecvParams, RecvSeq + 1, {error, unknown_chunk}};
                #params{} = RecvParams_1 ->
                    recv_and_decrypt_chunk(RecvParams_1, 0);
                error ->
                    error_logger:error_report(
                      [?FUNCTION_NAME,
                       {reason,decrypt_error}]),
                    {RecvParams, RecvSeq, {error, decrypt_error}}
            end;
        Error ->
            {RecvParams, RecvSeq, Error}
    end.

%% -------------------------------------------------------------------------
%% Output handler process
%%
%% Await an event about what to do; fetch dist data from the VM,
%% send a dist tick, or rekey outbound encryption parameters.
%%
%% In case we are overloaded and could get many accumulated
%% dist_data or dist_tick messages; make sure to flush all of them
%% before proceeding with what to do.  But, do not use selective
%% receive since that does not perform well when there are
%% many messages in the process mailbox.

%% Entry function
output_handler(Params, Seq, DistHandle) ->
    try
        _ = crypto:rand_seed_alg(crypto_cache),
        erlang:dist_ctrl_get_data_notification(DistHandle),
        output_handler(
          Params#params{
            dist_handle = DistHandle,
            rekey_msg = start_rekey_timer(Params#params.rekey_time)},
          Seq)
    catch
        Class : Reason : Stacktrace ->
            error_logger:info_report(
              [output_handler_exception,
               {class, Class},
               {reason, Reason},
               {stacktrace, Stacktrace}]),
            erlang:raise(Class, Reason, Stacktrace)
    end.

%% Loop top
%%
%% State: lurking until any interesting message
output_handler(Params, Seq) ->
    receive
        Msg ->
            case Msg of
                dist_data ->
                    output_handler_data(Params, Seq);
                dist_tick ->
                    output_handler_tick(Params, Seq);
                _ when Msg =:= Params#params.rekey_msg ->
                    output_handler_rekey(Params, Seq);
                _ ->
                    %% Ignore
                    _ = trace(Msg),
                    output_handler(Params, Seq)
            end
    end.

%% State: we have received at least one dist_data message
output_handler_data(Params, Seq) ->
    receive
        Msg ->
            case Msg of
                dist_data ->
                    output_handler_data(Params, Seq);
                dist_tick ->
                    output_handler_data(Params, Seq);
                _ when Msg =:= Params#params.rekey_msg ->
                    output_handler_rekey(Params, Seq);
                _ ->
                    %% Ignore
                    _ = trace(Msg),
                    output_handler_data(Params, Seq)
            end
    after 0 ->
            {Params_1, Seq_1} = output_handler_xfer(Params, Seq),
            erlang:dist_ctrl_get_data_notification(Params#params.dist_handle),
            output_handler(Params_1, Seq_1)
    end.

%% State: we have received at least one dist_tick but no dist_data message
output_handler_tick(Params, Seq) ->
    receive
        Msg ->
            case Msg of
                dist_data ->
                    output_handler_data(Params, Seq);
                dist_tick ->
                    output_handler_tick(Params, Seq);
                _ when Msg =:= Params#params.rekey_msg ->
                    output_handler_rekey(Params, Seq);
                _ ->
                    %% Ignore
                    _ = trace(Msg),
                    output_handler_tick(Params, Seq)
            end
    after 0 ->
            TickSize = 7 + rand:uniform(56),
            TickData = binary:copy(<<0>>, TickSize),
            {Params_1, Seq_1, Result} =
                encrypt_and_send_chunk(
                  Params, Seq, [?TICK_CHUNK, TickData], 1 + TickSize),
            if
                Result =:= ok ->
                    output_handler(Params_1, Seq_1);
                true ->
                    death_row({send_tick, trace(Result)})
            end
    end.

output_handler_rekey(Params, Seq) ->
    case encrypt_and_send_rekey_chunk(Params, Seq) of
        #params{} = Params_1 ->
            output_handler(Params_1, 0);
        SendError ->
            death_row({send_rekey, trace(SendError)})
    end.


%% Get outbound data from VM; encrypt and send,
%% until the VM has no more
%%
output_handler_xfer(Params, Seq) ->
    output_handler_xfer(Params, Seq, [], 0, []).
%%
%% Front,Size,Rear is an Okasaki queue of binaries with total byte Size
%%
output_handler_xfer(Params, Seq, Front, Size, Rear)
  when ?CHUNK_SIZE =< Size ->
    %%
    %% We have a full chunk or more
    %% -> collect one chunk or less and send
    output_handler_collect(Params, Seq, Front, Size, Rear);
output_handler_xfer(Params, Seq, Front, Size, Rear) ->
    %% when Size < ?CHUNK_SIZE ->
    %%
    %% We do not have a full chunk -> try to fetch more from VM
    case erlang:dist_ctrl_get_data(Params#params.dist_handle) of
        none ->
            if
                Size =:= 0 ->
                    %% No more data from VM, nothing buffered
                    %% -> go back to lurking
                    {Params, Seq};
                true ->
                    %% The VM had no more -> send what we have
                    output_handler_collect(Params, Seq, Front, Size, Rear)
            end;
        {Len,Iov} ->
            output_handler_enq(
              Params, Seq, Front, Size + 4 + Len, [<<Len:32>>|Rear], Iov)
    end.

%% Enqueue VM data while splitting large binaries into ?CHUNK_SIZE
%%
output_handler_enq(Params, Seq, Front, Size, Rear, []) ->
    output_handler_xfer(Params, Seq, Front, Size, Rear);
output_handler_enq(Params, Seq, Front, Size, Rear, [Bin|Iov]) ->
    output_handler_enq(Params, Seq, Front, Size, Rear, Iov, Bin).
%%
output_handler_enq(Params, Seq, Front, Size, Rear, Iov, Bin) ->
    BinSize = byte_size(Bin),
    if
        BinSize =< ?CHUNK_SIZE ->
            output_handler_enq(
              Params, Seq, Front, Size, [Bin|Rear], Iov);
        true ->
            <<Bin1:?CHUNK_SIZE/binary, Bin2/binary>> = Bin,
            output_handler_enq(
              Params, Seq, Front, Size, [Bin1|Rear], Iov, Bin2)
    end.

%% Collect small binaries into chunks of at most ?CHUNK_SIZE
%%
output_handler_collect(Params, Seq, [], Zero, []) ->
    0 = Zero, % Assert
    %% No more enqueued -> try to get more form VM
    output_handler_xfer(Params, Seq);
output_handler_collect(Params, Seq, Front, Size, Rear) ->
    output_handler_collect(Params, Seq, Front, Size, Rear, [], 0).
%%
output_handler_collect(Params, Seq, [], Zero, [], Acc, DataSize) ->
    0 = Zero, % Assert
    output_handler_chunk(Params, Seq, [], Zero, [], Acc, DataSize);
output_handler_collect(Params, Seq, [], Size, Rear, Acc, DataSize) ->
    %% Okasaki queue transfer Rear -> Front
    output_handler_collect(
      Params, Seq, lists:reverse(Rear), Size, [], Acc, DataSize);
output_handler_collect(
  Params, Seq, [Bin|Iov] = Front, Size, Rear, Acc, DataSize) ->
    BinSize = byte_size(Bin),
    DataSize_1 = DataSize + BinSize,
    if
        ?CHUNK_SIZE < DataSize_1 ->
            %% Bin does not fit in chunk -> send Acc
            output_handler_chunk(
              Params, Seq, Front, Size, Rear, Acc, DataSize);
        DataSize_1 < ?CHUNK_SIZE ->
            %% Chunk not full yet -> try to accumulate more
            output_handler_collect(
              Params, Seq, Iov, Size - BinSize, Rear, [Bin|Acc], DataSize_1);
        true -> % DataSize_1 == ?CHUNK_SIZE ->
            %% Optimize one iteration; Bin fits exactly -> accumulate and send
            output_handler_chunk(
              Params, Seq, Iov, Size - BinSize, Rear, [Bin|Acc], DataSize_1)
    end.

%% Encrypt and send a chunk
%%
output_handler_chunk(Params, Seq, Front, Size, Rear, Acc, DataSize) ->
    Data = lists:reverse(Acc),
    {Params_1, Seq_1, Result} =
        encrypt_and_send_chunk(Params, Seq, [?DATA_CHUNK|Data], 1 + DataSize),
    if
        Result =:= ok ->
            %% Try to collect another chunk
            output_handler_collect(Params_1, Seq_1, Front, Size, Rear);
        true ->
            death_row({send_chunk, trace(Result)})
    end.

%% -------------------------------------------------------------------------
%% Input handler process
%%

%% Entry function
input_handler(#params{socket = Socket} = Params, Seq, DistHandle) ->
    try
        ok =
            inet:setopts(
              Socket, [{active, ?TCP_ACTIVE}, nodelay()]),
        input_handler(
          Params#params{dist_handle = DistHandle},
          Seq)
    catch
        Class : Reason : Stacktrace ->
            error_logger:info_report(
              [input_handler_exception,
               {class, Class},
               {reason, Reason},
               {stacktrace, Stacktrace}]),
            erlang:raise(Class, Reason, Stacktrace)
    end.

%% Loop top
input_handler(Params, Seq) ->
    %% Shortcut into the loop
    {Params_1, Seq_1, Data} = input_data(Params, Seq),
    input_handler(Params_1, Seq_1, Data, [], byte_size(Data)).
%%
input_handler(Params, Seq, First, Buffer, Size) ->
    %% Size is size of First + Buffer
    case First of
        <<Packet1Size:32, Packet1:Packet1Size/binary,
          Packet2Size:32, Packet2:Packet2Size/binary, Rest/binary>> ->
            DistHandle = Params#params.dist_handle,
            erlang:dist_ctrl_put_data(DistHandle, Packet1),
            erlang:dist_ctrl_put_data(DistHandle, Packet2),
            input_handler(
              Params, Seq, Rest,
              Buffer, Size - (8 + Packet1Size + Packet2Size));
        <<PacketSize:32, Packet:PacketSize/binary, Rest/binary>> ->
            DistHandle = Params#params.dist_handle,
            erlang:dist_ctrl_put_data(DistHandle, Packet),
            input_handler(
              Params, Seq, Rest, Buffer, Size - (4 + PacketSize));
        <<PacketSize:32, PacketStart/binary>> ->
            %% Partial packet in First
            input_handler(
              Params, Seq, PacketStart, Buffer, Size - 4, PacketSize);
        <<Bin/binary>> ->
            %% Partial header in First
            if
                4 =< Size ->
                    %% Complete header in First + Buffer
                    {First_1, Buffer_1, PacketSize} =
                        input_get_packet_size(Bin, lists:reverse(Buffer)),
                    input_handler(
                      Params, Seq, First_1, Buffer_1, Size - 4, PacketSize);
                true ->
                    %% Incomplete header received so far
                    {Params_1, Seq_1, More} = input_data(Params, Seq),
                    input_handler(
                      Params_1, Seq_1, Bin,
                      [More|Buffer], Size + byte_size(More))
            end
    end.
%%
input_handler(Params, Seq, PacketStart, Buffer, Size, PacketSize) ->
    %% Size is size of PacketStart + Buffer
    RestSize = Size - PacketSize,
    if
        RestSize < 0 ->
            %% Incomplete packet received so far
            {Params_1, Seq_1, More} = input_data(Params, Seq),
            input_handler(
              Params_1, Seq_1, PacketStart,
              [More|Buffer], Size + byte_size(More), PacketSize);
        0 < RestSize, Buffer =:= [] ->
            %% Rest data in PacketStart
            <<Packet:PacketSize/binary, Rest/binary>> = PacketStart,
            DistHandle = Params#params.dist_handle,
            erlang:dist_ctrl_put_data(DistHandle, Packet),
            input_handler(Params, Seq, Rest, [], RestSize);
        Buffer =:= [] -> % RestSize == 0
            %% No rest data
            DistHandle = Params#params.dist_handle,
            erlang:dist_ctrl_put_data(DistHandle, PacketStart),
            input_handler(Params, Seq);
        true ->
            %% Split packet from rest data
            LastBin = hd(Buffer),
            <<PacketLast:(byte_size(LastBin) - RestSize)/binary,
              Rest/binary>> = LastBin,
            Packet = [PacketStart|lists:reverse(tl(Buffer), PacketLast)],
            DistHandle = Params#params.dist_handle,
            erlang:dist_ctrl_put_data(DistHandle, Packet),
            input_handler(Params, Seq, Rest, [], RestSize)
    end.

input_get_packet_size(First, [Bin|Buffer]) ->
    MissingSize = 4 - byte_size(First),
    if
        MissingSize =< byte_size(Bin) ->
            <<Last:MissingSize/binary, Rest/binary>> = Bin,
            <<PacketSize:32>> = <<First/binary, Last/binary>>,
            {Rest, lists:reverse(Buffer), PacketSize};
        true ->
            input_get_packet_size(<<First/binary, Bin/binary>>, Buffer)
    end.

input_data(Params, Seq) ->
    receive Msg -> input_data(Params, Seq, Msg) end.
%%
input_data(#params{socket = Socket} = Params, Seq, Msg) ->
    case Msg of
        {tcp_passive, Socket} ->
            ok = inet:setopts(Socket, [{active, ?TCP_ACTIVE}]),
            input_data(Params, Seq);
        {tcp, Socket, Ciphertext} ->
            case decrypt_chunk(Params, Seq, Ciphertext) of
                <<?DATA_CHUNK, Chunk/binary>> ->
                    {Params, Seq + 1, Chunk};
                <<?TICK_CHUNK, _Dummy/binary>> ->
                    input_data(Params, Seq + 1);
                <<UnknownChunk/binary>> ->
                    error_logger:error_report(
                      [?FUNCTION_NAME,
                       {reason, unknown_chunk}]),
                    _ = trace(UnknownChunk),
                    exit(connection_closed);
                #params{} = Params_1 ->
                    input_data(Params_1, 0);
                error ->
                    _ = trace(decrypt_error),
                    exit(connection_closed)
            end;
        {tcp_closed = Reason, Socket} ->
            error_logger:info_report(
              [?FUNCTION_NAME,
               {reason, Reason}]),
            exit(connection_closed);
        Other ->
            %% Ignore...
            _ = trace(Other),
            input_data(Params, Seq)
    end.

%% -------------------------------------------------------------------------
%% Encryption and decryption helpers

encrypt_and_send_chunk(
  #params{
     socket = Socket, rekey_count = RekeyCount, rekey_msg = RekeyMsg} = Params,
  Seq, Cleartext, Size) when Seq =:= RekeyCount ->
    %%
    cancel_rekey_timer(RekeyMsg),
    case encrypt_and_send_rekey_chunk(Params, Seq) of
        #params{} = Params_1 ->
            Result =
                gen_tcp:send(
                  Socket, encrypt_chunk(Params, 0, Cleartext, Size)),
            {Params_1, 1, Result};
        SendError ->
            {Params, Seq + 1, SendError}
    end;
encrypt_and_send_chunk(
  #params{socket = Socket} = Params, Seq, Cleartext, Size) ->
    Result =
        gen_tcp:send(Socket, encrypt_chunk(Params, Seq, Cleartext, Size)),
    {Params, Seq + 1, Result}.

encrypt_and_send_rekey_chunk(
  #params{
     socket = Socket,
     rekey_key = PubKeyB,
     key = Key,
     iv = {IVSalt, IVNo},
     hmac_algorithm = HmacAlgo} = Params,
  Seq) ->
    %%
    KeyLen = byte_size(Key),
    IVSaltLen = byte_size(IVSalt),
    #key_pair{public = PubKeyA} = KeyPair = get_new_key_pair(),
    case
        gen_tcp:send(
          Socket,
          encrypt_chunk(
            Params, Seq, [?REKEY_CHUNK, PubKeyA], 1 + byte_size(PubKeyA)))
    of
        ok ->
            SharedSecret = compute_shared_secret(KeyPair, PubKeyB),
            IV = <<(IVNo + Seq):48>>,
            {Key_1, <<IVSalt_1:IVSaltLen/binary, IVNo_1:48>>} =
                hmac_key_iv(
                  HmacAlgo, SharedSecret, [Key, IVSalt, IV],
                  KeyLen, IVSaltLen + 6),
            Params#params{
              key = Key_1, iv = {IVSalt_1, IVNo_1},
              rekey_msg = start_rekey_timer(Params#params.rekey_time)};
        SendError ->
            SendError
    end.

encrypt_chunk(
  #params{
     aead_cipher = AeadCipher,
     iv = {IVSalt, IVNo}, key = Key, tag_len = TagLen},
  Seq, Cleartext, Size) ->
    %%
    ChunkLen = Size + TagLen,
    AAD = <<Seq:32, ChunkLen:32>>,
    IVBin = <<IVSalt/binary, (IVNo + Seq):48>>,
    {Ciphertext, CipherTag} =
        crypto:crypto_one_time_aead(
          AeadCipher, Key, IVBin, Cleartext, AAD, TagLen, true),
    Chunk = [Ciphertext,CipherTag],
    Chunk.

decrypt_chunk(
  #params{
     aead_cipher = AeadCipher,
     iv = {IVSalt, IVNo}, key = Key, tag_len = TagLen} = Params, Seq, Chunk) ->
    %%
    ChunkLen = byte_size(Chunk),
    if
        ChunkLen < TagLen ->
            error_logger:error_report(
              [?FUNCTION_NAME,
               {reason,short_chunk}]),
            error;
        true ->
            AAD = <<Seq:32, ChunkLen:32>>,
            IVBin = <<IVSalt/binary, (IVNo + Seq):48>>,
            CiphertextLen = ChunkLen - TagLen,
            <<Ciphertext:CiphertextLen/binary,
              CipherTag:TagLen/binary>> = Chunk,
            block_decrypt(
              Params, Seq, AeadCipher, Key, IVBin,
              Ciphertext, AAD, CipherTag)
    end.

block_decrypt(
  #params{
     rekey_key = #key_pair{public = PubKeyA} = KeyPair,
     rekey_count = RekeyCount} = Params,
  Seq, AeadCipher, Key, IV, Ciphertext, AAD, CipherTag) ->
    case
        crypto:crypto_one_time_aead(
          AeadCipher, Key, IV, Ciphertext, AAD, CipherTag, false)
    of
        <<?REKEY_CHUNK, Chunk/binary>> ->
            PubKeyLen = byte_size(PubKeyA),
            case Chunk of
                <<PubKeyB:PubKeyLen/binary>> ->
                    SharedSecret = compute_shared_secret(KeyPair, PubKeyB),
                    KeyLen = byte_size(Key),
                    IVLen = byte_size(IV),
                    IVSaltLen = IVLen - 6,
                    {Key_1, <<IVSalt:IVSaltLen/binary, IVNo:48>>} =
                        hmac_key_iv(
                          Params#params.hmac_algorithm,
                          SharedSecret, [Key, IV], KeyLen, IVLen),
                    Params#params{iv = {IVSalt, IVNo}, key = Key_1};
                _ ->
                    error_logger:error_report(
                      [?FUNCTION_NAME,
                       {reason,bad_rekey_chunk}]),
                    error
            end;
        Chunk when is_binary(Chunk) ->
            case Seq of
                RekeyCount ->
                    %% This was one chunk too many without rekeying
                    error_logger:error_report(
                      [?FUNCTION_NAME,
                       {reason,rekey_overdue}]),
                    error;
                _ ->
                    Chunk
            end;
        error ->
            error_logger:error_report(
              [?FUNCTION_NAME,
               {reason,decrypt_error}]),
            error
    end.

%% -------------------------------------------------------------------------

%% Wait for getting killed by process link,
%% and if that does not happen - drop dead

death_row(Reason) ->
    error_logger:info_report(
      [?FUNCTION_NAME,
       {reason, Reason},
       {pid, self()}]),
    receive
    after 5000 ->
            death_row_timeout(Reason)
    end.

death_row_timeout(Reason) ->
    error_logger:error_report(
      [?FUNCTION_NAME,
       {reason, Reason},
       {pid, self()}]),
    exit(Reason).

%% -------------------------------------------------------------------------

%% Trace point
trace(Term) -> Term.

%% Keep an eye on this Pid (debug)
-ifdef(undefined).
monitor_dist_proc(_Tag, Pid) ->
    Pid.
-else.
monitor_dist_proc(Tag, Pid) ->
    spawn(
      fun () ->
              MRef = erlang:monitor(process, Pid),
              error_logger:info_report(
                [?FUNCTION_NAME,
                 {type, Tag},
                 {pid, Pid}]),
              receive
                  {'DOWN', MRef, _, _, normal} ->
                      error_logger:error_report(
                        [?FUNCTION_NAME,
                         {reason, normal},
                         {pid, Pid}]);
                  {'DOWN', MRef, _, _, Reason} ->
                      error_logger:info_report(
                        [?FUNCTION_NAME,
                         {reason, Reason},
                         {pid, Pid}])
              end
      end),
    Pid.
-endif.

dbg() ->
    dbg:stop(),
    dbg:tracer(),
    dbg:p(all, c),
    dbg:tpl(?MODULE, trace, cx),
    dbg:tpl(erlang, dist_ctrl_get_data_notification, cx),
    dbg:tpl(erlang, dist_ctrl_get_data, cx),
    dbg:tpl(erlang, dist_ctrl_put_data, cx),
    ok.<|MERGE_RESOLUTION|>--- conflicted
+++ resolved
@@ -1085,14 +1085,6 @@
                             link(Controller),
                             receive
                                 DistHandle ->
-<<<<<<< HEAD
-                                    ok =
-                                        inet:setopts(
-                                          Socket,
-                                          [{active, ?TCP_ACTIVE},
-                                           inet_tcp_dist:nodelay()]),
-=======
->>>>>>> 5b0d1561
                                     input_handler(
                                       RecvParams, RecvSeq, DistHandle)
                             end
@@ -1393,7 +1385,7 @@
     try
         ok =
             inet:setopts(
-              Socket, [{active, ?TCP_ACTIVE}, nodelay()]),
+              Socket, [{active, ?TCP_ACTIVE}, inet_tcp_dist:nodelay()]),
         input_handler(
           Params#params{dist_handle = DistHandle},
           Seq)
