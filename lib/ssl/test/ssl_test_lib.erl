%%
%% %CopyrightBegin%
%%
%% Copyright Ericsson AB 2008-2017. All Rights Reserved.
%%
%% Licensed under the Apache License, Version 2.0 (the "License");
%% you may not use this file except in compliance with the License.
%% You may obtain a copy of the License at
%%
%%     http://www.apache.org/licenses/LICENSE-2.0
%%
%% Unless required by applicable law or agreed to in writing, software
%% distributed under the License is distributed on an "AS IS" BASIS,
%% WITHOUT WARRANTIES OR CONDITIONS OF ANY KIND, either express or implied.
%% See the License for the specific language governing permissions and
%% limitations under the License.
%%
%% %CopyrightEnd%
%%

%%
-module(ssl_test_lib).

-include_lib("common_test/include/ct.hrl").
-include_lib("public_key/include/public_key.hrl").

%% Note: This directive should only be used in test suites.
-compile(export_all).

-record(sslsocket, { fd = nil, pid = nil}).
-define(SLEEP, 1000).

%% For now always run locally
run_where(_) ->
    ClientNode = node(),
    ServerNode = node(),
    Host = rpc:call(ServerNode, net_adm, localhost, []),
    {ClientNode, ServerNode, Host}.

run_where(_, ipv6) ->
    ClientNode = node(),
    ServerNode = node(),
    Host = rpc:call(ServerNode, net_adm, localhost, []),
    {ClientNode, ServerNode, Host}.

node_to_hostip(Node) ->
    [_ , Host] = string:tokens(atom_to_list(Node), "@"),
    {ok, Address} = inet:getaddr(Host, inet),
    Address.

start_server(Args) ->
    Result = spawn_link(?MODULE, run_server, [Args]),
    receive
	{listen, up} ->
	    Result
    end.

run_server(Opts) ->
    Node = proplists:get_value(node, Opts),
    Port = proplists:get_value(port, Opts),
    Options = proplists:get_value(options, Opts),
    Pid = proplists:get_value(from, Opts),
    Transport =  proplists:get_value(transport, Opts, ssl),
    ct:log("~p:~p~nssl:listen(~p, ~p)~n", [?MODULE,?LINE, Port, Options]),
    {ok, ListenSocket} = rpc:call(Node, Transport, listen, [Port, Options]),
    Pid ! {listen, up},
    send_selected_port(Pid, Port, ListenSocket),
    run_server(ListenSocket, Opts).

run_server(ListenSocket, Opts) ->
    Accepters = proplists:get_value(accepters, Opts, 1),
    run_server(ListenSocket, Opts, Accepters). 
    
run_server(ListenSocket, Opts, 1) ->
    do_run_server(ListenSocket, connect(ListenSocket, Opts), Opts);
run_server(ListenSocket, Opts, N) ->
    Pid = proplists:get_value(from, Opts),
    Server = spawn(?MODULE, run_server, [ListenSocket, Opts, 1]),
    Pid ! {accepter, N, Server},
    run_server(ListenSocket, Opts, N-1).

do_run_server(_, {error, timeout} = Result, Opts)  ->
    Pid = proplists:get_value(from, Opts),
    Pid ! {self(), Result};

do_run_server(ListenSocket, AcceptSocket, Opts) ->
    Node = proplists:get_value(node, Opts),
    Pid = proplists:get_value(from, Opts),
    Transport = proplists:get_value(transport, Opts, ssl),
    {Module, Function, Args} = proplists:get_value(mfa, Opts),
    ct:log("~p:~p~nServer: apply(~p,~p,~p)~n",
		       [?MODULE,?LINE, Module, Function, [AcceptSocket | Args]]),
    case rpc:call(Node, Module, Function, [AcceptSocket | Args]) of
	no_result_msg ->
	    ok;
	Msg ->
	    ct:log("~p:~p~nServer Msg: ~p ~n", [?MODULE,?LINE, Msg]),
	    Pid ! {self(), Msg}
    end,
    receive
	listen ->
	    run_server(ListenSocket, Opts);
	{listen, MFA} ->
	    run_server(ListenSocket, [MFA | proplists:delete(mfa, Opts)]);
	close ->
	    ct:log("~p:~p~nServer closing  ~p ~n", [?MODULE,?LINE, self()]),
	    Result = rpc:call(Node, Transport, close, [AcceptSocket], 500),
	    Result1 = rpc:call(Node, Transport, close, [ListenSocket], 500),
	    ct:log("~p:~p~nResult ~p : ~p ~n", [?MODULE,?LINE, Result, Result1]);
	{ssl_closed, _} ->
	    ok
    end.

%%% To enable to test with s_client -reconnect
connect(#sslsocket{} = ListenSocket, Opts) ->
    Node = proplists:get_value(node, Opts),
    ReconnectTimes =  proplists:get_value(reconnect_times, Opts, 0),
    Timeout = proplists:get_value(timeout, Opts, infinity),
    SslOpts = proplists:get_value(ssl_extra_opts, Opts, []),
    AcceptSocket = connect(ListenSocket, Node, 1 + ReconnectTimes, dummy, Timeout, SslOpts),
    case ReconnectTimes of
	0 ->
	    AcceptSocket;
	_ ->
	  remove_close_msg(ReconnectTimes),
	  AcceptSocket
    end;
connect(ListenSocket, Opts) ->
    Node = proplists:get_value(node, Opts),
    ct:log("~p:~p~ngen_tcp:accept(~p)~n", [?MODULE,?LINE, ListenSocket]),
    {ok, AcceptSocket} = rpc:call(Node, gen_tcp, accept, 
				  [ListenSocket]),
    AcceptSocket.

connect(_, _, 0, AcceptSocket, _, _) ->
    AcceptSocket;

connect(ListenSocket, Node, N, _, Timeout, []) ->
    ct:log("ssl:transport_accept(~p)~n", [ListenSocket]),
    {ok, AcceptSocket} = rpc:call(Node, ssl, transport_accept, 
				  [ListenSocket]),    
    ct:log("~p:~p~nssl:ssl_accept(~p, ~p)~n", [?MODULE,?LINE, AcceptSocket, Timeout]),

    case rpc:call(Node, ssl, ssl_accept, [AcceptSocket, Timeout]) of
	ok ->
	    connect(ListenSocket, Node, N-1, AcceptSocket, Timeout, []);
	Result ->
	    ct:log("~p:~p~nssl:ssl_accept@~p ret ~p",[?MODULE,?LINE, Node,Result]),
	    Result
    end;
connect(ListenSocket, Node, _, _, Timeout, Opts) ->
    ct:log("ssl:transport_accept(~p)~n", [ListenSocket]),
    {ok, AcceptSocket} = rpc:call(Node, ssl, transport_accept, 
				  [ListenSocket]),    
    ct:log("ssl:ssl_accept(~p,~p, ~p)~n", [AcceptSocket, Opts, Timeout]),
    rpc:call(Node, ssl, ssl_accept, [AcceptSocket, Opts, Timeout]),
    AcceptSocket.

remove_close_msg(0) ->
    ok;
remove_close_msg(ReconnectTimes) ->
    receive
	{ssl_closed, _} ->
	   remove_close_msg(ReconnectTimes -1)
    end.
	    
start_client(Args) ->
    Result = spawn_link(?MODULE, run_client_init, [lists:delete(return_socket, Args)]),
    receive 
	{connected, Socket} ->
	    case lists:member(return_socket, Args) of
		true -> {Result, Socket};
		false -> Result
	    end;
	{connect_failed, Reason} ->
	    {connect_failed, Reason}
    end.

run_client_init(Opts) ->
    put(retries, 0),
    run_client(Opts).

run_client(Opts) ->
    Node = proplists:get_value(node, Opts),
    Host = proplists:get_value(host, Opts),
    Port = proplists:get_value(port, Opts),
    Pid = proplists:get_value(from, Opts),
    Transport =  proplists:get_value(transport, Opts, ssl),
    Options = proplists:get_value(options, Opts),
    ct:log("~p:~p~n~p:connect(~p, ~p)@~p~n", [?MODULE,?LINE, Transport, Host, Port, Node]),
    ct:log("SSLOpts: ~p", [Options]),
    case rpc:call(Node, Transport, connect, [Host, Port, Options]) of
	{ok, Socket} ->
	    Pid ! {connected, Socket},
	    ct:log("~p:~p~nClient: connected~n", [?MODULE,?LINE]),
	    %% In special cases we want to know the client port, it will
	    %% be indicated by sending {port, 0} in options list!
	    send_selected_port(Pid,  proplists:get_value(port, Options), Socket),
	    {Module, Function, Args} = proplists:get_value(mfa, Opts),
	    ct:log("~p:~p~nClient: apply(~p,~p,~p)~n",
			       [?MODULE,?LINE, Module, Function, [Socket | Args]]),
	    case rpc:call(Node, Module, Function, [Socket | Args]) of
		no_result_msg ->
		    ok;
		Msg ->
		    ct:log("~p:~p~nClient Msg: ~p ~n", [?MODULE,?LINE, Msg]),
		    Pid ! {self(), Msg}
	    end,
	    receive
		close ->
		    ct:log("~p:~p~nClient closing~n", [?MODULE,?LINE]),
		    rpc:call(Node, Transport, close, [Socket]);
		{ssl_closed, Socket} ->
		    ok;
		{gen_tcp, closed} ->
		    ok
	    end;
	{error, econnrefused = Reason} ->
	    case get(retries) of
		N when N < 5 ->
		    ct:log("~p:~p~neconnrefused retries=~p sleep ~p",[?MODULE,?LINE, N,?SLEEP]),
		    put(retries, N+1),
		    ct:sleep(?SLEEP),
		    run_client(Opts);
	       _ ->
		    ct:log("~p:~p~nClient faild several times: connection failed: ~p ~n", [?MODULE,?LINE, Reason]),
		    Pid ! {self(), {error, Reason}}
	    end;
	{error, econnreset = Reason} ->
	      case get(retries) of
		N when N < 5 ->
		    ct:log("~p:~p~neconnreset retries=~p sleep ~p",[?MODULE,?LINE, N,?SLEEP]),
		    put(retries, N+1),
		    ct:sleep(?SLEEP),
		    run_client(Opts);
	       _ ->
		    ct:log("~p:~p~nClient faild several times: connection failed: ~p ~n", [?MODULE,?LINE, Reason]),
		    Pid ! {self(), {error, Reason}}
	    end;
	{error, Reason} ->
	    ct:log("~p:~p~nClient: connection failed: ~p ~n", [?MODULE,?LINE, Reason]),
	    Pid ! {connect_failed, Reason};
	{badrpc,BadRPC} ->
            ct:log("~p:~p~nBad rpc: ~p",[?MODULE,?LINE, BadRPC]),
            Pid ! {connect_failed, {badrpc,BadRPC}}
    end.

close(Pid) ->
    ct:log("~p:~p~nClose ~p ~n", [?MODULE,?LINE, Pid]),
    Monitor = erlang:monitor(process, Pid),
    Pid ! close,
    receive
	{'DOWN', Monitor, process, Pid, Reason} ->
	    erlang:demonitor(Monitor),
	    ct:log("~p:~p~nPid: ~p down due to:~p ~n", [?MODULE,?LINE, Pid, Reason]) 
		
    end.

close(Pid, Timeout) ->
    ct:log("~p:~p~n Close ~p ~n", [?MODULE,?LINE, Pid]),
    Monitor = erlang:monitor(process, Pid),
    Pid ! close,
    receive
	{'DOWN', Monitor, process, Pid, Reason} ->
	    erlang:demonitor(Monitor),
	    ct:log("~p:~p~nPid: ~p down due to:~p ~n", [?MODULE,?LINE, Pid, Reason]) 
    after 
	Timeout ->
	    exit(Pid, kill)
    end.

check_result(Server, ServerMsg, Client, ClientMsg) -> 
    receive 
	{Server, ServerMsg} ->
	    check_result(Client, ClientMsg);

	{Client, ClientMsg} ->
	    check_result(Server, ServerMsg);

	{Port, {data,Debug}} when is_port(Port) ->
	    ct:log("~p:~p~n Openssl ~s~n",[?MODULE,?LINE, Debug]),
	    check_result(Server, ServerMsg, Client, ClientMsg);
        {Port,closed} when is_port(Port) ->
            ct:log("~p:~p~n Openssl port ~n",[?MODULE,?LINE]),
            check_result(Server, ServerMsg, Client, ClientMsg);
	Unexpected ->
	    Reason = {{expected, {Client, ClientMsg}},
		      {expected, {Server, ServerMsg}}, {got, Unexpected}},
	    ct:fail(Reason)
    end.

check_result(Pid, Msg) -> 
    receive 
	{Pid, Msg} -> 
	    ok;
	{Port, {data,Debug}} when is_port(Port) ->
	    ct:log("~p:~p~n Openssl ~s~n",[?MODULE,?LINE, Debug]),
	    check_result(Pid,Msg);
        {Port,closed} when is_port(Port)->
            ct:log("~p:~p Openssl port closed ~n",[?MODULE,?LINE]),
            check_result(Pid, Msg);
	Unexpected ->
	    Reason = {{expected, {Pid, Msg}}, 
		      {got, Unexpected}},
	    ct:fail(Reason)
    end.

wait_for_result(Server, ServerMsg, Client, ClientMsg) -> 
    receive 
	{Server, ServerMsg} -> 
	    receive 
		{Client, ClientMsg} ->
		    ok
		%% Unexpected ->
		%%     Unexpected
	    end;
	{Client, ClientMsg} -> 
	    receive 
		{Server, ServerMsg} ->
		    ok
		%% Unexpected ->
		%%     Unexpected
	    end;
	{Port, {data,Debug}} when is_port(Port) ->
	    ct:log("~p:~p~nopenssl ~s~n",[?MODULE,?LINE, Debug]),
	    wait_for_result(Server, ServerMsg, Client, ClientMsg)
	%% Unexpected ->
	%%     Unexpected
    end.

check_ok([]) ->
    ok;
check_ok(Pids) ->
    receive 
	{Pid, ok} ->
	    check_ok(lists:delete(Pid, Pids));
	Other ->
	    ct:fail({expected, {"pid()", ok}, got, Other})
    end.
	
wait_for_result(Pid, Msg) -> 
    receive 
	{Pid, Msg} -> 
	    ok;
	{Port, {data,Debug}} when is_port(Port) ->
	    ct:log("~p:~p~nopenssl ~s~n",[?MODULE,?LINE, Debug]),
	    wait_for_result(Pid,Msg)
	%% Unexpected ->
	%%     Unexpected
    end.

user_lookup(psk, _Identity, UserState) ->
    {ok, UserState};
user_lookup(srp, Username, _UserState) ->
    Salt = ssl_cipher:random_bytes(16),
    UserPassHash = crypto:hash(sha, [Salt, crypto:hash(sha, [Username, <<$:>>, <<"secret">>])]),
    {ok, {srp_1024, Salt, UserPassHash}}.

cert_options(Config) ->
    ClientCaCertFile = filename:join([proplists:get_value(priv_dir, Config), 
				      "client", "cacerts.pem"]),
    ClientCertFile = filename:join([proplists:get_value(priv_dir, Config), 
				    "client", "cert.pem"]),
    ClientCertFileDigitalSignatureOnly = filename:join([proplists:get_value(priv_dir, Config),
				    "client", "digital_signature_only_cert.pem"]),
    ServerCaCertFile = filename:join([proplists:get_value(priv_dir, Config), 
				      "server", "cacerts.pem"]),
    ServerCertFile = filename:join([proplists:get_value(priv_dir, Config), 
				    "server", "cert.pem"]),
    ServerKeyFile = filename:join([proplists:get_value(priv_dir, Config), 
			     "server", "key.pem"]),
    ClientKeyFile = filename:join([proplists:get_value(priv_dir, Config), 
			     "client", "key.pem"]),
    ServerKeyCertFile = filename:join([proplists:get_value(priv_dir, Config), 
				       "server", "keycert.pem"]),
    ClientKeyCertFile = filename:join([proplists:get_value(priv_dir, Config), 
				       "client", "keycert.pem"]),

    BadCaCertFile = filename:join([proplists:get_value(priv_dir, Config), 
				   "badcacert.pem"]),
    BadCertFile = filename:join([proplists:get_value(priv_dir, Config), 
				   "badcert.pem"]),
    BadKeyFile = filename:join([proplists:get_value(priv_dir, Config), 
			      "badkey.pem"]),
    PskSharedSecret = <<1,2,3,4,5,6,7,8,9,10,11,12,13,14,15>>,

    [{client_opts, [{cacertfile, ClientCaCertFile}, 
		    {certfile, ClientCertFile},  
		    {keyfile, ClientKeyFile}]}, 
     {client_verification_opts, [{cacertfile, ServerCaCertFile}, 
				{certfile, ClientCertFile},  
				{keyfile, ClientKeyFile},
				{ssl_imp, new}]}, 
     {client_verification_opts_digital_signature_only, [{cacertfile, ServerCaCertFile},
				{certfile, ClientCertFileDigitalSignatureOnly},
				{keyfile, ClientKeyFile},
				{ssl_imp, new}]},
     {server_opts, [{ssl_imp, new},{reuseaddr, true}, {cacertfile, ServerCaCertFile}, 
		    {certfile, ServerCertFile}, {keyfile, ServerKeyFile}]},
     {client_psk, [{ssl_imp, new},
		   {psk_identity, "Test-User"},
		   {user_lookup_fun, {fun user_lookup/3, PskSharedSecret}}]},
     {server_psk, [{ssl_imp, new},{reuseaddr, true},
		   {certfile, ServerCertFile}, {keyfile, ServerKeyFile},
		   {user_lookup_fun, {fun user_lookup/3, PskSharedSecret}}]},
     {server_psk_hint, [{ssl_imp, new},{reuseaddr, true},
			{certfile, ServerCertFile}, {keyfile, ServerKeyFile},
			{psk_identity, "HINT"},
			{user_lookup_fun, {fun user_lookup/3, PskSharedSecret}}]},
     {server_psk_anon, [{ssl_imp, new},{reuseaddr, true},
			{user_lookup_fun, {fun user_lookup/3, PskSharedSecret}}]},
     {server_psk_anon_hint, [{ssl_imp, new},{reuseaddr, true},
			     {psk_identity, "HINT"},
			     {user_lookup_fun, {fun user_lookup/3, PskSharedSecret}}]},
     {client_srp, [{ssl_imp, new},
		   {srp_identity, {"Test-User", "secret"}}]},
     {server_srp, [{ssl_imp, new},{reuseaddr, true},
		   {certfile, ServerCertFile}, {keyfile, ServerKeyFile},
		   {user_lookup_fun, {fun user_lookup/3, undefined}},
		   {ciphers, srp_suites()}]},
     {server_srp_anon, [{ssl_imp, new},{reuseaddr, true},
			{user_lookup_fun, {fun user_lookup/3, undefined}},
			{ciphers, srp_anon_suites()}]},
     {server_verification_opts, [{ssl_imp, new},{reuseaddr, true}, 
		    {cacertfile, ClientCaCertFile},
		    {certfile, ServerCertFile}, {keyfile, ServerKeyFile}]},
     {client_kc_opts, [{certfile, ClientKeyCertFile},  {ssl_imp, new}]}, 
     {server_kc_opts, [{ssl_imp, new},{reuseaddr, true}, 
		       {certfile, ServerKeyCertFile}]},
     {client_bad_ca, [{cacertfile, BadCaCertFile}, 
		      {certfile, ClientCertFile},
		      {keyfile, ClientKeyFile},
		      {ssl_imp, new}]},
     {client_bad_cert, [{cacertfile, ClientCaCertFile},	    
			{certfile, BadCertFile},  
			{keyfile, ClientKeyFile},
			{ssl_imp, new}]},
     {server_bad_ca, [{ssl_imp, new},{cacertfile, BadCaCertFile},
		      {certfile, ServerCertFile}, 
		      {keyfile, ServerKeyFile}]},
     {server_bad_cert, [{ssl_imp, new},{cacertfile, ServerCaCertFile},
			{certfile, BadCertFile}, {keyfile, ServerKeyFile}]},
     {server_bad_key, [{ssl_imp, new},{cacertfile, ServerCaCertFile},
		       {certfile, ServerCertFile}, {keyfile, BadKeyFile}]}
     | Config].


make_dsa_cert(Config) ->  
    CryptoSupport = crypto:supports(),
    case proplists:get_bool(dss, proplists:get_value(public_keys, CryptoSupport)) of
        true ->
            ClientChain = proplists:get_value(client_chain, Config, default_cert_chain_conf()),
            ServerChain = proplists:get_value(server_chain, Config, default_cert_chain_conf()),
            CertChainConf = gen_conf(dsa, dsa, ClientChain, ServerChain),
            ClientFileBase = filename:join([proplists:get_value(priv_dir, Config), "dsa"]),
            ServerFileBase = filename:join([proplists:get_value(priv_dir, Config), "dsa"]),
            GenCertData = public_key:pkix_test_data(CertChainConf),
            [{server_config, ServerConf}, 
             {client_config, ClientConf}] = 
                x509_test:gen_pem_config_files(GenCertData, ClientFileBase, ServerFileBase),
            
          [{server_dsa_opts, ServerConf},
           {server_dsa_verify_opts, [{verify, verify_peer} | ServerConf]},
           {client_dsa_opts, ClientConf},
           {server_srp_dsa, [{user_lookup_fun, {fun user_lookup/3, undefined}},
                             {ciphers, srp_dss_suites()} | ServerConf]},
           {client_srp_dsa, [{srp_identity, {"Test-User", "secret"}}
                             | ClientConf]}
           | Config];
      false ->
          Config
  end.
make_rsa_cert_chains(UserConf, Config, Suffix) ->
    ClientChain = proplists:get_value(client_chain, UserConf, default_cert_chain_conf()),
    ServerChain = proplists:get_value(server_chain, UserConf, default_cert_chain_conf()),
    CertChainConf = gen_conf(rsa, rsa, ClientChain, ServerChain),
    ClientFileBase = filename:join([proplists:get_value(priv_dir, Config), "rsa" ++ Suffix]),
    ServerFileBase = filename:join([proplists:get_value(priv_dir, Config), "rsa" ++ Suffix]),
    GenCertData = public_key:pkix_test_data(CertChainConf),
    [{server_config, ServerConf}, 
     {client_config, ClientConf}] = 
        x509_test:gen_pem_config_files(GenCertData, ClientFileBase, ServerFileBase),               
    {[{verify, verify_peer} | ClientConf],
     [{reuseaddr, true}, {verify, verify_peer} | ServerConf]
    }.

make_ec_cert_chains(UserConf, ClientChainType, ServerChainType, Config) ->
    ClientChain = proplists:get_value(client_chain, UserConf, default_cert_chain_conf()),
    ServerChain = proplists:get_value(server_chain, UserConf, default_cert_chain_conf()),
    CertChainConf = gen_conf(ClientChainType, ServerChainType, ClientChain, ServerChain),
    ClientFileBase = filename:join([proplists:get_value(priv_dir, Config), atom_to_list(ClientChainType)]),
    ServerFileBase = filename:join([proplists:get_value(priv_dir, Config), atom_to_list(ServerChainType)]),
    GenCertData = public_key:pkix_test_data(CertChainConf),
    [{server_config, ServerConf}, 
     {client_config, ClientConf}] = 
        x509_test:gen_pem_config_files(GenCertData, ClientFileBase, ServerFileBase),               
    {[{verify, verify_peer} | ClientConf],
     [{reuseaddr, true}, {verify, verify_peer} | ServerConf]
    }.

default_cert_chain_conf() ->
    %% Use only default options
    [[],[],[]].

gen_conf(ClientChainType, ServerChainType, UserClient, UserServer) ->
    ClientTag = conf_tag("client"),
    ServerTag = conf_tag("server"),

    DefaultClient = chain_spec(client, ClientChainType), 
    DefaultServer = chain_spec(server, ServerChainType),
    
    ClientConf = merge_chain_spec(UserClient, DefaultClient, []),
    ServerConf = merge_chain_spec(UserServer, DefaultServer, []),
    
    new_format([{ClientTag, ClientConf}, {ServerTag, ServerConf}]).

new_format(Conf) ->
    CConf = proplists:get_value(client_chain, Conf),
    SConf = proplists:get_value(server_chain, Conf),
    #{server_chain => proplist_to_map(SConf),
      client_chain => proplist_to_map(CConf)}.

proplist_to_map([Head | Rest]) -> 
    [Last | Tail] = lists:reverse(Rest),
    #{root => Head,
      intermediates => lists:reverse(Tail),
      peer => Last}.

conf_tag(Role) ->
    list_to_atom(Role ++ "_chain").

chain_spec(_Role, ecdh_rsa) ->
    Digest = {digest, appropriate_sha(crypto:supports())},
    CurveOid = hd(tls_v1:ecc_curves(0)),
     [[Digest, {key, {namedCurve, CurveOid}}],
      [Digest, {key, hardcode_rsa_key(1)}],
      [Digest, {key, {namedCurve, CurveOid}}]];

chain_spec(_Role, ecdhe_ecdsa) ->
    Digest = {digest, appropriate_sha(crypto:supports())},
    CurveOid = hd(tls_v1:ecc_curves(0)),
    [[Digest, {key, {namedCurve, CurveOid}}],
     [Digest, {key, {namedCurve, CurveOid}}],
     [Digest, {key, {namedCurve, CurveOid}}]];

chain_spec(_Role, ecdh_ecdsa) ->
    Digest = {digest, appropriate_sha(crypto:supports())},
    CurveOid = hd(tls_v1:ecc_curves(0)),
    [[Digest, {key, {namedCurve, CurveOid}}],
     [Digest, {key, {namedCurve, CurveOid}}],
     [Digest, {key, {namedCurve, CurveOid}}]];
chain_spec(_Role, ecdhe_rsa) ->
    Digest = {digest, appropriate_sha(crypto:supports())},
    [[Digest, {key, hardcode_rsa_key(1)}],
     [Digest, {key, hardcode_rsa_key(2)}],
     [Digest, {key, hardcode_rsa_key(3)}]];
chain_spec(_Role, ecdsa) ->
    Digest = {digest, appropriate_sha(crypto:supports())},
    CurveOid = hd(tls_v1:ecc_curves(0)),
    [[Digest, {key, {namedCurve, CurveOid}}],
     [Digest, {key, {namedCurve, CurveOid}}],
     [Digest, {key, {namedCurve, CurveOid}}]];
chain_spec(_Role, rsa) ->
    Digest = {digest, appropriate_sha(crypto:supports())},
    [[Digest, {key, hardcode_rsa_key(1)}],
                                      [Digest, {key, hardcode_rsa_key(2)}],
                                      [Digest, {key, hardcode_rsa_key(3)}]];
chain_spec(_Role, dsa) ->
    Digest = {digest, appropriate_sha(crypto:supports())},
    [[Digest, {key, hardcode_dsa_key(1)}],
     [Digest, {key, hardcode_dsa_key(2)}],
     [Digest, {key, hardcode_dsa_key(3)}]].

merge_chain_spec([], [], Acc)->
    lists:reverse(Acc);
merge_chain_spec([User| UserRest], [Default | DefaultRest], Acc) ->
    Merge = merge_spec(User, Default, confs(), []),
    merge_chain_spec(UserRest, DefaultRest, [Merge | Acc]).

confs() ->
    [key, digest, validity, extensions].

merge_spec(_, _, [], Acc) ->
    Acc;
merge_spec(User, Default, [Conf | Rest], Acc) ->
    case proplists:get_value(Conf, User, undefined) of
        undefined ->
            case proplists:get_value(Conf, Default, undefined) of
                undefined ->
                    merge_spec(User, Default, Rest, Acc);
                Value  ->
                    merge_spec(User, Default, Rest, [{Conf, Value} | Acc])
            end;
        Value ->
                merge_spec(User, Default, Rest, [{Conf, Value} | Acc])
    end.

make_ecdsa_cert(Config) ->
    CryptoSupport = crypto:supports(),
    case proplists:get_bool(ecdsa, proplists:get_value(public_keys, CryptoSupport)) of
        true ->
            ClientFileBase = filename:join([proplists:get_value(priv_dir, Config), "ecdsa"]),
            ServerFileBase = filename:join([proplists:get_value(priv_dir, Config), "ecdsa"]),
            ClientChain = proplists:get_value(client_chain, Config, default_cert_chain_conf()),
            ServerChain = proplists:get_value(server_chain, Config, default_cert_chain_conf()),
            CertChainConf = gen_conf(ecdsa, ecdsa, ClientChain, ServerChain),
            GenCertData = public_key:pkix_test_data(CertChainConf),
            [{server_config, ServerConf}, 
             {client_config, ClientConf}] = 
                x509_test:gen_pem_config_files(GenCertData, ClientFileBase, ServerFileBase),               
	    [{server_ecdsa_opts, [{ssl_imp, new},{reuseaddr, true} | ServerConf]},
             
	     {server_ecdsa_verify_opts, [{ssl_imp, new}, {reuseaddr, true},
					 {verify, verify_peer} | ServerConf]},
	     {client_ecdsa_opts, ClientConf}
	     | Config];
	false ->
	    Config
    end.
make_rsa_cert(Config) ->
    CryptoSupport = crypto:supports(),
    case proplists:get_bool(rsa, proplists:get_value(public_keys, CryptoSupport)) of
        true ->
            ClientFileBase = filename:join([proplists:get_value(priv_dir, Config), "rsa"]),
            ServerFileBase = filename:join([proplists:get_value(priv_dir, Config), "rsa"]),
            ClientChain = proplists:get_value(client_chain, Config, default_cert_chain_conf()),
            ServerChain = proplists:get_value(server_chain, Config, default_cert_chain_conf()),
            CertChainConf = gen_conf(rsa, rsa, ClientChain, ServerChain),
            GenCertData = public_key:pkix_test_data(CertChainConf),
            [{server_config, ServerConf}, 
             {client_config, ClientConf}] = 
                x509_test:gen_pem_config_files(GenCertData, ClientFileBase, ServerFileBase),               
	    [{server_rsa_opts, [{ssl_imp, new},{reuseaddr, true} | ServerConf]},
             
	     {server_rsa_verify_opts, [{ssl_imp, new}, {reuseaddr, true},
					 {verify, verify_peer} | ServerConf]},
	     {client_rsa_opts, ClientConf},
             {client_rsa_verify_opts,  [{verify, verify_peer} |ClientConf]}
	     | Config];
	false ->
	    Config
    end.
appropriate_sha(CryptoSupport) ->
    case proplists:get_bool(sha256, CryptoSupport) of
	true ->
	    sha256;
	false ->
	    sha1
    end.

%% RFC 4492, Sect. 2.3.  ECDH_RSA
%%
%%    This key exchange algorithm is the same as ECDH_ECDSA except that the
%%    server's certificate MUST be signed with RSA rather than ECDSA.
make_ecdh_rsa_cert(Config) ->
    CryptoSupport = crypto:supports(),
    case proplists:get_bool(ecdh, proplists:get_value(public_keys, CryptoSupport)) of
	true ->
            ClientFileBase = filename:join([proplists:get_value(priv_dir, Config), "ecdh_rsa"]),
            ServerFileBase = filename:join([proplists:get_value(priv_dir, Config), "ecdh_rsa"]),
            ClientChain = proplists:get_value(client_chain, Config, default_cert_chain_conf()),
            ServerChain = proplists:get_value(server_chain, Config, default_cert_chain_conf()),
            CertChainConf = gen_conf(ecdh_rsa, ecdh_rsa, ClientChain, ServerChain),
            GenCertData = public_key:pkix_test_data(CertChainConf),
            [{server_config, ServerConf}, 
             {client_config, ClientConf}] = 
                x509_test:gen_pem_config_files(GenCertData, ClientFileBase, ServerFileBase),

	    [{server_ecdh_rsa_opts, [{ssl_imp, new},{reuseaddr, true} | ServerConf]},
				    
	     {server_ecdh_rsa_verify_opts, [{ssl_imp, new},{reuseaddr, true}, 	 
                                            {verify, verify_peer} | ServerConf]},
					
	     {client_ecdh_rsa_opts, ClientConf}
				   
             | Config];
	_ ->
	    Config
    end.

start_upgrade_server(Args) ->
    Result = spawn_link(?MODULE, run_upgrade_server, [Args]),
    receive
	{listen, up} ->
	    Result
    end.

run_upgrade_server(Opts) ->
    Node = proplists:get_value(node, Opts),
    Port = proplists:get_value(port, Opts),
    TimeOut = proplists:get_value(timeout, Opts, infinity),
    TcpOptions = proplists:get_value(tcp_options, Opts),
    SslOptions = proplists:get_value(ssl_options, Opts),
    Pid = proplists:get_value(from, Opts),

    ct:log("~p:~p~ngen_tcp:listen(~p, ~p)~n", [?MODULE,?LINE, Port, TcpOptions]),
    {ok, ListenSocket} = rpc:call(Node, gen_tcp, listen, [Port, TcpOptions]),
    Pid ! {listen, up},
    send_selected_port(Pid, Port, ListenSocket),
    ct:log("~p:~p~ngen_tcp:accept(~p)~n", [?MODULE,?LINE, ListenSocket]),
    {ok, AcceptSocket} = rpc:call(Node, gen_tcp, accept, [ListenSocket]),

    try
	{ok, SslAcceptSocket} = case TimeOut of
				    infinity ->
					ct:log("~p:~p~nssl:ssl_accept(~p, ~p)~n",
							   [?MODULE,?LINE, AcceptSocket, SslOptions]),
					rpc:call(Node, ssl, ssl_accept,
						 [AcceptSocket, SslOptions]);
				    _ ->
					ct:log("~p:~p~nssl:ssl_accept(~p, ~p, ~p)~n",
							   [?MODULE,?LINE, AcceptSocket, SslOptions, TimeOut]),
					rpc:call(Node, ssl, ssl_accept,
						 [AcceptSocket, SslOptions, TimeOut])
				end,
	{Module, Function, Args} = proplists:get_value(mfa, Opts),
	Msg = rpc:call(Node, Module, Function, [SslAcceptSocket | Args]),
	ct:log("~p:~p~nUpgrade Server Msg: ~p ~n", [?MODULE,?LINE, Msg]),
	Pid ! {self(), Msg},
	receive
	    close ->
		ct:log("~p:~p~nUpgrade Server closing~n", [?MODULE,?LINE]),
		rpc:call(Node, ssl, close, [SslAcceptSocket])
	end
    catch error:{badmatch, Error} ->
	    Pid ! {self(), Error}
    end.

start_upgrade_client(Args) ->
    spawn_link(?MODULE, run_upgrade_client, [Args]).

run_upgrade_client(Opts) ->
    Node = proplists:get_value(node, Opts),
    Host = proplists:get_value(host, Opts),
    Port = proplists:get_value(port, Opts),
    Pid = proplists:get_value(from, Opts),
    TcpOptions = proplists:get_value(tcp_options, Opts),
    SslOptions = proplists:get_value(ssl_options, Opts),
    
    ct:log("~p:~p~ngen_tcp:connect(~p, ~p, ~p)~n",
		       [?MODULE,?LINE, Host, Port, TcpOptions]),
    {ok, Socket} = rpc:call(Node, gen_tcp, connect, [Host, Port, TcpOptions]),

    send_selected_port(Pid, Port, Socket),

    ct:log("~p:~p~nssl:connect(~p, ~p)~n", [?MODULE,?LINE, Socket, SslOptions]),
    {ok, SslSocket} = rpc:call(Node, ssl, connect, [Socket, SslOptions]),

    {Module, Function, Args} = proplists:get_value(mfa, Opts),
    ct:log("~p:~p~napply(~p, ~p, ~p)~n",
		       [?MODULE,?LINE, Module, Function, [SslSocket | Args]]),
    Msg = rpc:call(Node, Module, Function, [SslSocket | Args]),
    ct:log("~p:~p~nUpgrade Client Msg: ~p ~n", [?MODULE,?LINE, Msg]),
    Pid ! {self(), Msg},
    receive 
	close ->
	    ct:log("~p:~p~nUpgrade Client closing~n", [?MODULE,?LINE]),
	    rpc:call(Node, ssl, close, [SslSocket])
    end.

start_upgrade_server_error(Args) ->
    Result = spawn_link(?MODULE, run_upgrade_server_error, [Args]),
    receive
	{listen, up} ->
	    Result
    end.

run_upgrade_server_error(Opts) ->
    Node = proplists:get_value(node, Opts),
    Port = proplists:get_value(port, Opts),
    TimeOut = proplists:get_value(timeout, Opts, infinity),
    TcpOptions = proplists:get_value(tcp_options, Opts),
    SslOptions = proplists:get_value(ssl_options, Opts),
    Pid = proplists:get_value(from, Opts),

    ct:log("~p:~p~ngen_tcp:listen(~p, ~p)~n", [?MODULE,?LINE, Port, TcpOptions]),
    {ok, ListenSocket} = rpc:call(Node, gen_tcp, listen, [Port, TcpOptions]),
    Pid ! {listen, up},
    send_selected_port(Pid, Port, ListenSocket),
    ct:log("~p:~p~ngen_tcp:accept(~p)~n", [?MODULE,?LINE, ListenSocket]),
    {ok, AcceptSocket} = rpc:call(Node, gen_tcp, accept, [ListenSocket]),
    Error = case TimeOut of
		infinity ->
		    ct:log("~p:~p~nssl:ssl_accept(~p, ~p)~n",
				       [?MODULE,?LINE, AcceptSocket, SslOptions]),
		    rpc:call(Node, ssl, ssl_accept,
			     [AcceptSocket, SslOptions]);
		_ ->
		    ct:log("~p:~p~nssl:ssl_accept(~p, ~p, ~p)~n",
				       [?MODULE,?LINE, AcceptSocket, SslOptions, TimeOut]),
		    rpc:call(Node, ssl, ssl_accept,
			     [AcceptSocket, SslOptions, TimeOut])
	    end,
    Pid ! {self(), Error}.

start_server_error(Args) ->
    Result = spawn_link(?MODULE, run_server_error, [Args]),
    receive 
	{listen, up} ->
	    Result
    end.

run_server_error(Opts) ->
    Node = proplists:get_value(node, Opts),
    Port = proplists:get_value(port, Opts),
    Options = proplists:get_value(options, Opts),
    Pid = proplists:get_value(from, Opts),
    Transport =  proplists:get_value(transport, Opts, ssl),
    ct:log("~p:~p~nssl:listen(~p, ~p)~n", [?MODULE,?LINE, Port, Options]),
    case rpc:call(Node, Transport, listen, [Port, Options]) of
	{ok, #sslsocket{} = ListenSocket} ->
	    %% To make sure error_client will
	    %% get {error, closed} and not {error, connection_refused}
	    Pid ! {listen, up},
	    send_selected_port(Pid, Port, ListenSocket),
	    ct:log("~p:~p~nssl:transport_accept(~p)~n", [?MODULE,?LINE, ListenSocket]),
	    case rpc:call(Node, Transport, transport_accept, [ListenSocket]) of
		{error, _} = Error ->
		    Pid ! {self(), Error};
		{ok, AcceptSocket} ->
		    ct:log("~p:~p~nssl:ssl_accept(~p)~n", [?MODULE,?LINE, AcceptSocket]),
		    Error = rpc:call(Node, ssl, ssl_accept, [AcceptSocket]),
		    Pid ! {self(), Error}
	    end;
	{ok, ListenSocket} ->
	    Pid ! {listen, up},
	    send_selected_port(Pid, Port, ListenSocket),
	    ct:log("~p:~p~n~p:accept(~p)~n", [?MODULE,?LINE, Transport, ListenSocket]),
	     case rpc:call(Node, Transport, accept, [ListenSocket]) of
		{error, _} = Error ->
		     Pid ! {self(), Error}
	     end;
	Error ->
	    %% Not really true but as this is an error test 
	    %% this is what we want.
	    Pid ! {listen, up},
	    Pid ! {self(), Error}
    end.

start_client_error(Args) ->
    spawn_link(?MODULE, run_client_error, [Args]).

run_client_error(Opts) ->
    Node = proplists:get_value(node, Opts),
    Host = proplists:get_value(host, Opts),
    Port = proplists:get_value(port, Opts),
    Pid = proplists:get_value(from, Opts),
    Transport = proplists:get_value(transport, Opts, ssl),
    Options = proplists:get_value(options, Opts),
    ct:log("~p:~p~nssl:connect(~p, ~p, ~p)~n", [?MODULE,?LINE, Host, Port, Options]),
    Error = rpc:call(Node, Transport, connect, [Host, Port, Options]),
    Pid ! {self(), Error}.

accepters(N) ->
    accepters([], N).

accepters(Acc, 0) ->
    Acc;
accepters(Acc, N) ->
    receive 
	{accepter, _, Server} ->
	    accepters([Server| Acc], N-1)
    end.

inet_port(Pid) when is_pid(Pid)->
    receive
	{Pid, {port, Port}} ->
	    Port
    end;

inet_port(Node) ->
    {Port, Socket} = do_inet_port(Node),
     rpc:call(Node, gen_tcp, close, [Socket]),
     Port.

do_inet_port(Node) ->
    {ok, Socket} = rpc:call(Node, gen_tcp, listen, [0, [{reuseaddr, true}]]),
    {ok, Port} = rpc:call(Node, inet, port, [Socket]),
    {Port, Socket}.

no_result(_) ->
    no_result_msg.

trigger_renegotiate(Socket, [ErlData, N]) ->
     {ok, [{session_id, Id}]} = ssl:connection_information(Socket,  [session_id]),
    trigger_renegotiate(Socket, ErlData, N, Id).

trigger_renegotiate(Socket, _, 0, Id) ->
    ct:sleep(1000),
    case ssl:connection_information(Socket,  [session_id]) of
        {ok, [{session_id, Id}]} ->
	    fail_session_not_renegotiated;
	%% Tests that uses this function will not reuse
	%% sessions so if we get a new session id the
	%% renegotiation has succeeded.
        {ok, [{session_id, _}]} -> 
	    ok;
	{error, closed} ->
	    fail_session_fatal_alert_during_renegotiation;
	{error, timeout} ->
	    fail_timeout
    end;

trigger_renegotiate(Socket, ErlData, N, Id) ->
    ssl:send(Socket, ErlData),
    trigger_renegotiate(Socket, ErlData, N-1, Id).				   
    

send_selected_port(Pid, 0, #sslsocket{} = Socket) ->
    {ok, {_, NewPort}} = ssl:sockname(Socket),	 
    Pid ! {self(), {port, NewPort}};
send_selected_port(Pid, 0, Socket) ->
    {ok, {_, NewPort}} = inet:sockname(Socket),	 
    Pid ! {self(), {port, NewPort}};
send_selected_port(_,_,_) ->
    ok.

rsa_suites(CounterPart) ->
    ECC = is_sane_ecc(CounterPart),
    FIPS = is_fips(CounterPart),
    CryptoSupport = crypto:supports(),
    Ciphers = proplists:get_value(ciphers, CryptoSupport),
    lists:filter(fun({rsa, des_cbc, sha}) when FIPS == true ->
			 false;
		    ({dhe_rsa, des_cbc, sha}) when FIPS == true ->
			 false;
		    ({rsa, Cipher, _}) ->
			 lists:member(cipher_atom(Cipher), Ciphers);
		    ({dhe_rsa, Cipher, _}) ->
			 lists:member(cipher_atom(Cipher), Ciphers);
		    ({ecdhe_rsa, Cipher, _}) when ECC == true ->
			 lists:member(cipher_atom(Cipher), Ciphers);
		    ({rsa, Cipher, _, _}) ->
			 lists:member(cipher_atom(Cipher), Ciphers);
		    ({dhe_rsa, Cipher, _,_}) ->
			 lists:member(cipher_atom(Cipher), Ciphers);
		    ({ecdhe_rsa, Cipher, _,_}) when ECC == true ->
			 lists:member(cipher_atom(Cipher), Ciphers);
		    (_) ->
			 false
		 end,
                 common_ciphers(CounterPart)).

common_ciphers(crypto) ->
    ssl:cipher_suites();
common_ciphers(openssl) ->
    OpenSslSuites =
        string:tokens(string:strip(os:cmd("openssl ciphers"), right, $\n), ":"),
    [ssl_cipher:erl_suite_definition(S)
     || S <- ssl_cipher:suites(tls_record:highest_protocol_version([])),
        lists:member(ssl_cipher:openssl_suite_name(S), OpenSslSuites)
    ].

available_suites(Version) ->
    [ssl_cipher:erl_suite_definition(Suite) || 
	Suite  <-  ssl_cipher:filter_suites(ssl_cipher:suites(Version))].


rsa_non_signed_suites(Version) ->
    lists:filter(fun({rsa, _, _}) ->
			 false;
		    (_) ->
			 true
		 end,
		 available_suites(Version)).

dsa_suites(Version) ->
     lists:filter(fun({dhe_dss, _, _}) ->
			 true;
		    (_) ->
			 false
		 end,
		 available_suites(Version)).

ecdsa_suites(Version) ->
     lists:filter(fun({ecdhe_ecdsa, _, _}) ->
			 true;
		    (_) ->
			 false
		 end,
		 available_suites(Version)).

ecdh_rsa_suites(Version) ->
     lists:filter(fun({ecdh_rsa, _, _}) ->
			 true;
		    (_) ->
			 false
		 end,
		 available_suites(Version)).

openssl_rsa_suites() ->
    Ciphers = ssl:cipher_suites(openssl),
    lists:filter(fun(Str) -> string_regex_filter(Str, "RSA")
		 end, Ciphers) -- openssl_ecdh_rsa_suites().

openssl_dsa_suites() ->
    Ciphers = ssl:cipher_suites(openssl),
    lists:filter(fun(Str) -> string_regex_filter(Str, "DSS")
		 end, Ciphers).

openssl_ecdsa_suites() ->
    Ciphers = ssl:cipher_suites(openssl),
    lists:filter(fun(Str) -> string_regex_filter(Str, "ECDHE-ECDSA")
		 end, Ciphers).

openssl_ecdh_rsa_suites() ->
    Ciphers = ssl:cipher_suites(openssl),
    lists:filter(fun(Str) -> string_regex_filter(Str, "ECDH-RSA")
		 end, Ciphers).

openssl_filter(FilterStr) ->
    Ciphers = string:tokens(os:cmd("openssl ciphers"), ":"),
    lists:filter(fun(Str) -> string_regex_filter(Str, FilterStr)
		 end, Ciphers).


string_regex_filter(Str, Search) when is_list(Str) ->
    case re:run(Str, Search, []) of
	nomatch ->
	    false;
	_ ->
	    true
    end;
string_regex_filter(_Str, _Search) ->
    false.

anonymous_suites(Version) ->
    ssl:filter_cipher_suites([ssl_cipher:suite_definition(S) || S <- ssl_cipher:anonymous_suites(Version)],[]).
psk_suites(Version) ->
    ssl:filter_cipher_suites([ssl_cipher:suite_definition(S) || S <- ssl_cipher:psk_suites(Version)], []).

psk_anon_suites(Version) ->
    ssl:filter_cipher_suites([ssl_cipher:suite_definition(S) || S <- ssl_cipher:psk_suites_anon(Version)], 
                             [{key_exchange, 
                               fun(psk) -> 
                                       true;
                                  (psk_dhe) -> 
                                       true;
                                  (_) -> 
                                       false 
                               end}]).

srp_suites() ->
    ssl:filter_cipher_suites([ssl_cipher:suite_definition(S) || S <- ssl_cipher:srp_suites()],
                             [{key_exchange, 
                               fun(srp_rsa) -> 
                                       true;
                                  (_) -> 
                                       false 
                               end}]).
srp_anon_suites() ->
    ssl:filter_cipher_suites([ssl_cipher:suite_definition(S) || S <-  ssl_cipher:srp_suites_anon()],
                             []).
srp_dss_suites() ->
<<<<<<< HEAD
    [ssl_cipher:erl_suite_definition(Suite) || 
        Suite  <-
            ssl_cipher:filter_suites([tuple_to_map(S) || 
                                         S <-	[{srp_dss, '3des_ede_cbc', sha},
                                                 {srp_dss, aes_128_cbc, sha},
                                                 {srp_dss, aes_256_cbc, sha}]])].

chacha_suites(Version) ->
    [ssl_cipher:erl_suite_definition(S) || S <- ssl_cipher:filter_suites(ssl_cipher:chacha_suites(Version))].

=======
    ssl:filter_cipher_suites([ssl_cipher:suite_definition(S) || S <- ssl_cipher:srp_suites()], 
                             [{key_exchange, 
                               fun(srp_dss) -> 
                                       true;
                                  (_) -> 
                                       false 
                               end}]).
>>>>>>> 9be18662
rc4_suites(Version) ->
     ssl:filter_cipher_suites([ssl_cipher:suite_definition(S) || S <-ssl_cipher:rc4_suites(Version)], []).

des_suites(Version) ->
     ssl:filter_cipher_suites([ssl_cipher:suite_definition(S) || S <-ssl_cipher:des_suites(Version)], []).

tuple_to_map({Kex, Cipher, Mac}) ->
    #{key_exchange => Kex,
      cipher => Cipher,
      mac => Mac,
      prf => default_prf};
tuple_to_map({Kex, Cipher, Mac, Prf}) ->
    #{key_exchange => Kex,
      cipher => Cipher,
      mac => Mac,
      prf => Prf}.

pem_to_der(File) ->
    {ok, PemBin} = file:read_file(File),
    public_key:pem_decode(PemBin).

der_to_pem(File, Entries) ->
    PemBin = public_key:pem_encode(Entries),
    file:write_file(File, PemBin).

cipher_result(Socket, Result) ->
    {ok, Info} = ssl:connection_information(Socket),
    Result = {ok, {proplists:get_value(protocol, Info), proplists:get_value(cipher_suite, Info)}},
    ct:log("~p:~p~nSuccessfull connect: ~p~n", [?MODULE,?LINE, Result]),
    %% Importante to send two packets here
    %% to properly test "cipher state" handling
    ssl:send(Socket, "Hello\n"),
    receive 
	{ssl, Socket, "H"} ->
	    ssl:send(Socket, " world\n"),
	    receive_rizzo_duong_beast();
	{ssl, Socket, "Hello\n"} ->
	    ssl:send(Socket, " world\n"),
	    receive
		{ssl, Socket, " world\n"} ->
		    ok
	    end;       
	Other ->
	    {unexpected, Other}
    end.

session_info_result(Socket) ->
    {ok, Info} = ssl:connection_information(Socket,  [session_id, cipher_suite]),
    Info.

public_key(#'PrivateKeyInfo'{privateKeyAlgorithm =
				 #'PrivateKeyInfo_privateKeyAlgorithm'{algorithm = ?rsaEncryption},
			     privateKey = Key}) ->
    public_key:der_decode('RSAPrivateKey', iolist_to_binary(Key));

public_key(#'PrivateKeyInfo'{privateKeyAlgorithm =
				 #'PrivateKeyInfo_privateKeyAlgorithm'{algorithm = ?'id-dsa'},
			     privateKey = Key}) ->
    public_key:der_decode('DSAPrivateKey', iolist_to_binary(Key));
public_key(Key) ->
    Key.
receive_rizzo_duong_beast() ->
    receive 
	{ssl, _, "ello\n"} ->
	    receive 
		{ssl, _, " "} ->
		    receive
			{ssl, _, "world\n"} ->
			    ok
		    end
	    end
    end.


state([{data,[{"State", {_StateName, StateData}}]} | _]) -> %% gen_statem
    StateData;
state([{data,[{"State", State}]} | _]) -> %% gen_server
    State;
state([{data,[{"StateData", State}]} | _]) -> %% gen_fsm
     State;
state([_ | Rest]) ->
    state(Rest).

is_tls_version('dtlsv1.2') ->
    true;
is_tls_version('dtlsv1') ->
    true;
is_tls_version('tlsv1.2') ->
    true;
is_tls_version('tlsv1.1') ->
    true;
is_tls_version('tlsv1') ->
    true;
is_tls_version('sslv3') ->
    true;
is_tls_version(_) ->
    false.

init_tls_version(Version, Config)
  when Version == 'dtlsv1.2'; Version == 'dtlsv1' ->
    ssl:stop(),
    application:load(ssl),
    application:set_env(ssl, dtls_protocol_version, Version),
    ssl:start(),
    NewConfig = proplists:delete(protocol_opts, proplists:delete(protocol, Config)),
    [{protocol, dtls}, {protocol_opts, [{protocol, dtls}]} | NewConfig];

init_tls_version(Version, Config) ->
    ssl:stop(),
    application:load(ssl),
    application:set_env(ssl, protocol_version, Version),
    ssl:start(),
    NewConfig = proplists:delete(protocol_opts, proplists:delete(protocol, Config)),
    [{protocol, tls} | NewConfig].

clean_tls_version(Config) ->
    proplists:delete(protocol_opts, proplists:delete(protocol, Config)).
    
sufficient_crypto_support(Version)
  when Version == 'tlsv1.2'; Version == 'dtlsv1.2' ->
    CryptoSupport = crypto:supports(),
    proplists:get_bool(sha256, proplists:get_value(hashs, CryptoSupport));
sufficient_crypto_support(Group) when Group == ciphers_ec;     %% From ssl_basic_SUITE
				      Group == erlang_server;  %% From ssl_ECC_SUITE
				      Group == erlang_client;  %% From ssl_ECC_SUITE
				      Group == erlang ->       %% From ssl_ECC_SUITE
    CryptoSupport = crypto:supports(),
    proplists:get_bool(ecdh, proplists:get_value(public_keys, CryptoSupport));
sufficient_crypto_support(_) ->
    true.

check_key_exchange_send_active(Socket, false) ->
    send_recv_result_active(Socket);
check_key_exchange_send_active(Socket, KeyEx) ->
    {ok, [{cipher_suite, Suite}]} = ssl:connection_information(Socket, [cipher_suite]),
    true = check_key_exchange(Suite, KeyEx), 
    send_recv_result_active(Socket).

check_key_exchange({KeyEx,_, _}, KeyEx) ->
    true;
check_key_exchange({KeyEx,_,_,_}, KeyEx) ->
    true;
check_key_exchange(KeyEx1, KeyEx2) ->
    ct:pal("Negotiated ~p  Expected ~p", [KeyEx1, KeyEx2]),
    false.

send_recv_result_active(Socket) ->
    ssl:send(Socket, "Hello world"),
    receive
	{ssl, Socket, "H"} ->
	    receive
		{ssl, Socket, "ello world"} ->
		    ok
	    end;
	{ssl, Socket, "Hello world"} ->
	    ok
    end.

send_recv_result(Socket) ->
    ssl:send(Socket, "Hello world"),
    {ok,"Hello world"} = ssl:recv(Socket, 11),
    ok.

send_recv_result_active_once(Socket) ->
    ssl:send(Socket, "Hello world"),
    receive
	{ssl, Socket, "H"} ->
	    ssl:setopts(Socket, [{active, once}]),
	    receive
		{ssl, Socket, "ello world"} ->
		    ok
	    end;
	{ssl, Socket, "Hello world"} ->
	    ok
    end.

is_sane_ecc(openssl) ->
    case os:cmd("openssl version") of
	"OpenSSL 1.0.0a" ++ _ -> % Known bug in openssl
	    %% manifests as SSL_CHECK_SERVERHELLO_TLSEXT:tls invalid ecpointformat list
	    false;
	"OpenSSL 1.0.0" ++ _ ->  % Known bug in openssl
	    %% manifests as SSL_CHECK_SERVERHELLO_TLSEXT:tls invalid ecpointformat list
	    false;
	"OpenSSL 1.0.1l" ++ _ ->  
	    %% Breaks signature verification 
	    false;
	"OpenSSL 0.9.8" ++ _ -> % Does not support ECC
	    false;
	"OpenSSL 0.9.7" ++ _ -> % Does not support ECC
	    false;
	_ ->
	    true
    end;
is_sane_ecc(crypto) ->
    [{_,_, Bin}]  = crypto:info_lib(), 
    case binary_to_list(Bin) of
	"OpenSSL 0.9.8" ++ _ -> % Does not support ECC
	    false;
	"OpenSSL 0.9.7" ++ _ -> % Does not support ECC
	    false;
	_ ->
	    true
    end;
is_sane_ecc(_) ->
    true.

is_fips(openssl) ->
    VersionStr = os:cmd("openssl version"),
    case re:split(VersionStr, "fips") of
	[_] ->
	    false;
	_ ->
	    true
    end;
is_fips(crypto) ->
    [{_,_, Bin}]  = crypto:info_lib(),
    case re:split(Bin, <<"fips">>) of
	[_] ->
	    false;
	_ ->
	    true
    end;
is_fips(_) ->
    false.

cipher_restriction(Config0) ->
    Version = protocol_version(Config0, tuple),
    case is_sane_ecc(openssl) of
	false ->
	    Opts = proplists:get_value(server_opts, Config0),
	    Config1 = proplists:delete(server_opts, Config0),
	    VerOpts = proplists:get_value(server_verification_opts, Config1),
	    Config = proplists:delete(server_verification_opts, Config1),
	    Restricted0 = ssl:cipher_suites() -- ecdsa_suites(Version),
            Restricted  = Restricted0 -- ecdh_rsa_suites(Version),
	    [{server_opts, [{ciphers, Restricted} | Opts]}, {server_verification_opts, [{ciphers, Restricted} | VerOpts] } | Config];
	true ->
	    Config0
    end.

openssl_dsa_support() ->
    case os:cmd("openssl version") of
        "LibreSSL 2.6.1" ++ _ ->
            true;
        "LibreSSL 2.6.2" ++ _ ->
            true;
        "LibreSSL 2.6" ++ _ ->
            false;
        "LibreSSL 2.4" ++ _ ->
            true;
        "LibreSSL 2.3" ++ _ ->
            true;
        "LibreSSL 2.2" ++ _ ->
            true;
        "LibreSSL 2.1" ++ _ ->
            true;
        "LibreSSL 2.0" ++ _ ->
            true;
        "LibreSSL"  ++ _ ->
            false;
        "OpenSSL 1.0.1" ++ Rest ->
            hd(Rest) >= s;
        _ ->
            true
    end.

check_sane_openssl_version(Version) ->
    case supports_ssl_tls_version(Version) of 
	true ->
	    case {Version, os:cmd("openssl version")} of
                {'sslv3', "OpenSSL 1.0.2" ++ _} ->
                    false;
		{_, "OpenSSL 1.0.2" ++ _} ->
		    true;
		{_, "OpenSSL 1.0.1" ++ _} ->
		    true;
		{'tlsv1.2', "OpenSSL 1.0.0" ++ _} ->
		    false;
		{'tlsv1.1', "OpenSSL 1.0.0" ++ _} ->
		    false;
                {'dtlsv1.2', "OpenSSL 1.0.0" ++ _} ->
		    false;
		{'dtlsv1',  "OpenSSL 1.0.0" ++ _} ->
		    false;
		{'tlsv1.2', "OpenSSL 0" ++ _} ->
		    false;
		{'tlsv1.1', "OpenSSL 0" ++ _} ->
		    false;
                {'dtlsv1', "OpenSSL 0" ++ _} ->
		    false;
		{'dtlsv1.2', "OpenSSL 0" ++ _} ->
		    false;
		{_, _} ->
		    true
	    end;
	false ->
	    false
    end.
enough_openssl_crl_support("OpenSSL 0." ++ _) -> false;
enough_openssl_crl_support(_) -> true.

wait_for_openssl_server(Port, tls) ->
    do_wait_for_openssl_tls_server(Port, 10);
wait_for_openssl_server(_Port, dtls) ->
    ok. %% No need to wait for DTLS over UDP server
        %% client will retransmitt until it is up.

do_wait_for_openssl_tls_server(_, 0) ->
    exit(failed_to_connect_to_openssl);
do_wait_for_openssl_tls_server(Port, N) ->
    case gen_tcp:connect("localhost", Port, []) of
	{ok, S} ->
	    gen_tcp:close(S);
	_  ->
	    ct:sleep(?SLEEP),
	    do_wait_for_openssl_tls_server(Port, N-1)
    end.

version_flag(tlsv1) ->
    "-tls1";
version_flag('tlsv1.1') ->
    "-tls1_1";
version_flag('tlsv1.2') ->
    "-tls1_2";
version_flag(sslv3) ->
    "-ssl3";
version_flag(sslv2) ->
    "-ssl2";
version_flag('dtlsv1.2') ->
    "-dtls1_2";
version_flag('dtlsv1') ->
    "-dtls1".

filter_suites([Cipher | _] = Ciphers, AtomVersion) when is_list(Cipher)->
    filter_suites([ssl_cipher:openssl_suite(S) || S <- Ciphers], 
                  AtomVersion);
filter_suites([Cipher | _] = Ciphers, AtomVersion) when is_binary(Cipher)->
    filter_suites([ssl_cipher:erl_suite_definition(S) || S <- Ciphers], 
                  AtomVersion);
filter_suites(Ciphers0, AtomVersion) ->
    Version = tls_version(AtomVersion),
    Supported0 = ssl_cipher:suites(Version)
	++ ssl_cipher:anonymous_suites(Version)
	++ ssl_cipher:psk_suites(Version)
        ++ ssl_cipher:psk_suites_anon(Version)
	++ ssl_cipher:srp_suites() 
        ++ ssl_cipher:srp_suites_anon() 
	++ ssl_cipher:rc4_suites(Version),
    Supported1 = ssl_cipher:filter_suites(Supported0),
    Supported2 = [ssl_cipher:erl_suite_definition(S) || S <- Supported1],
    [Cipher || Cipher <- Ciphers0, lists:member(Cipher, Supported2)].

-define(OPENSSL_QUIT, "Q\n").
close_port(Port) ->
    catch port_command(Port, ?OPENSSL_QUIT),
    close_loop(Port, 500, false).

close_loop(Port, Time, SentClose) ->
    receive 
	{Port, {data,Debug}} when is_port(Port) ->
	    ct:log("openssl ~s~n",[Debug]),
	    close_loop(Port, Time, SentClose);	
	{ssl,_,Msg} ->
	    ct:log("ssl Msg ~s~n",[Msg]),
	    close_loop(Port, Time, SentClose);	
	{Port, closed} -> 
	    ct:log("Port Closed~n",[]),
	    ok;
	{'EXIT', Port, Reason} ->
	    ct:log("Port Closed ~p~n",[Reason]),
	    ok;
	Msg ->
	    ct:log("Port Msg ~p~n",[Msg]),
	    close_loop(Port, Time, SentClose)
    after Time ->
	    case SentClose of
		false -> 
		    ct:log("Closing port ~n",[]),
		    catch erlang:port_close(Port),
		    close_loop(Port, Time, true);
		true ->
		    ct:log("Timeout~n",[])
	    end
    end.

portable_open_port(Exe, Args) ->
    AbsPath = os:find_executable(Exe),
    ct:pal("open_port({spawn_executable, ~p}, [{args, ~p}, stderr_to_stdout]).", [AbsPath, Args]),
    open_port({spawn_executable, AbsPath}, 
	      [{args, Args}, stderr_to_stdout]). 

supports_ssl_tls_version(sslv2 = Version) ->
    case os:cmd("openssl version") of
	"OpenSSL 1" ++ _ -> 
	    false;
        %% Appears to be broken
        "OpenSSL 0.9.8.o" ++ _ -> 
            false;
	_ ->
            VersionFlag = version_flag(Version),
            Exe = "openssl",
            Args = ["s_client", VersionFlag],
            Port = ssl_test_lib:portable_open_port(Exe, Args),
            do_supports_ssl_tls_version(Port, "")
    end;

supports_ssl_tls_version(Version) ->
    VersionFlag = version_flag(Version),
    Exe = "openssl",
    Args = ["s_client", VersionFlag],
    Port = ssl_test_lib:portable_open_port(Exe, Args),
    do_supports_ssl_tls_version(Port, "").

do_supports_ssl_tls_version(Port, Acc) ->
    receive 
        {Port, {data, Data}} -> 
            case Acc ++ Data of
                "unknown option"  ++ _ ->
                    false;
                Error when length(Error) >= 11 ->
                    case lists:member("error", string:tokens(Data, ":")) of
                        true ->
                            false;
                        false ->
                            do_supports_ssl_tls_version(Port, Error)
                    end;
                _ ->
                    do_supports_ssl_tls_version(Port, Acc ++ Data)
            end
    after 1000 ->
            true                        
    end.

ssl_options(Option, Config) when is_atom(Option) ->
    ProtocolOpts = proplists:get_value(protocol_opts, Config, []),
    Opts = proplists:get_value(Option, Config, []),
    Opts ++ ProtocolOpts;
ssl_options(Options, Config) ->
    ProtocolOpts = proplists:get_value(protocol_opts, Config, []),
    Options ++ ProtocolOpts.

protocol_version(Config) ->
   protocol_version(Config, atom).

protocol_version(Config, tuple) ->
    case proplists:get_value(protocol, Config) of
	dtls ->
	    dtls_record:highest_protocol_version(dtls_record:supported_protocol_versions());
	_ ->
	    tls_record:highest_protocol_version(tls_record:supported_protocol_versions())
   end;

protocol_version(Config, atom) ->
    case proplists:get_value(protocol, Config) of
	dtls ->
	   dtls_record:protocol_version(protocol_version(Config, tuple));
	_ ->							 
           tls_record:protocol_version(protocol_version(Config, tuple))	
   end.

protocol_options(Config, Options) ->
    Protocol = proplists:get_value(protocol, Config, tls),
    {Protocol, Opts} = lists:keyfind(Protocol, 1, Options),
    Opts.

ct_log_supported_protocol_versions(Config) ->
    case proplists:get_value(protocol, Config) of
	dtls ->
	    ct:log("DTLS version ~p~n ", [dtls_record:supported_protocol_versions()]);
	_ ->
	    ct:log("TLS/SSL version ~p~n ", [tls_record:supported_protocol_versions()])
    end.

clean_env() ->
    application:unset_env(ssl, protocol_version),
    application:unset_env(ssl, dtls_protocol_version),
    application:unset_env(ssl, session_lifetime),
    application:unset_env(ssl, session_cb),
    application:unset_env(ssl, session_cb_init_args),
    application:unset_env(ssl, session_cache_client_max),
    application:unset_env(ssl, session_cache_server_max),
    application:unset_env(ssl, ssl_pem_cache_clean),
    application:unset_env(ssl, bypass_pem_cache),
    application:unset_env(ssl, alert_timeout).

clean_start() ->
    ssl:stop(),
    application:load(ssl),
    clean_env(),
    ssl:start().

is_psk_anon_suite({psk, _,_}) ->
    true;
is_psk_anon_suite({dhe_psk,_,_}) ->
    true;
is_psk_anon_suite({ecdhe_psk,_,_}) ->
    true;
is_psk_anon_suite({psk, _,_,_}) ->
    true;
is_psk_anon_suite({dhe_psk, _,_,_}) ->
    true;
is_psk_anon_suite({ecdhe_psk, _,_,_}) ->
    true;
is_psk_anon_suite(_) ->
    false.

cipher_atom(aes_256_cbc) ->
    aes_cbc256;
cipher_atom(aes_128_cbc) ->
    aes_cbc128;
cipher_atom('3des_ede_cbc') ->
    des_ede3;
cipher_atom(Atom) ->
    Atom.
tls_version('dtlsv1' = Atom) ->
    dtls_v1:corresponding_tls_version(dtls_record:protocol_version(Atom));
tls_version('dtlsv1.2' = Atom) ->
    dtls_v1:corresponding_tls_version(dtls_record:protocol_version(Atom));
tls_version(Atom) ->
    tls_record:protocol_version(Atom).

hardcode_rsa_key(1) ->
    #'RSAPrivateKey'{
       version = 'two-prime',
       modulus = 23995666614853919027835084074500048897452890537492185072956789802729257783422306095699263934587064480357348855732149402060270996295002843755712064937715826848741191927820899197493902093529581182351132392364214171173881547273475904587683433713767834856230531387991145055273426806331200574039205571401702219159773947658558490957010003143162250693492642996408861265758000254664396313741422909188635443907373976005987612936763564996605457102336549804831742940035613780926178523017685712710473543251580072875247250504243621640157403744718833162626193206685233710319205099867303242759099560438381385658382486042995679707669,
       publicExponent = 17,
       privateExponent = 11292078406990079542510627799764728892919007311761028269626724613049062486316379339152594792746853873109340637991599718616598115903530750002688030558925094987642913848386305504703012749896273497577003478759630198199473669305165131570674557041773098755873191241407597673069847908861741446606684974777271632545629600685952292605647052193819136445675100211504432575554351515262198132231537860917084269870590492135731720141577986787033006338680118008484613510063003323516659048210893001173583018220214626635609151105287049126443102976056146630518124476470236027123782297108342869049542023328584384300970694412006494684657,
       prime1 = 169371138592582642967021557955633494538845517070305333860805485424261447791289944610138334410987654265476540480228705481960508520379619587635662291973699651583489223555422528867090299996446070521801757353675026048850480903160224210802452555900007597342687137394192939372218903554801584969667104937092080815197,
       prime2 = 141675062317286527042995673340952251894209529891636708844197799307963834958115010129693036021381525952081167155681637592199810112261679449166276939178032066869788822014115556349519329537177920752776047051833616197615329017439297361972726138285974555338480581117881706656603857310337984049152655480389797687577,
       exponent1 = 119556097830058336212015217380447172615655659108450823901745048534772786676204666783627059584226579481512852103690850928442711896738555003036938088452023283470698275450886490965004917644550167427154181661417665446247398284583687678213495921811770068712485038160606780733330990744565824684470897602653233516609,
       exponent2 = 41669135975672507953822256864985956439473391144599032012999352737636422046504414744027363535700448809435637398729893409470532385959317485048904982111185902020526124121798693043976273393287623750816484427009887116945685005129205106462566511260580751570141347387612266663707016855981760014456663376585234613993,
       coefficient = 76837684977089699359024365285678488693966186052769523357232308621548155587515525857011429902602352279058920284048929101483304120686557782043616693940283344235057989514310975192908256494992960578961614059245280827077951132083993754797053182279229469590276271658395444955906108899267024101096069475145863928441,
       otherPrimeInfos = asn1_NOVALUE};

hardcode_rsa_key(2) ->
    #'RSAPrivateKey'{
       version = 'two-prime',
       modulus = 21343679768589700771839799834197557895311746244621307033143551583788179817796325695589283169969489517156931770973490560582341832744966317712674900833543896521418422508485833901274928542544381247956820115082240721897193055368570146764204557110415281995205343662628196075590438954399631753508888358737971039058298703003743872818150364935790613286541190842600031570570099801682794056444451081563070538409720109449780410837763602317050353477918147758267825417201591905091231778937606362076129350476690460157227101296599527319242747999737801698427160817755293383890373574621116766934110792127739174475029121017282777887777,
       publicExponent = 17,
       privateExponent = 18832658619343853622211588088997845201745658451136447382185486691577805721584993260814073385267196632785528033211903435807948675951440868570007265441362261636545666919252206383477878125774454042314841278013741813438699754736973658909592256273895837054592950290554290654932740253882028017801960316533503857992358685308186680144968293076156011747178275038098868263178095174694099811498968993700538293188879611375604635940554394589807673542938082281934965292051746326331046224291377703201248790910007232374006151098976879987912446997911775904329728563222485791845480864283470332826504617837402078265424772379987120023773,
       prime1 = 146807662748886761089048448970170315054939768171908279335181627815919052012991509112344782731265837727551849787333310044397991034789843793140419387740928103541736452627413492093463231242466386868459637115999163097726153692593711599245170083315894262154838974616739452594203727376460632750934355508361223110419,
       prime2 = 145385325050081892763917667176962991350872697916072592966410309213561884732628046256782356731057378829876640317801978404203665761131810712267778698468684631707642938779964806354584156202882543264893826268426566901882487709510744074274965029453915224310656287149777603803201831202222853023280023478269485417083,
       exponent1 = 51814469205489445090252393754177758254684624060673510353593515699736136004585238510239335081623236845018299924941168250963996835808180162284853901555621683602965806809675350150634081614988136541809283687999704622726877773856604093851236499993845033701707873394143336209718962603456693912094478414715725803677,
       exponent2 = 51312467664734785681382706062457526359131540440966797517556579722433606376221663384746714140373192528191755406283051201483646739222992016094510128871300458249756331334105225772206172777487956446433115153562317730076172132768497908567634716277852432109643395464627389577600646306666889302334125933506877206029,
       coefficient = 30504662229874176232343608562807118278893368758027179776313787938167236952567905398252901545019583024374163153775359371298239336609182249464886717948407152570850677549297935773605431024166978281486607154204888016179709037883348099374995148481968169438302456074511782717758301581202874062062542434218011141540,
       otherPrimeInfos = asn1_NOVALUE};
hardcode_rsa_key(3) -> 
    #'RSAPrivateKey'{ 
       version = 'two-prime',
       modulus = 25089040456112869869472694987833070928503703615633809313972554887193090845137746668197820419383804666271752525807484521370419854590682661809972833718476098189250708650325307850184923546875260207894844301992963978994451844985784504212035958130279304082438876764367292331581532569155681984449177635856426023931875082020262146075451989132180409962870105455517050416234175675478291534563995772675388370042873175344937421148321291640477650173765084699931690748536036544188863178325887393475703801759010864779559318631816411493486934507417755306337476945299570726975433250753415110141783026008347194577506976486290259135429,
       publicExponent = 17,
       privateExponent = 8854955455098659953931539407470495621824836570223697404931489960185796768872145882893348383311931058684147950284994536954265831032005645344696294253579799360912014817761873358888796545955974191021709753644575521998041827642041589721895044045980930852625485916835514940558187965584358347452650930302268008446431977397918214293502821599497633970075862760001650736520566952260001423171553461362588848929781360590057040212831994258783694027013289053834376791974167294527043946669963760259975273650548116897900664646809242902841107022557239712438496384819445301703021164043324282687280801738470244471443835900160721870265,
       prime1 = 171641816401041100605063917111691927706183918906535463031548413586331728772311589438043965564336865070070922328258143588739626712299625805650832695450270566547004154065267940032684307994238248203186986569945677705100224518137694769557564475390859269797990555863306972197736879644001860925483629009305104925823,
       prime2 =146170909759497809922264016492088453282310383272504533061020897155289106805616042710009332510822455269704884883705830985184223718261139908416790475825625309815234508695722132706422885088219618698987115562577878897003573425367881351537506046253616435685549396767356003663417208105346307649599145759863108910523,
       exponent1 = 60579464612132153154728441333538327425711971378777222246428851853999433684345266860486105493295364142377972586444050678378691780811632637288529186629507258781295583787741625893888579292084087601124818789392592131211843947578009918667375697196773859928702549128225990187436545756706539150170692591519448797349,
       exponent2 = 137572620950115585809189662580789132500998007785886619351549079675566218169991569609420548245479957900898715184664311515467504676010484619686391036071176762179044243478326713135456833024206699951987873470661533079532774988581535389682358631768109586527575902839864474036157372334443583670210960715165278974609,
       coefficient = 15068630434698373319269196003209754243798959461311186548759287649485250508074064775263867418602372588394608558985183294561315208336731894947137343239541687540387209051236354318837334154993136528453613256169847839789803932725339395739618592522865156272771578671216082079933457043120923342632744996962853951612,
       otherPrimeInfos = asn1_NOVALUE};
hardcode_rsa_key(4) -> 
    #'RSAPrivateKey'{
       version ='two-prime',
       modulus = 28617237755030755643854803617273584643843067580642149032833640135949799721163782522787597288521902619948688786051081993247908700824196122780349730169173433743054172191054872553484065655968335396052034378669869864779940355219732200954630251223541048434478476115391643898092650304645086338265930608997389611376417609043761464100338332976874588396803891301015812818307951159858145399281035705713082131199940309445719678087542976246147777388465712394062188801177717719764254900022006288880246925156931391594131839991579403409541227225173269459173129377291869028712271737734702830877034334838181789916127814298794576266389,
       publicExponent = 17,
       privateExponent = 26933870828264240605980991639786903194205240075898493207372837775011576208154148256741268036255908348187001210401018346586267012540419880263858569570986761169933338532757527109161473558558433313931326474042230460969355628442100895016122589386862163232450330461545076609969553227901257730132640573174013751883368376011370428995523268034111482031427024082719896108094847702954695363285832195666458915142143884210891427766607838346722974883433132513540317964796373298134261669479023445911856492129270184781873446960437310543998533283339488055776892320162032014809906169940882070478200435536171854883284366514852906334641,
       prime1 = 177342190816702392178883147766999616783253285436834252111702533617098994535049411784501174309695427674025956656849179054202187436663487378682303508229883753383891163725167367039879190685255046547908384208614573353917213168937832054054779266431207529839577747601879940934691505396807977946728204814969824442867,
       prime2 = 161367340863680900415977542864139121629424927689088951345472941851682581254789586032968359551717004797621579428672968948552429138154521719743297455351687337112710712475376510559020211584326773715482918387500187602625572442687231345855402020688502483137168684570635690059254866684191216155909970061793538842967,
       exponent1 = 62591361464718491357252875682470452982324688977706206627659717747211409835899792394529826226951327414362102349476180842659595565881230839534930649963488383547255704844176717778780890830090016428673547367746320007264898765507470136725216211681602657590439205035957626212244060728285168687080542875871702744541,
       exponent2 = 28476589564178982426348978152495139111074987239250991413906989738532220221433456358759122273832412611344984605059935696803369847909621479954699550944415412431654831613301737157474154985469430655673456186029444871051571607533040825739188591886206320553618003159523945304574388238386685203984112363845918619347,
       coefficient = 34340318160575773065401929915821192439103777558577109939078671096408836197675640654693301707202885840826672396546056002756167635035389371579540325327619480512374920136684787633921441576901246290213545161954865184290700344352088099063404416346968182170720521708773285279884132629954461545103181082503707725012,
       otherPrimeInfos = asn1_NOVALUE};

hardcode_rsa_key(5) -> 
    #'RSAPrivateKey'{ 
       version= 'two-prime',
       modulus = 26363170152814518327068346871197765236382539835597898797762992537312221863402655353436079974302838986536256364057947538018476963115004626096654613827403121905035011992899481598437933532388248462251770039307078647864188314916665766359828262009578648593031111569685489178543405615478739906285223620987558499488359880003693226535420421293716164794046859453204135383236667988765227190694994861629971618548127529849059769249520775574008363789050621665120207265361610436965088511042779948238320901918522125988916609088415989475825860046571847719492980547438560049874493788767083330042728150253120940100665370844282489982633,
       publicExponent = 17,
       privateExponent = 10855423004100095781734025182257903332628104638187370093196526338893267826106975733767797636477639582691399679317978398007608161282648963686857782164224814902073240232370374775827384395689278778574258251479385325591136364965685903795223402003944149420659869469870495544106108194608892902588033255700759382142132115013969680562678811046675523365751498355532768935784747314021422035957153013494814430893022253205880275287307995039363642554998244274484818208792520243113824379110193356010059999642946040953102866271737127640405568982049887176990990501963784502429481034227543991366980671390566584211881030995602076468001,
       prime1 =163564135568104310461344551909369650951960301778977149705601170951529791054750122905880591964737953456660497440730575925978769763154927541340839715938951226089095007207042122512586007411328664679011914120351043948122025612160733403945093961374276707993674792189646478659304624413958625254578122842556295400709,
       prime2 = 161179405627326572739107057023381254841260287988433675196680483761672455172873134522398837271764104320975746111042211695289319249471386600030523328069395763313848583139553961129874895374324504709512019736703349829576024049432816885712623938437949550266365056310544300920756181033500610331519029869549723159637,
       exponent1 = 115457036871603042678596154288966812436677860079277988027483179495197499568058910286503947269226790675289762899339230065396778656344654735064122152427494983121714122734382674714766593466820233891067233496718383963380253373289929461608301619793607087995535147427985749641862087821617853120878674947686796753441,
       exponent2 = 142217122612346975946270932667689342506994371754500301644129838613240401623123353990351915239791856753802128921507833848784693455415929352968108818884760967629866396887841730408713142977345151214275311532385308673155315337734838428569962298621720191411498579097539089047726042088382891468987379296661520434973,
       coefficient = 40624877259097915043489529504071755460170951428490878553842519165800720914888257733191322215286203357356050737713125202129282154441426952501134581314792133018830748896123382106683994268028624341502298766844710276939303555637478596035491641473828661569958212421472263269629366559343208764012473880251174832392,
       otherPrimeInfos = asn1_NOVALUE};
hardcode_rsa_key(6) -> 
    #'RSAPrivateKey'{ 
       version = 'two-prime',
       modulus = 22748888494866396715768692484866595111939200209856056370972713870125588774286266397044592487895293134537316190976192161177144143633669641697309689280475257429554879273045671863645233402796222694405634510241820106743648116753479926387434021380537483429927516962909367257212902212159798399531316965145618774905828756510318897899298783143203190245236381440043169622358239226123652592179006905016804587837199618842875361941208299410035232803124113612082221121192550063791073372276763648926636149384299189072950588522522800393261949880796214514243704858378436010975184294077063518776479282353562934591448646412389762167039,
       publicExponent = 17,
       privateExponent = 6690849557313646092873144848490175032923294179369428344403739373566349639495960705013115437616262686628622409110644753287395336362844012263914614494257428655751435080307550548130951000822418439531068973600535325512837681398082331290421770994275730420566916753796872722709677121223470117509210872101652580854566448661533030419787125312956120661097410038933324613372774190658239039998357548275441758790939430824924502690997433186652165055694361752689819209062683281242276039100201318203707142383491769671330743466041394101421674581185260900666085723130684175548215193875544802254923825103844262661010117443222587769713,
       prime1 = 164748737139489923768181260808494855987398781964531448608652166632780898215212977127034263859971474195908846263894581556691971503119888726148555271179103885786024920582830105413607436718060544856016793981261118694063993837665813285582095833772675610567592660039821387740255651489996976698808018635344299728063,
       prime2 = 138082323967104548254375818343885141517788525705334488282154811252858957969378263753268344088034079842223206527922445018725900110643394926788280539200323021781309918753249061620424428562366627334409266756720941754364262467100514166396917565961434203543659974860389803369482625510495464845206228470088664021953,
       exponent1 = 19382204369351755737433089506881747763223386113474288071606137250915399790025056132592266336467232258342217207517009594904937823896457497193947678962247515974826461245038835931012639613889475865413740468383661022831058098548919210068481862796785365949128548239978986792971253116470232552800943368864035262125,
       exponent2 = 48734937870742781736838524121371226418043009072470995864289933383361985165662916618800592031070851709019955245149098241903258862580021738866451955011878713569874088971734962924855680669070574353320917678842685325069739694270769705787147376221682660074232932303666989424523279591939575827719845342384234360689,
       coefficient = 81173034184183681160439870161505779100040258708276674532866007896310418779840630960490793104541748007902477778658270784073595697910785917474138815202903114440800310078464142273778315781957021015333260021813037604142367434117205299831740956310682461174553260184078272196958146289378701001596552915990080834227,
       otherPrimeInfos = asn1_NOVALUE}.

hardcode_dsa_key(1) -> 
    {'DSAPrivateKey',0,
     99438313664986922963487511141216248076486724382260996073922424025828494981416579966171753999204426907349400798052572573634137057487829150578821328280864500098312146772602202702021153757550650696224643730869835650674962433068943942837519621267815961566259265204876799778977478160416743037274938277357237615491,
     1454908511695148818053325447108751926908854531909,
     20302424198893709525243209250470907105157816851043773596964076323184805650258390738340248469444700378962907756890306095615785481696522324901068493502141775433048117442554163252381401915027666416630898618301033737438756165023568220631119672502120011809327566543827706483229480417066316015458225612363927682579,
     48598545580251057979126570873881530215432219542526130654707948736559463436274835406081281466091739849794036308281564299754438126857606949027748889019480936572605967021944405048011118039171039273602705998112739400664375208228641666852589396502386172780433510070337359132965412405544709871654840859752776060358,
     1457508827177594730669011716588605181448418352823};
hardcode_dsa_key(2) -> 
    #'DSAPrivateKey'{
       version = 0,
       p = 145447354557382582722944332987784622105075065624518040072393858097520305927329240484963764783346271194321683798321743658303478090647837211867389721684646254999291098347011037298359107547264573476540026676832159205689428125157386525591130716464335426605521884822982379206842523670736739023467072341958074788151,
       q = 742801637799670234315651916144768554943688916729,
       g = 79727684678125120155622004643594683941478642656111969487719464672433839064387954070113655822700268007902716505761008423792735229036965034283173483862273639257533568978482104785033927768441235063983341565088899599358397638308472931049309161811156189887217888328371767967629005149630676763492409067382020352505,
       y = 35853727034965131665219275925554159789667905059030049940938124723126925435403746979702929280654735557166864135215989313820464108440192507913554896358611966877432546584986661291483639036057475682547385322659469460385785257933737832719745145778223672383438466035853830832837226950912832515496378486927322864228,
       x = 801315110178350279541885862867982846569980443911};
hardcode_dsa_key(3) -> 
    #'DSAPrivateKey'{
       version = 0,
       p =  99438313664986922963487511141216248076486724382260996073922424025828494981416579966171753999204426907349400798052572573634137057487829150578821328280864500098312146772602202702021153757550650696224643730869835650674962433068943942837519621267815961566259265204876799778977478160416743037274938277357237615491,
       q =  1454908511695148818053325447108751926908854531909,
       g =  20302424198893709525243209250470907105157816851043773596964076323184805650258390738340248469444700378962907756890306095615785481696522324901068493502141775433048117442554163252381401915027666416630898618301033737438756165023568220631119672502120011809327566543827706483229480417066316015458225612363927682579,
       y =  48598545580251057979126570873881530215432219542526130654707948736559463436274835406081281466091739849794036308281564299754438126857606949027748889019480936572605967021944405048011118039171039273602705998112739400664375208228641666852589396502386172780433510070337359132965412405544709871654840859752776060358,
       x = 1457508827177594730669011716588605181448418352823}.
<|MERGE_RESOLUTION|>--- conflicted
+++ resolved
@@ -1052,18 +1052,6 @@
     ssl:filter_cipher_suites([ssl_cipher:suite_definition(S) || S <-  ssl_cipher:srp_suites_anon()],
                              []).
 srp_dss_suites() ->
-<<<<<<< HEAD
-    [ssl_cipher:erl_suite_definition(Suite) || 
-        Suite  <-
-            ssl_cipher:filter_suites([tuple_to_map(S) || 
-                                         S <-	[{srp_dss, '3des_ede_cbc', sha},
-                                                 {srp_dss, aes_128_cbc, sha},
-                                                 {srp_dss, aes_256_cbc, sha}]])].
-
-chacha_suites(Version) ->
-    [ssl_cipher:erl_suite_definition(S) || S <- ssl_cipher:filter_suites(ssl_cipher:chacha_suites(Version))].
-
-=======
     ssl:filter_cipher_suites([ssl_cipher:suite_definition(S) || S <- ssl_cipher:srp_suites()], 
                              [{key_exchange, 
                                fun(srp_dss) -> 
@@ -1071,7 +1059,10 @@
                                   (_) -> 
                                        false 
                                end}]).
->>>>>>> 9be18662
+chacha_suites(Version) ->
+    [ssl_cipher:erl_suite_definition(S) || S <- ssl_cipher:filter_suites(ssl_cipher:chacha_suites(Version))].
+
+
 rc4_suites(Version) ->
      ssl:filter_cipher_suites([ssl_cipher:suite_definition(S) || S <-ssl_cipher:rc4_suites(Version)], []).
 
