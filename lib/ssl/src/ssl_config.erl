%%
%% %CopyrightBegin%
%%
%% Copyright Ericsson AB 2007-2024. All Rights Reserved.
%%
%% Licensed under the Apache License, Version 2.0 (the "License");
%% you may not use this file except in compliance with the License.
%% You may obtain a copy of the License at
%%
%%     http://www.apache.org/licenses/LICENSE-2.0
%%
%% Unless required by applicable law or agreed to in writing, software
%% distributed under the License is distributed on an "AS IS" BASIS,
%% WITHOUT WARRANTIES OR CONDITIONS OF ANY KIND, either express or implied.
%% See the License for the specific language governing permissions and
%% limitations under the License.
%%
%% %CopyrightEnd%
%%

%%

-module(ssl_config).
-moduledoc false.

-include("ssl_internal.hrl").
-include("ssl_connection.hrl").
-include_lib("public_key/include/public_key.hrl"). 

-define(DEFAULT_MAX_SESSION_CACHE, 1000).

-export([init/2,
         pre_1_3_session_opts/1,
         get_max_early_data_size/0,
         get_ticket_lifetime/0,
         get_ticket_store_size/0,
         get_internal_active_n/0,
         get_internal_active_n/1,
         new_emulated/2
        ]).

%%====================================================================
%% Internal application API
%%====================================================================
init(SslOpts, Role) ->
    init_manager_name(maps:get(erl_dist, SslOpts, false)),
    #{pem_cache := PemCache} = Config = init_cacerts(SslOpts, Role),
    DHParams = init_diffie_hellman(PemCache, SslOpts, Role),
    CertKeyAlts = init_certs_keys(SslOpts, Role, PemCache),
    {ok, Config#{cert_key_alts => CertKeyAlts, dh_params => DHParams}}.

init_certs_keys(#{certs_keys := CertsKeys} = Opts, Role, PemCache) ->
    Pairs = lists:map(fun(CertKey) -> init_cert_key_pair(CertKey, Role, PemCache) end, CertsKeys),
    CertKeyGroups = group_pairs(Pairs),
    prioritize_groups(CertKeyGroups, Opts).

init_cert_key_pair(CertKey, Role, PemCache) ->
    Certs = init_certificates(CertKey, PemCache, Role),
    PrivateKey = init_private_key(maps:get(key, CertKey, undefined), CertKey, PemCache),
    #{private_key => PrivateKey, certs => Certs}.

group_pairs([#{certs := []}]) ->
    #{eddsa => [],
      ecdsa => [],
      rsa_pss_pss => [],
      rsa => [],
      dsa => []
     };
group_pairs(Pairs) ->
    group_pairs(Pairs, #{eddsa => [],
                         ecdsa => [],
                         rsa_pss_pss => [],
                         rsa => [],
                         dsa => []
                        }).

group_pairs([#{private_key := #'ECPrivateKey'{parameters = {namedCurve, ?'id-Ed25519'}}} = Pair | Rest], #{eddsa := EDDSA} = Group) ->
    group_pairs(Rest, Group#{eddsa => [Pair | EDDSA]});
group_pairs([#{private_key := #'ECPrivateKey'{parameters = {namedCurve, ?'id-Ed448'}}} = Pair | Rest], #{eddsa := EDDSA} = Group) ->
    group_pairs(Rest, Group#{eddsa => [Pair | EDDSA]});
group_pairs([#{private_key := #'ECPrivateKey'{}} = Pair | Rest], #{ecdsa := ECDSA} = Group) ->
    group_pairs(Rest, Group#{ecdsa => [Pair | ECDSA]});
group_pairs([#{private_key := {#'RSAPrivateKey'{}, #'RSASSA-PSS-params'{}}} = Pair | Rest], #{rsa_pss_pss := RSAPSS} = Group) ->
    group_pairs(Rest, Group#{rsa_pss_pss => [Pair | RSAPSS]});
group_pairs([#{private_key := #'RSAPrivateKey'{}} = Pair | Rest], #{rsa := RSA} = Group) ->
    group_pairs(Rest, Group#{rsa => [Pair | RSA]});
group_pairs([#{private_key := #'DSAPrivateKey'{}} = Pair | Rest], #{dsa := DSA} = Group) ->
    group_pairs(Rest, Group#{dsa => [Pair | DSA]});
group_pairs([#{private_key := #{algorithm := dss, engine := _}} = Pair | Rest], Group) ->
    Pairs = maps:get(dsa, Group),
    group_pairs(Rest, Group#{dsa => [Pair | Pairs]});
group_pairs([#{private_key := #{algorithm := Alg, sign_fun := _}} = Pair | Rest], Group) ->
    Pairs = maps:get(Alg, Group),
    group_pairs(Rest, Group#{Alg => [Pair | Pairs]});
group_pairs([#{private_key := #{algorithm := Alg, engine := _}} = Pair | Rest], Group) ->
    Pairs = maps:get(Alg, Group),
    group_pairs(Rest, Group#{Alg => [Pair | Pairs]});
group_pairs([], Group) ->
    Group.


prioritize_groups(#{eddsa := EDDSA,
                    ecdsa := ECDSA,
                    rsa_pss_pss := RSAPSS,
                    rsa := RSA,
                    dsa := DSA} = CertKeyGroups, Opts) ->
    EC = ecdsa_support(Opts),
    CertKeyGroups#{eddsa => prio_eddsa(EDDSA),
                   ecdsa => prio_ecdsa(ECDSA, EC),
                   rsa_pss_pss => prio_rsa_pss(RSAPSS),
                   rsa => prio_rsa(RSA),
                   dsa => prio_dsa(DSA)}.

prio_eddsa(EDDSA) ->
    %% Engine not supported yet
    SignFunPairs = [Pair || Pair = #{private_key := #{sign_fun := _}} <- EDDSA],
    SignFunPairs
        ++ using_curve({namedCurve, ?'id-Ed25519'}, EDDSA, [])
        ++ using_curve({namedCurve, ?'id-Ed448'}, EDDSA, []).

prio_ecdsa(ECDSA, Curves) ->
    EnginePairs = [Pair || Pair = #{private_key := #{engine := _}} <- ECDSA],
<<<<<<< HEAD
    SignFunPairs = [Pair || Pair = #{private_key := #{sign_fun := _}} <- ECDSA],
    Curves = tls_v1:ecc_curves(all),
    EnginePairs
        ++ SignFunPairs
        ++ lists:foldr(
            fun(Curve, AccIn) ->
                CurveOid = pubkey_cert_records:namedCurves(Curve),
                Pairs = using_curve({namedCurve, CurveOid}, ECDSA -- EnginePairs -- SignFunPairs, []),
                Pairs ++ AccIn
             end, [], Curves).
=======
    EnginePairs ++ lists:foldr(fun(Curve, AccIn) ->
                                       CurveOid = pubkey_cert_records:namedCurves(Curve),
                                       Pairs = using_curve({namedCurve, CurveOid}, ECDSA -- EnginePairs, []),
                                       Pairs ++ AccIn
                               end, [], Curves).
>>>>>>> 1e774f47
using_curve(_, [], Acc) ->
    lists:reverse(Acc);
using_curve(Curve, [#{private_key := #'ECPrivateKey'{parameters = Curve}} = Pair | Rest], Acc) ->
    using_curve(Curve, Rest, [Pair | Acc]);
using_curve(Curve, [_ | Rest], Acc) ->
    using_curve(Curve, Rest, Acc).

prio_rsa_pss(RSAPSS) ->
       Order = fun(#{privat_key := {#'RSAPrivateKey'{modulus = N}, Params1}},
                   #{private_key := {#'RSAPrivateKey'{modulus = N}, Params2}}) ->
                       prio_params_1(Params1, Params2);
                  (#{private_key := {#'RSAPrivateKey'{modulus = N}, _}},
                   #{private_key := {#'RSAPrivateKey'{modulus = M}, _}}) when M > N ->
                       true;
                  (#{private_key := #{engine := _}}, _) ->
                       true;
                  (_,_) ->
                       false
               end,
    lists:sort(Order, RSAPSS).

prio_params_1(#'RSASSA-PSS-params'{hashAlgorithm = #'HashAlgorithm'{algorithm = Oid1}},
              #'RSASSA-PSS-params'{hashAlgorithm = #'HashAlgorithm'{algorithm = Oid2}}) ->
    public_key:pkix_hash_type(Oid1) > public_key:pkix_hash_type(Oid2).

prio_rsa(RSA) ->
    Order = fun(#{key := #'RSAPrivateKey'{modulus = N}},
                #{key := #'RSAPrivateKey'{modulus = M}}) when M > N ->
                    true;
               (#{private_key := #{engine := _}}, _) ->
                    true;
               (_,_) ->
                    false
            end,
    lists:sort(Order, RSA).

prio_dsa(DSA) ->
    Order = fun(#{key := #'DSAPrivateKey'{q = N}},
                #{key := #'DSAPrivateKey'{q = M}}) when M > N ->
                    true;
               (#{private_key := #{engine := _}}, _) ->
                    true;
               (_,_) ->
                    false
    end,
    lists:sort(Order, DSA).


pre_1_3_session_opts(Role) ->
    {Cb, InitArgs} = session_cb_opts(Role),
    CbOpts = #{session_cb => Cb,
               session_cb_init_args => InitArgs},
    LifeTime = session_lifetime(Role),
    Max = max_session_cache_size(Role),
    CbOpts#{lifetime => LifeTime, max => Max}.

get_ticket_lifetime() ->
    case application:get_env(ssl, server_session_ticket_lifetime) of
	{ok, Seconds} when is_integer(Seconds) andalso
                           Seconds =< 604800 ->  %% MUST be less than 7 days
	    Seconds;
	_  ->
	    7200 %% Default 2 hours
    end.

get_ticket_store_size() ->
    case application:get_env(ssl, server_session_ticket_store_size) of
	{ok, Size} when is_integer(Size) ->
	    Size;
	_  ->
	    1000
    end.

get_max_early_data_size() ->
    case application:get_env(ssl, server_session_ticket_max_early_data) of
	{ok, Size} when is_integer(Size) ->
	    Size;
	_  ->
	    ?DEFAULT_MAX_EARLY_DATA_SIZE
    end.

get_internal_active_n() ->
    get_internal_active_n(false).

get_internal_active_n(true) ->
    %% Start with a random number between 1 and ?INTERNAL_ACTIVE_N
    %% In most cases distribution connections are established all at
    %%  the same time, and flow control engages with ?INTERNAL_ACTIVE_N for
    %%  all connections. Which creates a wave of "passive" messages, leading
    %%  to significant bump of memory & scheduler utilisation. Starting with
    %%  a random number between 1 and ?INTERNAL_ACTIVE_N helps to spread the
    %%  spike.
    erlang:system_time() rem ?INTERNAL_ACTIVE_N + 1;
get_internal_active_n(false) ->
    case application:get_env(ssl, internal_active_n) of
        {ok, N} when is_integer(N) ->
            N;
         _  ->
            ?INTERNAL_ACTIVE_N
    end.

new_emulated([], EmOpts) ->
    EmOpts;
new_emulated(NewEmOpts, _) ->
    NewEmOpts.

%%====================================================================
%% Internal functions 
%%====================================================================	     
init_manager_name(false) ->
    put(ssl_manager, ssl_manager:name(normal)),
    put(ssl_pem_cache, ssl_pem_cache:name(normal));
init_manager_name(true) ->
    put(ssl_manager, ssl_manager:name(dist)),
    put(ssl_pem_cache, ssl_pem_cache:name(dist)).

init_cacerts(#{cacerts := CaCerts, crl_cache := CRLCache} = Opts, Role) ->
    CACertFile = maps:get(cacertfile, Opts, <<>>),
    {ok, Config} =
	try
	    Certs = case CaCerts of
			undefined -> CACertFile;
			_ -> {der, CaCerts}
		    end,
	    {ok,_} = ssl_manager:connection_init(Certs, Role, CRLCache)
	catch
	    _:Reason ->
		file_error(CACertFile, {cacertfile, Reason})
	end,
    Config.

init_certificates(CertKey, PemCache, Role) ->
    case maps:get(cert, CertKey, undefined) of
        undefined ->
            init_certificate_file(maps:get(certfile, CertKey, <<>>), PemCache, Role);
        Bin when is_binary(Bin) ->
            [Bin];
        Certs when is_list(Certs) ->
            Certs
    end.

init_certificate_file(<<>>, _PemCache, _Role) ->
    [];
init_certificate_file(CertFile, PemCache, Role) ->
    try %% OwnCert | [OwnCert | Chain]
        ssl_certificate:file_to_certificats(CertFile, PemCache)
    catch
        _Error:_Reason when Role =:= client ->
            [];
        _Error:Reason ->
            file_error(CertFile, {certfile, Reason})
    end.

init_private_key(#{algorithm := _, sign_fun := _SignFun} = Key, _, _) ->
    Key;
init_private_key(#{algorithm := Alg} = Key, _, _PemCache)
  when Alg =:= ecdsa; Alg =:= rsa; Alg =:= dss ->
    case maps:is_key(engine, Key) andalso maps:is_key(key_id, Key) of
        true ->  Key;
        false -> throw({key, {invalid_key_id, Key}})
    end;
init_private_key({Asn1Type, PrivateKey},_,_) ->
    private_key(public_key:der_decode(Asn1Type, PrivateKey));
init_private_key(undefined, CertKey, DbHandle) ->
    case maps:get(keyfile, CertKey, undefined) of
        undefined ->
            #{};
        KeyFile ->
            Password = maps:get(password, CertKey, undefined),
            try
                {ok, List} = ssl_manager:cache_pem_file(KeyFile, DbHandle),
                [PemEntry] = [PemEntry || PemEntry = {PKey, _ , _} <- List,
                                          PKey =:= 'RSAPrivateKey' orelse
                                              PKey =:= 'DSAPrivateKey' orelse
                                              PKey =:= 'ECPrivateKey' orelse
                                              PKey =:= 'PrivateKeyInfo'
                             ],
                private_key(public_key:pem_entry_decode(PemEntry, Password))
            catch
                _:Reason ->
                    file_error(KeyFile, {keyfile, Reason})
            end
    end.

private_key(#'PrivateKeyInfo'{privateKeyAlgorithm =
				 #'PrivateKeyInfo_privateKeyAlgorithm'{algorithm = ?'rsaEncryption'},
			     privateKey = Key}) ->
    public_key:der_decode('RSAPrivateKey', iolist_to_binary(Key));

private_key(#'PrivateKeyInfo'{privateKeyAlgorithm =
				 #'PrivateKeyInfo_privateKeyAlgorithm'{algorithm = ?'id-dsa'},
			     privateKey = Key}) ->
    public_key:der_decode('DSAPrivateKey', iolist_to_binary(Key));
private_key(#'PrivateKeyInfo'{privateKeyAlgorithm = 
                                  #'PrivateKeyInfo_privateKeyAlgorithm'{algorithm = ?'id-ecPublicKey',
                                                                        parameters =  {asn1_OPENTYPE, Parameters}},
                              privateKey = Key}) ->
    ECKey = public_key:der_decode('ECPrivateKey',  iolist_to_binary(Key)),
    ECParameters = public_key:der_decode('EcpkParameters', Parameters),
    ECKey#'ECPrivateKey'{parameters = ECParameters};
private_key(Key) ->
    Key.

-spec(file_error(_,_) -> no_return()).
file_error(File, Throw) ->
    case Throw of
	{Opt,{badmatch, {error, {badmatch, Error}}}} ->
	    throw({options, {Opt, binary_to_list(File), Error}});
	{Opt, {badmatch, Error}} ->
	    throw({options, {Opt, binary_to_list(File), Error}});
	_ ->
	    throw(Throw)
    end.

init_diffie_hellman(_, _, client) ->
    undefined;
init_diffie_hellman(DbHandle, Opts, server) ->
    case maps:get(dh, Opts, undefined) of
        Bin when is_binary(Bin) ->
            public_key:der_decode('DHParameter', Bin);
        _ ->
            case maps:get(dhfile, Opts, undefined) of
                undefined ->
                    ?DEFAULT_DIFFIE_HELLMAN_PARAMS;
                DHParamFile ->
                    dh_file(DbHandle, DHParamFile)
            end
    end.

dh_file(DbHandle, DHParamFile) ->
    try
        {ok, List} = ssl_manager:cache_pem_file(DHParamFile,DbHandle),
        case [Entry || Entry = {'DHParameter', _ , _} <- List] of
            [Entry] ->
                public_key:pem_entry_decode(Entry);
            [] ->
                ?DEFAULT_DIFFIE_HELLMAN_PARAMS
        end
    catch
        _:Reason ->
            file_error(DHParamFile, {dhfile, Reason}) 
    end.

session_cb_init_args(client) ->
    case application:get_env(ssl, client_session_cb_init_args) of
        undefined ->
            case application:get_env(ssl, session_cb_init_args) of
                {ok, Args} when is_list(Args) ->
                    Args;
                _  ->
                    []
            end;
        {ok, Args} ->
            Args
    end;
session_cb_init_args(server) ->
    case application:get_env(ssl, server_session_cb_init_args) of
        undefined ->
            case application:get_env(ssl, session_cb_init_args) of
                {ok, Args} when is_list(Args) ->
                    Args;
                _  ->
                    []
            end;
        {ok, Args} ->
            Args
    end.

session_lifetime(_Role) ->
    case application:get_env(ssl, session_lifetime) of
	{ok, Time} when is_integer(Time) ->
            Time;
        _  ->
            ?'24H_in_sec'
    end.

max_session_cache_size(client) ->
    case application:get_env(ssl, session_cache_client_max) of
	{ok, Size} when is_integer(Size) ->
	    Size;
	_ ->
	   ?DEFAULT_MAX_SESSION_CACHE
    end;
max_session_cache_size(server) ->
    case application:get_env(ssl, session_cache_server_max) of
	{ok, Size} when is_integer(Size) ->
	    Size;
	_ ->
	   ?DEFAULT_MAX_SESSION_CACHE
    end.

session_cb_opts(client = Role)->
    case application:get_env(ssl, session_cb, ssl_client_session_cache_db) of
        ssl_client_session_cache_db = ClientCb ->
            {ClientCb, []};
        ClientCb ->
            {ClientCb, session_cb_init_args(Role)}
    end;
session_cb_opts(server = Role) ->
    case application:get_env(ssl, session_cb, ssl_server_session_cache_db) of
        ssl_server_session_cache_db = ServerCb ->
            {ServerCb, []};
        ServerCb ->
            {ServerCb, session_cb_init_args(Role)}
    end.

ecdsa_support(#{versions := [?TLS_1_3]}) ->
    [secp521r1,
     secp384r1,
     secp256r1];
ecdsa_support(_) ->
    ssl:eccs() -- [x25519, x448].<|MERGE_RESOLUTION|>--- conflicted
+++ resolved
@@ -120,9 +120,7 @@
 
 prio_ecdsa(ECDSA, Curves) ->
     EnginePairs = [Pair || Pair = #{private_key := #{engine := _}} <- ECDSA],
-<<<<<<< HEAD
     SignFunPairs = [Pair || Pair = #{private_key := #{sign_fun := _}} <- ECDSA],
-    Curves = tls_v1:ecc_curves(all),
     EnginePairs
         ++ SignFunPairs
         ++ lists:foldr(
@@ -131,13 +129,7 @@
                 Pairs = using_curve({namedCurve, CurveOid}, ECDSA -- EnginePairs -- SignFunPairs, []),
                 Pairs ++ AccIn
              end, [], Curves).
-=======
-    EnginePairs ++ lists:foldr(fun(Curve, AccIn) ->
-                                       CurveOid = pubkey_cert_records:namedCurves(Curve),
-                                       Pairs = using_curve({namedCurve, CurveOid}, ECDSA -- EnginePairs, []),
-                                       Pairs ++ AccIn
-                               end, [], Curves).
->>>>>>> 1e774f47
+
 using_curve(_, [], Acc) ->
     lists:reverse(Acc);
 using_curve(Curve, [#{private_key := #'ECPrivateKey'{parameters = Curve}} = Pair | Rest], Acc) ->
