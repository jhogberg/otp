--- conflicted
+++ resolved
@@ -61,25 +61,15 @@
 
 %% General gen_statem state functions with extra callback argument 
 %% to determine if it is an SSL/TLS or DTLS gen_statem machine
-<<<<<<< HEAD
--export([init/4, hello/4, abbreviated/4, certify/4, cipher/4,
+-export([init/4, error/4, hello/4, abbreviated/4, certify/4, cipher/4,
          connection/4, death_row/4, downgrade/4]).
-=======
--export([init/4, error/4, hello/4, abbreviated/4, certify/4, cipher/4, connection/4, downgrade/4]).
->>>>>>> a8d9ed75
 
 %% gen_statem callbacks
 -export([terminate/3, format_status/2]).
 
-<<<<<<< HEAD
 %% Erlang Distribution export
 -export([get_sslsocket/1, handshake_complete/3]).
 
-%% TODO: do not export, call state function instead
--export([handle_info/3, handle_call/5,  handle_common_event/5]).
-
-=======
->>>>>>> a8d9ed75
 %%====================================================================
 %% Setup
 %%====================================================================
