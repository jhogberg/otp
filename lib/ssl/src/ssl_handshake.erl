--- conflicted
+++ resolved
@@ -70,11 +70,7 @@
 
 %% Cipher suites handling
 -export([available_suites/2, available_signature_algs/2,  available_signature_algs/3,
-<<<<<<< HEAD
-         cipher_suites/3, prf/6, select_session/8,
-=======
-         cipher_suites/3, select_session/9,
->>>>>>> 9f3dfc5c
+         cipher_suites/3, select_session/8,
          premaster_secret/2, premaster_secret/3, premaster_secret/4]).
 
 %% Extensions handling
