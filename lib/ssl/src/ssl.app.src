{application, ssl,
   [{description, "Erlang/OTP SSL application"},
    {vsn, "%VSN%"},
    {modules, [
	       %% TLS/SSL 
	       tls_connection,
	       tls_connection_1_3,
	       tls_handshake,
	       tls_handshake_1_3,
	       tls_record,
	       tls_record_1_3,
	       tls_socket,
	       tls_v1,
	       tls_connection_sup,
	       tls_gen_connection,
	       tls_sender,
               tls_server_sup,
               tls_server_session_ticket_sup,
               tls_server_session_ticket,
               tls_sup,
	       ssl_dh_groups,
	       %% DTLS
	       dtls_connection,
	       dtls_handshake,
	       dtls_record,
	       dtls_socket,
	       dtls_v1,
	       dtls_connection_sup,
               dtls_gen_connection,
	       dtls_packet_demux,
	       dtls_listener_sup,
               dtls_sup,
               dtls_server_sup,
               dtls_server_session_cache_sup,
	       %% API
	       ssl,  %% Main API		  
	       ssl_session_cache_api,
	       %% Both TLS/SSL and DTLS
               tls_dtls_connection,
	       ssl_config,
               ssl_gen_statem,
	       ssl_handshake,
	       ssl_record,
	       ssl_cipher,
               ssl_cipher_format,
	       ssl_srp_primes,
	       ssl_alert,
	       ssl_listen_tracker_sup, %% may be used by DTLS over SCTP	
	       tls_bloom_filter,
	       tls_client_ticket_store,
	       %% Erlang Distribution over SSL/TLS
	       inet_tls_dist,
	       inet6_tls_dist,
	       ssl_dist_sup,
               ssl_dist_connection_sup,
               ssl_dist_admin_sup,
               tls_dist_sup,  
               tls_dist_server_sup,               
	       %% SSL/TLS session and cert handling
	       ssl_session,
               ssl_client_session_cache_db,
               ssl_server_session_cache,
               ssl_server_session_cache_db,
               ssl_server_session_cache_sup,
               ssl_upgrade_server_session_cache_sup,
	       ssl_manager,
	       ssl_pem_cache,
	       ssl_pkix_db,
	       ssl_certificate,
	       %% CRL handling
	       ssl_crl,
	       ssl_crl_cache, 
	       ssl_crl_cache_api,
	       ssl_crl_hash_dir,
	       %% Logging
	       ssl_logger,
	       %% App structure
	       ssl_app,
	       ssl_sup,
	       ssl_admin_sup,
	       ssl_connection_sup
	       ]},
    {registered, [ssl_sup, ssl_manager]},
    {applications, [crypto, public_key, kernel, stdlib]},
    {env, []},
    {mod, {ssl_app, []}},
<<<<<<< HEAD
    {runtime_dependencies, ["stdlib-3.12","public_key-1.8","kernel-6.0",
                            "erts-10.0","crypto-4.2", "inets-5.10.7",
                            "runtime_tools-1.15.1"]}]}.
=======
    {runtime_dependencies, ["stdlib-3.12","public_key-@OTP-17475@","kernel-6.0",
			    "erts-10.0","crypto-4.2", "inets-5.10.7"]}]}.
>>>>>>> 1f12ba64
<|MERGE_RESOLUTION|>--- conflicted
+++ resolved
@@ -84,11 +84,6 @@
     {applications, [crypto, public_key, kernel, stdlib]},
     {env, []},
     {mod, {ssl_app, []}},
-<<<<<<< HEAD
-    {runtime_dependencies, ["stdlib-3.12","public_key-1.8","kernel-6.0",
+    {runtime_dependencies, ["stdlib-3.12","public_key-@OTP-17475@","kernel-6.0",
                             "erts-10.0","crypto-4.2", "inets-5.10.7",
-                            "runtime_tools-1.15.1"]}]}.
-=======
-    {runtime_dependencies, ["stdlib-3.12","public_key-@OTP-17475@","kernel-6.0",
-			    "erts-10.0","crypto-4.2", "inets-5.10.7"]}]}.
->>>>>>> 1f12ba64
+                            "runtime_tools-1.15.1"]}]}.