%% -*- erlang -*-
{"%VSN%",
[
<<<<<<< HEAD
  {<<"9.6.2">>, [{load_module, ssl_connection, soft_purge, soft_purge, []}]},
=======
  {<<"9.6.2.1">>, [{load_module, ssl, soft_purge, soft_purge, []},
                   {load_module, ssl_alert, soft_purge, soft_purge, []},
                   {load_module, tls_connection, soft_purge, soft_purge, []}]},
>>>>>>> a3fda371
  {<<"9\\..*">>, [{restart_application, ssl}]},
  {<<"8\\..*">>, [{restart_application, ssl}]},
  {<<"7\\..*">>, [{restart_application, ssl}]},
  {<<"6\\..*">>, [{restart_application, ssl}]},
  {<<"5\\..*">>, [{restart_application, ssl}]},
  {<<"4\\..*">>, [{restart_application, ssl}]},
  {<<"3\\..*">>, [{restart_application, ssl}]}
 ], 
 [
<<<<<<< HEAD
  {<<"9.6.2">>, [{load_module, ssl_connection, soft_purge, soft_purge, []}]},
=======
  {<<"9.6.2.1">>, [{load_module, ssl, soft_purge, soft_purge, []},
                   {load_module, ssl_alert, soft_purge, soft_purge, []},
                   {load_module, tls_connection, soft_purge, soft_purge, []}]},
>>>>>>> a3fda371
  {<<"9\\..*">>, [{restart_application, ssl}]},
  {<<"8\\..*">>, [{restart_application, ssl}]},
  {<<"7\\..*">>, [{restart_application, ssl}]},
  {<<"6\\..*">>, [{restart_application, ssl}]},
  {<<"5\\..*">>, [{restart_application, ssl}]},
  {<<"4\\..*">>, [{restart_application, ssl}]},
  {<<"3\\..*">>, [{restart_application, ssl}]}
 ]
}.<|MERGE_RESOLUTION|>--- conflicted
+++ resolved
@@ -1,13 +1,9 @@
 %% -*- erlang -*-
 {"%VSN%",
 [
-<<<<<<< HEAD
-  {<<"9.6.2">>, [{load_module, ssl_connection, soft_purge, soft_purge, []}]},
-=======
   {<<"9.6.2.1">>, [{load_module, ssl, soft_purge, soft_purge, []},
                    {load_module, ssl_alert, soft_purge, soft_purge, []},
                    {load_module, tls_connection, soft_purge, soft_purge, []}]},
->>>>>>> a3fda371
   {<<"9\\..*">>, [{restart_application, ssl}]},
   {<<"8\\..*">>, [{restart_application, ssl}]},
   {<<"7\\..*">>, [{restart_application, ssl}]},
@@ -17,13 +13,9 @@
   {<<"3\\..*">>, [{restart_application, ssl}]}
  ], 
  [
-<<<<<<< HEAD
-  {<<"9.6.2">>, [{load_module, ssl_connection, soft_purge, soft_purge, []}]},
-=======
   {<<"9.6.2.1">>, [{load_module, ssl, soft_purge, soft_purge, []},
                    {load_module, ssl_alert, soft_purge, soft_purge, []},
                    {load_module, tls_connection, soft_purge, soft_purge, []}]},
->>>>>>> a3fda371
   {<<"9\\..*">>, [{restart_application, ssl}]},
   {<<"8\\..*">>, [{restart_application, ssl}]},
   {<<"7\\..*">>, [{restart_application, ssl}]},
