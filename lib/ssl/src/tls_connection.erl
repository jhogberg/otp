%%
%% %CopyrightBegin%
%%
%% Copyright Ericsson AB 2007-2018. All Rights Reserved.
%%
%% Licensed under the Apache License, Version 2.0 (the "License");
%% you may not use this file except in compliance with the License.
%% You may obtain a copy of the License at
%%
%%     http://www.apache.org/licenses/LICENSE-2.0
%%
%% Unless required by applicable law or agreed to in writing, software
%% distributed under the License is distributed on an "AS IS" BASIS,
%% WITHOUT WARRANTIES OR CONDITIONS OF ANY KIND, either express or implied.
%% See the License for the specific language governing permissions and
%% limitations under the License.
%%
%% %CopyrightEnd%
%%
%%
%%----------------------------------------------------------------------
%% Purpose: Handles an ssl connection, e.i. both the setup
%% e.i. SSL-Handshake, SSL-Alert and SSL-Cipher protocols and delivering
%% data to the application. All data on the connectinon is received and 
%% sent according to the SSL-record protocol.  
%%----------------------------------------------------------------------

-module(tls_connection).

-behaviour(gen_statem).

-include("tls_connection.hrl").
-include("tls_handshake.hrl").
-include("ssl_alert.hrl").
-include("tls_record.hrl").
-include("ssl_cipher.hrl").
-include("ssl_api.hrl").
-include("ssl_internal.hrl").
-include("ssl_srp.hrl").
-include_lib("public_key/include/public_key.hrl").
-include_lib("kernel/include/logger.hrl").

%% Internal application API

%% Setup
-export([start_fsm/8, start_link/8, init/1, pids/1]).

%% State transition handling	 
-export([next_event/3, next_event/4, 
         handle_protocol_record/3]).

%% Handshake handling
-export([renegotiation/2, renegotiate/2, send_handshake/2, 
	 queue_handshake/2, queue_change_cipher/2,
	 reinit/1, reinit_handshake_data/1, select_sni_extension/1, 
         empty_connection_state/2]).

%% Alert and close handling
-export([send_alert/2, send_alert_in_connection/2,
         send_sync_alert/2,
         encode_alert/3, close/5, protocol_name/0]).

%% Data handling
-export([encode_data/3, next_record/1,
         send/3, socket/5, setopts/3, getopts/3]).

%% gen_statem state functions
-export([init/3, error/3, downgrade/3, %% Initiation and take down states
	 hello/3, user_hello/3, certify/3, cipher/3, abbreviated/3, %% Handshake states 
	 connection/3]).
%% TLS 1.3 state functions (server)
-export([start/3,         %% common state with client
         negotiated/3,
         recvd_ch/3,
         wait_cert/3,     %% common state with client
         wait_cv/3,       %% common state with client
         wait_eoed/3,
         wait_finished/3, %% common state with client
         wait_flight2/3,
         connected/3      %% common state with client
        ]).
%% TLS 1.3 state functions (client)
-export([wait_cert_cr/3,
         wait_ee/3,
         wait_sh/3
        ]).
%% gen_statem callbacks
-export([callback_mode/0, terminate/3, code_change/4, format_status/2]).
 
-export([encode_handshake/4]).

-define(DIST_CNTRL_SPAWN_OPTS, [{priority, max}]).

%%====================================================================
%% Internal application API
%%====================================================================	     
%%====================================================================
%% Setup
%%====================================================================
start_fsm(Role, Host, Port, Socket, {#ssl_options{erl_dist = false},_, Tracker} = Opts,
	  User, {CbModule, _,_, _} = CbInfo, 
	  Timeout) -> 
    try 
        {ok, Sender} = tls_sender:start(),
	{ok, Pid} = tls_connection_sup:start_child([Role, Sender, Host, Port, Socket, 
						    Opts, User, CbInfo]), 
	{ok, SslSocket} = ssl_connection:socket_control(?MODULE, Socket, [Pid, Sender], CbModule, Tracker),
        ssl_connection:handshake(SslSocket, Timeout)
    catch
	error:{badmatch, {error, _} = Error} ->
	    Error
    end;

start_fsm(Role, Host, Port, Socket, {#ssl_options{erl_dist = true},_, Tracker} = Opts,
	  User, {CbModule, _,_, _} = CbInfo, 
	  Timeout) -> 
    try 
        {ok, Sender} = tls_sender:start([{spawn_opt, ?DIST_CNTRL_SPAWN_OPTS}]),
	{ok, Pid} = tls_connection_sup:start_child_dist([Role, Sender, Host, Port, Socket, 
							 Opts, User, CbInfo]), 
	{ok, SslSocket} = ssl_connection:socket_control(?MODULE, Socket, [Pid, Sender], CbModule, Tracker),
        ssl_connection:handshake(SslSocket, Timeout)
    catch
	error:{badmatch, {error, _} = Error} ->
	    Error
    end.

%%--------------------------------------------------------------------
-spec start_link(atom(), pid(), host(), inet:port_number(), port(), list(), pid(), tuple()) ->
    {ok, pid()} | ignore |  {error, reason()}.
%%
%% Description: Creates a gen_statem process which calls Module:init/1 to
%% initialize. 
%%--------------------------------------------------------------------
start_link(Role, Sender, Host, Port, Socket, Options, User, CbInfo) ->
    {ok, proc_lib:spawn_link(?MODULE, init, [[Role, Sender, Host, Port, Socket, Options, User, CbInfo]])}.

init([Role, Sender, Host, Port, Socket, {SslOpts, _, _} = Options,  User, CbInfo]) ->
    process_flag(trap_exit, true),
    link(Sender),
    case SslOpts#ssl_options.erl_dist of
        true ->
            process_flag(priority, max);
        _ ->
            ok
    end,
    State0 = #state{protocol_specific = Map} = initial_state(Role, Sender,
                                                             Host, Port, Socket, Options, User, CbInfo),
    try 
	State = ssl_connection:ssl_config(State0#state.ssl_options, Role, State0),
        initialize_tls_sender(State),
        gen_statem:enter_loop(?MODULE, [], init, State)
    catch throw:Error ->
            EState = State0#state{protocol_specific = Map#{error => Error}},
            gen_statem:enter_loop(?MODULE, [], error, EState) 
    end.

pids(#state{protocol_specific = #{sender := Sender}}) ->
    [self(), Sender].

%%====================================================================
%% State transition handling
%%====================================================================
next_record(#state{handshake_env = 
                       #handshake_env{unprocessed_handshake_events = N} = HsEnv} 
            = State) when N > 0 ->
    {no_record, State#state{handshake_env = 
                                HsEnv#handshake_env{unprocessed_handshake_events = N-1}}};
next_record(#state{protocol_buffers =
<<<<<<< HEAD
		       #protocol_buffers{tls_packets = [], tls_cipher_texts = [CT | Rest]}
		   = Buffers,
		   connection_states = ConnStates0,
                   negotiated_version = Version,
		   ssl_options = #ssl_options{padding_check = Check}} = State) ->

    case tls_record:decode_cipher_text(Version, CT, ConnStates0, Check) of
	{Plain, ConnStates} ->		      
	    {Plain, State#state{protocol_buffers =
				    Buffers#protocol_buffers{tls_cipher_texts = Rest},
				connection_states = ConnStates}};
	#alert{} = Alert ->
	    {Alert, State}
    end;
=======
		       #protocol_buffers{tls_packets = [], tls_cipher_texts = [#ssl_tls{type = Type}| _] = CipherTexts0}
                   = Buffers,
                   connection_states = ConnectionStates0,
                   ssl_options = #ssl_options{padding_check = Check}} = State) ->
    case decode_cipher_texts(Type, CipherTexts0, ConnectionStates0, Check, <<>>) of
        {#ssl_tls{} = Record, ConnectionStates, CipherTexts} ->
            {Record, State#state{protocol_buffers = Buffers#protocol_buffers{tls_cipher_texts = CipherTexts},
                                 connection_states = ConnectionStates}};
        {#alert{} = Alert, ConnectionStates, CipherTexts} ->
            {Alert, State#state{protocol_buffers = Buffers#protocol_buffers{tls_cipher_texts = CipherTexts},
                                connection_states = ConnectionStates}}
    end;            
>>>>>>> b2a13ad4
next_record(#state{protocol_buffers = #protocol_buffers{tls_packets = [], tls_cipher_texts = []},
                   protocol_specific = #{active_n_toggle := true, active_n := N} = ProtocolSpec,
                   static_env = #static_env{socket = Socket,
                                            close_tag = CloseTag,
                                            transport_cb = Transport}  
                  } = State) ->
    case tls_socket:setopts(Transport, Socket, [{active, N}]) of
 	ok ->
             {no_record, State#state{protocol_specific = ProtocolSpec#{active_n_toggle => false}}}; 
 	_ ->
             self() ! {CloseTag, Socket},
             {no_record, State}
     end;
next_record(State) ->
    {no_record, State}.

next_event(StateName, Record, State) ->
    next_event(StateName, Record, State, []).
next_event(StateName, no_record, State0, Actions) ->
    case next_record(State0) of
 	{no_record, State} ->
            {next_state, StateName, State, Actions};
 	{#ssl_tls{} = Record, State} ->
 	    {next_state, StateName, State, [{next_event, internal, {protocol_record, Record}} | Actions]};
 	{#alert{} = Alert, State} ->
 	    {next_state, StateName, State, [{next_event, internal, Alert} | Actions]}
    end;
next_event(StateName, Record, State, Actions) ->
    case Record of
	no_record ->
	    {next_state, StateName, State, Actions};
	#ssl_tls{} = Record ->
	    {next_state, StateName, State, [{next_event, internal, {protocol_record, Record}} | Actions]};
	#alert{} = Alert ->
	    {next_state, StateName, State, [{next_event, internal, Alert} | Actions]}
    end.

decode_cipher_texts(Type, [] = CipherTexts, ConnectionStates, _, Acc) ->
    {#ssl_tls{type = Type, fragment = Acc}, ConnectionStates, CipherTexts};
decode_cipher_texts(Type, 
                    [#ssl_tls{type = Type} = CT | CipherTexts], ConnectionStates0, Check, Acc) ->
    case tls_record:decode_cipher_text(CT, ConnectionStates0, Check) of
	{#ssl_tls{type = ?APPLICATION_DATA, fragment = Plain}, ConnectionStates} ->		      
            decode_cipher_texts(Type, CipherTexts, 
                                ConnectionStates, Check, <<Acc/binary, Plain/binary>>);
        {#ssl_tls{type = Type, fragment = Plain}, ConnectionStates} ->
            {#ssl_tls{type = Type, fragment = Plain}, ConnectionStates, CipherTexts};
        #alert{} = Alert ->
            {Alert, ConnectionStates0, CipherTexts}
    end;
decode_cipher_texts(Type, CipherTexts, ConnectionStates, _, Acc) ->
    {#ssl_tls{type = Type, fragment = Acc}, ConnectionStates, CipherTexts}.

%%% TLS record protocol level application data messages 

handle_protocol_record(#ssl_tls{type = ?APPLICATION_DATA, fragment = Data}, StateName, State0) ->
    case ssl_connection:read_application_data(Data, State0) of
	{stop, _, _} = Stop->
            Stop;
	{Record, State1} ->
            {next_state, StateName, State, Actions} = next_event(StateName, Record, State1), 
            ssl_connection:hibernate_after(StateName, State, Actions)
    end;
%%% TLS record protocol level handshake messages 
handle_protocol_record(#ssl_tls{type = ?HANDSHAKE, fragment = Data}, 
		    StateName, #state{protocol_buffers =
					  #protocol_buffers{tls_handshake_buffer = Buf0} = Buffers,
				      negotiated_version = Version,
				      ssl_options = Options} = State0) ->
    try
	EffectiveVersion = effective_version(Version, Options),
	{Packets, Buf} = tls_handshake:get_tls_handshake(EffectiveVersion,Data,Buf0, Options),
	State =
	    State0#state{protocol_buffers =
			     Buffers#protocol_buffers{tls_handshake_buffer = Buf}},
	case Packets of
            [] -> 
                assert_buffer_sanity(Buf, Options),
                next_event(StateName, no_record, State);
            _ ->                
                Events = tls_handshake_events(Packets),
                case StateName of
                    connection ->
                        ssl_connection:hibernate_after(StateName, State, Events);
                    _ ->
                        HsEnv = State#state.handshake_env,
                        {next_state, StateName, 
                         State#state{protocol_buffers = Buffers,
                                     handshake_env = 
                                         HsEnv#handshake_env{unprocessed_handshake_events 
                                                             = unprocessed_events(Events)}}, Events}
                end
        end
    catch throw:#alert{} = Alert ->
            ssl_connection:handle_own_alert(Alert, Version, StateName, State0)
    end;
%%% TLS record protocol level change cipher messages
handle_protocol_record(#ssl_tls{type = ?CHANGE_CIPHER_SPEC, fragment = Data}, StateName, State) ->
    {next_state, StateName, State, [{next_event, internal, #change_cipher_spec{type = Data}}]};
%%% TLS record protocol level Alert messages
handle_protocol_record(#ssl_tls{type = ?ALERT, fragment = EncAlerts}, StateName,
                       #state{negotiated_version = Version} = State) ->
    try decode_alerts(EncAlerts) of	
	Alerts = [_|_] ->
	    handle_alerts(Alerts,  {next_state, StateName, State});
	[] ->
	    ssl_connection:handle_own_alert(?ALERT_REC(?FATAL, ?HANDSHAKE_FAILURE, empty_alert), 
					    Version, StateName, State);
	#alert{} = Alert ->
	    ssl_connection:handle_own_alert(Alert, Version, StateName, State)
    catch
	_:_ ->
	    ssl_connection:handle_own_alert(?ALERT_REC(?FATAL, ?HANDSHAKE_FAILURE, alert_decode_error),
					    Version, StateName, State)  

    end;
%% Ignore unknown TLS record level protocol messages
handle_protocol_record(#ssl_tls{type = _Unknown}, StateName, State) ->
    {next_state, StateName, State, []}.
%%====================================================================
%% Handshake handling
%%====================================================================
renegotiation(Pid, WriteState) ->
    gen_statem:call(Pid, {user_renegotiate, WriteState}).

renegotiate(#state{static_env = #static_env{role = client},
                   handshake_env = HsEnv} = State, Actions) ->
    %% Handle same way as if server requested
    %% the renegotiation
    Hs0 = ssl_handshake:init_handshake_history(),
    {next_state, connection, State#state{handshake_env = HsEnv#handshake_env{tls_handshake_history = Hs0}}, 
     [{next_event, internal, #hello_request{}} | Actions]};
renegotiate(#state{static_env = #static_env{role = server,
                                            socket = Socket,
                                            transport_cb = Transport},
                   handshake_env = HsEnv,
		   negotiated_version = Version,
		   connection_states = ConnectionStates0} = State0, Actions) ->
    HelloRequest = ssl_handshake:hello_request(),
    Frag = tls_handshake:encode_handshake(HelloRequest, Version),
    Hs0 = ssl_handshake:init_handshake_history(),
    {BinMsg, ConnectionStates} = 
	tls_record:encode_handshake(Frag, Version, ConnectionStates0),
    send(Transport, Socket, BinMsg),
    State = State0#state{connection_states = 
			     ConnectionStates,
			 handshake_env = HsEnv#handshake_env{tls_handshake_history = Hs0}},
    next_event(hello, no_record, State, Actions).
	     
send_handshake(Handshake, State) ->
    send_handshake_flight(queue_handshake(Handshake, State)).

queue_handshake(Handshake, #state{negotiated_version = Version,
				  handshake_env = #handshake_env{tls_handshake_history = Hist0} = HsEnv,
				  flight_buffer = Flight0,
				  connection_states = ConnectionStates0,
                                  ssl_options = SslOpts} = State0) ->
    {BinHandshake, ConnectionStates, Hist} =
	encode_handshake(Handshake, Version, ConnectionStates0, Hist0),
    Report = #{direction => outbound,
               protocol => 'tls_record',
               message => BinHandshake},
    HandshakeMsg = #{direction => outbound,
                     protocol => 'handshake',
                     message => Handshake},
    ssl_logger:debug(SslOpts#ssl_options.log_level, HandshakeMsg, #{domain => [otp,ssl,handshake]}),
    ssl_logger:debug(SslOpts#ssl_options.log_level, Report, #{domain => [otp,ssl,tls_record]}),

    State0#state{connection_states = ConnectionStates,
                 handshake_env = HsEnv#handshake_env{tls_handshake_history = Hist},
		 flight_buffer = Flight0 ++ [BinHandshake]}.

send_handshake_flight(#state{static_env = #static_env{socket = Socket,
                                                      transport_cb = Transport},
			     flight_buffer = Flight} = State0) ->
    send(Transport, Socket, Flight),
    {State0#state{flight_buffer = []}, []}.

queue_change_cipher(Msg, #state{negotiated_version = Version,
                                flight_buffer = Flight0,
                                connection_states = ConnectionStates0,
                                ssl_options = SslOpts} = State0) ->
    {BinChangeCipher, ConnectionStates} =
	encode_change_cipher(Msg, Version, ConnectionStates0),
    Report = #{direction => outbound,
               protocol => 'tls_record',
               message => BinChangeCipher},
    ssl_logger:debug(SslOpts#ssl_options.log_level, Report, #{domain => [otp,ssl,tls_record]}),
    State0#state{connection_states = ConnectionStates,
		 flight_buffer = Flight0 ++ [BinChangeCipher]}.

reinit(#state{protocol_specific = #{sender := Sender},
              negotiated_version = Version,
              connection_states = #{current_write := Write}} = State) -> 
    tls_sender:update_connection_state(Sender, Write, Version),
    reinit_handshake_data(State).

reinit_handshake_data(#state{handshake_env = HsEnv} =State) ->
    %% premaster_secret, public_key_info and tls_handshake_info 
    %% are only needed during the handshake phase. 
    %% To reduce memory foot print of a connection reinitialize them.
     State#state{
       premaster_secret = undefined,
       public_key_info = undefined,
       handshake_env = HsEnv#handshake_env{tls_handshake_history = ssl_handshake:init_handshake_history()}
     }.

select_sni_extension(#client_hello{extensions = #{sni := SNI}}) ->
    SNI;
select_sni_extension(_) ->
    undefined.

empty_connection_state(ConnectionEnd, BeastMitigation) ->
    ssl_record:empty_connection_state(ConnectionEnd, BeastMitigation).

%%====================================================================
%% Alert and close handling
%%====================================================================	     

%%--------------------------------------------------------------------
-spec encode_alert(#alert{}, ssl_record:ssl_version(), ssl_record:connection_states()) -> 
		    {iolist(), ssl_record:connection_states()}.
%%
%% Description: Encodes an alert
%%--------------------------------------------------------------------
encode_alert(#alert{} = Alert, Version, ConnectionStates) ->
    tls_record:encode_alert_record(Alert, Version, ConnectionStates).

send_alert(Alert, #state{negotiated_version = Version,                         
                         static_env = #static_env{socket = Socket,
                                                  transport_cb = Transport},
                         ssl_options = SslOpts,
                         connection_states = ConnectionStates0} = StateData0) ->
    {BinMsg, ConnectionStates} =
        encode_alert(Alert, Version, ConnectionStates0),
    send(Transport, Socket, BinMsg),
    Report = #{direction => outbound,
               protocol => 'tls_record',
               message => BinMsg},
    ssl_logger:debug(SslOpts#ssl_options.log_level, Report, #{domain => [otp,ssl,tls_record]}),
    StateData0#state{connection_states = ConnectionStates}.

%% If an ALERT sent in the connection state, should cause the TLS
%% connection to end, we need to synchronize with the tls_sender
%% process so that the ALERT if possible (that is the tls_sender process is
%% not blocked) is sent before the connection process terminates and
%% thereby closes the transport socket.
send_alert_in_connection(#alert{level = ?FATAL} = Alert, State) ->
    send_sync_alert(Alert, State);
send_alert_in_connection(#alert{description = ?CLOSE_NOTIFY} = Alert, State) ->
    send_sync_alert(Alert, State);
send_alert_in_connection(Alert,
                         #state{protocol_specific = #{sender := Sender}}) ->
    tls_sender:send_alert(Sender, Alert).
send_sync_alert(
  Alert, #state{protocol_specific = #{sender := Sender}} = State) ->
    try tls_sender:send_and_ack_alert(Sender, Alert)
    catch
        _:_ ->
            throw({stop, {shutdown, own_alert}, State})
    end.

%% User closes or recursive call!
close({close, Timeout}, Socket, Transport = gen_tcp, _,_) ->
    tls_socket:setopts(Transport, Socket, [{active, false}]),
    Transport:shutdown(Socket, write),
    _ = Transport:recv(Socket, 0, Timeout),
    ok;
%% Peer closed socket
close({shutdown, transport_closed}, Socket, Transport = gen_tcp, ConnectionStates, Check) ->
    close({close, 0}, Socket, Transport, ConnectionStates, Check);
%% We generate fatal alert
close({shutdown, own_alert}, Socket, Transport = gen_tcp, ConnectionStates, Check) ->
    %% Standard trick to try to make sure all
    %% data sent to the tcp port is really delivered to the
    %% peer application before tcp port is closed so that the peer will
    %% get the correct TLS alert message and not only a transport close.
    %% Will return when other side has closed or after timout millisec
    %% e.g. we do not want to hang if something goes wrong
    %% with the network but we want to maximise the odds that
    %% peer application gets all data sent on the tcp connection.
    close({close, ?DEFAULT_TIMEOUT}, Socket, Transport, ConnectionStates, Check);
close(downgrade, _,_,_,_) ->
    ok;
%% Other
close(_, Socket, Transport, _,_) -> 
    Transport:close(Socket).
protocol_name() ->
    "TLS".

%%====================================================================
%% Data handling
%%====================================================================	     
encode_data(Data, Version, ConnectionStates0)->
    tls_record:encode_data(Data, Version, ConnectionStates0).

send(Transport, Socket, Data) ->
   tls_socket:send(Transport, Socket, Data).

socket(Pids,  Transport, Socket, Connection, Tracker) ->
    tls_socket:socket(Pids, Transport, Socket, Connection, Tracker).

setopts(Transport, Socket, Other) ->
    tls_socket:setopts(Transport, Socket, Other).

getopts(Transport, Socket, Tag) ->
    tls_socket:getopts(Transport, Socket, Tag).

%%--------------------------------------------------------------------
%% State functions
%%--------------------------------------------------------------------
%%--------------------------------------------------------------------
-spec init(gen_statem:event_type(),
	   {start, timeout()} | term(), #state{}) ->
		   gen_statem:state_function_result().
%%--------------------------------------------------------------------

init({call, From}, {start, Timeout}, 
     #state{static_env = #static_env{role = client,
                                     host = Host,
                                     port = Port,
                                     transport_cb = Transport,
                                     socket = Socket,
                                     session_cache = Cache,
                                     session_cache_cb = CacheCb},
            handshake_env = #handshake_env{renegotiation = {Renegotiation, _}} = HsEnv,
	    ssl_options = SslOpts,
	    session = #session{own_certificate = Cert} = Session0,
	    connection_states = ConnectionStates0
	   } = State0) ->
    KeyShare = maybe_generate_client_shares(SslOpts),
    Timer = ssl_connection:start_or_recv_cancel_timer(Timeout, From),
    Hello = tls_handshake:client_hello(Host, Port, ConnectionStates0, SslOpts,
				       Cache, CacheCb, Renegotiation, Cert, KeyShare),

    HelloVersion = tls_record:hello_version(SslOpts#ssl_options.versions),
    Handshake0 = ssl_handshake:init_handshake_history(),
    {BinMsg, ConnectionStates, Handshake} =
        encode_handshake(Hello,  HelloVersion, ConnectionStates0, Handshake0),
    send(Transport, Socket, BinMsg),
    Report = #{direction => outbound,
               protocol => 'tls_record',
               message => BinMsg},
    HelloMsg = #{direction => outbound,
               protocol => 'handshake',
               message => Hello},
    ssl_logger:debug(SslOpts#ssl_options.log_level, HelloMsg, #{domain => [otp,ssl,handshake]}),
    ssl_logger:debug(SslOpts#ssl_options.log_level, Report, #{domain => [otp,ssl,tls_record]}),
    State = State0#state{connection_states = ConnectionStates,
			  negotiated_version = HelloVersion, %% Requested version
                         session =
                             Session0#session{session_id = Hello#client_hello.session_id},
                         handshake_env = HsEnv#handshake_env{tls_handshake_history = Handshake},
                         start_or_recv_from = From,
                         timer = Timer,
                         key_share = KeyShare},    
    next_event(hello, no_record, State);

init(Type, Event, State) ->
    gen_handshake(?FUNCTION_NAME, Type, Event, State).
 
%%--------------------------------------------------------------------
-spec error(gen_statem:event_type(),
	   {start, timeout()} | term(), #state{}) ->
		   gen_statem:state_function_result().
%%--------------------------------------------------------------------
error({call, From}, {start, _Timeout}, 
      #state{protocol_specific = #{error := Error}} = State) ->
    {stop_and_reply, {shutdown, normal}, 
     [{reply, From, {error, Error}}], State};

error({call, _} = Call, Msg, State) ->
    gen_handshake(?FUNCTION_NAME, Call, Msg, State);
error(_, _, _) ->
     {keep_state_and_data, [postpone]}.
 
%%--------------------------------------------------------------------
-spec hello(gen_statem:event_type(),
	    #hello_request{} | #client_hello{} | #server_hello{} | term(),
	    #state{}) ->
		   gen_statem:state_function_result().
%%--------------------------------------------------------------------
hello(internal, #client_hello{extensions = Extensions} = Hello, 
      #state{ssl_options = #ssl_options{handshake = hello},
             start_or_recv_from = From} = State) ->
    {next_state, user_hello, State#state{start_or_recv_from = undefined,
                                              hello = Hello},
     [{reply, From, {ok, Extensions}}]};
hello(internal, #server_hello{extensions = Extensions} = Hello, 
      #state{ssl_options = #ssl_options{handshake = hello},
             start_or_recv_from = From} = State) ->
    {next_state, user_hello, State#state{start_or_recv_from = undefined,
                                         hello = Hello},
     [{reply, From, {ok, Extensions}}]};     
hello(internal, #client_hello{client_version = ClientVersion} = Hello,
      #state{connection_states = ConnectionStates0,
             static_env = #static_env{
                             port = Port,
                             session_cache = Cache,
                             session_cache_cb = CacheCb},
             handshake_env = #handshake_env{renegotiation = {Renegotiation, _}} = HsEnv,
             session = #session{own_certificate = Cert} = Session0,
	     negotiated_protocol = CurrentProtocol,
	     key_algorithm = KeyExAlg,
	     ssl_options = SslOpts} = State) ->

    case choose_tls_version(SslOpts, Hello) of
        'tls_v1.3' ->
            %% Continue in TLS 1.3 'start' state
            {next_state, start, State, [{next_event, internal, Hello}]};
        'tls_v1.2' ->
            case tls_handshake:hello(Hello,
                                     SslOpts,
                                     {Port, Session0, Cache, CacheCb,
                                      ConnectionStates0, Cert, KeyExAlg},
                                     Renegotiation) of
                #alert{} = Alert ->
                    ssl_connection:handle_own_alert(Alert, ClientVersion, hello,
                                                    State#state{negotiated_version
                                                                = ClientVersion});
                {Version, {Type, Session},
                 ConnectionStates, Protocol0, ServerHelloExt, HashSign} ->
                    Protocol = case Protocol0 of
                                   undefined -> CurrentProtocol;
                                   _ -> Protocol0
                               end,
                    gen_handshake(?FUNCTION_NAME,
                                  internal,
                                  {common_client_hello, Type, ServerHelloExt},
                                  State#state{connection_states  = ConnectionStates,
                                              negotiated_version = Version,
                                              hashsign_algorithm = HashSign,
                                              handshake_env = HsEnv#handshake_env{client_hello_version = 
                                                                                      ClientVersion},
                                              session = Session,
                                              negotiated_protocol = Protocol})
            end
    end;
hello(internal, #server_hello{} = Hello,      
      #state{connection_states = ConnectionStates0,
	     negotiated_version = ReqVersion,
	     static_env = #static_env{role = client},
             handshake_env = #handshake_env{renegotiation = {Renegotiation, _}},
	     ssl_options = SslOptions} = State) ->
    case tls_handshake:hello(Hello, SslOptions, ConnectionStates0, Renegotiation) of
	#alert{} = Alert ->
	    ssl_connection:handle_own_alert(Alert, ReqVersion, hello,
                                            State#state{negotiated_version = ReqVersion});
	{Version, NewId, ConnectionStates, ProtoExt, Protocol} ->
	    ssl_connection:handle_session(Hello, 
					  Version, NewId, ConnectionStates, ProtoExt, Protocol, State)
    end;
hello(info, Event, State) ->
    gen_info(Event, ?FUNCTION_NAME, State);
hello(Type, Event, State) ->
    gen_handshake(?FUNCTION_NAME, Type, Event, State).

user_hello(Type, Event, State) ->
    gen_handshake(?FUNCTION_NAME, Type, Event, State).

%%--------------------------------------------------------------------
-spec abbreviated(gen_statem:event_type(), term(), #state{}) ->
			 gen_statem:state_function_result().
%%--------------------------------------------------------------------
abbreviated(info, Event, State) ->
    gen_info(Event, ?FUNCTION_NAME, State);
abbreviated(Type, Event, State) ->
    gen_handshake(?FUNCTION_NAME, Type, Event, State).

%%--------------------------------------------------------------------
-spec certify(gen_statem:event_type(), term(), #state{}) ->
		     gen_statem:state_function_result().
%%--------------------------------------------------------------------
certify(info, Event, State) ->
    gen_info(Event, ?FUNCTION_NAME, State);
certify(Type, Event, State) ->
    gen_handshake(?FUNCTION_NAME, Type, Event, State).

%%--------------------------------------------------------------------
-spec cipher(gen_statem:event_type(), term(), #state{}) ->
		    gen_statem:state_function_result().
%%--------------------------------------------------------------------
cipher(info, Event, State) ->
    gen_info(Event, ?FUNCTION_NAME, State);
cipher(Type, Event, State) ->
     gen_handshake(?FUNCTION_NAME, Type, Event, State).

%%--------------------------------------------------------------------
-spec connection(gen_statem:event_type(),  
		 #hello_request{} | #client_hello{}| term(), #state{}) ->
			gen_statem:state_function_result().
%%--------------------------------------------------------------------
connection(info, Event, State) ->
    gen_info(Event, ?FUNCTION_NAME, State);
connection({call, From}, {user_renegotiate, WriteState}, 
           #state{connection_states = ConnectionStates} = State) ->
    {next_state,  ?FUNCTION_NAME, State#state{connection_states = ConnectionStates#{current_write => WriteState}}, 
     [{next_event,{call, From}, renegotiate}]};
connection({call, From}, 
           {close, {Pid, _Timeout}}, 
           #state{terminated = closed} = State) ->
    {next_state, downgrade, State#state{terminated = true, downgrade = {Pid, From}}, 
     [{next_event, internal, ?ALERT_REC(?WARNING, ?CLOSE_NOTIFY)}]};
connection({call, From}, 
           {close,{Pid, Timeout}},
           #state{connection_states = ConnectionStates,
                  protocol_specific = #{sender := Sender}
                 } = State0) ->
    case tls_sender:downgrade(Sender, Timeout) of
        {ok, Write} ->
            %% User downgrades connection
            %% When downgrading an TLS connection to a transport connection
            %% we must recive the close alert from the peer before releasing the 
            %% transport socket.
            State = send_alert(?ALERT_REC(?WARNING, ?CLOSE_NOTIFY), 
                               State0#state{connection_states =
                                                ConnectionStates#{current_write => Write}}),
            {next_state, downgrade, State#state{downgrade = {Pid, From},
                                                terminated = true}, [{timeout, Timeout, downgrade}]};
        {error, timeout} ->
            {stop_and_reply, {shutdown, downgrade_fail}, [{reply, From, {error, timeout}}]}
    end;
connection(internal, #hello_request{},
	   #state{static_env = #static_env{role = client,
                                           host = Host,
                                           port = Port,
                                           session_cache = Cache,
                                           session_cache_cb = CacheCb},
                  handshake_env = #handshake_env{renegotiation = {Renegotiation, peer}},
		  session = #session{own_certificate = Cert} = Session0,
		  ssl_options = SslOpts, 
                  protocol_specific = #{sender := Pid},
		  connection_states = ConnectionStates} = State0) ->
    try tls_sender:peer_renegotiate(Pid) of
        {ok, Write} ->
            Hello = tls_handshake:client_hello(Host, Port, ConnectionStates, SslOpts,
                                               Cache, CacheCb, Renegotiation, Cert, undefined),
            {State, Actions} = send_handshake(Hello, State0#state{connection_states = ConnectionStates#{current_write => Write}}),
            next_event(hello, no_record, State#state{session = Session0#session{session_id
                                                                      = Hello#client_hello.session_id}}, Actions)
        catch 
            _:_ ->
                {stop, {shutdown, sender_blocked}, State0}
        end;
connection(internal, #hello_request{},
	   #state{static_env = #static_env{role = client,
                                           host = Host,
                                           port = Port,
                                           session_cache = Cache,
                                           session_cache_cb = CacheCb},
                  handshake_env = #handshake_env{renegotiation = {Renegotiation, _}},
		  session = #session{own_certificate = Cert} = Session0,
		  ssl_options = SslOpts, 
		  connection_states = ConnectionStates} = State0) ->
    Hello = tls_handshake:client_hello(Host, Port, ConnectionStates, SslOpts,
				       Cache, CacheCb, Renegotiation, Cert, undefined),

    {State, Actions} = send_handshake(Hello, State0),
    next_event(hello, no_record, State#state{session = Session0#session{session_id
                                                                        = Hello#client_hello.session_id}}, Actions);
connection(internal, #client_hello{} = Hello, 
	   #state{static_env = #static_env{role = server},
                  handshake_env = HsEnv,
                  allow_renegotiate = true,
                  connection_states = CS,
                  protocol_specific = #{sender := Sender}
                 } = State) ->
    %% Mitigate Computational DoS attack
    %% http://www.educatedguesswork.org/2011/10/ssltls_and_computational_dos.html
    %% http://www.thc.org/thc-ssl-dos/ Rather than disabling client
    %% initiated renegotiation we will disallow many client initiated
    %% renegotiations immediately after each other.
    erlang:send_after(?WAIT_TO_ALLOW_RENEGOTIATION, self(), allow_renegotiate),
    {ok, Write} = tls_sender:renegotiate(Sender),
    next_event(hello, no_record, State#state{connection_states = CS#{current_write => Write},
                                             allow_renegotiate = false,
                                             handshake_env = HsEnv#handshake_env{renegotiation = {true, peer}}
                                            }, 
               [{next_event, internal, Hello}]);
connection(internal, #client_hello{}, 
	   #state{static_env = #static_env{role = server,
                  protocol_cb = Connection},
                  allow_renegotiate = false} = State0) ->
    Alert = ?ALERT_REC(?WARNING, ?NO_RENEGOTIATION),
    send_alert_in_connection(Alert, State0),
    State = Connection:reinit_handshake_data(State0),
    next_event(?FUNCTION_NAME, no_record, State);

connection(Type, Event, State) ->
    ssl_connection:?FUNCTION_NAME(Type, Event, State, ?MODULE).

%%--------------------------------------------------------------------
-spec downgrade(gen_statem:event_type(), term(), #state{}) ->
		       gen_statem:state_function_result().
%%--------------------------------------------------------------------
downgrade(internal, #alert{description = ?CLOSE_NOTIFY},
	  #state{static_env = #static_env{transport_cb = Transport,
                                          socket = Socket},
		 downgrade = {Pid, From}} = State) ->
    tls_socket:setopts(Transport, Socket, [{active, false}, {packet, 0}, {mode, binary}]),
    Transport:controlling_process(Socket, Pid),
    {stop_and_reply, {shutdown, downgrade},[{reply, From, {ok, Socket}}], State};
downgrade(timeout, downgrade, #state{downgrade = {_, From}} = State) ->
    {stop_and_reply, {shutdown, normal},[{reply, From, {error, timeout}}], State};
downgrade(info, {CloseTag, Socket},
          #state{static_env = #static_env{socket = Socket, 
                                          close_tag = CloseTag}, downgrade = {_, From}} =
              State) ->
    {stop_and_reply, {shutdown, normal},[{reply, From, {error, CloseTag}}], State};
downgrade(info, Info, State) ->
    handle_info(Info, ?FUNCTION_NAME, State);
downgrade(Type, Event, State) ->
     ssl_connection:?FUNCTION_NAME(Type, Event, State, ?MODULE).

%%--------------------------------------------------------------------
%% TLS 1.3 state functions
%%--------------------------------------------------------------------
%%--------------------------------------------------------------------
-spec start(gen_statem:event_type(), term(), #state{}) ->
			 gen_statem:state_function_result().
%%--------------------------------------------------------------------
start(info, Event, State) ->
    gen_info_1_3(Event, ?FUNCTION_NAME, State);
start(Type, Event, State) ->
    gen_handshake_1_3(?FUNCTION_NAME, Type, Event, State).

%%--------------------------------------------------------------------
-spec negotiated(gen_statem:event_type(), term(), #state{}) ->
			 gen_statem:state_function_result().
%%--------------------------------------------------------------------
negotiated(info, Event, State) ->
    gen_info_1_3(Event, ?FUNCTION_NAME, State);
negotiated(Type, Event, State) ->
    gen_handshake_1_3(?FUNCTION_NAME, Type, Event, State).

%%--------------------------------------------------------------------
-spec recvd_ch(gen_statem:event_type(), term(), #state{}) ->
			 gen_statem:state_function_result().
%%--------------------------------------------------------------------
recvd_ch(info, Event, State) ->
    gen_info_1_3(Event, ?FUNCTION_NAME, State);
recvd_ch(Type, Event, State) ->
    gen_handshake_1_3(?FUNCTION_NAME, Type, Event, State).

%%--------------------------------------------------------------------
-spec wait_cert(gen_statem:event_type(), term(), #state{}) ->
			 gen_statem:state_function_result().
%%--------------------------------------------------------------------
wait_cert(info, Event, State) ->
    gen_info_1_3(Event, ?FUNCTION_NAME, State);
wait_cert(Type, Event, State) ->
    gen_handshake_1_3(?FUNCTION_NAME, Type, Event, State).

%%--------------------------------------------------------------------
-spec wait_cv(gen_statem:event_type(), term(), #state{}) ->
			 gen_statem:state_function_result().
%%--------------------------------------------------------------------
wait_cv(info, Event, State) ->
    gen_info_1_3(Event, ?FUNCTION_NAME, State);
wait_cv(Type, Event, State) ->
    gen_handshake_1_3(?FUNCTION_NAME, Type, Event, State).

%%--------------------------------------------------------------------
-spec wait_eoed(gen_statem:event_type(), term(), #state{}) ->
			 gen_statem:state_function_result().
%%--------------------------------------------------------------------
wait_eoed(info, Event, State) ->
    gen_info_1_3(Event, ?FUNCTION_NAME, State);
wait_eoed(Type, Event, State) ->
    gen_handshake_1_3(?FUNCTION_NAME, Type, Event, State).

%%--------------------------------------------------------------------
-spec wait_finished(gen_statem:event_type(), term(), #state{}) ->
			 gen_statem:state_function_result().
%%--------------------------------------------------------------------
wait_finished(info, Event, State) ->
    gen_info_1_3(Event, ?FUNCTION_NAME, State);
wait_finished(Type, Event, State) ->
    gen_handshake_1_3(?FUNCTION_NAME, Type, Event, State).

%%--------------------------------------------------------------------
-spec wait_flight2(gen_statem:event_type(), term(), #state{}) ->
			 gen_statem:state_function_result().
%%--------------------------------------------------------------------
wait_flight2(info, Event, State) ->
    gen_info_1_3(Event, ?FUNCTION_NAME, State);
wait_flight2(Type, Event, State) ->
    gen_handshake_1_3(?FUNCTION_NAME, Type, Event, State).

%%--------------------------------------------------------------------
-spec connected(gen_statem:event_type(), term(), #state{}) ->
			 gen_statem:state_function_result().
%%--------------------------------------------------------------------
connected(info, Event, State) ->
    gen_info_1_3(Event, ?FUNCTION_NAME, State);
connected(Type, Event, State) ->
    gen_handshake_1_3(?FUNCTION_NAME, Type, Event, State).

%%--------------------------------------------------------------------
-spec wait_cert_cr(gen_statem:event_type(), term(), #state{}) ->
			 gen_statem:state_function_result().
%%--------------------------------------------------------------------
wait_cert_cr(info, Event, State) ->
    gen_info_1_3(Event, ?FUNCTION_NAME, State);
wait_cert_cr(Type, Event, State) ->
    gen_handshake_1_3(?FUNCTION_NAME, Type, Event, State).

%%--------------------------------------------------------------------
-spec wait_ee(gen_statem:event_type(), term(), #state{}) ->
			 gen_statem:state_function_result().
%%--------------------------------------------------------------------
wait_ee(info, Event, State) ->
    gen_info_1_3(Event, ?FUNCTION_NAME, State);
wait_ee(Type, Event, State) ->
    gen_handshake_1_3(?FUNCTION_NAME, Type, Event, State).

%%--------------------------------------------------------------------
-spec wait_sh(gen_statem:event_type(), term(), #state{}) ->
			 gen_statem:state_function_result().
%%--------------------------------------------------------------------
wait_sh(info, Event, State) ->
    gen_info_1_3(Event, ?FUNCTION_NAME, State);
wait_sh(Type, Event, State) ->
    gen_handshake_1_3(?FUNCTION_NAME, Type, Event, State).

%--------------------------------------------------------------------
%% gen_statem callbacks
%%--------------------------------------------------------------------
callback_mode() ->
    state_functions.

terminate({shutdown, sender_died, Reason}, _StateName,
          #state{static_env = #static_env{socket = Socket, 
                                          transport_cb = Transport}} 
          = State) ->
    ssl_connection:handle_trusted_certs_db(State),
    close(Reason, Socket, Transport, undefined, undefined);
terminate(Reason, StateName, State) ->
    catch ssl_connection:terminate(Reason, StateName, State),
    ensure_sender_terminate(Reason, State).

format_status(Type, Data) ->
    ssl_connection:format_status(Type, Data).

code_change(_OldVsn, StateName, State, _) ->
    {ok, StateName, State}.

%%--------------------------------------------------------------------
%%% Internal functions
%%--------------------------------------------------------------------
initial_state(Role, Sender, Host, Port, Socket, {SSLOptions, SocketOptions, Tracker}, User,
	      {CbModule, DataTag, CloseTag, ErrorTag}) ->
    #ssl_options{beast_mitigation = BeastMitigation,
                 erl_dist = IsErlDist} = SSLOptions,
    ConnectionStates = tls_record:init_connection_states(Role, BeastMitigation),
    SessionCacheCb = case application:get_env(ssl, session_cb) of
			 {ok, Cb} when is_atom(Cb) ->
			    Cb;
			 _  ->
			     ssl_session_cache
		     end,
    InternalActiveN =  case application:get_env(ssl, internal_active_n) of
                           {ok, N} when is_integer(N) andalso (not IsErlDist) ->
                               N;
                           _  ->
                               ?INTERNAL_ACTIVE_N
                       end,
    UserMonitor = erlang:monitor(process, User),
    InitStatEnv = #static_env{
                     role = Role,
                     transport_cb = CbModule,
                     protocol_cb = ?MODULE,
                     data_tag = DataTag,
                     close_tag = CloseTag,
                     error_tag = ErrorTag,
                     host = Host,
                     port = Port,
                     socket = Socket,
                     session_cache_cb = SessionCacheCb,
                     tracker = Tracker
                    },
    #state{
       static_env = InitStatEnv,
       handshake_env = #handshake_env{
                          tls_handshake_history = ssl_handshake:init_handshake_history(),
                          renegotiation = {false, first}
                         },
       socket_options = SocketOptions,
       ssl_options = SSLOptions,
       session = #session{is_resumable = new},
       connection_states = ConnectionStates,
       protocol_buffers = #protocol_buffers{},
       user_application = {UserMonitor, User},
       user_data_buffer = <<>>,
       allow_renegotiate = SSLOptions#ssl_options.client_renegotiation,
       start_or_recv_from = undefined,
       flight_buffer = [],
       protocol_specific = #{sender => Sender,
                             active_n => InternalActiveN,
                             active_n_toggle => true
                            }
      }.

initialize_tls_sender(#state{static_env = #static_env{
                                             role = Role,
                                             transport_cb = Transport,
                                             protocol_cb = Connection,
                                             socket = Socket,
                                             tracker = Tracker
                                            },
                             socket_options = SockOpts,
                             negotiated_version = Version,
                             ssl_options = #ssl_options{renegotiate_at = RenegotiateAt,
                                                        log_level = LogLevel},
                             connection_states = #{current_write := ConnectionWriteState},
                             protocol_specific = #{sender := Sender}}) ->
    Init = #{current_write => ConnectionWriteState,
             role => Role,
             socket => Socket,
             socket_options => SockOpts,
             tracker => Tracker,
             protocol_cb => Connection,
             transport_cb => Transport,
             negotiated_version => Version,
             renegotiate_at => RenegotiateAt,
             log_level => LogLevel},
    tls_sender:initialize(Sender, Init).
    
next_tls_record(Data, StateName, #state{protocol_buffers = 
                                            #protocol_buffers{tls_record_buffer = Buf0,
                                                              tls_cipher_texts = CT0} = Buffers,
                                        ssl_options = SslOpts} = State0) ->
    case tls_record:get_tls_records(Data,
                                    acceptable_record_versions(StateName, State0),
                                    Buf0, SslOpts) of
	{Records, Buf1} ->
	    CT1 = CT0 ++ Records,
	    next_record(State0#state{protocol_buffers =
					 Buffers#protocol_buffers{tls_record_buffer = Buf1,
								  tls_cipher_texts = CT1}});
	#alert{} = Alert ->
	    handle_record_alert(Alert, State0)
    end.

%% TLS 1.3 Client/Server
%% - Ignore TLSPlaintext.legacy_record_version
%% - Verify that TLSCiphertext.legacy_record_version is set to  0x0303 for all records
%%   other than an initial ClientHello, where it MAY also be 0x0301.
acceptable_record_versions(StateName, #state{negotiated_version = Version}) when StateName =/= hello->
    Version;
acceptable_record_versions(hello, _) ->
    [tls_record:protocol_version(Vsn) || Vsn <- ?ALL_AVAILABLE_VERSIONS].

handle_record_alert(Alert, _) ->
    Alert.

tls_handshake_events(Packets) ->
    lists:map(fun(Packet) ->
		      {next_event, internal, {handshake, Packet}}
	      end, Packets).

%% raw data from socket, upack records
handle_info({Protocol, _, Data}, StateName,
            #state{static_env = #static_env{data_tag = Protocol}} = State0) ->
    case next_tls_record(Data, StateName, State0) of
	{Record, State} ->
	    next_event(StateName, Record, State);
	#alert{} = Alert ->
	    ssl_connection:handle_normal_shutdown(Alert, StateName, State0), 
	    {stop, {shutdown, own_alert}, State0}
    end;
handle_info({tcp_passive, Socket},  StateName, 
            #state{static_env = #static_env{socket = Socket},
                   protocol_specific = PS
                  } = State) ->
    next_event(StateName, no_record, 
               State#state{protocol_specific = PS#{active_n_toggle => true}});
handle_info({CloseTag, Socket}, StateName,
            #state{static_env = #static_env{socket = Socket, close_tag = CloseTag},
                   socket_options = #socket_options{active = Active},
                   protocol_buffers = #protocol_buffers{tls_cipher_texts = CTs},
                   user_data_buffer = Buffer,
                   protocol_specific = PS,
		   negotiated_version = Version} = State) ->

    %% Note that as of TLS 1.1,
    %% failure to properly close a connection no longer requires that a
    %% session not be resumed.  This is a change from TLS 1.0 to conform
    %% with widespread implementation practice.

    case (Active == false) andalso ((CTs =/= []) or (Buffer =/= <<>>)) of
        false ->
            case Version of
                {1, N} when N >= 1 ->
                    ok;
                _ ->
                    %% As invalidate_sessions here causes performance issues,
                    %% we will conform to the widespread implementation
                    %% practice and go aginst the spec
                    %%invalidate_session(Role, Host, Port, Session)
                    ok
            end,

            ssl_connection:handle_normal_shutdown(?ALERT_REC(?FATAL, ?CLOSE_NOTIFY), StateName, State),
            {stop, {shutdown, transport_closed}, State};
        true ->
            %% Fixes non-delivery of final TLS record in {active, once}.
            %% Basically allows the application the opportunity to set {active, once} again
            %% and then receive the final message. Set internal active_n to zero 
            %% to ensure socket close message is sent if there is not enough data to deliver.
            next_event(StateName, no_record, State#state{protocol_specific = PS#{active_n_toggle => true}})
    end;
handle_info({'EXIT', Sender, Reason}, _,
            #state{protocol_specific = #{sender := Sender}} = State) ->
    {stop, {shutdown, sender_died, Reason}, State};
handle_info(Msg, StateName, State) ->
    ssl_connection:StateName(info, Msg, State, ?MODULE).

handle_alerts([], Result) ->
    Result;
handle_alerts(_, {stop, _, _} = Stop) ->
    Stop;
handle_alerts([#alert{level = ?WARNING, description = ?CLOSE_NOTIFY} | _Alerts], 
              {next_state, connection = StateName, #state{user_data_buffer = Buffer,
                                                          protocol_buffers = #protocol_buffers{tls_cipher_texts = CTs}} = 
                   State}) when (Buffer =/= <<>>) orelse
                                (CTs =/= []) -> 
    {next_state, StateName, State#state{terminated = true}};
handle_alerts([Alert | Alerts], {next_state, StateName, State}) ->
     handle_alerts(Alerts, ssl_connection:handle_alert(Alert, StateName, State));
handle_alerts([Alert | Alerts], {next_state, StateName, State, _Actions}) ->
     handle_alerts(Alerts, ssl_connection:handle_alert(Alert, StateName, State)).

encode_handshake(Handshake, Version, ConnectionStates0, Hist0) ->
    Frag = tls_handshake:encode_handshake(Handshake, Version),
    Hist = ssl_handshake:update_handshake_history(Hist0, Frag),
    {Encoded, ConnectionStates} =
        tls_record:encode_handshake(Frag, Version, ConnectionStates0),
    {Encoded, ConnectionStates, Hist}.

encode_change_cipher(#change_cipher_spec{}, Version, ConnectionStates) ->
    tls_record:encode_change_cipher_spec(Version, ConnectionStates).

decode_alerts(Bin) ->
    ssl_alert:decode(Bin).

gen_handshake(StateName, Type, Event, 
	      #state{negotiated_version = Version} = State) ->
    try ssl_connection:StateName(Type, Event, State, ?MODULE) of
	Result ->
	    Result
    catch 
	_:_ ->
 	    ssl_connection:handle_own_alert(?ALERT_REC(?FATAL, ?HANDSHAKE_FAILURE, 
						       malformed_handshake_data),
					    Version, StateName, State)  
    end.

gen_handshake_1_3(StateName, Type, Event,
	      #state{negotiated_version = Version} = State) ->
    try tls_connection_1_3:StateName(Type, Event, State, ?MODULE) of
	Result ->
	    Result
    catch
	_:_ ->
            ssl_connection:handle_own_alert(?ALERT_REC(?FATAL, ?HANDSHAKE_FAILURE,
						       malformed_handshake_data),
					    Version, StateName, State)
    end.

gen_info(Event, connection = StateName,  #state{negotiated_version = Version} = State) ->
    try handle_info(Event, StateName, State) of
	Result ->
	    Result
    catch 
	_:_ ->
	    ssl_connection:handle_own_alert(?ALERT_REC(?FATAL, ?INTERNAL_ERROR, 
						       malformed_data), 
					    Version, StateName, State)  
    end;

gen_info(Event, StateName, #state{negotiated_version = Version} = State) ->
    try handle_info(Event, StateName, State) of
	Result ->
	    Result
    catch 
        _:_ ->
	    ssl_connection:handle_own_alert(?ALERT_REC(?FATAL, ?HANDSHAKE_FAILURE, 
						       malformed_handshake_data), 
					    Version, StateName, State)  
    end.

gen_info_1_3(Event, connected = StateName,  #state{negotiated_version = Version} = State) ->
    try handle_info(Event, StateName, State) of
	Result ->
	    Result
    catch
	_:_ ->
	    ssl_connection:handle_own_alert(?ALERT_REC(?FATAL, ?INTERNAL_ERROR,
						       malformed_data),
					    Version, StateName, State)
    end;

gen_info_1_3(Event, StateName, #state{negotiated_version = Version} = State) ->
    try handle_info(Event, StateName, State) of
	Result ->
	    Result
    catch
        _:_ ->
	    ssl_connection:handle_own_alert(?ALERT_REC(?FATAL, ?HANDSHAKE_FAILURE,
						       malformed_handshake_data),
					    Version, StateName, State)
    end.

	    
unprocessed_events(Events) ->
    %% The first handshake event will be processed immediately
    %% as it is entered first in the event queue and
    %% when it is processed there will be length(Events)-1
    %% handshake events left to process before we should
    %% process more TLS-records received on the socket. 
    erlang:length(Events)-1.


assert_buffer_sanity(<<?BYTE(_Type), ?UINT24(Length), Rest/binary>>, 
                     #ssl_options{max_handshake_size = Max}) when 
      Length =< Max ->  
    case size(Rest) of
        N when N < Length ->
            true;
        N when N > Length ->       
            throw(?ALERT_REC(?FATAL, ?HANDSHAKE_FAILURE, 
                             too_big_handshake_data));
        _ ->
            throw(?ALERT_REC(?FATAL, ?HANDSHAKE_FAILURE, 
                             malformed_handshake_data))  
    end;  
assert_buffer_sanity(Bin, _) ->
    case size(Bin) of
        N when N < 3 ->
            true;
        _ ->       
            throw(?ALERT_REC(?FATAL, ?HANDSHAKE_FAILURE, 
                             malformed_handshake_data))
    end.  

ensure_sender_terminate(downgrade, _) ->
    ok; %% Do not terminate sender during downgrade phase 
ensure_sender_terminate(_,  #state{protocol_specific = #{sender := Sender}}) ->
    %% Make sure TLS sender dies when connection process is terminated normally
    %% This is needed if the tls_sender is blocked in prim_inet:send 
    Kill = fun() -> 
                   receive 
                   after 5000 ->
                           catch (exit(Sender, kill))
                   end
           end,
    spawn(Kill).

maybe_generate_client_shares(#ssl_options{
                            versions = [Version|_],
                            supported_groups =
                                #supported_groups{
                                  supported_groups = Groups}})
  when Version =:= {3,4} ->
    ssl_cipher:generate_client_shares(Groups);
maybe_generate_client_shares(_) ->
    undefined.

choose_tls_version(#ssl_options{versions = Versions},
                   #client_hello{
                      extensions = #{client_hello_versions :=
                                         #client_hello_versions{versions = ClientVersions}
                                    }
                     }) ->
    case ssl_handshake:select_supported_version(ClientVersions, Versions) of
        {3,4} ->
            'tls_v1.3';
        _Else ->
            'tls_v1.2'
    end;
choose_tls_version(_, _) ->
    'tls_v1.2'.


effective_version(undefined, #ssl_options{versions = [Version|_]}) ->
    Version;
effective_version(Version, _) ->
    Version.<|MERGE_RESOLUTION|>--- conflicted
+++ resolved
@@ -167,27 +167,12 @@
     {no_record, State#state{handshake_env = 
                                 HsEnv#handshake_env{unprocessed_handshake_events = N-1}}};
 next_record(#state{protocol_buffers =
-<<<<<<< HEAD
-		       #protocol_buffers{tls_packets = [], tls_cipher_texts = [CT | Rest]}
-		   = Buffers,
-		   connection_states = ConnStates0,
-                   negotiated_version = Version,
-		   ssl_options = #ssl_options{padding_check = Check}} = State) ->
-
-    case tls_record:decode_cipher_text(Version, CT, ConnStates0, Check) of
-	{Plain, ConnStates} ->		      
-	    {Plain, State#state{protocol_buffers =
-				    Buffers#protocol_buffers{tls_cipher_texts = Rest},
-				connection_states = ConnStates}};
-	#alert{} = Alert ->
-	    {Alert, State}
-    end;
-=======
-		       #protocol_buffers{tls_packets = [], tls_cipher_texts = [#ssl_tls{type = Type}| _] = CipherTexts0}
+	       #protocol_buffers{tls_packets = [], tls_cipher_texts = [#ssl_tls{type = Type}| _] = CipherTexts0}
                    = Buffers,
                    connection_states = ConnectionStates0,
+                   negotiated_version = Version,
                    ssl_options = #ssl_options{padding_check = Check}} = State) ->
-    case decode_cipher_texts(Type, CipherTexts0, ConnectionStates0, Check, <<>>) of
+    case decode_cipher_texts(Version, Type, CipherTexts0, ConnectionStates0, Check, <<>>) of
         {#ssl_tls{} = Record, ConnectionStates, CipherTexts} ->
             {Record, State#state{protocol_buffers = Buffers#protocol_buffers{tls_cipher_texts = CipherTexts},
                                  connection_states = ConnectionStates}};
@@ -195,7 +180,6 @@
             {Alert, State#state{protocol_buffers = Buffers#protocol_buffers{tls_cipher_texts = CipherTexts},
                                 connection_states = ConnectionStates}}
     end;            
->>>>>>> b2a13ad4
 next_record(#state{protocol_buffers = #protocol_buffers{tls_packets = [], tls_cipher_texts = []},
                    protocol_specific = #{active_n_toggle := true, active_n := N} = ProtocolSpec,
                    static_env = #static_env{socket = Socket,
@@ -233,20 +217,20 @@
 	    {next_state, StateName, State, [{next_event, internal, Alert} | Actions]}
     end.
 
-decode_cipher_texts(Type, [] = CipherTexts, ConnectionStates, _, Acc) ->
+decode_cipher_texts(_, Type, [] = CipherTexts, ConnectionStates, _, Acc) ->
     {#ssl_tls{type = Type, fragment = Acc}, ConnectionStates, CipherTexts};
-decode_cipher_texts(Type, 
+decode_cipher_texts(Version, Type, 
                     [#ssl_tls{type = Type} = CT | CipherTexts], ConnectionStates0, Check, Acc) ->
-    case tls_record:decode_cipher_text(CT, ConnectionStates0, Check) of
+    case tls_record:decode_cipher_text(Version, CT, ConnectionStates0, Check) of
 	{#ssl_tls{type = ?APPLICATION_DATA, fragment = Plain}, ConnectionStates} ->		      
-            decode_cipher_texts(Type, CipherTexts, 
+            decode_cipher_texts(Version, Type, CipherTexts, 
                                 ConnectionStates, Check, <<Acc/binary, Plain/binary>>);
         {#ssl_tls{type = Type, fragment = Plain}, ConnectionStates} ->
             {#ssl_tls{type = Type, fragment = Plain}, ConnectionStates, CipherTexts};
         #alert{} = Alert ->
             {Alert, ConnectionStates0, CipherTexts}
     end;
-decode_cipher_texts(Type, CipherTexts, ConnectionStates, _, Acc) ->
+decode_cipher_texts(_, Type, CipherTexts, ConnectionStates, _, Acc) ->
     {#ssl_tls{type = Type, fragment = Acc}, ConnectionStates, CipherTexts}.
 
 %%% TLS record protocol level application data messages 
