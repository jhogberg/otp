--- conflicted
+++ resolved
@@ -475,16 +475,9 @@
 %%--------------------------------------------------------------------
 initial_state(Role, Sender, Host, Port, Socket, {SSLOptions, SocketOptions, Trackers}, User,
 	      {CbModule, DataTag, CloseTag, ErrorTag, PassiveTag}) ->
-<<<<<<< HEAD
+    put(log_level, maps:get(log_level, SSLOptions)),
     %% Use highest supported version for client/server random nonce generation
     #{erl_dist := IsErlDist,  versions := [Version|_]} = SSLOptions,
-=======
-    put(log_level, maps:get(log_level, SSLOptions)),
-    #{erl_dist := IsErlDist,
-      %% Use highest supported version for client/server random nonce generation
-      versions := [Version|_],
-      client_renegotiation := ClientRenegotiation} = SSLOptions,
->>>>>>> cbf8825e
     BeastMitigation = maps:get(beast_mitigation, SSLOptions, disabled),
     ConnectionStates = tls_record:init_connection_states(Role,
                                                          Version,
