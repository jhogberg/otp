--- conflicted
+++ resolved
@@ -168,14 +168,10 @@
     {no_record, State#state{handshake_env = 
                                 HsEnv#handshake_env{unprocessed_handshake_events = N-1}}};
 next_record(#state{protocol_buffers =
-<<<<<<< HEAD
-	       #protocol_buffers{tls_packets = [], tls_cipher_texts = [#ssl_tls{type = Type}| _] = CipherTexts0}
-=======
 		       #protocol_buffers{tls_cipher_texts = [#ssl_tls{type = Type}| _] = CipherTexts0}
->>>>>>> 3479136b
                    = Buffers,
                    connection_states = ConnectionStates0,
-                   negotiated_version = Version,
+                   connection_env = #connection_env{negotiated_version = Version},
                    ssl_options = #ssl_options{padding_check = Check}} = State) ->
     case decode_cipher_texts(Version, Type, CipherTexts0, ConnectionStates0, Check, <<>>) of
         {#ssl_tls{} = Record, ConnectionStates, CipherTexts} ->
@@ -337,18 +333,12 @@
 send_handshake(Handshake, State) ->
     send_handshake_flight(queue_handshake(Handshake, State)).
 
-<<<<<<< HEAD
-queue_handshake(Handshake, #state{negotiated_version = Version,
-				  handshake_env = #handshake_env{tls_handshake_history = Hist0} = HsEnv,
-				  flight_buffer = Flight0,
-				  connection_states = ConnectionStates0,
-                                  ssl_options = SslOpts} = State0) ->
-=======
+
 queue_handshake(Handshake, #state{handshake_env = #handshake_env{tls_handshake_history = Hist0} = HsEnv,
 				  connection_env = #connection_env{negotiated_version = Version},
                                   flight_buffer = Flight0,
+                                  ssl_options = SslOpts,
 				  connection_states = ConnectionStates0} = State0) ->
->>>>>>> 3479136b
     {BinHandshake, ConnectionStates, Hist} =
 	encode_handshake(Handshake, Version, ConnectionStates0, Hist0),
     ssl_logger:debug(SslOpts#ssl_options.log_level, outbound, 'handshake', Handshake),
@@ -364,16 +354,11 @@
     send(Transport, Socket, Flight),
     {State0#state{flight_buffer = []}, []}.
 
-<<<<<<< HEAD
-queue_change_cipher(Msg, #state{negotiated_version = Version,
-                                flight_buffer = Flight0,
-                                connection_states = ConnectionStates0,
-                                ssl_options = SslOpts} = State0) ->
-=======
+
 queue_change_cipher(Msg, #state{connection_env = #connection_env{negotiated_version = Version},
                                 flight_buffer = Flight0,
+                                ssl_options = SslOpts,
                                 connection_states = ConnectionStates0} = State0) ->
->>>>>>> 3479136b
     {BinChangeCipher, ConnectionStates} =
 	encode_change_cipher(Msg, Version, ConnectionStates0),
     ssl_logger:debug(SslOpts#ssl_options.log_level, outbound, 'tls_record', BinChangeCipher),
@@ -417,16 +402,10 @@
 encode_alert(#alert{} = Alert, Version, ConnectionStates) ->
     tls_record:encode_alert_record(Alert, Version, ConnectionStates).
 
-<<<<<<< HEAD
-send_alert(Alert, #state{negotiated_version = Version,                         
-                         static_env = #static_env{socket = Socket,
-                                                  transport_cb = Transport},
-                         ssl_options = SslOpts,
-=======
 send_alert(Alert, #state{static_env = #static_env{socket = Socket,
                                                   transport_cb = Transport},
                          connection_env = #connection_env{negotiated_version = Version},
->>>>>>> 3479136b
+                         ssl_options = SslOpts,
                          connection_states = ConnectionStates0} = StateData0) ->
     {BinMsg, ConnectionStates} =
         encode_alert(Alert, Version, ConnectionStates0),
@@ -523,11 +502,7 @@
 	    session = #session{own_certificate = Cert} = Session0,
 	    connection_states = ConnectionStates0
 	   } = State0) ->
-<<<<<<< HEAD
     KeyShare = maybe_generate_client_shares(SslOpts),
-    Timer = ssl_connection:start_or_recv_cancel_timer(Timeout, From),
-=======
->>>>>>> 3479136b
     Hello = tls_handshake:client_hello(Host, Port, ConnectionStates0, SslOpts,
 				       Cache, CacheCb, Renegotiation, Cert, KeyShare),
 
@@ -540,24 +515,14 @@
     ssl_logger:debug(SslOpts#ssl_options.log_level, outbound, 'tls_record', BinMsg),
 
     State = State0#state{connection_states = ConnectionStates,
-<<<<<<< HEAD
-			  negotiated_version = HelloVersion, %% Requested version
+                         connection_env = CEnv#connection_env{negotiated_version = HelloVersion}, %% Requested version
                          session =
                              Session0#session{session_id = Hello#client_hello.session_id},
                          handshake_env = HsEnv#handshake_env{tls_handshake_history = Handshake},
                          start_or_recv_from = From,
-                         timer = Timer,
-                         key_share = KeyShare},    
-    next_event(hello, no_record, State);
-
-=======
-                         connection_env = CEnv#connection_env{negotiated_version = Version}, %% Requested version
-                         session =
-                             Session0#session{session_id = Hello#client_hello.session_id},
-                         handshake_env = HsEnv#handshake_env{tls_handshake_history = Handshake},
-                         start_or_recv_from = From},
+                         key_share = KeyShare},
     next_event(hello, no_record, State, [{{timeout, handshake}, Timeout, close}]);
->>>>>>> 3479136b
+
 init(Type, Event, State) ->
     gen_handshake(?FUNCTION_NAME, Type, Event, State).
  
@@ -587,25 +552,16 @@
              handshake_env = HsEnv,
              start_or_recv_from = From} = State) ->
     {next_state, user_hello, State#state{start_or_recv_from = undefined,
-<<<<<<< HEAD
-                                              hello = Hello},
+                                         handshake_env = HsEnv#handshake_env{hello = Hello}},
      [{reply, From, {ok, Extensions}}]};
-=======
-                                         handshake_env = HsEnv#handshake_env{hello = Hello}},
-     [{reply, From, {ok, ssl_connection:map_extensions(Extensions)}}]};
->>>>>>> 3479136b
 hello(internal, #server_hello{extensions = Extensions} = Hello, 
       #state{ssl_options = #ssl_options{handshake = hello},
              handshake_env = HsEnv,
              start_or_recv_from = From} = State) ->
     {next_state, user_hello, State#state{start_or_recv_from = undefined,
-<<<<<<< HEAD
-                                         hello = Hello},
+                                         handshake_env = HsEnv#handshake_env{hello = Hello}},
      [{reply, From, {ok, Extensions}}]};     
-=======
-                                         handshake_env = HsEnv#handshake_env{hello = Hello}},
-     [{reply, From, {ok, ssl_connection:map_extensions(Extensions)}}]};     
->>>>>>> 3479136b
+
 hello(internal, #client_hello{client_version = ClientVersion} = Hello,
       #state{connection_states = ConnectionStates0,
              static_env = #static_env{
@@ -618,7 +574,6 @@
              connection_env = CEnv,
              session = #session{own_certificate = Cert} = Session0,
 	     ssl_options = SslOpts} = State) ->
-<<<<<<< HEAD
 
     case choose_tls_version(SslOpts, Hello) of
         'tls_v1.3' ->
@@ -632,8 +587,8 @@
                                      Renegotiation) of
                 #alert{} = Alert ->
                     ssl_connection:handle_own_alert(Alert, ClientVersion, hello,
-                                                    State#state{negotiated_version
-                                                                = ClientVersion});
+                                                    State#state{connection_env = #connection_env{negotiated_version
+                                                                                                 = ClientVersion}});
                 {Version, {Type, Session},
                  ConnectionStates, Protocol0, ServerHelloExt, HashSign} ->
                     Protocol = case Protocol0 of
@@ -644,36 +599,15 @@
                                   internal,
                                   {common_client_hello, Type, ServerHelloExt},
                                   State#state{connection_states  = ConnectionStates,
-                                              negotiated_version = Version,
-                                              hashsign_algorithm = HashSign,
-                                              handshake_env = HsEnv#handshake_env{client_hello_version = 
-                                                                                      ClientVersion},
-                                              session = Session,
-                                              negotiated_protocol = Protocol})
+                                              connection_env = CEnv#connection_env{negotiated_version = Version},
+                                              handshake_env = HsEnv#handshake_env{
+                                                                hashsign_algorithm = HashSign,
+                                                                client_hello_version = ClientVersion,
+                                                                negotiated_protocol = Protocol},
+                                              session = Session
+                                             })
             end
-=======
-    case tls_handshake:hello(Hello, SslOpts, {Port, Session0, Cache, CacheCb,
-					      ConnectionStates0, Cert, KeyExAlg}, Renegotiation) of
-        #alert{} = Alert ->
-            ssl_connection:handle_own_alert(Alert, ClientVersion, hello,
-                                            State#state{connection_env = 
-                                                            CEnv#connection_env{negotiated_version = ClientVersion}});
-        {Version, {Type, Session},
-	 ConnectionStates, Protocol0, ServerHelloExt, HashSign} ->
-	    Protocol = case Protocol0 of
-			   undefined -> CurrentProtocol;
-			   _ -> Protocol0
-		       end,
-            gen_handshake(?FUNCTION_NAME, internal, {common_client_hello, Type, ServerHelloExt},
-                          State#state{connection_states  = ConnectionStates,
-                                      connection_env = CEnv#connection_env{negotiated_version = Version},
-                                      handshake_env = HsEnv#handshake_env{
-                                                        hashsign_algorithm = HashSign,
-                                                        client_hello_version = ClientVersion,
-                                                        negotiated_protocol = Protocol},
-                                      session = Session
-                                     })
->>>>>>> 3479136b
+
     end;
 hello(internal, #server_hello{} = Hello,      
       #state{connection_states = ConnectionStates0,
@@ -1052,16 +986,10 @@
                                              socket = Socket,
                                              tracker = Tracker
                                             },
-<<<<<<< HEAD
-                             socket_options = SockOpts,
-                             negotiated_version = Version,
+                             connection_env = #connection_env{negotiated_version = Version},
+                             socket_options = SockOpts, 
                              ssl_options = #ssl_options{renegotiate_at = RenegotiateAt,
                                                         log_level = LogLevel},
-=======
-                             connection_env = #connection_env{negotiated_version = Version},
-                             socket_options = SockOpts,                             
-                             ssl_options = #ssl_options{renegotiate_at = RenegotiateAt},
->>>>>>> 3479136b
                              connection_states = #{current_write := ConnectionWriteState},
                              protocol_specific = #{sender := Sender}}) ->
     Init = #{current_write => ConnectionWriteState,
@@ -1092,16 +1020,11 @@
 	    handle_record_alert(Alert, State0)
     end.
 
-<<<<<<< HEAD
 %% TLS 1.3 Client/Server
 %% - Ignore TLSPlaintext.legacy_record_version
 %% - Verify that TLSCiphertext.legacy_record_version is set to  0x0303 for all records
 %%   other than an initial ClientHello, where it MAY also be 0x0301.
-acceptable_record_versions(StateName, #state{negotiated_version = Version}) when StateName =/= hello->
-=======
-
 acceptable_record_versions(StateName, #state{connection_env = #connection_env{negotiated_version = Version}}) when StateName =/= hello->
->>>>>>> 3479136b
     Version;
 acceptable_record_versions(hello, _) ->
     [tls_record:protocol_version(Vsn) || Vsn <- ?ALL_AVAILABLE_VERSIONS].
@@ -1213,9 +1136,9 @@
 					    Version, StateName, State)  
     end.
 
-<<<<<<< HEAD
+
 gen_handshake_1_3(StateName, Type, Event,
-	      #state{negotiated_version = Version} = State) ->
+	      #state{connection_env = #connection_env{negotiated_version = Version}} = State) ->
     try tls_connection_1_3:StateName(Type, Event, State, ?MODULE) of
 	Result ->
 	    Result
@@ -1226,10 +1149,8 @@
 					    Version, StateName, State)
     end.
 
-gen_info(Event, connection = StateName,  #state{negotiated_version = Version} = State) ->
-=======
+
 gen_info(Event, connection = StateName,  #state{connection_env = #connection_env{negotiated_version = Version}} = State) ->
->>>>>>> 3479136b
     try handle_info(Event, StateName, State) of
 	Result ->
 	    Result
@@ -1251,7 +1172,7 @@
 					    Version, StateName, State)  
     end.
 
-gen_info_1_3(Event, connected = StateName,  #state{negotiated_version = Version} = State) ->
+gen_info_1_3(Event, connected = StateName,  #state{connection_env = #connection_env{negotiated_version = Version}} = State) ->
     try handle_info(Event, StateName, State) of
 	Result ->
 	    Result
@@ -1262,7 +1183,7 @@
 					    Version, StateName, State)
     end;
 
-gen_info_1_3(Event, StateName, #state{negotiated_version = Version} = State) ->
+gen_info_1_3(Event, StateName, #state{connection_env = #connection_env{negotiated_version = Version}} = State) ->
     try handle_info(Event, StateName, State) of
 	Result ->
 	    Result
