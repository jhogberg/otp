%%%-------------------------------------------------------------------
%%% File    : extensionAdditionGroup.erl
%%% Author  : Kenneth Lundin
%%% Description :
%%%
%%% Created : 18 May 2010 by kenneth
%%
%% %CopyrightBegin%
%%
%% Copyright Ericsson AB 2001-2010. All Rights Reserved.
%%
%% The contents of this file are subject to the Erlang Public License,
%% Version 1.1, (the "License"); you may not use this file except in
%% compliance with the License. You should have received a copy of the
%% Erlang Public License along with this software. If not, it can be
%% retrieved online at http://www.erlang.org/.
%%
%% Software distributed under the License is distributed on an "AS IS"
%% basis, WITHOUT WARRANTY OF ANY KIND, either express or implied. See
%% the License for the specific language governing rights and limitations
%% under the License.
%%
%% %CopyrightEnd%

%%%-------------------------------------------------------------------
-module(extensionAdditionGroup).
-include("Extension-Addition-Group.hrl").


-compile(export_all).

run(Erule) ->
    Val = #'Ax'{a=253, b = true, c= {e,true}, g="123", h = true},
    io:format("~p:~p~n",[Erule,Val]),
    {ok,List}= asn1rt:encode('Extension-Addition-Group','Ax',Val),
    Enc = iolist_to_binary(List),
    io:format("~p~n",[Enc]),
    {ok,Val2} = asn1rt:decode('Extension-Addition-Group','Ax',Enc),
    io:format("~p~n",[Val2]),
    case Val2 of
	Val -> ok;
	_ -> exit({expected,Val, got, Val2})
    end.

run2(Erule) ->
    Val = #'Ax3'{a=253, b = true, s = #'Ax3_s'{sa = 11, sb = true, sextaddgroup = 17}},
    io:format("~p:~p~n",[Erule,Val]),
    {ok,List}= asn1rt:encode('Extension-Addition-Group','Ax3',Val),
    Enc = iolist_to_binary(List),
    io:format("~p~n",[Enc]),
    {ok,Val2} = asn1rt:decode('Extension-Addition-Group','Ax3',Enc),
    io:format("~p~n",[Val2]),
    case Val2 of
	Val -> ok;
	_ -> exit({expected,Val, got, Val2})
<<<<<<< HEAD
=======
    end.

run3(Erule) ->
    Val = 
{'RRC-DL-DCCH-Message',
 {c1,
  {rrcConnectionReconfiguration,
   {'RRC-RRCConnectionReconfiguration',0,
    {c1,
     {'rrcConnectionReconfiguration-r8',
      {'RRC-RRCConnectionReconfiguration-r8-IEs',
       {'RRC-MeasConfig',asn1_NOVALUE,asn1_NOVALUE,asn1_NOVALUE,asn1_NOVALUE,
        asn1_NOVALUE,asn1_NOVALUE,asn1_NOVALUE,asn1_NOVALUE,asn1_NOVALUE,
        asn1_NOVALUE,asn1_NOVALUE},
       asn1_NOVALUE,
       [[80,66,0,5,10,0,5,0,24,11,7,84,54,33,0,1,1,0,0,0,1,39,5,66,127,0,0,1],
        []],
       {'RRC-RadioResourceConfigDedicated',
        [{'RRC-SRB-ToAddMod',1,
          {explicitValue,
           {am,
            {'RRC-RLC-Config_am',
             {'RRC-UL-AM-RLC',ms45,pInfinity,kBinfinity,t4},
             {'RRC-DL-AM-RLC',ms35,ms0}}}},
          {explicitValue,
           {'RRC-LogicalChannelConfig',
            {'RRC-LogicalChannelConfig_ul-SpecificParameters',3,infinity,
             ms50,0},
            asn1_NOVALUE}}}],
        [{'RRC-DRB-ToAddMod',3,3,
          {'RRC-PDCP-Config',infinity,
           {'RRC-PDCP-Config_rlc-AM',false},
           asn1_NOVALUE,
           {notUsed,'NULL'}},
          {am,
           {'RRC-RLC-Config_am',
            {'RRC-UL-AM-RLC',ms70,p256,kBinfinity,t4},
            {'RRC-DL-AM-RLC',ms35,ms40}}},
          3,
          {'RRC-LogicalChannelConfig',
           {'RRC-LogicalChannelConfig_ul-SpecificParameters',5,infinity,ms50,
            1},
           asn1_NOVALUE}},
         {'RRC-DRB-ToAddMod',4,4,
          {'RRC-PDCP-Config',infinity,
           {'RRC-PDCP-Config_rlc-AM',false},
           asn1_NOVALUE,
           {notUsed,'NULL'}},
          {am,
           {'RRC-RLC-Config_am',
            {'RRC-UL-AM-RLC',ms70,p256,kBinfinity,t4},
            {'RRC-DL-AM-RLC',ms35,ms40}}},
          4,
          {'RRC-LogicalChannelConfig',
           {'RRC-LogicalChannelConfig_ul-SpecificParameters',5,infinity,ms50,
            1},
           asn1_NOVALUE}}],
        asn1_NOVALUE,
        {explicitValue,
         {'RRC-MAC-MainConfig',
          {'RRC-MAC-MainConfig_ul-SCH-Config',n4,sf10,sf10240,false},
          asn1_NOVALUE,sf500,
          {setup,{'RRC-MAC-MainConfig_phr-Config_setup',sf200,sf200,dB3}},
          asn1_NOVALUE}},
        asn1_NOVALUE,asn1_NOVALUE,asn1_NOVALUE},
       asn1_NOVALUE,asn1_NOVALUE}}}}}}},
        io:format("~p:~p~n",[Erule,Val]),
    {ok,List}= asn1rt:encode('EUTRA-RRC-Definitions','DL-DCCH-Message',Val),
    Enc = iolist_to_binary(List),
    io:format("Result from encode:~n~p~n",[Enc]),
    {ok,Val2} = asn1rt:decode('EUTRA-RRC-Definitions','DL-DCCH-Message',Enc),
    io:format("Result from decode:~n~p~n",[Val2]),
    case Val2 of
	Val -> ok;
	_ -> exit({expected,Val, got, Val2})
>>>>>>> ffb54d74
    end.<|MERGE_RESOLUTION|>--- conflicted
+++ resolved
@@ -53,8 +53,6 @@
     case Val2 of
 	Val -> ok;
 	_ -> exit({expected,Val, got, Val2})
-<<<<<<< HEAD
-=======
     end.
 
 run3(Erule) ->
@@ -130,5 +128,4 @@
     case Val2 of
 	Val -> ok;
 	_ -> exit({expected,Val, got, Val2})
->>>>>>> ffb54d74
-    end.+    end.
