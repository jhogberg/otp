--- conflicted
+++ resolved
@@ -32,8 +32,6 @@
   <p>This document describes the changes made to the asn1 application.</p>
 
 
-<<<<<<< HEAD
-=======
 <section><title>Asn1 5.0.21</title>
 
     <section><title>Fixed Bugs and Malfunctions</title>
@@ -51,7 +49,6 @@
 
 </section>
 
->>>>>>> be6f05d3
 <section><title>Asn1 5.0.20</title>
 
     <section><title>Improvements and New Features</title>
