--- conflicted
+++ resolved
@@ -32,16 +32,11 @@
   <p>This document describes the changes made to the asn1 application.</p>
 
 
-<<<<<<< HEAD
 <section><title>Asn1 5.0.7</title>
-=======
-<section><title>Asn1 5.0.5.2</title>
->>>>>>> e6bf92e6
-
-    <section><title>Fixed Bugs and Malfunctions</title>
-      <list>
-        <item>
-<<<<<<< HEAD
+
+    <section><title>Fixed Bugs and Malfunctions</title>
+      <list>
+        <item>
 	    <p>A bug in ASN.1 BER decoding has been fixed. When
 	    decoding a recursively enclosed term the length was not
 	    propagated to that term decoding, so if the length of the
@@ -68,13 +63,22 @@
 	    Update to use the new string api instead of the old.</p>
           <p>
 	    Own Id: OTP-15036</p>
-=======
+        </item>
+      </list>
+    </section>
+
+</section>
+
+<section><title>Asn1 5.0.5.2</title>
+
+    <section><title>Fixed Bugs and Malfunctions</title>
+      <list>
+        <item>
           <p>
 	    Handle erroneous length during decode (BER only) without
 	    crashing.</p>
           <p>
 	    Own Id: OTP-15470 Aux Id: ERIERL-278 </p>
->>>>>>> e6bf92e6
         </item>
       </list>
     </section>
@@ -1991,4 +1995,4 @@
 
     <!-- p>There are also release notes for <url href="notes_history.html">older versions</url>.</p -->
   </section>
-</chapter>
+</chapter>