<<<<<<< HEAD
ASN1_VSN = 5.0
=======
ASN1_VSN = 5.0.1
>>>>>>> 6ede2da8
<|MERGE_RESOLUTION|>--- conflicted
+++ resolved
@@ -1,5 +1 @@
-<<<<<<< HEAD
-ASN1_VSN = 5.0
-=======
-ASN1_VSN = 5.0.1
->>>>>>> 6ede2da8
+ASN1_VSN = 5.0.1