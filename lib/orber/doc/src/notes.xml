--- conflicted
+++ resolved
@@ -34,14 +34,13 @@
 
   <section>
     <title>Orber 3.6.19</title>
-<<<<<<< HEAD
-
-    <section>
-      <title>Improvements and New Features</title>
-      <list type="bulleted">
-        <item>
-          <p>
-            Partial support for recursive structs and unions. 
+
+    <section>
+      <title>Improvements and New Features</title>
+      <list type="bulleted">
+        <item>
+          <p>
+            Partial support for recursive structs and unions.
             Only available for the erl_corba backend and requires
             that Light IFR is used. I.e. the IC option {light_ifr, true}
             and that Orber is configured in such a way that Light IFR
@@ -51,19 +50,13 @@
         </item>
       </list>
     </section>
-=======
->>>>>>> e10e3060
     <section>
       <title>Fixed Bugs and Malfunctions</title>
       <list type="bulleted">
         <item>
           <p>The SSL option {ssl_imp, old} was not used if ssl_generation was
              set to 2. Only R14B was affected by this.</p>
-<<<<<<< HEAD
-          <p>Own Id: OTP-8994 Aux Id:seq11747</p>
-=======
           <p>Own Id: OTP-8994 Aux Id: seq11747</p>
->>>>>>> e10e3060
         </item>
       </list>
     </section>
