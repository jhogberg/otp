--- conflicted
+++ resolved
@@ -47,15 +47,6 @@
 	$(HTML_APP_FILES) \
 	$(HTML_PART_FILES)
 
-<<<<<<< HEAD
-XML_ERRS = $(XML_FILES:%.xml=%.latex.xmls_errs) \
-            $(XML_FILES:%.xml=%.html.xmls_errs)
-
-XML_OUTPUT = $(XML_FILES:%.xml=%.latex.xmls_output) \
-              $(XML_FILES:%.xml=%.html.xmls_output)
-
-NO_CHUNKS = 
-=======
 XML_ERRS = \
 	$(XML_FILES:%.xml=%.latex.xmls_errs) \
 	$(XML_FILES:%.xml=%.html.xmls_errs)
@@ -90,7 +81,6 @@
 	snmpm_network_interface.xml \
 	snmpm_network_interface_filter.xml \
 	snmpm_user.xml
->>>>>>> 2917e5c5
 
 
 # ----------------------------------------------------
