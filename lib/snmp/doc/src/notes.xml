<?xml version="1.0" encoding="iso-8859-1" ?>
<!DOCTYPE chapter SYSTEM "chapter.dtd">

<chapter>
  <header>
    <copyright>
      <year>1996</year><year>2013</year>
      <holder>Ericsson AB. All Rights Reserved.</holder>
    </copyright>
    <legalnotice>
      The contents of this file are subject to the Erlang Public License,
      Version 1.1, (the "License"); you may not use this file except in
      compliance with the License. You should have received a copy of the
      Erlang Public License along with this software. If not, it can be
      retrieved online at http://www.erlang.org/.
    
      Software distributed under the License is distributed on an "AS IS"
      basis, WITHOUT WARRANTY OF ANY KIND, either express or implied. See
      the License for the specific language governing rights and limitations
      under the License.
    
    </legalnotice>

    <title>SNMP Release Notes</title>
    <prepared></prepared>
    <responsible></responsible>
    <docno></docno>
    <approved></approved>
    <checked></checked>
    <date></date>
    <rev></rev>
    <file>notes.xml</file>
  </header>


  <section>
<<<<<<< HEAD
    <title>SNMP Development Toolkit 4.23</title>
<!--
    <p>Version 4.23 supports code replacement in runtime from/to
    version 4.22.1, 
    4.22, 4.21.7 4.21.6 4.21.5, 4.21.4, 4.21.3, 4.21.2, 4.21.1 and 4.21. </p>
-->

    <section>
      <title>Improvements and new features</title>
<!--
      <p>-</p>
-->

      <list type="bulleted">
        <item>
          <p>[manager] Polish return values of snmpm_user_default according 
	  to snmpm_user doc.</p>
	  <p>Luca Favatella</p>
	  <p>Own Id: OTP-10671</p>
        </item>

        <item>
          <p>[agent] Remove runtime warning in snmpa_agent because of 
	  tuple fun usage. </p>
	  <p>Luca Favatella</p>
	  <p>Own Id: OTP-10672</p>
        </item>

        <item>
          <p>[manager] SNMP manager performance optimization. </p>
	  <p>Ivan Dubovik</p>
	  <p>Own Id: OTP-10673</p>
        </item>

      </list>
=======
    <title>SNMP Development Toolkit 4.22.2</title>
    <p>Version 4.22.2 supports code replacement in runtime from/to
    version 4.22.1, 4.22, 
    4.21.7 4.21.6 4.21.5, 4.21.4, 4.21.3, 4.21.2, 4.21.1 and 4.21. </p>

    <section>
      <title>Improvements and new features</title>
      <p>-</p>

<!--
      <list type="bulleted">
        <item>
          <p>[agent] Errors in <c>vacmAccessTable</c> RowStatus handling.
	  There are problems with the handling of vacmAccessTableStatus 
	  that cause some SNMP test suites to report errors.
	  Most notably, erroneous set operations frequently cause "genErr" 
	  errors to be returned. These "genErr" errors are usually caused 
	  by badmatch exceptions coming from 
	  <c>{ok, Row} = snmpa_vacm:get_row(RowIndex)</c> 
	  if the row does not exist. </p>
	  <p>The semantics of the RowStatus handling in that table has 
	  been adjusted to be compliant with the RowStatus
	  textual description of SNPMv2-TC MIB. </p>
	  <p>Stefan Zegenhagen</p>
	  <p>Own Id: OTP-10164</p>
        </item>
      </list>
-->
>>>>>>> fc328fa1

    </section>

    <section>
      <title>Fixed Bugs and Malfunctions</title>
<<<<<<< HEAD
      <p>-</p>

      <!--
      <list type="bulleted">
        <item>
          <p>[agent] Simultaneous 
          <seealso marker="snmpa#backup">snmpa:backup/1,2</seealso> 
          calls can interfere.
          The master agent did not check if a backup was already in 
          progress when a backup request was accepted. </p>
          <p>Own Id: OTP-9884</p>
          <p>Aux Id: Seq 11995</p>
        </item>

      </list>
      -->
=======
<!--
      <p>-</p>
-->

      <list type="bulleted">
        <item>
          <p>[compiler] Now handles MIBs importing the pesudotype BITS. </p>
          <p>Own Id: OTP-10799</p>
        </item>

        <item>
          <p>[compiler] The MIB compiler could not handle a table index 
	  that was defined later in the MIB. </p>
          <p>Own Id: OTP-10808</p>
        </item>

      </list>
>>>>>>> fc328fa1

    </section>

    <section>
      <title>Incompatibilities</title>
<<<<<<< HEAD
<!--
      <p>-</p>
-->

      <list type="bulleted">
        <item>
          <p>[manager] The old Addr-and-Port based API functions, previously
	  long deprecated and marked for deletion in R16B, has now been
	  removed. </p>
          <p>Own Id: OTP-10027</p>
        </item>

      </list>
    </section>

  </section> <!-- 4.23 -->
=======
      <p>-</p>
    </section>

  </section> <!-- 4.22.2 -->
>>>>>>> fc328fa1


  <section>
    <title>SNMP Development Toolkit 4.22.1</title>
    <p>Version 4.22.1 supports code replacement in runtime from/to
    version 4.22, 4.21.7 4.21.6 4.21.5, 4.21.4, 4.21.3, 4.21.2, 4.21.1 and 
    4.21. </p>

    <section>
      <title>Improvements and new features</title>
<!--
      <p>-</p>
-->

      <list type="bulleted">
        <item>
          <p>[agent] Sematic fixes to SNMP-USER-BASED-SM-MIB.
	  The semantics allow the <c>usmUserAuthKeyChange</c> and 
	  <c>usmUserPrivKeyChange</c> objects to be written to in the 
	  same set requests that also creates and clones the user. 
	  This was not possible beforehand, causing test tools checking 
	  semantic SNMPv3 behaviour to fail on a lot of test cases. </p>
	  <p>Furthermore, once the user has been cloned by writing to an 
	  instance of <c>usmUserCloneFrom</c>, further set-operations to 
	  the same object will not return an error, but be no-ops. 
	  Especially, it must be avoided to copy security parameters 
	  again (possibly even from a different user). </p>
	  <p>Stefan Zegenhagen</p>
	  <p>Own Id: OTP-10166</p>
        </item>

        <item>
          <p>[agent] Errors in <c>vacmAccessTable</c> RowStatus handling.
	  There are problems with the handling of vacmAccessTableStatus 
	  that cause some SNMP test suites to report errors.
	  Most notably, erroneous set operations frequently cause "genErr" 
	  errors to be returned. These "genErr" errors are usually caused 
	  by badmatch exceptions coming from 
	  <c>{ok, Row} = snmpa_vacm:get_row(RowIndex)</c> 
	  if the row does not exist. </p>
	  <p>The semantics of the RowStatus handling in that table has 
	  been adjusted to be compliant with the RowStatus
	  textual description of SNPMv2-TC MIB. </p>
	  <p>Stefan Zegenhagen</p>
	  <p>Own Id: OTP-10164</p>
        </item>
      </list>

    </section>

    <section>
      <title>Fixed Bugs and Malfunctions</title>
<!--
      <p>-</p>
-->

      <list type="bulleted">
        <item>
          <p>[agent] Fix walk over vacmAccessTable.
	  Fix the get_next implementation of vacmAccessTable to 
	  return all table entries. </p>
	  <p>The get_next implementation of vacmAccessTable did not return 
	  all available table data. Instead, it only returned the first 
	  column for each row, and all columns for the last row available. </p>
	  <p>Stefan Zegenhagen</p>
          <p>Own Id: OTP-10165</p>
        </item>

        <item>
          <p>[manager] 
	  <seealso marker="snmpm#log_to_io">snmpm:log_to_io/6</seealso> 
	  did not use the LogName argument. </p>
          <p>Own Id: OTP-10066</p>
        </item>

        <item>
          <p>Incorrect TimeTicks decode. Also bad handling of 
	  invalid encode (value outside of value range) for both
	  <c>TimeTicks</c> and <c>Unsigned32</c>. </p>
          <p>Own Id: OTP-10132</p>
        </item>

      </list>

    </section>

    <section>
      <title>Incompatibilities</title>
      <p>-</p>
    </section>

  </section> <!-- 4.22.1 -->


  <section>
    <title>SNMP Development Toolkit 4.22</title>
    <p>Version 4.22 supports code replacement in runtime from/to
    version 4.21.7 4.21.6 4.21.5, 4.21.4, 4.21.3, 4.21.2, 4.21.1 and 4.21. </p>

    <section>
      <title>Improvements and new features</title>
<!--
      <p>-</p>
-->

      <list type="bulleted">
        <item>
          <p>[compiler] The table information the MIB compiler provides with 
	  augmented tables has been extended with <c>nbr_of_cols</c>, 
	  <c>first_accessible</c> and <c>not_accessible</c>. </p>
          <p>Own Id: OTP-9969</p>
        </item>

        <item>
          <p>Added the <c>log_to_io</c> audit-trail-log converter function 
	  to the api modules of both the 
	  <seealso marker="snmpm#log_to_io">manager</seealso> 
	  and 
	  <seealso marker="snmpa#log_to_io">agent</seealso>. </p>
          <p>Own Id: OTP-9940</p>
        </item>

        <item>
          <p>[manager] Introduced a new transport module, 
	  <c>snmpm_net_if_mt</c>, 
	  which handles all incomming and outgoing 
	  traffic in newly created processes. The message/request is
	  processed and then the process exits. </p>
          <p>Own Id: OTP-9876</p>
	</item>

        <item>
          <p>[agent] Documenting previously existing but undocumented function, 
	  <seealso marker="snmp_generic#get_table_info">snmp_generic:get_table_info/2</seealso>. </p>
	  <p>Own Id: OTP-9942</p>
        </item>

        <item>
          <p>[agent] Improve error handling while reading agent config files. 
	  Some files contain mandatory information and is therefor themself
	  mandatory. </p>
	  <p>Own Id: OTP-9943</p>
        </item>
      </list>

    </section>

    <section>
      <title>Fixed Bugs and Malfunctions</title>
      <p>-</p>

      <!--
      <list type="bulleted">
        <item>
          <p>[agent] Simultaneous 
          <seealso marker="snmpa#backup">snmpa:backup/1,2</seealso> 
          calls can interfere.
          The master agent did not check if a backup was already in 
          progress when a backup request was accepted. </p>
          <p>Own Id: OTP-9884</p>
          <p>Aux Id: Seq 11995</p>
        </item>

      </list>
      -->

    </section>

    <section>
      <title>Incompatibilities</title>
      <p>-</p>
    </section>

  </section> <!-- 4.22 -->


  <section>
    <title>SNMP Development Toolkit 4.21.7</title>
    <p>Version 4.21.7 supports code replacement in runtime from/to
    version 4.21.6, 4.21.5, 4.21.4, 4.21.3, 4.21.2, 4.21.1, 4.21, 4.20.1 and 
    4.20. </p>

    <section>
      <title>Improvements and new features</title>
      <p>-</p>

      <!--
      <list type="bulleted">
        <item>
          <p>[agent] DoS attack using GET-BULK with large value of 
          MaxRepetitions.
          A preventive method has been implementing by simply 
          limit the number of varbinds that can be included in 
          a Get-BULK response message. This is specified by the 
          new config option, 
          <seealso marker="snmp_app#agent_gb_max_vbs">gb_max_vbs</seealso>. 
          </p>
          <p>Own Id: OTP-9700</p>
        </item>

      </list>
      -->

    </section>

    <section>
      <title>Fixed Bugs and Malfunctions</title>
      <!--
      <p>-</p>
      -->

      <list type="bulleted">
        <item>
          <p>[agent] Simultaneous 
          <seealso marker="snmpa#backup">snmpa:backup/1,2</seealso> 
          calls can interfere.
          The master agent did not check if a backup was already in 
          progress when a backup request was accepted. </p>
          <p>Own Id: OTP-9884</p>
          <p>Aux Id: Seq 11995</p>
        </item>

      </list>

    </section>

    <section>
      <title>Incompatibilities</title>
      <p>-</p>
    </section>

  </section> <!-- 4.21.7 -->


  <section>
    <title>SNMP Development Toolkit 4.21.6</title>
    <p>Version 4.21.6 supports code replacement in runtime from/to
    version 4.21.5, 4.21.4, 4.21.3, 4.21.2, 4.21.1, 4.21, 4.20.1 and 
    4.20. </p>

    <section>
      <title>Improvements and new features</title>
      <!--
      <p>-</p>
      -->

      <list type="bulleted">
        <item>
          <p>[agent] DoS attack using GET-BULK with large value of 
          MaxRepetitions.
          A preventive method has been implementing by simply 
          limit the number of varbinds that can be included in 
          a Get-BULK response message. This is specified by the 
          new config option, 
          <seealso marker="snmp_app#agent_gb_max_vbs">gb_max_vbs</seealso>. 
          </p>
          <p>Own Id: OTP-9700</p>
        </item>

      </list>

    </section>

    <section>
      <title>Fixed Bugs and Malfunctions</title>
      <!--
      <p>-</p>
      -->

      <list type="bulleted">
        <item>
          <p>[agent] Mib server cache gclimit update function incorrectly calls 
          age update function. 
          The gclimit update function, 
          <seealso marker="snmpa#update_mibs_cache_gclimit">update_mibs_cache_gclimit/1</seealso>, 
          <em>incorrectly</em> called the age update function, 
          <seealso marker="snmpa#update_mibs_cache_age">update_mibs_cache_age/2</seealso>. </p>
          <p>Johan Claesson</p>
          <p>Own Id: OTP-9868</p>
        </item>

      </list>

    </section>

    <section>
      <title>Incompatibilities</title>
      <p>-</p>
    </section>

  </section> <!-- 4.21.6 -->


  <section>
    <title>SNMP Development Toolkit 4.21.5</title>
    <p>Version 4.21.5 supports code replacement in runtime from/to
      version 4.21.4, 4.21.3, 4.21.2, 4.21.1, 4.21, 4.20.1 and 4.20. </p>

    <section>
      <title>Improvements and new features</title>
<!--
      <p>-</p>
-->

      <list type="bulleted">
        <item>
          <p>[agent] Removed (more) use of old style tuple funs. </p>
          <p>Own Id: OTP-9783</p>
        </item>

      </list>

    </section>

    <section>
      <title>Fixed Bugs and Malfunctions</title>
<!--
      <p>-</p> 
-->

      <list type="bulleted">
        <item>
          <p>[agent] Repeated vacm table dumping fails due to file name 
          conflict. When dumping the vacm table to disk, a temoporary 
          file with a fixed name was used. If the table dumping 
          (snmpa_vacm:dump_table/0) was initiated from several different 
          processes in rapid succesion, the dumping could fail because the 
          different processes was simultaniously trying to write to the 
          same file. This problem has been eliminated by creating a unique 
          name for the temporary file. </p>
          <p>Own Id: OTP-9851</p>
          <p>Aux Id: Seq 11980</p>
        </item>

      </list>
    </section>

    <section>
      <title>Incompatibilities</title>
      <p>-</p>

<!--
      <list type="bulleted">
        <item>
          <p>foo. </p>
          <p>Own Id: OTP-9718</p>
        </item>

      </list>
-->

    </section>

  </section> <!-- 4.21.5 -->


  <section>
    <title>SNMP Development Toolkit 4.21.4</title>
    <p>This version has never been released for R14B.</p>
    <p>Version 4.21.4 supports code replacement in runtime from/to
      version 4.21.3, 4.21.2, 4.21.1, 4.21, 4.20.1, 4.20 and 4.19. </p>

    <section>
      <title>Improvements and new features</title>
      <p>-</p>

<!--
      <list type="bulleted">
        <item>
          <p>[compiler] Improved version info printout from the 
          <seealso marker="snmpc(command)#">MIB compiler frontend escript</seealso>. </p>
          <p>Own Id: OTP-9618</p>
        </item>

      </list>
-->

    </section>

    <section>
      <title>Fixed Bugs and Malfunctions</title>
<!--
      <p>-</p> 
-->

      <list type="bulleted">
        <item>
          <p>[agent] Removed use of old style tuple funs. </p>
          <p>Own Id: OTP-9779</p>
        </item>

      </list>
    </section>

    <section>
      <title>Incompatibilities</title>
      <p>-</p>

<!--
      <list type="bulleted">
        <item>
          <p>foo. </p>
          <p>Own Id: OTP-9718</p>
        </item>

      </list>
-->

    </section>

  </section> <!-- 4.21.4 -->


  <section>
    <title>SNMP Development Toolkit 4.21.3</title>
    <p>Version 4.21.3 supports code replacement in runtime from/to
      version 4.21.2, 4.21.1, 4.21, 4.20.1, 4.20 and 4.19. </p>

    <section>
      <title>Improvements and new features</title>
<!--
      <p>-</p>
-->

      <list type="bulleted">
        <item>
          <p>[compiler] Improved version info printout from the 
	  <seealso marker="snmpc(command)#">MIB compiler frontend escript</seealso>. </p>
          <p>Own Id: OTP-9618</p>
        </item>

      </list>

    </section>

    <section>
      <title>Fixed Bugs and Malfunctions</title>
<!--
      <p>-</p> 
-->

      <list type="bulleted">
        <item>
          <p>[agent] Version 4.20 introduced a change that broke trap 
	  sending from subagents. Due to a bug in the test code, 
	  this was not discovered, until that bug was fixed. </p>
          <p>Own Id: OTP-9745</p>
        </item>

        <item>
          <p>[agent] When sending an error message (reply) regarding 
	  <c>snmpUnknownPDUHandlers</c>, the agent used the wrong OID. </p>
          <p>Own Id: OTP-9747</p>
        </item>

        <item>
          <p>[compiler] Fix the <c>--warnings/--W</c> option parsing in the 
          <seealso marker="snmpc(command)#option_warnings">snmpc</seealso>
          wrapper (e)script. 
          The short warning option was incorrectly <c>--w</c>, instead
          of as documented <c>--W</c>. This has now been corrected. </p>
          <p>*** POTENTIAL INCOMPATIBILITY ***</p>
          <p>Tuncer Ayaz</p>
          <p>Own Id: OTP-9718</p>
        </item>

      </list>
    </section>


    <section>
      <title>Incompatibilities</title>
<!--
      <p>-</p>
-->

      <list type="bulleted">
        <item>
          <p>[compiler] The short warning option has been changed from 
          <c>--w</c> to <c>--W</c> to comply with the documentation. </p>
          <p>Tuncer Ayaz</p>
          <p>Own Id: OTP-9718</p>
        </item>

      </list>
    </section>

  </section> <!-- 4.21.3 -->


  <section>
    <title>SNMP Development Toolkit 4.21.2</title>
    <p>Version 4.21.2 supports code replacement in runtime from/to
      version 4.21.1, 4.21, 4.20.1, 4.20 and 4.19. </p>

    <section>
      <title>Improvements and new features</title>
      <p>-</p>

<!--
      <list type="bulleted">
        <item>
          <p>Bad note store GC timer deactivation. 
	  Wrong field in the state record was set (timeout instead active). </p>
          <p>Stefan Grundmann</p>
          <p>Own Id: OTP-9690</p>
        </item>

      </list>
-->

    </section>

    <section>
      <title>Fixed Bugs and Malfunctions</title>
<!--
      <p>-</p> 
-->

      <list type="bulleted">
        <item>
          <p>Bad note store GC timer deactivation. 
	  Wrong field in the state record was set (timeout instead active). </p>
          <p>Stefan Grundmann</p>
          <p>Own Id: OTP-9690</p>
        </item>

      </list>
    </section>


    <section>
      <title>Incompatibilities</title>
      <p>-</p>
    </section>

  </section> <!-- 4.21.2 -->


  <section>
    <title>SNMP Development Toolkit 4.21.1</title>
    <p>Version 4.21.1 supports code replacement in runtime from/to
      version 4.20.1, 4.20 and 4.19. </p>

    <section>
      <title>Improvements and new features</title>
<!--
      <p>-</p>
-->
      <list type="bulleted">
        <item>
          <p>[compiler] Used wrong variable name (for 
	  warnings-as-errors variable), which caused the 
	  compiler to crash when using the snmpc (e)script. </p>
	  <p>Also added the option 
	  <seealso marker="snmpc(command)#option_werror">--Werror</seealso>
	  for the SNMP MIB compiler (escript) frontend (to mimic 
	  <seealso marker="erts:erlc">erlc</seealso>), 
	  which specifies whether warnings should be treated as errors. </p>
          <p>Own Id: OTP-9447</p>
        </item>

        <item>
          <p>[agent] Some very minor debugging improvements. </p>
          <p>Own Id: OTP-9446</p>
        </item>
      </list>

    </section>

    <section>
      <title>Fixed Bugs and Malfunctions</title>
      <p>-</p> 

<!--
      <list type="bulleted">
        <item>
          <p>The snmp config tool could not handle (manager) audit trail config 
	  because the option seqno was not handled. </p>
	  <p>Own Id: OTP-9354</p>
	</item>

      </list>
-->
    </section>


    <section>
      <title>Incompatibilities</title>
      <p>-</p>
    </section>

  </section> <!-- 4.21.1 -->


  <section>
    <title>SNMP Development Toolkit 4.21</title>
    <p>Version 4.21 supports code replacement in runtime from/to
      version 4.20.1, 4.20 and 4.19. </p>

    <section>
      <title>Improvements and new features</title>
<!--
      <p>-</p>
-->
      <list type="bulleted">
        <item>
          <p>[manager] There was no way to specify transport domain. 
	  The transport domains was assumed to be IPv4 (transportDomainUdpIpv4).
	  This has now been changed so that it can also be IPv6 
	  (transportDomainUdpIpv6). 
	  To facilitate this, the transport domain, <c>tdomain</c>, 
	  is now a (new) valid option when 
	  <seealso marker="snmpm#register_agent">registering</seealso>
	  a new agent (and 
	  <seealso marker="snmpm#update_agent_info">updating</seealso> 
	  agent info). </p>
	  <p>This also mean that the transport behaviour has changed. </p>
          <p>Own Id: OTP-9305</p>
          <p>Aux Id: Seq 11847</p>
        </item>

        <item>
          <p>[compiler] Added the option 
	  <seealso marker="snmpc#compile">warnings_as_errors</seealso> 
	  (for the SNMP MIB compiler (escript) frontend, the option 
	  <seealso marker="snmpc(command)#option_wae">--wae</seealso> is used) 
	  which specifies whether warnings should be treated as errors. </p>
          <p>Tuncer Ayaz</p>
          <p>Own Id: OTP-9437</p>
        </item>
      </list>

    </section>

    <section>
      <title>Fixed Bugs and Malfunctions</title>
<!--
      <p>-</p> 
-->

      <list type="bulleted">
        <item>
          <p>The snmp config tool could not handle (manager) audit trail config 
	  because the option seqno was not handled. </p>
	  <p>Own Id: OTP-9354</p>
	</item>

        <item>
          <p>[agent] The SNMP ACM cache was not properly updated when
	  changes where made to the VACM security-to-group, access and
	  view-tree-family tables. </p>
	  <p>Own Id: OTP-9367</p>
          <p>Aux Id: Seq 11858</p>
	</item>

        <item>
          <p>Fixed install directory typo for man3. </p>
	  <p>Peter Lemenkov</p>
	  <p>Hans Ulrich Niedermann</p>
	  <p>Own Id: OTP-9442</p>
	</item>

      </list>
    </section>


    <section>
      <title>Incompatibilities</title>
      <p>-</p>
    </section>

  </section> <!-- 4.21 -->


  <section>
    <title>SNMP Development Toolkit 4.20.1</title>
    <p>Version 4.20.1 supports code replacement in runtime from/to
      version 4.20, 4.19 and 4.18.</p>

    <section>
      <title>Improvements and new features</title>
      <p>-</p>
<!--
      <list type="bulleted">
        <item>
          <p>Added type specs for functions that do not return. </p>
          <p>Kostis Sagonas</p>
          <p>Own Id: OTP-9208</p>
        </item>
      </list>
-->
    </section>

    <section>
      <title>Fixed Bugs and Malfunctions</title>
<!--
      <p>-</p> 
-->
      <list type="bulleted">
        <item>
          <p>[agent] Did not handle transport domains properly in some cases, 
	  for instance trap sending. </p>
	  <p>Own Id: OTP-9400</p>
	</item>

        <item>
          <p>[agent] Wrong default transport domain, snmpUDPDomain, instead
	  of transportDomainUdpIpv4. </p>
	  <p>Own Id: OTP-9425</p>
          <p>Aux Id: Seq 11874</p>
	</item>

      </list>
    </section>


    <section>
      <title>Incompatibilities</title>
      <p>-</p>
    </section>

  </section> <!-- 4.20.1 -->


  <section>
    <title>SNMP Development Toolkit 4.20</title>
    <p>Version 4.20 supports code replacement in runtime from/to
      version 4.19 and 4.18.</p>

    <section>
      <title>Improvements and new features</title>
<!--
      <p>-</p>
-->
      <list type="bulleted">
        <item>
          <p>[agent] Added support for sending traps to IPv6 targets. </p>
	  <p>See the 
	  <seealso marker="snmp_agent_config_files#target_addr">target address config file</seealso>, 
	  the <seealso marker="snmpa_conf#target_addr_entry">target_addr_entry/11</seealso> function or 
	  <seealso marker="snmp_target_mib#add_addr">add_addr/11</seealso> for more info. </p>
          <p>Own Id: OTP-9088</p>
          <p>Aux Id: Seq 11790</p>
	</item>


        <item>
          <p>[agent] To be able to handle multiple engine-id(s) when
	  sending trap(s), the function 
          <seealso marker="snmp_community_mib#add_community">
	  add_community/6</seealso> has been added. </p>
          <p>Own Id: OTP-9119</p>
          <p>Aux Id: Seq 11792</p>
        </item>

        <item>
          <p>[manager] The API for snmp requests has been augmented to
	  allow the caller to override some configuration. </p>
	  <p>This has been done by introducing a new set of API functions, see 
	  <seealso marker="snmpm#sync_get2">sync_get2/3,4</seealso>, 
	  <seealso marker="snmpm#async_get2">async_get2/3,4</seealso>, 
	  <seealso marker="snmpm#sync_get_next2">sync_get_next2/3,4</seealso>, 
	  <seealso marker="snmpm#async_get_next2">async_get_next2/3,4</seealso>, 
	  <seealso marker="snmpm#sync_get_bulk2">sync_get_bulk2/5,6</seealso>, 
	  <seealso marker="snmpm#async_get_bulk2">async_get_bulk2/5,6</seealso>, 
	  <seealso marker="snmpm#sync_set2">sync_set2/3,4</seealso> and 
	  <seealso marker="snmpm#async_set2">async_set2/3,4</seealso>
	  for more info. </p>
          <p>Own Id: OTP-9162</p>
        </item>

        <item>
          <p>[manager] The old API functions (for get and set
	  requests: 
	  snmpm:g/3,4,5,6,7, snmpm:ag/3,4,5,6,7, 
	  snmpm:gn/3,4,5,6,7, snmpm:agn/3,4,5,6,7,
	  snmpm:s/3,4,5,6,7, snmpm:s/3,4,5,6,7,
	  snmpm:gb/5,6,7,8,9 and snmpm:agb/5,6,7,8,9)
	  are now officially deprecated.
	  They will be removed as of R16B. </p>
          <p>Own Id: OTP-9174</p>
        </item>

        <item>
          <p>[agent] Pass extra info through the agent to the net-if
	  process when sending notifications. </p>
	  <p>See 
	  <seealso marker="snmpa#send_notification2">
	  snmpa:send_notification2/3</seealso> for more info. 
	  See also the incomming net-if messages when sending a 
	  <seealso marker="snmp_agent_netif#im_send_pdu">trap</seealso> 
	  (send_pdu message) and 
	  <seealso marker="snmp_agent_netif#im_send_pdu_req">
	  notification</seealso> (send_pdu_req message). </p>
          <p>Own Id: OTP-9183</p>
          <p>Aux Id: Seq 11817</p>
        </item>

        <item>
          <p>Added type specs for functions that do not return. </p>
          <p>Kostis Sagonas</p>
          <p>Own Id: OTP-9208</p>
        </item>
      </list>
    </section>

    <section>
      <title>Fixed Bugs and Malfunctions</title>
<!--
      <p>-</p> 
-->

      <list type="bulleted">
        <item>
          <p>Fixed endode/decode of values of type <c>Counter32</c>. </p>
	  <p>This type (<c>Counter32</c>) is an unsigned integer 32, 
	  but is actually encoded as an signed integer 32. 
	  The encode/decode functions however, treated it as if it was 
	  encodeded as an unsigned integer 32. </p>
	  <p>Own Id: OTP-9022</p>
	</item>

      </list>
    </section>


    <section>
      <title>Incompatibilities</title>
      <p>-</p>
    </section>

  </section> <!-- 4.20 -->


  <section>
    <title>SNMP Development Toolkit 4.19</title>
    <p>Version 4.19 supports code replacement in runtime from/to
      version 4.18.</p>

    <section>
      <title>Improvements and new features</title>
<!--
      <p>-</p>
-->
      <list type="bulleted">
        <item>
          <p>[compiler] Added support for textual convention 
	  <c>AGENT-CAPABILITIES</c> and "full" support for textual 
          convention MODULE-COMPLIANCE, both defined by the SNMPv2-CONF 
          mib.</p>
          <p>The <c>reference</c> and <c>modules</c> part(s) are
	  stored in the <c>assocList</c> of the mib-entry (<c>me</c>) 
	  record. 
	  Only handled <em>if</em> the option(s) <c>agent_capabilities</c>
	  and <c>module_compliance</c> (respectively) are provided to the 
	  compiler. </p>
	  <p>See <seealso marker="snmpc#compile">compile/2</seealso> 
	  for more info. </p>
	  <p>For backward compatibillity, the MIBs provided with 
	  this application are <em>not</em> compiled with these 
	  options. </p>
          <p>Own Id: OTP-8966</p>
        </item>

        <item>
          <p>[agent] Added a "complete" set of (snmp) table and variable
          print functions, for each mib handled by the SNMP (agent)
          application. This will be usefull when debugging a running agent.</p>
          <p>See
          <seealso marker="snmpa#print_mib_info">print_mib_info/0</seealso>,
          <seealso marker="snmpa#print_mib_tables">print_mib_tables/0</seealso>
          and
          <seealso marker="snmpa#print_mib_variables">print_mib_variables/0</seealso>
          for more info. </p>
          <p>Own Id: OTP-8977</p>
        </item>

        <item>
          <p>[compiler] Added a MIB compiler (frontend) escript, 
          <c>snmpc</c>. </p>
          <p>Own Id: OTP-9004</p>
        </item>

      </list>
    </section>

    <section>
      <title>Fixed Bugs and Malfunctions</title>
<!--
      <p>-</p> 
-->
      <list type="bulleted">
        <item>
          <p>[agent] For the table vacmAccessTable,
          when performing the is_set_ok and set operation(s),
          all values of the vacmAccessSecurityModel column was
          incorrectly translated to <c>any</c>. </p>
<!--
that is when calling:
snmp_view_basec_acm_mib:vacmAccessTable(set, RowIndex, Cols).
-->
          <p>Own Id: OTP-8980</p>
        </item>

        <item>
          <p>[agent] When calling
          <seealso marker="snmp_view_based_acm_mib#reconfigure">snmp_view_based_acm_mib:reconfigure/1</seealso>
          on a running node, the table <c>vacmAccessTable</c> was not properly
          cleaned.
          This meant that if some entries in the vacm.conf file was removed
          (compared to the <c>current</c> config),
          while others where modified and/or added, the removed entrie(s)
          would still exist in the <c>vacmAccessTable</c> table. </p>
          <p>Own Id: OTP-8981</p>
          <p>Aux Id: Seq 11750</p>
        </item>

      </list>
    </section>


    <section>
      <title>Incompatibilities</title>
      <p>-</p>
    </section>

  </section> <!-- 4.19 -->


  <section>
    <title>SNMP Development Toolkit 4.18</title>
    <p>Version 4.18 supports code replacement in runtime from/to
      version 4.17.1 and 4.17.</p>

    <section>
      <title>Improvements and new features</title>
      <list type="bulleted">
        <item>
          <p>Prepared for R14B release.</p>
        </item>
      </list>
    </section>

    <section><title>Fixed Bugs and Malfunctions</title>
      <p>-</p>
<!--
      <list type="bulleted">
        <item>
          <p>[agent] When the function FilterMod:accept_recv/2 returned false
          the SNMP agent stopped collecting messages from UDP.</p>
          <p>Own Id: OTP-8761</p>
        </item>
      </list>
-->
    </section>

    <section>
      <title>Incompatibilities</title>
      <p>-</p>
    </section>
  </section> <!-- 4.18 -->


  <!-- section>
    <title>Release notes history</title>
    <p>For information about older versions see
      <url href="part_notes_history_frame.html">release notes history</url>.</p>
  </section -->
</chapter>
<|MERGE_RESOLUTION|>--- conflicted
+++ resolved
@@ -34,47 +34,9 @@
 
 
   <section>
-<<<<<<< HEAD
-    <title>SNMP Development Toolkit 4.23</title>
-<!--
-    <p>Version 4.23 supports code replacement in runtime from/to
-    version 4.22.1, 
-    4.22, 4.21.7 4.21.6 4.21.5, 4.21.4, 4.21.3, 4.21.2, 4.21.1 and 4.21. </p>
--->
-
-    <section>
-      <title>Improvements and new features</title>
-<!--
-      <p>-</p>
--->
-
-      <list type="bulleted">
-        <item>
-          <p>[manager] Polish return values of snmpm_user_default according 
-	  to snmpm_user doc.</p>
-	  <p>Luca Favatella</p>
-	  <p>Own Id: OTP-10671</p>
-        </item>
-
-        <item>
-          <p>[agent] Remove runtime warning in snmpa_agent because of 
-	  tuple fun usage. </p>
-	  <p>Luca Favatella</p>
-	  <p>Own Id: OTP-10672</p>
-        </item>
-
-        <item>
-          <p>[manager] SNMP manager performance optimization. </p>
-	  <p>Ivan Dubovik</p>
-	  <p>Own Id: OTP-10673</p>
-        </item>
-
-      </list>
-=======
-    <title>SNMP Development Toolkit 4.22.2</title>
-    <p>Version 4.22.2 supports code replacement in runtime from/to
-    version 4.22.1, 4.22, 
-    4.21.7 4.21.6 4.21.5, 4.21.4, 4.21.3, 4.21.2, 4.21.1 and 4.21. </p>
+    <title>SNMP Development Toolkit 4.23.1</title>
+    <p>Version 4.23.1 supports code replacement in runtime from/to
+    version 4.23. </p>
 
     <section>
       <title>Improvements and new features</title>
@@ -99,13 +61,91 @@
         </item>
       </list>
 -->
->>>>>>> fc328fa1
-
-    </section>
-
-    <section>
-      <title>Fixed Bugs and Malfunctions</title>
-<<<<<<< HEAD
+
+    </section>
+
+    <section>
+      <title>Fixed Bugs and Malfunctions</title>
+<!--
+      <p>-</p>
+-->
+
+      <list type="bulleted">
+        <item>
+          <p>[compiler] Now handles MIBs importing the pesudotype BITS. </p>
+          <p>Own Id: OTP-10799</p>
+        </item>
+
+        <item>
+          <p>[compiler] The MIB compiler could not handle a table index 
+	  that was defined later in the MIB. </p>
+          <p>Own Id: OTP-10808</p>
+        </item>
+
+      </list>
+
+    </section>
+
+    <section>
+      <title>Incompatibilities</title>
+      <p>-</p>
+
+<!--
+      <list type="bulleted">
+        <item>
+          <p>[manager] The old Addr-and-Port based API functions, previously
+	  long deprecated and marked for deletion in R16B, has now been
+	  removed. </p>
+          <p>Own Id: OTP-10027</p>
+        </item>
+
+      </list>
+-->
+    </section>
+
+  </section> <!-- 4.23.1 -->
+
+
+  <section>
+    <title>SNMP Development Toolkit 4.23</title>
+<!--
+    <p>Version 4.23 supports code replacement in runtime from/to
+    version 4.22.1, 
+    4.22, 4.21.7 4.21.6 4.21.5, 4.21.4, 4.21.3, 4.21.2, 4.21.1 and 4.21. </p>
+-->
+
+    <section>
+      <title>Improvements and new features</title>
+<!--
+      <p>-</p>
+-->
+
+      <list type="bulleted">
+        <item>
+          <p>[manager] Polish return values of snmpm_user_default according 
+	  to snmpm_user doc.</p>
+	  <p>Luca Favatella</p>
+	  <p>Own Id: OTP-10671</p>
+        </item>
+
+        <item>
+          <p>[agent] Remove runtime warning in snmpa_agent because of 
+	  tuple fun usage. </p>
+	  <p>Luca Favatella</p>
+	  <p>Own Id: OTP-10672</p>
+        </item>
+
+        <item>
+          <p>[manager] SNMP manager performance optimization. </p>
+	  <p>Ivan Dubovik</p>
+	  <p>Own Id: OTP-10673</p>
+        </item>
+
+      </list>
+    </section>
+
+    <section>
+      <title>Fixed Bugs and Malfunctions</title>
       <p>-</p>
 
       <!--
@@ -122,31 +162,10 @@
 
       </list>
       -->
-=======
-<!--
-      <p>-</p>
--->
-
-      <list type="bulleted">
-        <item>
-          <p>[compiler] Now handles MIBs importing the pesudotype BITS. </p>
-          <p>Own Id: OTP-10799</p>
-        </item>
-
-        <item>
-          <p>[compiler] The MIB compiler could not handle a table index 
-	  that was defined later in the MIB. </p>
-          <p>Own Id: OTP-10808</p>
-        </item>
-
-      </list>
->>>>>>> fc328fa1
-
-    </section>
-
-    <section>
-      <title>Incompatibilities</title>
-<<<<<<< HEAD
+    </section>
+
+    <section>
+      <title>Incompatibilities</title>
 <!--
       <p>-</p>
 -->
@@ -163,12 +182,6 @@
     </section>
 
   </section> <!-- 4.23 -->
-=======
-      <p>-</p>
-    </section>
-
-  </section> <!-- 4.22.2 -->
->>>>>>> fc328fa1
 
 
   <section>
