%%
%% %CopyrightBegin%
%%
%% Copyright Ericsson AB 1997-2024. All Rights Reserved.
%%
%% Licensed under the Apache License, Version 2.0 (the "License");
%% you may not use this file except in compliance with the License.
%% You may obtain a copy of the License at
%%
%%     http://www.apache.org/licenses/LICENSE-2.0
%%
%% Unless required by applicable law or agreed to in writing, software
%% distributed under the License is distributed on an "AS IS" BASIS,
%% WITHOUT WARRANTIES OR CONDITIONS OF ANY KIND, either express or implied.
%% See the License for the specific language governing permissions and
%% limitations under the License.
%%
%% %CopyrightEnd%
%%
-module(snmpa_mpd).
-moduledoc """
Message Processing and Dispatch module for the SNMP agent

The module `snmpa_mpd` implements the version independent Message Processing and
Dispatch functionality in SNMP for the agent. It is supposed to be used from a
Network Interface process ([Definition of Agent Net if](snmp_agent_netif.md)).

<<<<<<< HEAD
[](){: #init }

## DATA TYPES

See the [data types in `snmpa_conf`](`m:snmpa_conf#types`).
=======
## DATA TYPES

For more information, see the
[data types in `snmpa_conf`](`m:snmpa_conf#types`).
>>>>>>> 4f079743
""".

-export([init/1, reset/0, inc/1, counters/0, 
	 discarded_pdu/1,
	 process_packet/5, process_packet/6, process_packet/7,
	 generate_response_msg/5, generate_response_msg/6, 
	 generate_msg/5, generate_msg/6, 
	 generate_discovery_msg/4, 
	 process_taddrs/1, 
	 generate_req_id/0]).

%% This is just for debugging and testing
-export([
         empty_msg/0,
         empty_msg_size/0
        ]).

-export_type([
              logger/0,
              msg_data/0,
              msg_data_cmy/0,
              msg_data_ctx/0,
              acm_data/0,
              acm_data_cmy/0,
              acm_data_v3/0,
              mpd_state/0
             ]).

-define(SNMP_USE_V3, true).
-include("snmp_types.hrl").
-include("SNMP-MPD-MIB.hrl").
-include("SNMPv2-TM.hrl").
-include("SNMP-FRAMEWORK-MIB.hrl").
-include("TRANSPORT-ADDRESS-MIB.hrl").

-define(VMODULE,"MPD").
-include("snmp_verbosity.hrl").
-include("snmpa_internal.hrl").

-ifdef(empty_pdu_size).
-define(empty_msg_size, ?empty_pdu_size + 3).
-else.
-define(empty_msg_size, 24).
-endif.

-record(state, {v1 = false, v2c = false, v3 = false}).
-record(note, {sec_engine_id, 
	       sec_model, 
	       sec_name, 
	       sec_level, 
	       ctx_engine_id, 
	       ctx_name, 
	       disco = false, 
	       req_id}).


-doc """
This is the message specific data used in the SNMP message. This value is
received in a [`send_pdu`](snmp_agent_netif.md#im_send_pdu) or
[`send_pdu_req`](snmp_agent_netif.md#im_send_pdu_req) message from the agent (by
the net-if process).
""".
-type   msg_data() :: msg_data_cmy() | msg_data_ctx().
-doc """
This is the message specific data used in the SNMP message. In SNMPv1 and
SNMPv2c, this message data is the community string.
""".
-opaque msg_data_cmy() ::
          {community,
           Community       :: snmp_community_mib:name()}.
-doc """
This is the message specific data used in the SNMP message. In SNMPv3, it is the
context information.
""".
-opaque msg_data_ctx() ::
          {v3,
           ContextEngineID :: snmp_framework_mib:engine_id(),
           ContextName     :: snmp_community_mib:context_name()}.
-doc """
This is the message specific data used in the SNMP message. This value is
received in a [`send_pdu`](snmp_agent_netif.md#im_send_pdu) or
[`send_pdu_req`](snmp_agent_netif.md#im_send_pdu_req) message from the agent (by
the net-if process).
""".
-type   acm_data() :: acm_data_cmy() | acm_data_v3().
-doc "This is the message specific data used in the SNMPv1 and SNMPv2c message.".
-opaque acm_data_cmy() ::
          {community,
           SecModel  :: snmp_framework_mib:security_model(),
           Community :: snmp_community_mib:name(),
           TDomain   :: snmpa_conf:transportDomain(),
           TAddress  :: snmpa_conf:transportAddress()}.
-doc """
This is the message specific data used in the SNMPv3 message.

[](){: #init }
""".
-opaque acm_data_v3() ::
          {v3,
           MsgID            :: snmp_pdus:msg_id(),
           MsgSecurityModel :: snmp_pdus:msg_security_model(),
           SecName          :: snmp_community_mib:name(),
           %% Actually the identifier for the security level; 1 | 2 | 3
           %% snmp_framework_mib:security_level(),
           SecLevel         :: non_neg_integer(),
           ContextEngineID  :: snmp_framework_mib:engine_id(),
           ContextName      :: snmp_community_mib:context_name(),
           SecData          :: term()}.

-doc "A `fun` that handles audit trail logging.".
-type logger() ::
        fun((Type :: snmp_pdus:pdu_type(),
             Data :: binary() |
                     {V3Hdr          :: snmp_pdus:v3_hdr(),
                      ScopedPDUBytes :: binary()}) -> snmp:void()).

-opaque mpd_state() :: #state{}.




%%%-----------------------------------------------------------------
%%% This module implements the Message Processing and Dispatch part of
%%% the multi-lingual SNMP agent.
%%%
%%% The MPD is responsible for:
%%%   *) call the security module (auth/priv).
%%%   *) decoding the message into a PDU.
%%%   *) decide a suitable Access Control Model, and provide it with
%%%      the data it needs.
%%%   *) maintaining SNMP counters.
%%%
%%% In order to take care of the different versions of counters, it
%%% implements and maintains the union of all SNMP counters (i.e. from
%%% rfc1213 and from rfc1907).  It is up to the administrator of the
%%% agent to load the correct MIB.  Note that this module implements
%%% the counters only, it does not provide instrumentation functions
%%% for the counters.
%%%
%%% With the terms defined in rfc2271, this module implements part
%%% of the Dispatcher and the Message Processing functionality.
%%%-----------------------------------------------------------------
<<<<<<< HEAD
-doc """
init(Vsns) -> mpd_state()

=======

-doc """
>>>>>>> 4f079743
This function can be called from the net_if process at start-up. The options
list defines which versions to use.

It also initializes some SNMP counters.

[](){: #process_packet }
""".
<<<<<<< HEAD
=======
-spec init(Vsns) -> MPDState when
      Vsns     :: [snmp:version()],
      MPDState :: mpd_state().

>>>>>>> 4f079743
init(Vsns) ->
    ?vlog("init -> entry with"
	"~n   Vsns: ~p", [Vsns]),
    ?SNMP_RAND_SEED(),
    ets:insert(snmp_agent_table, {msg_id, rand:uniform(2147483647)}),
    ets:insert(snmp_agent_table, {req_id, rand:uniform(2147483647)}),
    init_counters(),
    init_versions(Vsns, #state{}).


-doc false.
reset() ->
    reset_counters(),
    ok.


%%--------------------------------------------------------------------------
%% Purpose: We must calculate the length of a message with an empty Pdu
%%          and zero-length community string.
%%          This length is used to calculate the max pdu size allowed for
%%          each request. This size is dependent on two dynamic fields;
%%          the community string and the pdu (varbinds actually).
%%          It is calculated as EmptySize + length(CommunityString) + 4.
%%          We assume that the length of the CommunityString is
%%          less than 128 (thus requiring just one octet for the
%%          length field (the same as the zero-length community
%%          string)). 4 comes from the fact that the maximum pdu
%%          size needs 31 bits which needs 5 * 7 bits to be
%%          expressed. One 7bit octet is already present in the
%%          empty msg, leaving 4 more 7bit octets.
%% Actually, this function is not used, we use a constant instead.
%%--------------------------------------------------------------------------
%% Ret: 24
%%empty_msg() ->
%%    M = #message{version = 'version-1', community = "", data = 
%%		 #pdu{type = 'get-response', request_id = 1,
%%		      error_status = noError, error_index = 0, varbinds = []}},
%%    length(snmp_pdus:enc_message(M)) + 4.

-ifdef(SNMP_USE_V3).
-doc false.
empty_msg() ->
    {message, 'version-1', "", snmpa_get:empty_pdu()}.
-else.
empty_msg() ->
    #message{version   = 'version-1',
             community = "",
             data      = snmpa_get:empty_pdu()}.
-endif.

-doc false.
empty_msg_size() ->
    ?empty_msg_size.



%%-----------------------------------------------------------------
%% Func: process_packet(Packet, Domain, Address, State, Log) ->
%%       {ok, SnmpVsn, Pdu, PduMS, ACMData} | {discarded, Reason}
%% Types: Packet = binary()
%%        Domain = snmpUDPDomain | transportDomain()
%%        Address = {Ip, Udp} (*but* depends on Domain)
%%        State = #state
%% Purpose: This is the main Message Dispatching function. (see
%%          section 4.2.1 in rfc2272)
%%-----------------------------------------------------------------
<<<<<<< HEAD
-doc(#{equiv => process_packet/6}).
-doc(#{since => <<"OTP 17.3,OTP R14B">>}).
=======

-doc(#{equiv => process_packet/6}).
-doc(#{since => <<"OTP 17.3,OTP R14B">>}).
-spec process_packet(Packet, From, State, NoteStore, Log) ->
          {ok, Vsn, Pdu, PduMS, ACMData} |
          {discarded, Reason} |
          {discovery, DiscoPacket} when
      Packet      :: binary(),
      From        :: {TDomain, TAddress},
      TDomain     :: snmpa_conf:transportDomain(),
      TAddress    :: {IpAddr, IpPort},
      IpAddr      :: inet:ip_address(),
      IpPort      :: inet:port_number(),
      State       :: mpd_state(),
      NoteStore   :: pid(),
      Log         :: logger(),
      Vsn         :: snmp_pdus:version(),
      Pdu         :: snmp_pdus:pdu(),
      PduMS       :: pos_integer(),
      ACMData     :: acm_data(),
      Reason      :: term(),
      DiscoPacket :: binary().

>>>>>>> 4f079743
process_packet(Packet, From, State, NoteStore, Log) ->
    LocalEngineID = ?DEFAULT_LOCAL_ENGINE_ID, 
    process_packet(Packet, From, LocalEngineID, State, NoteStore, Log).

<<<<<<< HEAD
-doc false.
process_packet(
  Packet, Domain, Address, LocalEngineID, State, NoteStore, Log) ->
    From = {Domain, Address},
    process_packet(Packet, From, LocalEngineID, State, NoteStore, Log).

-doc """
process_packet(Packet, From, LocalEngineID, State, NoteStore, Log) -> {ok, Vsn,
Pdu, PduMS, ACMData} | {discarded, Reason} | {discovery, DiscoPacket}

=======

-doc """
>>>>>>> 4f079743
Processes an incoming packet. Performs authentication and decryption as
necessary. The return values should be passed to the agent.

> #### Note {: .info }
>
> Note that the use of the LocalEngineID argument is only intended for special
> cases, if the agent is to "emulate" multiple EngineIDs\! By default, the agent
> uses the value of `SnmpEngineID` (see SNMP-FRAMEWORK-MIB).

[](){: #generate_response_msg }
""".
-doc(#{since => <<"OTP 17.3,OTP R14B">>}).
<<<<<<< HEAD
process_packet(Packet, Domain, Address, State, NoteStore, Log)
  when is_atom(Domain) ->
=======
-spec process_packet(Packet, TDomain, TAddress, State, NoteStore, Log) ->
          {ok, Vsn, Pdu, PduMS, ACMData} |
          {discarded, Reason} |
          {discovery, DiscoPacket} when
      Packet      :: binary(),
      TDomain     :: snmpa_conf:transportDomain(),
      TAddress    :: {IpAddr, IpPort},
      IpAddr      :: inet:ip_address(),
      IpPort      :: inet:port_number(),
      State       :: mpd_state(),
      NoteStore   :: pid(),
      Log         :: logger(),
      Vsn         :: snmp_pdus:version(),
      Pdu         :: snmp_pdus:pdu(),
      PduMS       :: pos_integer(),
      ACMData     :: acm_data(),
      Reason      :: term(),
      DiscoPacket :: binary();
                    (Packet, From, LocalEngineID, State, NoteStore, Log) ->
          {ok, Vsn, Pdu, PduMS, ACMData} |
          {discarded, Reason} |
          {discovery, DiscoPacket} when
      Packet        :: binary(),
      From          :: {TDomain, TAddress},
      TDomain       :: snmpa_conf:transportDomain(),
      TAddress      :: {IpAddr, IpPort},
      IpAddr        :: inet:ip_address(),
      IpPort        :: inet:port_number(),
      LocalEngineID :: snmp_framework_mib:engine_id(),
      State         :: mpd_state(),
      NoteStore     :: pid(),
      Log           :: logger(),
      Vsn           :: snmp_pdus:version(),
      Pdu           :: snmp_pdus:pdu(),
      PduMS         :: pos_integer(),
      ACMData       :: acm_data(),
      Reason        :: term(),
      DiscoPacket   :: binary().


process_packet(Packet, TDomain, TAddress, State, NoteStore, Log)
  when is_atom(TDomain) ->
>>>>>>> 4f079743
    LocalEngineID = ?DEFAULT_LOCAL_ENGINE_ID,
    From = {TDomain, TAddress},
    process_packet(Packet, From, LocalEngineID, State, NoteStore, Log);
process_packet(Packet, From, LocalEngineID, State, NoteStore, Log) ->
    inc(snmpInPkts),
    case catch snmp_pdus:dec_message_only(binary_to_list(Packet)) of

	#message{version = 'version-1', vsn_hdr = Community, data = Data} 
	  when State#state.v1 =:= true ->
	    ?vlog("v1, community: ~s", [Community]),
	    HS = ?empty_msg_size + length(Community),
	    v1_v2c_proc(
	      'version-1', NoteStore, Community, From,
	      LocalEngineID, Data, HS, Log, Packet);

	#message{version = 'version-2', vsn_hdr = Community, data = Data}
	  when State#state.v2c =:= true ->
	    ?vlog("v2c, community: ~s", [Community]),
	    HS = ?empty_msg_size + length(Community),
	    v1_v2c_proc(
	      'version-2', NoteStore, Community, From,
	      LocalEngineID, Data, HS, Log, Packet);

	#message{version = 'version-3', vsn_hdr = V3Hdr, data = Data}
	  when State#state.v3 =:= true ->
	    ?vlog("v3, msgID: ~p, msgFlags: ~p, msgSecModel: ~p",
		  [V3Hdr#v3_hdr.msgID,
		   V3Hdr#v3_hdr.msgFlags,
		   V3Hdr#v3_hdr.msgSecurityModel]),
	    v3_proc(
	      NoteStore, Packet, From,
	      LocalEngineID, V3Hdr, Data, Log);

	#message{version = MsgVersion} ->
	    ?vlog("Invalid Version: "
                  "~n      Message Version: ~p"
                  "~nwhen"
                  "~n      Versions:"
                  "~n         v1:  ~w"
                  "~n         v2c: ~w"
                  "~n         v3:  ~w",
                  [MsgVersion,
                   State#state.v1, State#state.v2c, State#state.v3]),
	    inc(snmpInBadVersions),
	    {discarded, snmpInBadVersions};

	{'EXIT', {bad_version, Vsn}} ->
	    ?vtrace("exit: bad version: ~p",[Vsn]),
	    inc(snmpInBadVersions),
	    {discarded, snmpInBadVersions};

	{'EXIT', Reason} ->
	    ?vtrace("exit: ~p", [Reason]),
	    inc(snmpInASNParseErrs),
	    {discarded, Reason};

	UnknownMessage ->
	    ?vdebug("Unknown message: "
                    "~n      ~p"
                    "~nwhen"
                    "~n   State: "
                    "~n      ~p", [UnknownMessage, State]),
	    inc(snmpInBadVersions),
	    {discarded, snmpInBadVersions}
    end.

<<<<<<< HEAD
-doc """
discarded_pdu(Variable) -> void()

Increments the variable associated with a discarded pdu. This function can be
used when the net_if process receives a `discarded_pdu` message from the agent.
""".
=======
-doc false.
process_packet(
  Packet, Domain, Address, LocalEngineID, State, NoteStore, Log) ->
    From = {Domain, Address},
    process_packet(Packet, From, LocalEngineID, State, NoteStore, Log).



-doc """
Increments the variable associated with a discarded pdu. This function can be
used when the net_if process receives a `discarded_pdu` message from the agent.
""".
-spec discarded_pdu(Variable) -> snmp:void() when
      Variable :: snmpa:name() | false.

>>>>>>> 4f079743
discarded_pdu(false) -> ok;
discarded_pdu(Variable) -> inc(Variable).


%%-----------------------------------------------------------------
%% Handles a Community based message (v1 or v2c).
%%-----------------------------------------------------------------
v1_v2c_proc(
  Vsn, NoteStore, Community, From,
  LocalEngineID, Data, HS, Log, Packet) ->
    try
	case From of
	    {D, A} when is_atom(D) ->
		{snmp_conf:mk_tdomain(D),
		 snmp_conf:mk_taddress(D, A)};
	    {_, P} = A when is_integer(P) ->
		{snmp_conf:mk_tdomain(),
		 snmp_conf:mk_taddress(A)}
	end
    of
	{TDomain, TAddress} ->
	    v1_v2c_proc_dec(
	      Vsn, NoteStore, Community, TDomain, TAddress,
	      LocalEngineID, Data, HS, Log, Packet)
    catch
	_ ->
	    {discarded, {badarg, From}}
    end.


v1_v2c_proc_dec(
  Vsn, NoteStore, Community, TDomain, TAddress,
  LocalEngineID, Data, HS, Log, Packet) ->
    AgentMS  = get_engine_max_message_size(LocalEngineID),
    MgrMS    = snmp_community_mib:get_target_addr_ext_mms(TDomain, TAddress),
    PduMS    = case MgrMS of
		   {ok, MMS} when MMS < AgentMS -> MMS - HS;
		   _ -> AgentMS - HS
	       end,
    case (catch snmp_pdus:dec_pdu(Data)) of
	Pdu when is_record(Pdu, pdu) ->
	    Log(Pdu#pdu.type, Packet),
	    inc_snmp_in_vars(Pdu),
	    #pdu{request_id = ReqId} = Pdu,
	    
	    %% <TDomain>
	    %% We have added TDomain, what are the consequences?
	    ACMData = 
		{community, sec_model(Vsn), Community, TDomain, TAddress}, 
	    OkRes = {ok, Vsn, Pdu, PduMS, ACMData},
	    %% </TDomain>

	    %% Make sure that we don't process duplicate SET request
	    %% twice.  We don't know what could happen in that case.
	    %% The mgr does, so he has to generate a new SET request.
	    ?vdebug("PDU type: ~p", [Pdu#pdu.type]),
	    case Pdu#pdu.type of
		'set-request' ->
		    %% Check if this message has already been processed
		    Key = {agent, {TDomain, TAddress}, ReqId},
		    case snmp_note_store:get_note(NoteStore, Key) of
			undefined -> 
			    %% Set the processed note _after_ pdu processing. 
			    %% This makes duplicated requests be ignored even 
			    %% if pdu processing took long time.
			    snmp_note_store:set_note(NoteStore, 
						     100, Key, true),
			    %% Uses ACMData that snmpa_acm knows of.
			    OkRes;
			true ->
			    {discarded, duplicate_pdu}
		    end;
		_ ->
		    OkRes
	    end;
	{'EXIT', Reason} ->
	    ?vtrace("PDU decode exit: ~p",[Reason]),
	    inc(snmpInASNParseErrs),
	    {discarded, Reason};
	_TrapPdu ->
	    {discarded, trap_pdu}
    end.

sec_model('version-1') -> ?SEC_V1;
sec_model('version-2') -> ?SEC_V2C.


%%-----------------------------------------------------------------
%% Handles a SNMPv3 Message, following the procedures in rfc2272,
%% section 4.2 and 7.2
%%-----------------------------------------------------------------
v3_proc(NoteStore, Packet, _From, LocalEngineID, V3Hdr, Data, Log) ->
    case (catch v3_proc(NoteStore, Packet, LocalEngineID, V3Hdr, Data, Log)) of
	{'EXIT', Reason} ->
	    exit(Reason);
	Result ->
	    Result
    end.

v3_proc(NoteStore, Packet, LocalEngineID, V3Hdr, Data, Log) ->
    ?vtrace("v3_proc -> entry with"
	    "~n   LocalEngineID: ~p",
	    [LocalEngineID]),
    %% 7.2.3
    #v3_hdr{msgID                 = MsgID, 
	    msgMaxSize            = MMS, 
	    msgFlags              = MsgFlags,
	    msgSecurityModel      = MsgSecurityModel,
	    msgSecurityParameters = SecParams, 
	    hdr_size              = HdrSize} = V3Hdr,
    ?vdebug("v3_proc -> version 3 message header [7.2.3]:"
	    "~n   msgID                 = ~p"
	    "~n   msgMaxSize            = ~p"
	    "~n   msgFlags              = ~p"
	    "~n   msgSecurityModel      = ~p"
	    "~n   msgSecurityParameters = ~w",
	    [MsgID, MMS, MsgFlags, MsgSecurityModel, SecParams]),
    %% 7.2.4
    SecModule    = get_security_module(MsgSecurityModel),
    %% 7.2.5
    SecLevel     = check_sec_level(MsgFlags),
    IsReportable = snmp_misc:is_reportable(MsgFlags),
    %% 7.2.6
    ?vtrace("v3_proc -> [7.2.4-7.2.6]"
	    "~n   SecModule    = ~p"
	    "~n   SecLevel     = ~p"
	    "~n   IsReportable = ~p",
	    [SecModule, SecLevel, IsReportable]),
    SecRes = (catch SecModule:process_incoming_msg(Packet, Data,
						   SecParams, SecLevel, 
						   LocalEngineID)),
    ?vtrace("v3_proc -> message processing result: "
	    "~n   SecRes: ~p", [SecRes]),
    {SecEngineID, SecName, ScopedPDUBytes, SecData, DiscoOrPlain} =
	check_sec_module_result(SecRes, V3Hdr, Data, 
				LocalEngineID, IsReportable, Log),
    ?vtrace("v3_proc -> "
	    "~n   DiscoOrPlain: ~w"
	    "~n   SecEngineID:  ~w"
	    "~n   SecName:      ~p", [DiscoOrPlain, SecEngineID, SecName]),
    %% 7.2.7
    #scopedPdu{contextEngineID = ContextEngineID,
	       contextName     = ContextName,
	       data            = PDU} =
	case (catch snmp_pdus:dec_scoped_pdu(ScopedPDUBytes)) of
	    ScopedPDU when is_record(ScopedPDU, scopedPdu) -> 
		?vtrace("v3_proc -> message processing result: "
			"~n   ScopedPDU: ~p", [ScopedPDU]),
		ScopedPDU;
	    {'EXIT', Reason} ->
		inc(snmpInASNParseErrs),
		throw({discarded, Reason})
	end,
    %% We'll have to take care of the unlikely case that we receive an
    %% v1 trappdu in a v3 message explicitly...
    if
	is_record(PDU, trappdu) ->
	    inc(snmpUnknownPDUHandlers),
	    throw({discarded, received_v1_trap});
	true ->
	    ok
    end,
    ?vlog("7.2.7 result: "
	  "~n   contextEngineID: ~w"
	  "~n   ContextName:     \"~s\"", [ContextEngineID, ContextName]),
    if
	SecLevel =:= ?'SnmpSecurityLevel_authPriv' -> 
	    %% encrypted message - log decrypted pdu
	    Log(PDU#pdu.type, {V3Hdr, ScopedPDUBytes});
	true -> % otherwise, log binary
	    Log(PDU#pdu.type, Packet)
    end,
    %% Make sure a get_bulk doesn't get too big.
    AgentMS = get_engine_max_message_size(LocalEngineID),
    %% PduMMS is supposed to be the maximum total length of the response
    %% PDU we can send.  From the MMS, we need to subtract everything before
    %% the PDU, i.e. Message and ScopedPDU.
    %%   Message: [48, TotalLen, Vsn, [Tag, LH, Hdr], [Tag, LM, MsgSec], Data]
    %%             1              3   <----------- HdrSize ----------->
    %%   HdrSize = everything up to and including msgSecurityParameters.
    %% ScopedPduData follows.  This is
    %%   [Tag, Len, [Tag, L1, CtxName], [Tag, L2, CtxEID]]
    %%   i.e. 6 + length(CtxName) + length(CtxEID)
    %% 
    %% Total: 1 + TotalLenOctets + 3 + ScopedPduDataLen
    TotMMS = if AgentMS > MMS -> MMS;
		true -> AgentMS
	     end,
    TotalLenOctets = snmp_pdus:get_encoded_length(TotMMS - 1),
    PduMMS = TotMMS - TotalLenOctets - 10 - HdrSize - 
	length(ContextName) - length(ContextEngineID),
    ?vdebug("v3_proc -> PDU type: ~p", [PDU#pdu.type]),
    case PDU#pdu.type of
	report when DiscoOrPlain =:= discovery ->
	    %% Discovery stage 1 response
	    Key  = {agent, MsgID}, 
	    Note = snmp_note_store:get_note(NoteStore, Key), 
	    case Note of
                #note{sec_engine_id = "",
                      sec_model     = _MsgSecModel,
                      sec_name      = "",
                      sec_level     = _SecLevel,
                      ctx_engine_id = _CtxEngineID,
                      ctx_name      = _CtxName,
                      disco         = true,
                      req_id        = _ReqId} ->
                    %% This is part of the discovery process initiated by us.
                    %% Response to the discovery stage 1 request
                    ?vdebug("v3_proc -> discovery stage 1 response", []),
                    {ok, 'version-3', PDU, PduMMS, {discovery, SecEngineID}};
                #note{sec_engine_id = SecEngineID,
                      sec_model     = _MsgSecModel,
                      sec_name      = SecName,
                      sec_level     = _SecLevel,   % OTP-16207
                      ctx_engine_id = _CtxEngineID,
                      ctx_name      = _CtxName,
                      disco         = true,
                      req_id        = _ReqId} ->
                    %% This is part of the discovery process initiated by us.
                    %% Response to the discovery stage 2 request
                    ?vdebug("v3_proc -> discovery stage 2 response", []),
                    {ok, 'version-3', PDU, PduMMS, discovery};
		_ ->
		    %% 7.2.11
		    DiscardReason = {bad_disco_note, Key, Note}, 
		    throw({discarded, DiscardReason})
	    end;
	report ->
	    %% 7.2.11
	    throw({discarded, report});
	'get-response' -> %% As a result of a sent inform-request?
	    %% 7.2.12
	    Key  = {agent, MsgID}, 
	    Note = snmp_note_store:get_note(NoteStore, Key), 
	    case Note of
                #note{sec_engine_id = "",
                      sec_model     = _MsgSecModel,
                      sec_name      = "",
                      sec_level     = _SecLevel,
                      ctx_engine_id = _CtxEngineID,
                      ctx_name      = _CtxName,
                      disco         = true,
                      req_id        = _ReqId} ->
                    %% This is part of the discovery process initiated by us.
                    %% Response to the discovery stage 1 request
                    ?vdebug("v3_proc -> discovery stage 1 response", []),
                    {ok, 'version-3', PDU, PduMMS, {discovery, SecEngineID}};
                #note{sec_engine_id = SecEngineID,
                      sec_model     = _MsgSecModel,
                      sec_name      = SecName,
                      sec_level     = SecLevel,
                      ctx_engine_id = _CtxEngineID,
                      ctx_name      = _CtxName,
                      disco         = true,
                      req_id        = _ReqId} ->
                    %% This is part of the discovery process initiated by us.
                    %% Response to the discovery stage 2 request
                    ?vdebug("v3_proc -> discovery stage 2 response", []),
                    {ok, 'version-3', PDU, PduMMS, discovery};
		#note{sec_engine_id = SecEngineID, 
		      sec_model     = MsgSecurityModel, 
		      sec_name      = SecName, 
		      sec_level     = SecLevel,
		      ctx_engine_id = ContextEngineID, 
		      ctx_name      = ContextName,
		      disco         = false,
		      req_id        = _ReqId} ->
		    {ok, 'version-3', PDU, PduMMS, undefined};
		_ ->
		    inc(snmpUnknownPDUHandlers),
		    throw({discarded, {no_outstanding_req, MsgID}})
	    end;
	'snmpv2-trap' ->
	    inc(snmpUnknownPDUHandlers),
	    throw({discarded, received_v2_trap});
	Type ->
	    %% 7.2.13
	    SnmpEngineID = LocalEngineID, 
	    ?vtrace("v3_proc -> 7.2.13", []),
	    case SecEngineID of
		SnmpEngineID when (DiscoOrPlain =:= discovery) ->
		    %% This is a discovery step 2 message!
		    ?vtrace("v3_proc -> discovery stage 2", []),
		    generate_discovery2_report_msg(MsgID, 
						   MsgSecurityModel, 
						   SecName, 
						   SecLevel, 
						   ContextEngineID, 
						   ContextName,
						   SecData, 
						   PDU, 
						   LocalEngineID, 
						   Log);

		SnmpEngineID when (DiscoOrPlain =:= plain) ->
		    %% 4.2.2.1.1 - we don't handle proxys yet => we only 
		    %% handle ContextEngineID to ourselves
		    case ContextEngineID of
			SnmpEngineID ->
			    %% Uses ACMData that snmpa_acm knows of.
			    {ok, 'version-3', PDU, PduMMS, 
			     {v3, MsgID, MsgSecurityModel, SecName, SecLevel,
			      ContextEngineID, ContextName, SecData}};
			_ ->
			    %% 4.2.2.1.2
			    NIsReportable = snmp_misc:is_reportable_pdu(Type),
			    ErrorInfo = 
				snmpUnknownPDUHandlers_ei(SecName, SecLevel, 
							  ContextEngineID, 
							  ContextName),
			    case generate_v3_report_msg(MsgID, 
							MsgSecurityModel,
							Data, LocalEngineID, 
							ErrorInfo, Log) of
				{ok, Report} when NIsReportable =:= true ->
				    {discarded, snmpUnknownPDUHandlers, Report};
				_ ->
				    {discarded, snmpUnknownPDUHandlers}
			    end
		    end;

		"" ->
		    %% This is a discovery step 1 message!!
		    ?vtrace("v3_proc -> discovery step 1", []),
		    generate_discovery1_report_msg(MsgID, 
						   MsgSecurityModel, 
						   SecName, 
						   SecLevel, 
						   ContextEngineID, 
						   ContextName,
						   SecData, 
						   PDU, 
						   LocalEngineID, 
						   Log);
		    
		_ ->
		    {discarded, {badSecurityEngineID, SecEngineID}}
	    end
    end.

make_error_info(Variable, Oid, SecName, Opts) ->
    Val = inc(Variable),
    VB  = #varbind{oid          = Oid, 
		   variabletype = 'Counter32',
		   value        = Val},
    {VB, SecName, Opts}.

snmpUnknownPDUHandlers_ei(SecName, SecLevel, 
			  ContextEngineID, ContextName) ->
    Opts = [{securityLevel,   SecLevel},
	    {contextEngineID, ContextEngineID},
	    {contextName,     ContextName}], 
    make_error_info(snmpUnknownPDUHandlers, 
		    ?snmpUnknownPDUHandlers_instance,
		    SecName, Opts).

get_security_module(?SEC_USM) ->
    snmpa_usm;
get_security_module(_) ->
    inc(snmpUnknownSecurityModels),
    throw({discarded, snmpUnknownSecurityModels}).
    
check_sec_level([MsgFlag]) ->
    SecLevel = MsgFlag band 3,
    if 
	SecLevel == 2 -> 
	    inc(snmpInvalidMsgs),
	    throw({discarded, snmpInvalidMsgs});
	true ->
	    SecLevel
    end;
check_sec_level(Unknown) ->
    ?vlog("invalid msgFlags: ~p",[Unknown]), 
    inc(snmpInvalidMsgs),
    throw({discarded, snmpInvalidMsgs}).

check_sec_module_result(Res, V3Hdr, Data, LocalEngineID, IsReportable, Log) ->
    case Res of
	{ok, X} -> 
	    X;
	{error, Reason, []} ->         % case 7.2.6 b
	    ?vdebug("security module result [7.2.6-b]:"
		    "~n   Reason: ~p", [Reason]),
	    throw({discarded, {securityError, Reason}});
	{error, Reason, ErrorInfo} when IsReportable =:= true -> % case 7.2.6 a
	    ?vdebug("security module result when reportable [7.2.6-a]:"
		    "~n   Reason:    ~p"
		    "~n   ErrorInfo: ~p", [Reason, ErrorInfo]),
	    #v3_hdr{msgID = MsgID, msgSecurityModel = MsgSecModel} = V3Hdr,
	    Pdu = get_scoped_pdu(Data),
	    case generate_v3_report_msg(MsgID, MsgSecModel, Pdu,
					LocalEngineID, ErrorInfo, Log) of
		{ok, Report} ->
		    throw({discarded, {securityError, Reason}, Report});
		{discarded, _SomeOtherReason} ->
		    throw({discarded, {securityError, Reason}})
	    end;
	{error, Reason, ErrorInfo} ->
	    ?vdebug("security module result when not reportable:"
		    "~n   Reason:    ~p"
		    "~n   ErrorInfo: ~p", [Reason, ErrorInfo]),
	    throw({discarded, {securityError, Reason}});
	Else ->
	    ?vdebug("security module result:"
		    "~n   Else: ~p", [Else]),
	    throw({discarded, {securityError, Else}})
    end.

get_scoped_pdu(D) when is_list(D) ->
    (catch snmp_pdus:dec_scoped_pdu(D));
get_scoped_pdu(D) ->
    D.


%%-----------------------------------------------------------------
%% Executed when a response or report message is generated.
%%-----------------------------------------------------------------
<<<<<<< HEAD
-doc(#{equiv => generate_response_msg/6}).
-doc(#{since => <<"OTP R14B">>}).
=======

-doc(#{equiv => generate_response_msg/6}).
-doc(#{since => <<"OTP R14B">>}).
-spec generate_response_msg(Vsn, RePdu, Type, ACMData, Log) ->
          {ok, Packet} | {discarded, Reason} when
      Vsn     :: snmp_pdus:version(),
      RePdu   :: snmp_pdus:pdu(),
      Type    :: snmp_pdus:pdu_type(),
      ACMData :: acm_data(),
      Log     :: logger(),
      Packet  :: binary(),
      Reason  :: term().

>>>>>>> 4f079743
generate_response_msg(Vsn, RePdu, Type, ACMData, Log) ->
    LocalEngineID = ?DEFAULT_LOCAL_ENGINE_ID,
    generate_response_msg(Vsn, RePdu, Type, ACMData, LocalEngineID, Log, 1).

-doc """
Generates a possibly encrypted response packet to be sent to the network. `Type`
is the `#pdu.type` of the original request.

> #### Note {: .info }
>
> Note that the use of the LocalEngineID argument is only intended for special
> cases, if the agent is to "emulate" multiple EngineIDs\! By default, the agent
> uses the value of `SnmpEngineID` (see SNMP-FRAMEWORK-MIB).

[](){: #generate_msg } [](){: #generate_msg_5 }
""".
-doc(#{since => <<"OTP R14B">>}).
-spec generate_response_msg(Vsn, RePdu, Type, ACMData, LocalEngineID, Log) ->
          {ok, Packet} | {discarded, Reason} when
      Vsn           :: snmp_pdus:version(),
      RePdu         :: snmp_pdus:pdu(),
      Type          :: snmp_pdus:pdu_type(),
      ACMData       :: acm_data(),
      LocalEngineID :: snmp_framework_mib:engine_id(),
      Log           :: logger(),
      Packet        :: binary(),
      Reason        :: term().

<<<<<<< HEAD
-doc """
generate_response_msg(Vsn, RePdu, Type, ACMData, LocalEngineID, Log) -> {ok,
Packet} | {discarded, Reason}

Generates a possibly encrypted response packet to be sent to the network. `Type`
is the `#pdu.type` of the original request.

> #### Note {: .info }
>
> Note that the use of the LocalEngineID argument is only intended for special
> cases, if the agent is to "emulate" multiple EngineIDs\! By default, the agent
> uses the value of `SnmpEngineID` (see SNMP-FRAMEWORK-MIB).

[](){: #generate_msg }
""".
-doc(#{since => <<"OTP R14B">>}).
generate_response_msg(Vsn, RePdu, Type, ACMData, Log, N) when is_integer(N) ->
    LocalEngineID = ?DEFAULT_LOCAL_ENGINE_ID, 
    generate_response_msg(Vsn, RePdu, Type, ACMData, LocalEngineID, Log, N);
=======
>>>>>>> 4f079743
generate_response_msg(Vsn, RePdu, Type, ACMData, LocalEngineID, Log) ->
    generate_response_msg(Vsn, RePdu, Type, ACMData, LocalEngineID, Log, 1).

generate_response_msg(Vsn, RePdu, Type, 
		      {community, _SecModel, Community, _TDomain, _TAddress},
		      LocalEngineID, 
		      Log, _) ->
	case catch snmp_pdus:enc_pdu(RePdu) of
	    {'EXIT', Reason} ->
		user_err("failed encoding pdu: "
			 "(pdu: ~w, community: ~w): ~n~w",
			 [RePdu, Community, Reason]),
		{discarded, Reason};
	    PduBytes ->
		Message = #message{version = Vsn, 
				   vsn_hdr = Community, 
				   data    = PduBytes},
		case catch list_to_binary(
			     snmp_pdus:enc_message_only(Message)) of
		    {'EXIT', Reason} ->
			user_err("failed encoding message only "
				 "(pdu: ~w, community: ~w): ~n~w",
				 [RePdu, Community, Reason]),
			{discarded, Reason};
		    Packet ->
			MMS = get_engine_max_message_size(LocalEngineID),
			case byte_size(Packet) of
			    Len when Len =< MMS ->
				Log(Type, Packet),
				inc_snmp_cnt_vars(Type, RePdu),
				inc_snmp_out_vars(RePdu),
				{ok, Packet};
			    Len ->
				?vlog("pdu to big:"
				      "~n   Max message size:     ~p"
				      "~n   Encoded message size: ~p",
				      [MMS,Len]),
				too_big(Vsn, RePdu, Community, Log, MMS, Len)
			end
		end
	end;
generate_response_msg(Vsn, RePdu, Type, 
		      {v3, MsgID, MsgSecurityModel, SecName, SecLevel,
		       ContextEngineID, ContextName, SecData},
		      LocalEngineID, 
		      Log, N) ->
    %% rfc2272: 7.1 steps 6-8
    ScopedPDU = #scopedPdu{contextEngineID = ContextEngineID,
			   contextName     = ContextName,
			   data            = RePdu},
    case catch snmp_pdus:enc_scoped_pdu(ScopedPDU) of
	{'EXIT', Reason} ->
	    user_err("failed encoded scoped pdu "
		     "(pdu: ~w, contextName: ~w): ~n~w",
		     [RePdu, ContextName, Reason]),
	    {discarded, Reason};
	ScopedPDUBytes -> 
	    AgentMS = get_engine_max_message_size(LocalEngineID),
	    V3Hdr = #v3_hdr{msgID      = MsgID,
			    msgMaxSize = AgentMS,
			    msgFlags = snmp_misc:mk_msg_flags(Type, SecLevel),
			    msgSecurityModel = MsgSecurityModel},
	    Message = #message{version = Vsn, 
			       vsn_hdr = V3Hdr, 
			       data    = ScopedPDUBytes},
	    %% We know that the security model is valid when we
	    %% generate a response.
	    SecModule = 
		case MsgSecurityModel of
		    ?SEC_USM ->
			snmpa_usm
		end,
	    SecEngineID = LocalEngineID, % 3.1.1a
	    ?vtrace("generate_response_msg -> SecEngineID: ~w", [SecEngineID]),
	    case (catch SecModule:generate_outgoing_msg(Message, 
							SecEngineID,
							SecName, 
							SecData, 
							SecLevel,
							LocalEngineID)) of
		{'EXIT', Reason} ->
		    config_err("~p (message: ~p)", [Reason, Message]),
		    {discarded, Reason};
		{error, Reason} ->
		    config_err("~p (message: ~p)", [Reason, Message]),
		    {discarded, Reason};
		OutMsg when is_list(OutMsg) ->
		    %% Check the packet size.  Send the msg even
		    %% if it's larger than the mgr can handle - it
		    %% will be dropped.  Just check against the
		    %% internal size.  For GET-BULk responses: we
		    %% *know* that we're within the right limits,
		    %% because of the calculation we do when we
		    %% receive the bulk-request.
		    Packet = list_to_binary(OutMsg),
		    case byte_size(Packet) of
			Len when Len =< AgentMS ->
			    if
				SecLevel =:= 3 -> 
				    %% encrypted - log decrypted pdu
				    Log(Type, {V3Hdr, ScopedPDUBytes});
				true -> 
				    %% otherwise log the entire msg
				    Log(Type, Packet)
			    end,
			    inc_snmp_cnt_vars(Type, RePdu),
			    inc_snmp_out_vars(RePdu),
			    {ok, Packet};
			Len when N =:= 2 ->
			    ?vlog("packet max size exceeded: "
				  "~n   Max: ~p"
				  "~n   Len: ~p",
				  [AgentMS,Len]),
			    inc(snmpSilentDrops),
			    {discarded, tooBig};
			Len ->
			    ?vlog("packet max size exceeded: "
				  "~n   N:   ~p"
				  "~n   Max: ~p"
				  "~n   Len: ~p",
				  [N, AgentMS, Len]),
			    TooBigPdu = RePdu#pdu{error_status = tooBig,
						  error_index  = 0, 
						  varbinds     = []},
			    generate_response_msg(Vsn, TooBigPdu, Type, 
						  {v3, MsgID, 
						   MsgSecurityModel,
						   SecName, SecLevel,
						   ContextEngineID, 
						   ContextName,
						   SecData}, 
						  LocalEngineID, Log, N+1)
		    end
	    end
    end.

generate_v3_report_msg(MsgID, MsgSecurityModel, Data, LocalEngineID, 
		       ErrorInfo, Log) ->
    {Varbind, SecName, Opts} = ErrorInfo,
    ReqId =
	if 
	    is_record(Data, scopedPdu) -> 
		(Data#scopedPdu.data)#pdu.request_id;
	   true -> 
		0 %% RFC2572, 7.1.3.c.4
	end,
    ?vtrace("Report ReqId: ~p",[ReqId]),
    Pdu = #pdu{type         = report, 
	       request_id   = ReqId,
	       error_status = noError, 
	       error_index  = 0,
	       varbinds     = [Varbind]},
    SecLevel        = snmp_misc:get_option(securityLevel, Opts, 0),
    SnmpEngineID    = LocalEngineID, 
    ContextEngineID = 
	snmp_misc:get_option(contextEngineID, Opts, SnmpEngineID),
    ContextName     = snmp_misc:get_option(contextName, Opts, ""),
    SecData         = snmp_misc:get_option(sec_data,    Opts, []),

    generate_response_msg('version-3', Pdu, report,
			  {v3, MsgID, MsgSecurityModel, SecName, SecLevel,
			   ContextEngineID, ContextName, SecData}, 
			  LocalEngineID, Log).


%% Response to stage 1 discovery message (terminating, i.e. from the manager)
generate_discovery1_report_msg(MsgID, MsgSecurityModel, 
			       SecName, SecLevel, 
			       ContextEngineID, ContextName,
			       {SecData, Oid, Value}, 
			       #pdu{request_id = ReqId}, 
			       LocalEngineID, Log) ->
    ?vtrace("generate_discovery1_report_msg -> entry with"
	    "~n   ReqId: ~p"
	    "~n   Value: ~p", [ReqId, Value]),
    Varbind = #varbind{oid          = Oid, 
		       variabletype = 'Counter32',
		       value        = Value, 
		       org_index    = 1}, 
    PduOut = #pdu{type         = report, 
		  request_id   = ReqId,
		  error_status = noError, 
		  error_index  = 0,
		  varbinds     = [Varbind]},
    case generate_response_msg('version-3', PduOut, report,
			       {v3, MsgID, MsgSecurityModel, SecName, SecLevel,
				ContextEngineID, ContextName, SecData}, 
			       LocalEngineID, Log) of
	{ok, Packet} ->
	    {discovery, Packet};
	Error ->
	    Error
    end.

%% Response to stage 2 discovery message (terminating, i.e. from the manager)
generate_discovery2_report_msg(MsgID, MsgSecurityModel, 
			       SecName, SecLevel, 
			       ContextEngineID, ContextName,
			       SecData, #pdu{request_id = ReqId}, 
			       LocalEngineID, Log) ->
    ?vtrace("generate_discovery2_report_msg -> entry with"
	    "~n   ReqId: ~p", [ReqId]),
    SecModule = get_security_module(MsgSecurityModel), 
    Vb = SecModule:current_statsNotInTimeWindows_vb(), 
    PduOut = #pdu{type         = report, 
		  request_id   = ReqId,
		  error_status = noError, 
		  error_index  = 0,
		  varbinds     = [Vb]},
    case generate_response_msg('version-3', PduOut, report,
			       {v3, MsgID, MsgSecurityModel, SecName, SecLevel,
				ContextEngineID, ContextName, SecData}, 
			       LocalEngineID, Log) of
	{ok, Packet} ->
	    {discovery, Packet};
	Error ->
	    Error
    end.


too_big(Vsn, Pdu, Community, Log, _MMS, _Len) 
  when Pdu#pdu.type =:= 'get-response' ->
    ErrPdu =
	if 
	    Vsn =:= 'version-1' ->
		%% In v1, the varbinds should be identical to the incoming
		%% request.  It isn't identical now!
		%% Make acceptable (?) approximation.
		V = set_vb_null(Pdu#pdu.varbinds),
		Pdu#pdu{error_status = tooBig, error_index = 0, varbinds = V};
	    true ->
		%% In v2, varbinds should be empty (reasonable!)
		Pdu#pdu{error_status = tooBig, error_index = 0, varbinds = []}
	end,

    case catch snmp_pdus:enc_pdu(ErrPdu) of
	{'EXIT', Reason} ->
	    user_err("failed encoding pdu (pdu: ~w, community: ~w): ~n~w", 
		     [ErrPdu, Community, Reason]),
	    {discarded, Reason};
	PduBytes -> 
	    Message = #message{version = Vsn, vsn_hdr = Community, 
			       data = PduBytes},
	    case catch snmp_pdus:enc_message_only(Message) of
		{'EXIT', Reason} ->
		    user_err("failed encoding message only"
			     "(pdu: ~w, community: ~w): ~n~w", 
			     [ErrPdu, Community, Reason]),
		    {discarded, Reason};
		Packet -> 
		    Bin = list_to_binary(Packet),
		    Log(Pdu#pdu.type, Bin),
		    inc_snmp_out_vars(ErrPdu),
		    {ok, Bin}
	    end
    end;
too_big(_Vsn, Pdu, _Community, _Log, MMS, Len) ->
    user_err("encoded pdu, ~p bytes, exceeded "
	     "max message size of ~p bytes. Pdu: ~n~w", 
	     [Len, MMS, Pdu]),
    {discarded, tooBig}.

set_vb_null([Vb | Vbs]) ->
    [Vb#varbind{variabletype = 'NULL', value = 'NULL'} | set_vb_null(Vbs)];
set_vb_null([]) ->
    [].


%%-----------------------------------------------------------------
%% Executed when a message that isn't a response is generated, i.e.
%% a trap or an inform.
%%-----------------------------------------------------------------
<<<<<<< HEAD
-doc(#{equiv => generate_msg/6}).
-doc(#{since => <<"OTP R14B">>}).
generate_msg(Vsn, NoteStore, Pdu, ACMData, To) ->
    LocalEngineID = ?DEFAULT_LOCAL_ENGINE_ID, 
    generate_msg(Vsn, NoteStore, Pdu, ACMData, LocalEngineID, To).

-doc """
generate_msg(Vsn, NoteStore, Pdu, MsgData, LocalEngineID, To) -> {ok,
PacketsAndAddresses} | {discarded, Reason}

=======

-doc(#{equiv => generate_msg/6}).
-doc(#{since => <<"OTP R14B">>}).
-spec generate_msg(Vsn, NoteStore, Pdu, MsgData, To) ->
          {ok, PacketsAndAddresses} | {discarded, Reason} when
      Vsn                 :: snmp_pdus:version(),
      NoteStore           :: pid(),
      Pdu                 :: snmp_pdus:pdu(),
      MsgData             :: msg_data(),
      To                  :: [{Domain, Address}],
      PacketsAndAddresses :: [{Domain, Address, Packet}],
      Domain              :: snmpa_conf:transportDomain(),
      Address             :: snmpa_conf:transportAddress(),
      Packet              :: binary(),
      Reason              :: term().

generate_msg(Vsn, NoteStore, Pdu, MsgData, To) ->
    LocalEngineID = ?DEFAULT_LOCAL_ENGINE_ID, 
    generate_msg(Vsn, NoteStore, Pdu, MsgData, LocalEngineID, To).


-doc """
>>>>>>> 4f079743
Generates a possibly encrypted request packet to be sent to the network.

`MsgData` is the message specific data used in the SNMP message. This value is
received in a [`send_pdu`](snmp_agent_netif.md#im_send_pdu) or
[`send_pdu_req`](snmp_agent_netif.md#im_send_pdu_req) message from the agent. In
<<<<<<< HEAD
SNMPv1 and SNMPv2c, this message data is the community string. In SNMPv3, it is
the context information.
=======
SNMPv1 and SNMPv2c, this message data is the [community](`t:msg_data_cmy/0`)
string. In SNMPv3, it is the [context](`t:msg_data_ctx/0`) information.
>>>>>>> 4f079743

`To` is a list of destination addresses and their corresponding security
parameters. This value is received in the same message from the agent and then
transformed through [`process_taddrs`](`m:snmpa_mpd#process_taddrs`) before
passed to this function.

> #### Note {: .info }
>
> Note that the use of the LocalEngineID argument is only intended for special
> cases, if the agent is to "emulate" multiple EngineIDs\! By default, the agent
> uses the value of `SnmpEngineID` (see SNMP-FRAMEWORK-MIB).

[](){: #process_taddrs }
""".
-doc(#{since => <<"OTP R14B">>}).
<<<<<<< HEAD
generate_msg(Vsn, _NoteStore, Pdu, {community, Community}, LocalEngineID, To) ->
=======
-spec generate_msg(Vsn, NoteStore, Pdu, MsgData, LocalEngineID, To) ->
          {ok, PacketsAndAddresses} | {discarded, Reason} when
      Vsn                 :: snmp_pdus:version(),
      NoteStore           :: pid(),
      Pdu                 :: snmp_pdus:pdu(),
      MsgData             :: msg_data(),
      LocalEngineID       :: snmp_framework_mib:engine_id(),
      To                  :: [DestAddr],
      DestAddr            :: {Domain, Address} |
                             {{Domain, Address}, SecData},
      SecData             :: term(),
      PacketsAndAddresses :: [{Domain, Address, Packet}],
      Domain              :: snmpa_conf:transportDomain(),
      Address             :: snmpa_conf:transportAddress(),
      Packet              :: binary(),
      Reason              :: term().

generate_msg(Vsn, _NoteStore, Pdu,
             {community, Community},
             LocalEngineID, To) ->
>>>>>>> 4f079743
    Message = #message{version = Vsn, vsn_hdr = Community, data = Pdu},
    case catch list_to_binary(snmp_pdus:enc_message(Message)) of
	{'EXIT', Reason} ->
	    user_err("failed encoding message "
		     "(pdu: ~w, community: ~w): ~n~w",
		     [Pdu, Community, Reason]),
	    {discarded, Reason};
	Packet ->
	    AgentMax = get_engine_max_message_size(LocalEngineID),
	    case byte_size(Packet) of
		Len when Len =< AgentMax ->
		    {ok, mk_v1_v2_packet_list(To, Packet, Len, Pdu)};
		Len ->
		    ?vlog("packet max size exceeded: "
			  "~n   Max: ~p"
			  "~n   Len: ~p",
			  [AgentMax, Len]),
		    {discarded, tooBig}
	    end
    end;
generate_msg('version-3', NoteStore, Pdu, 
	     {v3, ContextEngineID, ContextName},
             LocalEngineID, To) ->
    %% rfc2272: 7.1 step 6
    ScopedPDU = #scopedPdu{contextEngineID = LocalEngineID, 
			   contextName = ContextName,
			   data = Pdu},
    case (catch snmp_pdus:enc_scoped_pdu(ScopedPDU)) of
	{'EXIT', Reason} ->
	    user_err("failed encoding scoped pdu "
		     "(pdu: ~w, contextName: ~w): ~n~w",
		     [Pdu, ContextName, Reason]),
	    {discarded, Reason};
	ScopedPDUBytes -> 
	    {ok, mk_v3_packet_list(NoteStore, To, ScopedPDUBytes, Pdu, 
				   ContextEngineID, ContextName, 
				   LocalEngineID)}
    end.


-doc false.
generate_discovery_msg(NoteStore, Pdu, MsgData, To) ->
    Timeout = 1500, 
    generate_discovery_msg(NoteStore, Pdu, MsgData, Timeout, To).

generate_discovery_msg(NoteStore, Pdu, MsgData, Timeout, To) ->
    {SecData, ContextEngineID, ContextName}       = MsgData,
    {SecModel, SecName, SecLevelFlag, TargetName} = SecData,
    {ManagerEngineId, InitialUserName} = 
	case get_target_engine_id(TargetName) of
	    {ok, discovery} ->  
		{"", ""};             % Discovery stage 1
	    {ok, {discovery, IUN}} ->  
		{"", IUN};            % Discovery stage 1
	    {ok, TargetEngineId} ->
		{TargetEngineId, ""}  % Discovery stage 2
	end,
    generate_discovery_msg(NoteStore, Pdu, 
			   ContextEngineID, ContextName, 
			   SecModel, SecName, SecLevelFlag, 
			   ManagerEngineId, 
			   InitialUserName, 
			   Timeout, To).

generate_discovery_msg(NoteStore, Pdu, 
		       ContextEngineID, ContextName, 
		       SecModel, _SecName, _SecLevelFlag, 
		       "" = ManagerEngineID, 
		       InitialUserName,
		       Timeout, To) ->
    %% Discovery step 1 uses SecLevel = noAuthNoPriv
    SecName      = "", 
    SecLevelFlag = 0, % ?'SnmpSecurityLevel_noAuthNoPriv', 
    generate_discovery_msg2(NoteStore, Pdu, 
			    ContextEngineID, ManagerEngineID, 
			    SecModel, SecName, SecLevelFlag,
			    InitialUserName, 
			    ContextName, Timeout, To);
generate_discovery_msg(NoteStore, Pdu, 
		       ContextEngineID, ContextName, 
		       SecModel, SecName, SecLevelFlag, 
		       ManagerEngineID, 
		       InitialUserName,
		       Timeout, To) ->
    %% SecLevelFlag = 1, % ?'SnmpSecurityLevel_authNoPriv', 
    generate_discovery_msg2(NoteStore, Pdu, 
			    ContextEngineID, ManagerEngineID, 
			    SecModel, SecName, SecLevelFlag,
			    InitialUserName, 
			    ContextName, Timeout, To).

generate_discovery_msg2(NoteStore, Pdu, 
			ContextEngineID, ManagerEngineID, 
			SecModel, SecName, SecLevelFlag,
			InitialUserName, 
			ContextName, Timeout, To) ->
    %% rfc2272: 7.1.6
    ScopedPDU = #scopedPdu{contextEngineID = ContextEngineID,
			   contextName     = ContextName,
			   data            = Pdu},
    case (catch snmp_pdus:enc_scoped_pdu(ScopedPDU)) of
	{'EXIT', Reason} ->
	    user_err("failed encoding scoped pdu "
		     "(pdu: ~w, contextName: ~w): ~n~w",
		     [Pdu, ContextName, Reason]),
	    {discarded, Reason};
	ScopedPDUBytes -> 
	    {ok, generate_discovery_msg(NoteStore, To, 
					Pdu, ScopedPDUBytes, 
					ContextEngineID, ManagerEngineID,
					SecModel, SecName, SecLevelFlag,
					InitialUserName, 
					ContextName, Timeout)}
    end.

%% Timeout is in msec but note timeout is in 1/10 seconds
discovery_note_timeout(Timeout) ->
    (Timeout div 100) + 1.
    
generate_discovery_msg(NoteStore, {TDomain, TAddress}, 
		       Pdu, ScopedPduBytes, 
		       ContextEngineID, ManagerEngineID, 
		       SecModel, SecName, SecLevelFlag, 
		       InitialUserName, 
		       ContextName, Timeout) ->

    {ok, {Domain, Address}} = transform_taddr(TDomain, TAddress),

    %% 7.1.7
    ?vdebug("generate_discovery_msg -> 7.1.7 (~w)", [ManagerEngineID]),
    MsgID     = generate_msg_id(),
    PduType   = Pdu#pdu.type,
    MsgFlags  = mk_msg_flags(PduType, SecLevelFlag), 
    V3Hdr     = #v3_hdr{msgID            = MsgID,
			msgMaxSize       = get_max_message_size(),
			msgFlags         = MsgFlags,
			msgSecurityModel = SecModel},
    Message   = #message{version = 'version-3', 
			 vsn_hdr = V3Hdr,
			 data    = ScopedPduBytes},
    SecModule = sec_module(SecModel),

    %% 7.1.9b
    ?vdebug("generate_discovery_msg -> 7.1.9b", []),
    case generate_sec_discovery_msg(Message, SecModule, 
				    ManagerEngineID, 
				    SecName, SecLevelFlag,
				    InitialUserName) of
	{ok, Packet} ->
	    %% 7.1.9c
	    %% Store in cache for Timeout msec.
	    NoteTimeout = discovery_note_timeout(Timeout),
	    ?vdebug("generate_discovery_msg -> 7.1.9c [~w]", [NoteTimeout]),
	    %% The request id is just in case when we receive a 
	    %% report with incorrect securityModel and/or securityLevel
	    Key  = {agent, MsgID}, 
	    Note = #note{sec_engine_id = ManagerEngineID, 
			 sec_model     = SecModel, 
			 sec_name      = SecName, 
			 sec_level     = SecLevelFlag,
			 ctx_engine_id = ContextEngineID, 
			 ctx_name      = ContextName, 
			 disco         = true, 
			 req_id        = Pdu#pdu.request_id},
	    snmp_note_store:set_note(NoteStore, Timeout, Key, Note),
	    %% Log(Packet),
	    inc_snmp_out_vars(Pdu),
	    ?vdebug("generate_discovery_msg -> done", []),
	    {Domain, Address, Packet};

	Error ->
	    throw(Error)
    end.

generate_sec_discovery_msg(Message, SecModule, 
			   SecEngineID, SecName, SecLevelFlag, 
			   InitialUserName) ->
    case (catch SecModule:generate_discovery_msg(Message, SecEngineID, 
						 SecName, SecLevelFlag,
						 InitialUserName)) of
	{'EXIT', Reason} ->
	    config_err("~p (message: ~p)", [Reason, Message]),
	    {discarded, Reason};
	{error, Reason} ->
	    config_err("~p (message: ~p)", [Reason, Message]),
	    {discarded, Reason};
	Bin when is_binary(Bin) ->
	    {ok, Bin};
	OutMsg when is_list(OutMsg) ->
	    case (catch list_to_binary(OutMsg)) of
		Bin when is_binary(Bin) ->
		    {ok, Bin};
		{'EXIT', Reason} ->
		    {error, Reason}
	    end
    end.
	
    
transform_taddr(?snmpUDPDomain, TAddress) ->
    transform_taddr(?transportDomainUdpIpv4, TAddress);
transform_taddr(?transportDomainUdpIpv4, [A, B, C, D, P1, P2]) ->
    Domain  = transportDomainUdpIpv4, 
    Addr    = {A,B,C,D}, 
    Port    = P1 bsl 8 + P2, 
    Address = {Addr, Port},
    {ok, {Domain, Address}};
transform_taddr(?transportDomainUdpIpv4, BadAddr) ->
    {error, {bad_transportDomainUdpIpv4_address, BadAddr}};
transform_taddr(
  ?transportDomainUdpIpv6,
  [A1, A2, A3, A4, A5, A6, A7, A8, A9, A10, A11, A12, A13, A14, A15, A16,
   P1, P2]) ->
    Domain = transportDomainUdpIpv6,
    Addr =
	{(A1 bsl 8) bor A2, (A3 bsl 8) bor A4,
	 (A5 bsl 8) bor A6, (A7 bsl 8) bor A8,
	 (A9 bsl 8) bor A10, (A11 bsl 8) bor A12,
	 (A13 bsl 8) bor A14, (A15 bsl 8) bor A16},
    Port = P1 bsl 8 + P2,
    Address = {Addr, Port},
    {ok, {Domain, Address}};
transform_taddr(
  ?transportDomainUdpIpv6,
  [A1, A2, A3, A4, A5, A6, A7, A8, P1, P2]) ->
    Domain  = transportDomainUdpIpv6, 
    Addr    = {A1, A2, A3, A4, A5, A6, A7, A8},
    Port    = P1 bsl 8 + P2,
    Address = {Addr, Port},
    {ok, {Domain, Address}};
transform_taddr(?transportDomainUdpIpv6, BadAddr) ->
    {error, {bad_transportDomainUdpIpv6_address, BadAddr}};
transform_taddr(BadTDomain, TAddress) ->
    case lists:member(BadTDomain, snmp_conf:all_tdomains()) of
	true ->
	    {error, {unsupported_tdomain, BadTDomain, TAddress}};
	false ->
	    {error, {unknown_tdomain, BadTDomain, TAddress}}
    end.


-doc """
<<<<<<< HEAD
process_taddrs(TDests) -> Dests

=======
>>>>>>> 4f079743
Transforms addresses from internal MIB format to one more useful to
[Agent Net if](snmp_agent_netif.md).

See also [`generate_msg`.](`m:snmpa_mpd#generate_msg`)

[](){: #discarded_pdu }
""".
-doc(#{since => <<"OTP 17.3">>}).
<<<<<<< HEAD
=======
-spec process_taddrs(InDests) -> OutDests when
      InDests    :: [InDest],
      InDest     :: {{InDomain, InAddress}, SecData} |
                    {InDomain, InAddress},
      InDomain   :: term(),
      InAddress  :: term(),
      SecData    :: term(),
      OutDests   :: [OutDest],
      OutDest    :: {{OutDomain, OutAddress}, SecData} |
                    {OutDomain, OutAddress},
      OutDomain  :: snmpa_conf:transportDomain(),
      OutAddress :: snmpa_conf:transportAddress().

>>>>>>> 4f079743
process_taddrs(Dests) ->
    ?vtrace("process_taddrs -> entry with"
	    "~n   Dests: ~p", [Dests]),
    process_taddrs(Dests, []).

process_taddrs([], Acc) ->
    ?vtrace("process_taddrs -> entry when done with"
	    "~n   Acc: ~p", [Acc]),
    lists:reverse(Acc);
    
%% v3
process_taddrs([{{TDomain, TAddress}, SecData} | T], Acc) ->
    ?vtrace("process_taddrs -> entry when v3 with"
	    "~n   TDomain:  ~p"
	    "~n   TAddress: ~p"
	    "~n   SecData:  ~p", [TDomain, TAddress, SecData]),
    case transform_taddr(TDomain, TAddress) of
	{ok, DestAddr} ->
	    ?vtrace("process_taddrs -> transformed: "
		    "~n   DestAddr: ~p", [DestAddr]),
	    Entry = {DestAddr, SecData}, 
	    process_taddrs(T, [Entry | Acc]);
	{error, Reason} ->
	    ?vinfo("Failed transforming v3 domain and address"
		   "~n   Reason:  ~p", [Reason]),
	    user_err("Bad TDomain/TAddress: ~w/~w", [TDomain, TAddress]),
	    process_taddrs(T, Acc)
    end;
%% v1 & v2
process_taddrs([{TDomain, TAddress} | T], Acc) ->
    ?vtrace("process_taddrs -> entry when v1/v2 with"
	    "~n   TDomain:  ~p"
	    "~n   TAddress: ~p", [TDomain, TAddress]),
    case transform_taddr(TDomain, TAddress) of
	{ok, DestAddr} ->
	    ?vtrace("process_taddrs -> transformed: "
		    "~n   DestAddr: ~p", [DestAddr]),
	    Entry = DestAddr, 
	    process_taddrs(T, [Entry | Acc]);
	{error, Reason} ->
	    ?vinfo("Failed transforming v1/v2 domain and address: "
		   "~n   Reason:  ~p", [Reason]),
	    user_err("Bad TDomain/TAddress: ~w/~w", [TDomain, TAddress]),
	    process_taddrs(T, Acc)
    end;
process_taddrs(Crap, Acc) ->
    throw({error, {bad_taddrs, Crap, Acc}}).


mk_v1_v2_packet_list(To, Packet, Len, Pdu) ->
    mk_v1_v2_packet_list(To, Packet, Len, Pdu, []).

mk_v1_v2_packet_list([], _Packet, _Len, _Pdu, Acc) ->
    lists:reverse(Acc);

%% This (old) clause is for backward compatibillity reasons
%% If this is called, then the filter function is not used
mk_v1_v2_packet_list([{?snmpUDPDomain, [A,B,C,D,U1,U2]} | T],
		     Packet, Len, Pdu, Acc) ->
    %% Sending from default UDP port
    inc_snmp_out_vars(Pdu),
    Entry = {snmpUDPDomain, {{A,B,C,D}, U1 bsl 8 + U2}, Packet},
    mk_v1_v2_packet_list(T, Packet, Len, Pdu, [Entry | Acc]);

%% This is the new clause
%% This is only called if the actual target was accepted
%% (by the filter module)
mk_v1_v2_packet_list([{Domain, Addr} | T], 
		     Packet, Len, Pdu, Acc) ->
    %% Sending from default UDP port
    inc_snmp_out_vars(Pdu),
    Entry = {Domain, Addr, Packet},
    %% It would be cleaner to return {To, Packet} to not
    %% break the abstraction for an address on the
    %% {Domain, Address} format.
    mk_v1_v2_packet_list(T, Packet, Len, Pdu, [Entry | Acc]).


get_max_message_size() ->
    snmp_framework_mib:get_engine_max_message_size().

mk_msg_flags(PduType, SecLevel) ->
    snmp_misc:mk_msg_flags(PduType, SecLevel).

mk_v3_packet_entry(NoteStore, Domain, Addr, 
		   {SecModel, SecName, SecLevel, TargetAddrName},
		   ScopedPDUBytes, Pdu, _ContextEngineID, ContextName,
		   LocalEngineID) ->
    %% rfc2272 7.1 step 77
    ?vtrace("mk_v3_packet_entry -> entry - RFC2272-7.1:7", []),
    MsgVersion  = 'version-3',                     % 7.1:7a
    MsgID       = generate_msg_id(),               % 7.1:7b
    MaxMsgSz    = get_max_message_size(),          % 7.1:7c
    PduType     = Pdu#pdu.type,      
    MsgFlags    = mk_msg_flags(PduType, SecLevel), % 7.1:7d
    MsgSecModel = SecModel,                        % 7.1:7e
    V3Hdr     = #v3_hdr{msgID            = MsgID,
			msgMaxSize       = MaxMsgSz, 
			msgFlags         = MsgFlags, 
			msgSecurityModel = MsgSecModel},
    Message   = #message{version = MsgVersion, 
			 vsn_hdr = V3Hdr,
			 data    = ScopedPDUBytes},
    SecModule = 
	case SecModel of
	    ?SEC_USM ->
		snmpa_usm
	end,

    %% 
    %% 7.1:8 - If the PDU is from the Response Class or the Internal Class
    %%         securityEngineID = snmpEngineID (local/source)
    %% 7.1:9 - If the PDU is from the Unconfirmed Class
    %%         securityEngineID = snmpEngineID (local/source)
    %%         else
    %%         securityEngineID = targetEngineID (remote/destination)
    %% 

    %% 7.1.9a
    ?vtrace("mk_v3_packet_entry -> sec engine id - 7.1.9a", []),
    SecEngineID =
	case PduType of
	    'snmpv2-trap' ->
		LocalEngineID; 
	    _ ->
		%% This is the implementation dependent target engine id
		%% procedure.
		case get_target_engine_id(TargetAddrName) of
		    {ok, discovery} ->  
			config_err("Discovery has not yet been performed for "
				   "snmpTargetAddrName ~p~n", 
				   [TargetAddrName]),
			throw({discarded, {discovery, TargetAddrName}});
		    {ok, TargetEngineId} ->
			?vtrace("TargetEngineId: ~p", [TargetEngineId]),
			TargetEngineId;
		    undefined ->
			config_err("Can't find engineID for "
				   "snmpTargetAddrName ~p~n",
				   [TargetAddrName]),
			"" % this will trigger error in secmodule
		end
	end,

    ?vdebug("mk_v3_packet_entry -> secEngineID: ~p", [SecEngineID]),
    %% 7.1.9b
    case (catch SecModule:generate_outgoing_msg(Message, SecEngineID,
						SecName, [], SecLevel,
						LocalEngineID)) of
	{'EXIT', Reason} ->
	    config_err("~p (message: ~p)", [Reason, Message]),
	    skip;
	{error, Reason} ->
	    ?vlog("~n   ~w error ~p\n", [SecModule, Reason]),
	    skip;
	OutMsg when is_list(OutMsg) ->
	    %% 7.1.9c
	    %% Store in cache for 150 sec.
	    Packet = list_to_binary(OutMsg),
	    ?vdebug("mk_v3_packet_entry -> generated: ~w bytes", 
		    [byte_size(Packet)]),
	    Data = 
		if
		    SecLevel =:= 3 -> 
			%% encrypted - log decrypted pdu
			{Packet, {V3Hdr, ScopedPDUBytes}};
		    true -> 
			%% otherwise log the entire msg
			Packet
		end,
	    CacheKey = {agent, MsgID}, 
	    CacheVal = #note{sec_engine_id = SecEngineID, 
			     sec_model     = SecModel, 
			     sec_name      = SecName, 
			     sec_level     = SecLevel, 
			     ctx_engine_id = LocalEngineID, 
			     ctx_name      = ContextName,
			     disco         = false,
			     req_id        = Pdu#pdu.request_id},
	    snmp_note_store:set_note(NoteStore, 1500, CacheKey, CacheVal),
	    inc_snmp_out_vars(Pdu),
	    %% It would be cleaner to return {To, Packet} to not
	    %% break the abstraction for an address on the
	    %% {Domain, Address} format.
	    {ok, {Domain, Addr, Data}}
    end.


mk_v3_packet_list(NoteStore, To, 
		  ScopedPDUBytes, Pdu, ContextEngineID, ContextName, 
		  LocalEngineID) ->
    mk_v3_packet_list(NoteStore, To, 
		      ScopedPDUBytes, Pdu, 
		      ContextEngineID, ContextName, LocalEngineID, []).

mk_v3_packet_list(_, [], 
		  _ScopedPDUBytes, _Pdu, 
		  _ContextEngineID, _ContextName, 
		  _LocalEngineID, Acc) ->
    lists:reverse(Acc);

%% This clause is for backward compatibillity reasons
%% If this is called the filter function is not used
mk_v3_packet_list(NoteStore, 
		  [{{?snmpUDPDomain, [A,B,C,D,U1,U2]}, SecData} | T], 
		  ScopedPDUBytes, Pdu, ContextEngineID, ContextName, 
		  LocalEngineID, Acc) ->
    case mk_v3_packet_entry(NoteStore, 
			    snmpUDPDomain, {{A,B,C,D}, U1 bsl 8 + U2}, SecData,
			    ScopedPDUBytes, Pdu, 
			    ContextEngineID, ContextName, LocalEngineID) of
	skip ->
	    mk_v3_packet_list(NoteStore, T, 
			      ScopedPDUBytes, Pdu, 
			      ContextEngineID, ContextName, LocalEngineID, 
			      Acc);
	{ok, Entry} ->
	    mk_v3_packet_list(NoteStore, T, 
			      ScopedPDUBytes, Pdu, 
			      ContextEngineID, ContextName, LocalEngineID, 
			      [Entry | Acc])
    end;

%% This is the new clause
%% This is only called if the actual target was accepted
%% (by the filter module)
mk_v3_packet_list(NoteStore, 
		  [{{Domain, Addr}, SecData} | T], 
		  ScopedPDUBytes, Pdu, ContextEngineID, ContextName,
		  LocalEngineID, Acc) ->
    case mk_v3_packet_entry(NoteStore, 
			    Domain, Addr, SecData,
			    ScopedPDUBytes, Pdu, 
			    ContextEngineID, ContextName, LocalEngineID) of
	skip ->
	    mk_v3_packet_list(NoteStore, T, 
			      ScopedPDUBytes, Pdu, 
			      ContextEngineID, ContextName, Acc);
	{ok, Entry} ->
	    mk_v3_packet_list(NoteStore, T, 
			      ScopedPDUBytes, Pdu, 
			      ContextEngineID, ContextName, 
			      LocalEngineID, [Entry | Acc])
    end.


generate_msg_id() ->
    gen(msg_id).

-doc false.
generate_req_id() ->
    gen(req_id).

gen(Id) ->
    case ets:update_counter(snmp_agent_table, Id, 1) of
	N when N =< 2147483647 ->
	    N;
	_N ->
	    ets:insert(snmp_agent_table, {Id, 0}),
	    0
    end.


get_target_engine_id(TargetAddrName) ->
    snmp_target_mib:get_target_engine_id(TargetAddrName).

get_engine_max_message_size(_LocalEngineID) ->
    snmp_framework_mib:get_engine_max_message_size().

sec_module(?SEC_USM) ->
    snmpa_usm.


%%-----------------------------------------------------------------
%% Version(s) functions
%%-----------------------------------------------------------------
init_versions([], S) ->
    S;
init_versions([v1|Vsns], S) ->
    init_versions(Vsns, S#state{v1 = true});
init_versions([v2|Vsns], S) ->
    init_versions(Vsns, S#state{v2c = true});
init_versions([v3|Vsns], S) ->
    init_versions(Vsns, S#state{v3 = true}).


%%-----------------------------------------------------------------
%% Counter functions
%%-----------------------------------------------------------------
init_counters() -> 
    F = fun(Counter) -> maybe_create_counter(Counter) end,
    lists:map(F, counters()).

reset_counters() -> 
    F = fun(Counter) -> init_counter(Counter) end,
    lists:map(F, counters()).

maybe_create_counter(Counter) ->
    case ets:lookup(snmp_agent_table, Counter) of
	[_] -> ok;
	_ -> init_counter(Counter)
    end.

init_counter(Counter) -> 
    ets:insert(snmp_agent_table, {Counter, 0}).

-doc false.
counters() ->
    [
     snmpInPkts,
     snmpOutPkts,
     snmpInBadVersions,
     snmpInBadCommunityNames,
     snmpInBadCommunityUses,
     snmpInASNParseErrs,
     snmpInTooBigs,
     snmpInNoSuchNames,
     snmpInBadValues,
     snmpInReadOnlys,
     snmpInGenErrs,
     snmpInTotalReqVars,
     snmpInTotalSetVars,
     snmpInGetRequests,
     snmpInGetNexts,
     snmpInSetRequests,
     snmpInGetResponses,
     snmpInTraps,
     snmpOutTooBigs,
     snmpOutNoSuchNames,
     snmpOutBadValues,
     snmpOutGenErrs,
     snmpOutGetRequests,
     snmpOutGetNexts,
     snmpOutSetRequests,
     snmpOutGetResponses,
     snmpOutTraps,
     snmpSilentDrops,
     snmpProxyDrops,
     %% From SNMP-MPD-MIB
     snmpUnknownSecurityModels,
     snmpInvalidMsgs,
     snmpUnknownPDUHandlers
    ].
    


%%-----------------------------------------------------------------
%%  inc(VariableName) increments the variable (Counter) in
%%  the local mib. (e.g. snmpInPkts)
%%-----------------------------------------------------------------
-doc false.
inc(Name)    -> ets:update_counter(snmp_agent_table, Name, 1).
inc(Name, N) -> ets:update_counter(snmp_agent_table, Name, N).

inc_snmp_in_vars(#pdu{type = Type}) ->
    inc_in_type(Type).

inc_snmp_cnt_vars(_, #pdu{error_status = ErrStat}) when ErrStat =/= noError ->
    ok;
inc_snmp_cnt_vars('get-request', #pdu{varbinds = Vbs}) ->
    inc(snmpInTotalReqVars, length(Vbs));
inc_snmp_cnt_vars('get-next-request', #pdu{varbinds = Vbs}) ->
    inc(snmpInTotalReqVars, length(Vbs));
inc_snmp_cnt_vars('set-request', #pdu{varbinds = Vbs}) ->
    inc(snmpInTotalSetVars, length(Vbs));
inc_snmp_cnt_vars(_, _) ->
    ok.

inc_snmp_out_vars(#pdu{type         = Type, 
		       error_status = ErrorStatus}) ->
    inc(snmpOutPkts),
    inc_out_err(ErrorStatus),
    inc_out_vars_2(Type);
inc_snmp_out_vars(TrapPdu) when is_record(TrapPdu, trappdu) ->
    inc(snmpOutPkts),
    inc(snmpOutTraps).

inc_out_vars_2('get-response')     -> inc(snmpOutGetResponses);
inc_out_vars_2('get-request')      -> inc(snmpOutGetRequests);
inc_out_vars_2('get-next-request') -> inc(snmpOutGetNexts);
inc_out_vars_2('set-request')      -> inc(snmpOutSetRequests);
inc_out_vars_2(_)                  -> ok.

inc_out_err(genErr)     -> inc(snmpOutGenErrs);
inc_out_err(tooBig)     -> inc(snmpOutTooBigs);
inc_out_err(noSuchName) -> inc(snmpOutNoSuchNames);
inc_out_err(badValue)   -> inc(snmpOutBadValues);
% snmpOutReadOnlys is not used any more (rfc1213)
%inc_out_err(readOnly) -> inc(snmpOutReadOnlys);
inc_out_err(_)          -> ok.

inc_in_type('get-request')      -> inc(snmpInGetRequests);
inc_in_type('get-next-request') -> inc(snmpInGetNexts);
inc_in_type('set-request')      -> inc(snmpInSetRequests);
inc_in_type(_)                  -> ok.


user_err(F, A) ->
    snmpa_error:user_err(F, A).

config_err(F, A) ->
    snmpa_error:config_err(F, A).
<|MERGE_RESOLUTION|>--- conflicted
+++ resolved
@@ -25,18 +25,10 @@
 Dispatch functionality in SNMP for the agent. It is supposed to be used from a
 Network Interface process ([Definition of Agent Net if](snmp_agent_netif.md)).
 
-<<<<<<< HEAD
-[](){: #init }
-
-## DATA TYPES
-
-See the [data types in `snmpa_conf`](`m:snmpa_conf#types`).
-=======
 ## DATA TYPES
 
 For more information, see the
 [data types in `snmpa_conf`](`m:snmpa_conf#types`).
->>>>>>> 4f079743
 """.
 
 -export([init/1, reset/0, inc/1, counters/0, 
@@ -179,14 +171,8 @@
 %%% With the terms defined in rfc2271, this module implements part
 %%% of the Dispatcher and the Message Processing functionality.
 %%%-----------------------------------------------------------------
-<<<<<<< HEAD
+
 -doc """
-init(Vsns) -> mpd_state()
-
-=======
-
--doc """
->>>>>>> 4f079743
 This function can be called from the net_if process at start-up. The options
 list defines which versions to use.
 
@@ -194,13 +180,10 @@
 
 [](){: #process_packet }
 """.
-<<<<<<< HEAD
-=======
 -spec init(Vsns) -> MPDState when
       Vsns     :: [snmp:version()],
       MPDState :: mpd_state().
 
->>>>>>> 4f079743
 init(Vsns) ->
     ?vlog("init -> entry with"
 	"~n   Vsns: ~p", [Vsns]),
@@ -267,10 +250,6 @@
 %% Purpose: This is the main Message Dispatching function. (see
 %%          section 4.2.1 in rfc2272)
 %%-----------------------------------------------------------------
-<<<<<<< HEAD
--doc(#{equiv => process_packet/6}).
--doc(#{since => <<"OTP 17.3,OTP R14B">>}).
-=======
 
 -doc(#{equiv => process_packet/6}).
 -doc(#{since => <<"OTP 17.3,OTP R14B">>}).
@@ -294,26 +273,12 @@
       Reason      :: term(),
       DiscoPacket :: binary().
 
->>>>>>> 4f079743
 process_packet(Packet, From, State, NoteStore, Log) ->
     LocalEngineID = ?DEFAULT_LOCAL_ENGINE_ID, 
     process_packet(Packet, From, LocalEngineID, State, NoteStore, Log).
 
-<<<<<<< HEAD
--doc false.
-process_packet(
-  Packet, Domain, Address, LocalEngineID, State, NoteStore, Log) ->
-    From = {Domain, Address},
-    process_packet(Packet, From, LocalEngineID, State, NoteStore, Log).
 
 -doc """
-process_packet(Packet, From, LocalEngineID, State, NoteStore, Log) -> {ok, Vsn,
-Pdu, PduMS, ACMData} | {discarded, Reason} | {discovery, DiscoPacket}
-
-=======
-
--doc """
->>>>>>> 4f079743
 Processes an incoming packet. Performs authentication and decryption as
 necessary. The return values should be passed to the agent.
 
@@ -326,10 +291,6 @@
 [](){: #generate_response_msg }
 """.
 -doc(#{since => <<"OTP 17.3,OTP R14B">>}).
-<<<<<<< HEAD
-process_packet(Packet, Domain, Address, State, NoteStore, Log)
-  when is_atom(Domain) ->
-=======
 -spec process_packet(Packet, TDomain, TAddress, State, NoteStore, Log) ->
           {ok, Vsn, Pdu, PduMS, ACMData} |
           {discarded, Reason} |
@@ -372,7 +333,6 @@
 
 process_packet(Packet, TDomain, TAddress, State, NoteStore, Log)
   when is_atom(TDomain) ->
->>>>>>> 4f079743
     LocalEngineID = ?DEFAULT_LOCAL_ENGINE_ID,
     From = {TDomain, TAddress},
     process_packet(Packet, From, LocalEngineID, State, NoteStore, Log);
@@ -439,14 +399,6 @@
 	    {discarded, snmpInBadVersions}
     end.
 
-<<<<<<< HEAD
--doc """
-discarded_pdu(Variable) -> void()
-
-Increments the variable associated with a discarded pdu. This function can be
-used when the net_if process receives a `discarded_pdu` message from the agent.
-""".
-=======
 -doc false.
 process_packet(
   Packet, Domain, Address, LocalEngineID, State, NoteStore, Log) ->
@@ -462,7 +414,6 @@
 -spec discarded_pdu(Variable) -> snmp:void() when
       Variable :: snmpa:name() | false.
 
->>>>>>> 4f079743
 discarded_pdu(false) -> ok;
 discarded_pdu(Variable) -> inc(Variable).
 
@@ -880,10 +831,6 @@
 %%-----------------------------------------------------------------
 %% Executed when a response or report message is generated.
 %%-----------------------------------------------------------------
-<<<<<<< HEAD
--doc(#{equiv => generate_response_msg/6}).
--doc(#{since => <<"OTP R14B">>}).
-=======
 
 -doc(#{equiv => generate_response_msg/6}).
 -doc(#{since => <<"OTP R14B">>}).
@@ -897,7 +844,6 @@
       Packet  :: binary(),
       Reason  :: term().
 
->>>>>>> 4f079743
 generate_response_msg(Vsn, RePdu, Type, ACMData, Log) ->
     LocalEngineID = ?DEFAULT_LOCAL_ENGINE_ID,
     generate_response_msg(Vsn, RePdu, Type, ACMData, LocalEngineID, Log, 1).
@@ -912,7 +858,7 @@
 > cases, if the agent is to "emulate" multiple EngineIDs\! By default, the agent
 > uses the value of `SnmpEngineID` (see SNMP-FRAMEWORK-MIB).
 
-[](){: #generate_msg } [](){: #generate_msg_5 }
+[](){: #generate_msg }
 """.
 -doc(#{since => <<"OTP R14B">>}).
 -spec generate_response_msg(Vsn, RePdu, Type, ACMData, LocalEngineID, Log) ->
@@ -926,28 +872,6 @@
       Packet        :: binary(),
       Reason        :: term().
 
-<<<<<<< HEAD
--doc """
-generate_response_msg(Vsn, RePdu, Type, ACMData, LocalEngineID, Log) -> {ok,
-Packet} | {discarded, Reason}
-
-Generates a possibly encrypted response packet to be sent to the network. `Type`
-is the `#pdu.type` of the original request.
-
-> #### Note {: .info }
->
-> Note that the use of the LocalEngineID argument is only intended for special
-> cases, if the agent is to "emulate" multiple EngineIDs\! By default, the agent
-> uses the value of `SnmpEngineID` (see SNMP-FRAMEWORK-MIB).
-
-[](){: #generate_msg }
-""".
--doc(#{since => <<"OTP R14B">>}).
-generate_response_msg(Vsn, RePdu, Type, ACMData, Log, N) when is_integer(N) ->
-    LocalEngineID = ?DEFAULT_LOCAL_ENGINE_ID, 
-    generate_response_msg(Vsn, RePdu, Type, ACMData, LocalEngineID, Log, N);
-=======
->>>>>>> 4f079743
 generate_response_msg(Vsn, RePdu, Type, ACMData, LocalEngineID, Log) ->
     generate_response_msg(Vsn, RePdu, Type, ACMData, LocalEngineID, Log, 1).
 
@@ -1215,23 +1139,10 @@
 set_vb_null([]) ->
     [].
 
-
 %%-----------------------------------------------------------------
 %% Executed when a message that isn't a response is generated, i.e.
 %% a trap or an inform.
 %%-----------------------------------------------------------------
-<<<<<<< HEAD
--doc(#{equiv => generate_msg/6}).
--doc(#{since => <<"OTP R14B">>}).
-generate_msg(Vsn, NoteStore, Pdu, ACMData, To) ->
-    LocalEngineID = ?DEFAULT_LOCAL_ENGINE_ID, 
-    generate_msg(Vsn, NoteStore, Pdu, ACMData, LocalEngineID, To).
-
--doc """
-generate_msg(Vsn, NoteStore, Pdu, MsgData, LocalEngineID, To) -> {ok,
-PacketsAndAddresses} | {discarded, Reason}
-
-=======
 
 -doc(#{equiv => generate_msg/6}).
 -doc(#{since => <<"OTP R14B">>}).
@@ -1254,19 +1165,13 @@
 
 
 -doc """
->>>>>>> 4f079743
 Generates a possibly encrypted request packet to be sent to the network.
 
 `MsgData` is the message specific data used in the SNMP message. This value is
 received in a [`send_pdu`](snmp_agent_netif.md#im_send_pdu) or
 [`send_pdu_req`](snmp_agent_netif.md#im_send_pdu_req) message from the agent. In
-<<<<<<< HEAD
-SNMPv1 and SNMPv2c, this message data is the community string. In SNMPv3, it is
-the context information.
-=======
 SNMPv1 and SNMPv2c, this message data is the [community](`t:msg_data_cmy/0`)
 string. In SNMPv3, it is the [context](`t:msg_data_ctx/0`) information.
->>>>>>> 4f079743
 
 `To` is a list of destination addresses and their corresponding security
 parameters. This value is received in the same message from the agent and then
@@ -1282,9 +1187,6 @@
 [](){: #process_taddrs }
 """.
 -doc(#{since => <<"OTP R14B">>}).
-<<<<<<< HEAD
-generate_msg(Vsn, _NoteStore, Pdu, {community, Community}, LocalEngineID, To) ->
-=======
 -spec generate_msg(Vsn, NoteStore, Pdu, MsgData, LocalEngineID, To) ->
           {ok, PacketsAndAddresses} | {discarded, Reason} when
       Vsn                 :: snmp_pdus:version(),
@@ -1305,7 +1207,6 @@
 generate_msg(Vsn, _NoteStore, Pdu,
              {community, Community},
              LocalEngineID, To) ->
->>>>>>> 4f079743
     Message = #message{version = Vsn, vsn_hdr = Community, data = Pdu},
     case catch list_to_binary(snmp_pdus:enc_message(Message)) of
 	{'EXIT', Reason} ->
@@ -1547,11 +1448,6 @@
 
 
 -doc """
-<<<<<<< HEAD
-process_taddrs(TDests) -> Dests
-
-=======
->>>>>>> 4f079743
 Transforms addresses from internal MIB format to one more useful to
 [Agent Net if](snmp_agent_netif.md).
 
@@ -1560,8 +1456,6 @@
 [](){: #discarded_pdu }
 """.
 -doc(#{since => <<"OTP 17.3">>}).
-<<<<<<< HEAD
-=======
 -spec process_taddrs(InDests) -> OutDests when
       InDests    :: [InDest],
       InDest     :: {{InDomain, InAddress}, SecData} |
@@ -1575,7 +1469,6 @@
       OutDomain  :: snmpa_conf:transportDomain(),
       OutAddress :: snmpa_conf:transportAddress().
 
->>>>>>> 4f079743
 process_taddrs(Dests) ->
     ?vtrace("process_taddrs -> entry with"
 	    "~n   Dests: ~p", [Dests]),
