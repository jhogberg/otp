%%
%% %CopyrightBegin%
%% 
%% Copyright Ericsson AB 2002-2024. All Rights Reserved.
%% 
%% Licensed under the Apache License, Version 2.0 (the "License");
%% you may not use this file except in compliance with the License.
%% You may obtain a copy of the License at
%%
%%     http://www.apache.org/licenses/LICENSE-2.0
%%
%% Unless required by applicable law or agreed to in writing, software
%% distributed under the License is distributed on an "AS IS" BASIS,
%% WITHOUT WARRANTIES OR CONDITIONS OF ANY KIND, either express or implied.
%% See the License for the specific language governing permissions and
%% limitations under the License.
%% 
%% %CopyrightEnd%
%%
-module(snmpa_error).
-moduledoc """
Functions for Reporting SNMP Errors

<<<<<<< HEAD
[](){: #desc }

The module `snmpa_error` contains two callback functions which are called if an
error occurs at different times during agent operation. These functions in turn
calls the corresponding function in the configured error report module, which
implements the actual report functionality.
=======
[](){: #desc } The module `snmpa_error` contains two callback functions which
are called if an error occurs at different times during agent operation. These
functions in turn calls the corresponding function in the configured error
report module, which implements the actual report functionality.
>>>>>>> 4f079743

Two simple implementation(s) is provided with the toolkit; the modules
`m:snmpa_error_logger` which is the default and `m:snmpa_error_io`.

The error report module is configured using the directive `error_report_mod`,
see [configuration parameters](snmp_config.md#configuration_params).

[](){: #config_err }
""".

-behaviour(snmpa_error_report).


%%%-----------------------------------------------------------------
%%% Implements different error mechanisms.
%%%-----------------------------------------------------------------
-export([user_err/2, config_err/2]).


%%-----------------------------------------------------------------
%% This function is called when there is an error in a user
%% supplied item, e.g. instrumentation function.
%%-----------------------------------------------------------------
<<<<<<< HEAD
-doc """
user_err(Format, Args) -> void()

=======

-doc """
>>>>>>> 4f079743
The function is called if a user related error occurs at run-time, for example
if a user defined instrumentation function returns erroneous.

`Format` and `Args` are as in `io:format(Format, Args)`.
""".
<<<<<<< HEAD
user_err(F, A) -> 
    report_err(user_err, F, A).
=======
-spec user_err(Format, Args) -> snmp:void() when
      Format :: string(),
      Args   :: list().

user_err(Format, Args) -> 
    report_err(user_err, Format, Args).
>>>>>>> 4f079743


%%-----------------------------------------------------------------
%% This function is called when there is a configuration error,
%% either at startup (in a conf-file) or at run-time (e.g. when 
%% information in the configuration tables are inconsistent.)
%%-----------------------------------------------------------------
<<<<<<< HEAD
-doc """
config_err(Format, Args) -> void()

=======

-doc """
>>>>>>> 4f079743
The function is called if an error occurs during the configuration phase, for
example if a syntax error is found in a configuration file.

`Format` and `Args` are as in `io:format(Format, Args)`.

[](){: #user_err }
""".
<<<<<<< HEAD
config_err(F, A) ->
    report_err(config_err, F, A).
=======
-spec config_err(Format, Args) -> snmp:void() when
      Format :: string(),
      Args   :: list().

config_err(Format, Args) ->
    report_err(config_err, Format, Args).
>>>>>>> 4f079743


%% -----------------------------------------------------------------


report_err(Func, Format, Args) ->
    case report_module() of
	{ok, Mod} ->
	    (catch Mod:Func(Format, Args));
	_ ->
	    ok
    end.
       

    
report_module() ->
    case (catch ets:lookup(snmp_agent_table, error_report_mod)) of
	[{error_report_mod, Mod}] ->
	    {ok, Mod};
	_ ->
	    error
    end.<|MERGE_RESOLUTION|>--- conflicted
+++ resolved
@@ -21,19 +21,12 @@
 -moduledoc """
 Functions for Reporting SNMP Errors
 
-<<<<<<< HEAD
 [](){: #desc }
 
 The module `snmpa_error` contains two callback functions which are called if an
 error occurs at different times during agent operation. These functions in turn
 calls the corresponding function in the configured error report module, which
 implements the actual report functionality.
-=======
-[](){: #desc } The module `snmpa_error` contains two callback functions which
-are called if an error occurs at different times during agent operation. These
-functions in turn calls the corresponding function in the configured error
-report module, which implements the actual report functionality.
->>>>>>> 4f079743
 
 Two simple implementation(s) is provided with the toolkit; the modules
 `m:snmpa_error_logger` which is the default and `m:snmpa_error_io`.
@@ -57,30 +50,19 @@
 %% This function is called when there is an error in a user
 %% supplied item, e.g. instrumentation function.
 %%-----------------------------------------------------------------
-<<<<<<< HEAD
--doc """
-user_err(Format, Args) -> void()
-
-=======
 
 -doc """
->>>>>>> 4f079743
 The function is called if a user related error occurs at run-time, for example
 if a user defined instrumentation function returns erroneous.
 
 `Format` and `Args` are as in `io:format(Format, Args)`.
 """.
-<<<<<<< HEAD
-user_err(F, A) -> 
-    report_err(user_err, F, A).
-=======
 -spec user_err(Format, Args) -> snmp:void() when
       Format :: string(),
       Args   :: list().
 
 user_err(Format, Args) -> 
     report_err(user_err, Format, Args).
->>>>>>> 4f079743
 
 
 %%-----------------------------------------------------------------
@@ -88,14 +70,8 @@
 %% either at startup (in a conf-file) or at run-time (e.g. when 
 %% information in the configuration tables are inconsistent.)
 %%-----------------------------------------------------------------
-<<<<<<< HEAD
--doc """
-config_err(Format, Args) -> void()
-
-=======
 
 -doc """
->>>>>>> 4f079743
 The function is called if an error occurs during the configuration phase, for
 example if a syntax error is found in a configuration file.
 
@@ -103,17 +79,12 @@
 
 [](){: #user_err }
 """.
-<<<<<<< HEAD
-config_err(F, A) ->
-    report_err(config_err, F, A).
-=======
 -spec config_err(Format, Args) -> snmp:void() when
       Format :: string(),
       Args   :: list().
 
 config_err(Format, Args) ->
     report_err(config_err, Format, Args).
->>>>>>> 4f079743
 
 
 %% -----------------------------------------------------------------
