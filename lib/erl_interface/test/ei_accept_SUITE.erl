--- conflicted
+++ resolved
@@ -157,63 +157,11 @@
     io:format("match failed\nA = ~p\nB = ~p\n", [printable(A), printable(B)]),
     ct:fail("match failed").
 
-<<<<<<< HEAD
-rand_term(MaxSize) ->
-    F = rand:uniform(100), % to produce non-literals
-    Big = 666_701_523_687_345_689_643 * F,
-    MagicRef = atomics:new(10,[]),
-    Leafs = {atom, 42, 42.17*F,
-             Big, -Big,
-             [], {}, #{},
-             fun lists:sort/1,
-             fun() -> ok end,
-             self(),
-             lists:last(erlang:ports()),
-             make_ref(),
-             MagicRef,
-             <<F:(8*10)>>,    % HeapBin
-             <<F:(8*65)>>,    % ProcBin
-             <<F:7>>,         % SubBin + HeapBin
-             <<F:(8*80+1)>>,  % SubBin + ProcBin
-             mk_ext_pid({a@b, 17}, 17, 42),
-             mk_ext_port({a@b, 21}, 13),
-             mk_ext_ref({a@b, 42}, [42, 19, 11])},
-    rand_term(Leafs, rand:uniform(MaxSize)).
-
-rand_term(Leafs, Arity) when Arity > 0 ->
-    Length = rand:uniform(Arity),
-    List = [rand_term(Leafs, Arity-Length) || _ <- lists:seq(1,Length)],
-=======
-
-%% Convert to fallbacks to bitstrings and export funs.
-%% Does not support local funs with environment terms.
-fallback(Binary) when is_binary(Binary) ->
-    Binary;
-fallback(BitStr) when is_bitstring(BitStr) ->
-    TailBits = bit_size(BitStr) rem 8,
-    PadBits = 8 - TailBits,
-    {<<BitStr/bits, 0:PadBits>>, TailBits};
-fallback(Fun) when is_function(Fun) ->
-    FI = erlang:fun_info(Fun),
-    {type,external} = lists:keyfind(type, 1, FI),
-    {module, Mod} = lists:keyfind(module, 1, FI),
-    {name, Func} = lists:keyfind(name, 1, FI),
-    {Mod, Func};
-fallback([H|T]) ->
-    [fallback(H)|fallback(T)];
-fallback(Tuple) when is_tuple(Tuple) ->
-    list_to_tuple(fallback(tuple_to_list(Tuple)));
-fallback(Map) when is_map(Map) ->
-    maps:from_list(fallback(maps:to_list(Map)));
-fallback(Leaf) ->
-    Leaf.
-
 random_term(MaxSize) ->
     rand_term(rand:uniform(MaxSize)).
 
 rand_term(Arity) when Arity > 0 ->
     List = rand_list(Arity, []),
->>>>>>> 622ddcf9
     case rand:uniform(6) of
         1 -> List;
         2 -> list_to_improper_list(List);
