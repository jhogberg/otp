<?xml version="1.0" encoding="utf-8" ?>
<!DOCTYPE chapter SYSTEM "chapter.dtd">

<chapter>
  <header>
    <copyright>
      <year>2004</year><year>2020</year>
      <holder>Ericsson AB. All Rights Reserved.</holder>
    </copyright>
    <legalnotice>
      Licensed under the Apache License, Version 2.0 (the "License");
      you may not use this file except in compliance with the License.
      You may obtain a copy of the License at
 
          http://www.apache.org/licenses/LICENSE-2.0

      Unless required by applicable law or agreed to in writing, software
      distributed under the License is distributed on an "AS IS" BASIS,
      WITHOUT WARRANTIES OR CONDITIONS OF ANY KIND, either express or implied.
      See the License for the specific language governing permissions and
      limitations under the License.

    </legalnotice>

    <title>Erl_interface Release Notes</title>
    <prepared>otp_appnotes</prepared>
    <docno>nil</docno>
    <date>nil</date>
    <rev>nil</rev>
    <file>notes.xml</file>
  </header>
  <p>This document describes the changes made to the Erl_interface application.</p>

<<<<<<< HEAD
=======
<section><title>Erl_Interface 4.0.3</title>

    <section><title>Fixed Bugs and Malfunctions</title>
      <list>
        <item>
          <p>
	    Fix bug where sending of large data with ei_send_*/ei_rpc
	    with infinite timeout could fail when the tcp buffer
	    becomes full.</p>
          <p>
	    Fault has existed since OTP-21.</p>
          <p>
	    Own Id: OTP-17358 Aux Id: ERLERL-610 </p>
        </item>
      </list>
    </section>


    <section><title>Known Bugs and Problems</title>
      <list>
        <item>
          <p>
	    The <c>ei</c> API for decoding/encoding terms is not
	    fully 64-bit compatible since terms that have a
	    representation on the external term format larger than 2
	    GB cannot be handled.</p>
          <p>
	    Own Id: OTP-16607 Aux Id: OTP-16608 </p>
        </item>
      </list>
    </section>

</section>

>>>>>>> da391d9b
<section><title>Erl_Interface 4.0.2</title>

    <section><title>Fixed Bugs and Malfunctions</title>
      <list>
        <item>
          <p>
	    Integers outside of the range [-(1 bsl 32) - 1, (1 bsl
	    32) -1] were previously intended to be printed in an
	    internal bignum format by <c>ei_print_term()</c> and
	    <c>ei_s_print_term()</c>. Unfortunately the
	    implementation has been buggy since OTP R13B02 and since
	    then produced results with random content which also
	    could crash the calling program.</p>
          <p>
	    This fix replaces the printing of the internal format
	    with printing in hexadecimal form and extend the range
	    for printing in decimal form. Currently integers in the
	    range [-(1 bsl 64), (1 bsl 64)] are printed in decimal
	    form and integers outside of this range in Erlang
	    hexadecimal form.</p>
          <p>
	    Own Id: OTP-17099 Aux Id: ERIERL-585 </p>
        </item>
      </list>
    </section>


    <section><title>Known Bugs and Problems</title>
      <list>
        <item>
          <p>
	    The <c>ei</c> API for decoding/encoding terms is not
	    fully 64-bit compatible since terms that have a
	    representation on the external term format larger than 2
	    GB cannot be handled.</p>
          <p>
	    Own Id: OTP-16607 Aux Id: OTP-16608 </p>
        </item>
      </list>
    </section>

</section>

<section><title>Erl_Interface 4.0.1</title>

    <section><title>Fixed Bugs and Malfunctions</title>
      <list>
        <item>
          <p>
	    Fix erl_interface on windows to be compiled with correct
	    flags to make internal primitives reentrant.</p>
          <p>
	    Own Id: OTP-16740</p>
        </item>
        <item>
          <p>
	    Fixed <c>ei_get_type</c> to set <c>*size</c> to zero for
	    floats, pids, port and refs according to documentation.</p>
          <p>
	    Own Id: OTP-16753 Aux Id: ERL-1288, PR-2678 </p>
        </item>
        <item>
          <p>
	    Fix ei_connect when using a dynamic node name to force
	    usage of distribution version 6.</p>
          <p>
	    This bug caused <c>erl_call -R -address</c> to not work
	    properly.</p>
          <p>
	    Own Id: OTP-16786</p>
        </item>
      </list>
    </section>


    <section><title>Improvements and New Features</title>
      <list>
        <item>
          <p>
	    Changes in order to build on the Haiku operating system.</p>
          <p>
	    Thanks to Calvin Buckley</p>
          <p>
	    Own Id: OTP-16707 Aux Id: PR-2638 </p>
        </item>
      </list>
    </section>


    <section><title>Known Bugs and Problems</title>
      <list>
        <item>
          <p>
	    The <c>ei</c> API for decoding/encoding terms is not
	    fully 64-bit compatible since terms that have a
	    representation on the external term format larger than 2
	    GB cannot be handled.</p>
          <p>
	    Own Id: OTP-16607 Aux Id: OTP-16608 </p>
        </item>
      </list>
    </section>

</section>

<section><title>Erl_Interface 4.0</title>

    <section><title>Fixed Bugs and Malfunctions</title>
      <list>
        <item>
          <p>
	    Fix various compiler warnings on 64-bit Windows.</p>
          <p>
	    Own Id: OTP-15800</p>
        </item>
        <item>
	    <p><c>erl_call</c> will now work properly on systems that
	    cannot resolve their own hostname.</p>
          <p>
	    Own Id: OTP-16604</p>
        </item>
        <item>
	    <p>Various bug fixes:</p> <list> <item>Internal error
	    checking in various functions.</item> <item><seecref
	    marker="ei_connect#ei_rpc"><c>ei_rpc()</c></seecref>
	    accepted any 2-tuple message as an rpc response.</item>
	    <item><seecref
	    marker="ei#ei_decode_ref"><c>ei_decode_ref()</c></seecref>
	    now refuse to write outside of allocated memory in case a
	    huge reference is decoded.</item> <item><seecref
	    marker="ei#ei_decode_ei_term"><c>ei_decode_ei_term()</c></seecref>
	    now reports the same term types as <seecref
	    marker="ei#ei_get_type"><c>ei_get_type()</c></seecref>.</item>
	    </list>
          <p>
	    Own Id: OTP-16623</p>
        </item>
      </list>
    </section>


    <section><title>Improvements and New Features</title>
      <list>
        <item>
	    <p>A client node can receive its node name dynamically
	    from the node that it first connects to. This featured
	    can by used by</p> <list> <item><p>starting with <c>erl
	    -sname undefined</c></p></item> <item><p>erl_interface
	    functions <c>ei_connect_init</c> and friends</p></item>
	    <item><p><c>erl_call -R</c></p></item> </list>
          <p>
	    Own Id: OTP-13812</p>
        </item>
        <item>
          <p>
	    Increased size of node incarnation numbers (aka
	    "creation"), from 2 bits to 32 bits. This will reduce the
	    risk of pids/ports/refs, from different node incarnation
	    with the same name, being mixed up.</p>
          <p>
	    Own Id: OTP-15603</p>
        </item>
        <item>
          <p>
	    Fix various build issues when compiling Erlang/OTP to the
	    IBM AIX platform.</p>
          <p>
	    Own Id: OTP-15866 Aux Id: PR-2110 </p>
        </item>
        <item>
          <p>
	    Improved node connection setup handshake protocol. Made
	    possible to agree on protocol version without dependence
	    on <c>epmd</c> or other prior knowledge of peer node
	    version. Also added exchange of node incarnation
	    ("creation") values and expanded the distribution
	    capability flag field from 32 to 64 bits.</p>
          <p>
	    Own Id: OTP-16229</p>
        </item>
        <item>
          <p>
	    New <c>erl_call</c> option <c>-address [Host]:Port</c> to
	    connect directly to a node without being dependent on
	    <c>epmd</c> to resolve the node name.</p>
          <p>
	    Own Id: OTP-16251</p>
        </item>
        <item>
          <p>
	    As announced in OTP 22.0, the deprecated parts of
	    <c>erl_interface</c> have now been removed (essentially
	    all C functions with prefix <c>erl_</c>).</p>
          <p>
	    *** POTENTIAL INCOMPATIBILITY ***</p>
          <p>
	    Own Id: OTP-16328</p>
        </item>
        <item>
          <p>
	    As announced in OTP 22.0, the previously existing limited
	    support for VxWorks has now been removed.</p>
          <p>
	    *** POTENTIAL INCOMPATIBILITY ***</p>
          <p>
	    Own Id: OTP-16329 Aux Id: OTP-15621 </p>
        </item>
        <item>
          <p>
	    New function <c>ei_connect_host_port</c> and friends to
	    allow node connection without being dependent on
	    <c>epmd</c> for node name resolution.</p>
          <p>
	    Own Id: OTP-16496 Aux Id: OTP-16251 </p>
        </item>
        <item>
	    <p>A number of new functions have been added to the
	    <c>erl_interface</c> API:</p> <list> <item><seecref
	    marker="erl_interface:ei#ei_cmp_pids"><c>ei_cmp_pids()</c></seecref></item>
	    <item><seecref
	    marker="erl_interface:ei#ei_cmp_ports"><c>ei_cmp_ports()</c></seecref></item>
	    <item><seecref
	    marker="erl_interface:ei#ei_cmp_refs"><c>ei_cmp_refs()</c></seecref></item>
	    <item><seecref
	    marker="erl_interface:ei#ei_decode_iodata"><c>ei_decode_iodata()</c></seecref></item>
	    <item><seecref
	    marker="erl_interface:ei_connect#ei_make_pid"><c>ei_make_pid()</c></seecref></item>
	    <item><seecref
	    marker="erl_interface:ei_connect#ei_make_ref"><c>ei_make_ref()</c></seecref></item>
	    </list>
          <p>
	    Own Id: OTP-16594</p>
        </item>
        <item>
	    <p>Added a <c>-timeout</c> option to <c>erl_call</c>.</p>
          <p>
	    Own Id: OTP-16624</p>
        </item>
        <item>
	    <p>The <c>erl_interface</c> <seecref
	    marker="erl_interface:registry"><c>registry</c></seecref>
	    functionality is deprecated as of OTP 23, and will be
	    removed in OTP 24. Reasonably new <c>gcc</c> compilers
	    will issue deprecation warnings when using this
	    functionality. In order to disable these warnings, define
	    the macro <c>EI_NO_DEPR_WARN</c>.</p>
          <p>
	    *** POTENTIAL INCOMPATIBILITY ***</p>
          <p>
	    Own Id: OTP-16630</p>
        </item>
        <item>
          <p>
	    Documentation improvements.</p>
          <p>
	    Own Id: OTP-16633</p>
        </item>
      </list>
    </section>


    <section><title>Known Bugs and Problems</title>
      <list>
        <item>
          <p>
	    The <c>ei</c> API for decoding/encoding terms is not
	    fully 64-bit compatible since terms that have a
	    representation on the external term format larger than 2
	    GB cannot be handled.</p>
          <p>
	    Own Id: OTP-16607 Aux Id: OTP-16608 </p>
        </item>
      </list>
    </section>

</section>

<<<<<<< HEAD
<section><title>Erl_Interface 3.13.2.1</title>

    <section><title>Fixed Bugs and Malfunctions</title>
      <list>
        <item>
          <p>
	    Fix bug where sending of large data with ei_send_*/ei_rpc
	    with infinite timeout could fail when the tcp buffer
	    becomes full.</p>
          <p>
	    Fault has existed since OTP-21.</p>
          <p>
	    Own Id: OTP-17358 Aux Id: ERLERL-610 </p>
        </item>
      </list>
    </section>


    <section><title>Known Bugs and Problems</title>
      <list>
        <item>
          <p>
	    The <c>ei</c> API for decoding/encoding terms is not
	    fully 64-bit compatible since terms that have a
	    representation on the external term format larger than 2
	    GB cannot be handled.</p>
          <p>
	    Own Id: OTP-16607 Aux Id: OTP-16608 </p>
        </item>
      </list>
    </section>

</section>

=======
>>>>>>> da391d9b
<section><title>Erl_Interface 3.13.2</title>

    <section><title>Fixed Bugs and Malfunctions</title>
      <list>
        <item>
          <p>
	    Fix link error "multiple definition of
	    `ei_default_socket_callbacks'" for gcc version 10 or when
	    built with gcc option -fno-common. Error exists since
	    OTP-21.3.</p>
          <p>
	    Own Id: OTP-16412 Aux Id: PR-2503 </p>
        </item>
      </list>
    </section>

</section>

<section><title>Erl_Interface 3.13.1</title>

    <section><title>Fixed Bugs and Malfunctions</title>
      <list>
        <item>
          <p>
	    Fix user supplied socket implementation for Windows and
	    other platforms without gcc atomics.</p>
          <p>
	    Own Id: OTP-16308</p>
        </item>
      </list>
    </section>

</section>

<section><title>Erl_Interface 3.13</title>

    <section><title>Fixed Bugs and Malfunctions</title>
      <list>
        <item>
          <p>
	    Fix bugs in <c>ei_print_term</c> for binaries and bit
	    strings causing incorrect output.</p>
          <p>
	    Own Id: OTP-15917</p>
        </item>
        <item>
          <p>
	    Fixed bug in <c>ei_decode_fun</c> for very old fun
	    encoding format. Bug exist since OTP 22.0.</p>
          <p>
	    Own Id: OTP-15996</p>
        </item>
      </list>
    </section>


    <section><title>Improvements and New Features</title>
      <list>
        <item>
	    <p><c>ei_print_term()</c> now supports printing of maps
	    and funs.</p>
          <p>
	    Own Id: OTP-15814</p>
        </item>
      </list>
    </section>

</section>

<section><title>Erl_Interface 3.12</title>

    <section><title>Fixed Bugs and Malfunctions</title>
      <list>
        <item>
          <p>
	    The vxworks configure has been updated to respect the
	    environment CFLAGS.</p>
          <p>
	    Own Id: OTP-15773</p>
        </item>
      </list>
    </section>


    <section><title>Improvements and New Features</title>
      <list>
        <item>
          <p>
	    Minor adjustments made to build system for parallel
	    configure.</p>
          <p>
	    Own Id: OTP-15340 Aux Id: OTP-14625 </p>
        </item>
        <item>
          <p>
	    The limited support for VxWorks is deprecated as of OTP
	    22, and will be removed in OTP 23.</p>
          <p>
	    *** POTENTIAL INCOMPATIBILITY ***</p>
          <p>
	    Own Id: OTP-15621</p>
        </item>
        <item>
	    <p>The old legacy <c>erl_interface</c> library (functions
	    with prefix <c>erl_</c>) is deprecated as of OTP 22, and
	    will be removed in OTP 23. This does not apply to the
	    <c>ei</c> library. Reasonably new <c>gcc</c> compilers
	    will issue deprecation warnings. In order to disable
	    these warnings, define the macro
	    <c>EI_NO_DEPR_WARN</c>.</p>
          <p>
	    *** POTENTIAL INCOMPATIBILITY ***</p>
          <p>
	    Own Id: OTP-15622</p>
        </item>
        <item>
	    <p>Added support to receive, decode, encode and send both
	    bit strings and export funs (<c>fun M:F/A</c>).</p>
	    <p>New functions <c>ei_decode_bitstring</c> and
	    <c>ei_encode_bitstring</c> have been added in order to
	    decode and encode bit strings where the number of bits is
	    not necessary divisible by 8 (a whole number of bytes).
	    The existing functions <c>ei_decode_fun</c> and
	    <c>ei_encode_fun</c> can now also handle export funs.</p>
	    <p>Before this change, bit strings and export funs sent
	    to an erl_interface c-node were encoded using an
	    undocumented fallback tuple format. For bit strings
	    <c>{Binary,BitsInLastByte}</c> and for export funs
	    <c>{M,F}</c>. Existing c-node implementations expecting
	    these tuples must be changed to instead use
	    <c>ei_decode_bitstring</c> and <c>ei_decode_fun</c>. As a
	    temporary solution you can also build erl_interface with
	    macro <c>EI_COMPAT=21</c> or call
	    <c>ei_set_compat_rel(21)</c> to receive the old fallback
	    tuples.</p>
          <p>
	    *** POTENTIAL INCOMPATIBILITY ***</p>
          <p>
	    Own Id: OTP-15712 Aux Id: OTP-15774 </p>
        </item>
      </list>
    </section>

</section>

<<<<<<< HEAD
<section><title>Erl_Interface 3.11.3.2</title>

    <section><title>Fixed Bugs and Malfunctions</title>
      <list>
        <item>
          <p>
	    Fix bug where sending of large data with ei_send_*/ei_rpc
	    with infinite timeout could fail when the tcp buffer
	    becomes full.</p>
          <p>
	    Fault has existed since OTP-21.</p>
          <p>
	    Own Id: OTP-17358 Aux Id: ERLERL-610 </p>
        </item>
      </list>
    </section>


    <section><title>Known Bugs and Problems</title>
      <list>
        <item>
          <p>
	    The <c>ei</c> API for decoding/encoding terms is not
	    fully 64-bit compatible since terms that have a
	    representation on the external term format larger than 2
	    GB cannot be handled.</p>
          <p>
	    Own Id: OTP-16607 Aux Id: OTP-16608 </p>
        </item>
      </list>
    </section>

</section>

=======
>>>>>>> da391d9b
<section><title>Erl_Interface 3.11.3.1</title>

    <section><title>Fixed Bugs and Malfunctions</title>
      <list>
        <item>
          <p>
	    Fix link error "multiple definition of
	    `ei_default_socket_callbacks'" for gcc version 10 or when
	    built with gcc option -fno-common. Error exists since
	    OTP-21.3.</p>
          <p>
	    Own Id: OTP-16412 Aux Id: PR-2503 </p>
        </item>
      </list>
    </section>


    <section><title>Known Bugs and Problems</title>
      <list>
        <item>
          <p>
	    The <c>ei</c> API for decoding/encoding terms is not
	    fully 64-bit compatible since terms that have a
	    representation on the external term format larger than 2
	    GB cannot be handled.</p>
          <p>
	    Own Id: OTP-16607 Aux Id: OTP-16608 </p>
        </item>
      </list>
    </section>

</section>

<section><title>Erl_Interface 3.11.3</title>

    <section><title>Fixed Bugs and Malfunctions</title>
      <list>
        <item>
          <p>
	    <c>erl_interface</c>/<c>ei</c> refused to use node names
	    with an alive name (the part of the node name preceding
	    the @ sign) longer than 63 characters and a host name
	    longer than 64 characters. The total amount of characters
	    allowed in a node name (alivename@hostname) was thus
	    limited to 128 characters. These limits applied both to
	    the own node name as well as node names of other nodes.
	    Ordinary Erlang nodes limit the node name length to 256
	    characters, which meant that you could not communicate
	    with certain Erlang nodes due to their node name used.</p>
          <p>
	    <c>erl_interface</c>/<c>ei</c> now allow the total amount
	    of characters in a node name to be up to 256 characters.
	    These characters may be distributed between alive name
	    and host name in whatever way needed. That is, the
	    maximum amount of characters in the alive name may be 254
	    and the maximum amount of characters in the host name may
	    be 254, but in total the node name must not exceed 256
	    characters.</p>
          <p>
	    Own Id: OTP-15781 Aux Id: ERIERL-356 </p>
        </item>
      </list>
    </section>

</section>

<section><title>Erl_Interface 3.11.2.1</title>

    <section><title>Fixed Bugs and Malfunctions</title>
      <list>
        <item>
          <p>
	    <c>erl_interface</c>/<c>ei</c> refused to use node names
	    with an alive name (the part of the node name preceding
	    the @ sign) longer than 63 characters and a host name
	    longer than 64 characters. The total amount of characters
	    allowed in a node name (alivename@hostname) was thus
	    limited to 128 characters. These limits applied both to
	    the own node name as well as node names of other nodes.
	    Ordinary Erlang nodes limit the node name length to 256
	    characters, which meant that you could not communicate
	    with certain Erlang nodes due to their node name used.</p>
          <p>
	    <c>erl_interface</c>/<c>ei</c> now allow the total amount
	    of characters in a node name to be up to 256 characters.
	    These characters may be distributed between alive name
	    and host name in whatever way needed. That is, the
	    maximum amount of characters in the alive name may be 254
	    and the maximum amount of characters in the host name may
	    be 254, but in total the node name must not exceed 256
	    characters.</p>
          <p>
	    Own Id: OTP-15781 Aux Id: ERIERL-356 </p>
        </item>
      </list>
    </section>

</section>

<section><title>Erl_Interface 3.11.2</title>

    <section><title>Fixed Bugs and Malfunctions</title>
      <list>
        <item>
          <p>
	    Fix handling of Makefile dependencies so that parallel
	    make works properly.</p>
          <p>
	    Own Id: OTP-15757</p>
        </item>
      </list>
    </section>

</section>

<section><title>Erl_Interface 3.11.1</title>

    <section><title>Fixed Bugs and Malfunctions</title>
      <list>
        <item>
          <p>
	    Fixed two bugs in the <c>erl_call</c> program. A missing
	    initialization (introduced in <c>erl_interface-3.11</c>)
	    which either caused a crash or failure to connect to or
	    start a node, and an incorrectly calculated timeout which
	    could cause failure to start an erlang node. These bugs
	    only caused failures on some platforms.</p>
          <p>
	    Own Id: OTP-15676 Aux Id: OTP-15442, ERL-881 </p>
        </item>
      </list>
    </section>

</section>

<section><title>Erl_Interface 3.11</title>

    <section><title>Improvements and New Features</title>
      <list>
        <item>
          <p>
	    Support for plugin of a <seecref
	    marker="ei_connect#ussi">user supplied socket
	    implementation</seecref> has been added.</p>
          <p>
	    Own Id: OTP-15442 Aux Id: ERIERL-258 </p>
        </item>
      </list>
    </section>

</section>

<section><title>Erl_Interface 3.10.4</title>

    <section><title>Fixed Bugs and Malfunctions</title>
      <list>
        <item>
          <p>
	    Make <c>ei_connect</c> and friends also accept state
	    <c>ok_simultaneous</c> during handshake, which means the
	    other node has initiated a connection setup that will be
	    cancelled in favor of this connection.</p>
          <p>
	    Own Id: OTP-15161 Aux Id: ERIERL-191 </p>
        </item>
        <item>
          <p>
	    Fixed bug in <c>ei_receive_msg</c>,
	    <c>ei_xreceive_msg</c>, <c>ei_receive_msg_tmo</c> and
	    <c>ei_xreceive_msg_tmo</c>. The <c>x-&gt;index</c> was
	    set to entire buffer size instead of the number of bytes
	    actually received.</p>
          <p>
	    Own Id: OTP-15171</p>
        </item>
        <item>
          <p>
	    Fixed bug in <c>ei_connect_init</c> which could be
	    provoked if called by concurrent threads.
	    <c>ei_connect_init</c> called posix interface
	    <c>gethostbyname</c> which is documented as not thread
	    safe.</p>
          <p>
	    Own Id: OTP-15191</p>
        </item>
        <item>
          <p>
	    Fixed bug in erl_compare_ext() ignoring the tail of lists
	    of otherwise equal content. Example: <c>[a | b]</c> and
	    <c>[a | c]</c> compared equal and <c>{[a], b}</c> and
	    <c>{[a], c}</c> compared equal.</p>
          <p>
	    Own Id: OTP-15277 Aux Id: PR-1929 </p>
        </item>
      </list>
    </section>

</section>

<section><title>Erl_Interface 3.10.3</title>

    <section><title>Fixed Bugs and Malfunctions</title>
      <list>
        <item>
          <p>
	    Fix bug where calling erl_init on certain platforms could
	    result in a buffer overflow bug.</p>
          <p>
	    Own Id: OTP-15033</p>
        </item>
        <item>
          <p>
	    Fixed <c>erl_call -m</c> to not deallocate module source
	    binary before it has been read.</p>
          <p>
	    Own Id: OTP-15105 Aux Id: ERL-629 </p>
        </item>
      </list>
    </section>


    <section><title>Improvements and New Features</title>
      <list>
        <item>
	    <p> The program <c>erl_call</c> calls
	    <c>erl_eval:eval_str/1</c> when it used to call
	    <c>lib:eval_str/1</c>. This means that <c>erl_call</c>
	    will fail when trying interact with an Erlang node
	    running Erlang/OTP 20 or earlier. </p>
          <p>
	    Own Id: OTP-15114 Aux Id: OTP-15072, ERL-634 </p>
        </item>
      </list>
    </section>

</section>

<section><title>Erl_Interface 3.10.2.2</title>

    <section><title>Fixed Bugs and Malfunctions</title>
      <list>
        <item>
          <p>
	    Fix handling of Makefile dependencies so that parallel
	    make works properly.</p>
          <p>
	    Own Id: OTP-15757</p>
        </item>
      </list>
    </section>

</section>

<section><title>Erl_Interface 3.10.2.1</title>

    <section><title>Fixed Bugs and Malfunctions</title>
      <list>
        <item>
          <p>
	    Make <c>ei_connect</c> and friends also accept state
	    <c>ok_simultaneous</c> during handshake, which means the
	    other node has initiated a connection setup that will be
	    cancelled in favor of this connection.</p>
          <p>
	    Own Id: OTP-15161 Aux Id: ERIERL-191 </p>
        </item>
      </list>
    </section>

</section>

<section><title>Erl_Interface 3.10.2</title>

    <section><title>Fixed Bugs and Malfunctions</title>
      <list>
        <item>
          <p>
	    Fix bug in <c>ei_connect</c> functions that may cause
	    failure due to insufficient buffer space for
	    gethostbyname_r.</p>
          <p>
	    Own Id: OTP-15022 Aux Id: ERIERL-163 </p>
        </item>
        <item>
          <p>
	    Optimize encoding/decoding for pure 7-bit ascii atoms.</p>
          <p>
	    Own Id: OTP-15023 Aux Id: ERIERL-150 </p>
        </item>
      </list>
    </section>

</section>

<section><title>Erl_Interface 3.10.1</title>

    <section><title>Fixed Bugs and Malfunctions</title>
      <list>
        <item>
	    <p> Removed all old unused files in the documentation.
	    </p>
          <p>
	    Own Id: OTP-14475 Aux Id: ERL-409, PR-1493 </p>
        </item>
      </list>
    </section>

</section>

<section><title>Erl_Interface 3.10</title>

    <section><title>Fixed Bugs and Malfunctions</title>
      <list>
        <item>
          <p>
	    Fix bug where gethostname would incorrectly fail with
	    enametoolong on Linux.</p>
          <p>
	    Own Id: OTP-14310</p>
        </item>
      </list>
    </section>


    <section><title>Improvements and New Features</title>
      <list>
        <item>
          <p>
	    Remove generation of atoms in old latin1 external format
	    in the distribution between erlang nodes,
	    <c>erl_interface</c>, and <c>jinterface</c>. The new utf8
	    format for atoms was introduced in OTP R16. An OTP 20
	    node can therefore not connect to nodes older than R16.</p>
          <p>
	    Atoms that can be encoded using latin1 are still encoded
	    by <c>term_to_binary()</c> using latin1 encoding. Note
	    that all atoms will by default be encoded using utf8 in a
	    future Erlang/OTP release. For more information see the
	    documentation of <seemfa
	    marker="erts:erlang#term_to_binary/2"><c>erlang:term_to_binary/2</c></seemfa>.</p>
          <p>
	    Own Id: OTP-14337</p>
        </item>
      </list>
    </section>

</section>

<section><title>Erl_Interface 3.9.3</title>

    <section><title>Improvements and New Features</title>
      <list>
        <item>
          <p>
	    Minor documentation update</p>
          <p>
	    Own Id: OTP-14233 Aux Id: PR-1343 </p>
        </item>
      </list>
    </section>

</section>

<section><title>Erl_Interface 3.9.2</title>

    <section><title>Fixed Bugs and Malfunctions</title>
      <list>
        <item>
          <p>
	    Fix <c>ei_connect_init</c> and <c>ei_connect_xinit</c> to
	    adjust the <c>creation</c> argument to be compatible with
	    nodes older than OTP-19.</p>
          <p>
	    Own Id: OTP-13981</p>
        </item>
      </list>
    </section>


    <section><title>Improvements and New Features</title>
      <list>
        <item>
          <p>
	    Editorial documentation changes</p>
          <p>
	    Own Id: OTP-13980</p>
        </item>
      </list>
    </section>

</section>

<section><title>Erl_Interface 3.9.1</title>

    <section><title>Fixed Bugs and Malfunctions</title>
      <list>
        <item>
          <p>
	    Look for .erlang.cookie in windows system directory if
	    HOMEDRIVE and HOMEPATH is not set. The same behaviour as
	    the VM.</p>
          <p>
	    Own Id: OTP-13849</p>
        </item>
      </list>
    </section>

</section>

<section><title>Erl_Interface 3.9</title>

    <section><title>Fixed Bugs and Malfunctions</title>
      <list>
        <item>
          <p>
	    Fix decoding of LLONG_MIN in erl_decode</p>
          <p>
	    Own Id: OTP-13666 Aux Id: ERL-158 </p>
        </item>
        <item>
          <p>
	    On windows <c>ei_decode_ulong</c> and
	    <c>ei_decode_long</c> now correctly returns an error when
	    trying to decode a number that does not fit in a long.
	    Fixed a bug on windows where enabling ei tracing would
	    cause a segmentation fault.</p>
          <p>
	    Own Id: OTP-13673</p>
        </item>
      </list>
    </section>


    <section><title>Improvements and New Features</title>
      <list>
        <item>
          <p>
	    Handle terms (pids,ports and refs) from nodes with a
	    'creation' value larger than 3. This is a preparation of
	    the distribution protocol to allow OTP 19 nodes to
	    correctly communicate with future nodes (20 or higher).
	    The 'creation' value differentiates different
	    incarnations of the same node (name).</p>
          <p>
	    Own Id: OTP-13488</p>
        </item>
      </list>
    </section>

</section>

<section><title>Erl_Interface 3.8.2</title>

    <section><title>Fixed Bugs and Malfunctions</title>
      <list>
        <item>
          <p>
	    Fix Erl_Interface build error on Debian/Hurd and
	    Debian/kFreeBSD. (Thanks to Sergei Golovan)</p>
          <p>
	    Own Id: OTP-13328</p>
        </item>
      </list>
    </section>


    <section><title>Improvements and New Features</title>
      <list>
        <item>
          <p>
	    EPMD supports both IPv4 and IPv6</p>
          <p>
	    Also affects oldest supported windows version.</p>
          <p>
	    Own Id: OTP-13364</p>
        </item>
      </list>
    </section>

</section>

<section><title>Erl_Interface 3.8.1</title>

    <section><title>Improvements and New Features</title>
      <list>
        <item>
          <p>
	    Fix the conditional selection of gethostbyname_r and
	    gethostbyaddr_r.</p>
          <p>
	    Own Id: OTP-13188</p>
        </item>
      </list>
    </section>

</section>

<section><title>Erl_Interface 3.8</title>

    <section><title>Improvements and New Features</title>
      <list>
        <item>
          <p>
	    Do not accept Nan and Infinity values</p>
          <p>
	    Erlang does not accept these values, so we return an
	    error in the C interface rather than letting them through
	    to the Erlang VM, which rejects the message with a
	    somewhat cryptic "bad external term".</p>
          <p>
	    Own Id: OTP-12801</p>
        </item>
      </list>
    </section>

</section>

<section><title>Erl_Interface 3.7.20</title>

    <section><title>Fixed Bugs and Malfunctions</title>
      <list>
        <item>
          <p>
	    Use C99 function isfinite() instead of finite() when
	    available on non GCC compilers.</p>
          <p>
	    Own Id: OTP-12268</p>
        </item>
      </list>
    </section>


    <section><title>Improvements and New Features</title>
      <list>
        <item>
          <p>
	    Distribute <c>autoconf</c> helpers to applications at
	    build time instead of having multiple identical copies
	    committed in the repository.</p>
          <p>
	    Own Id: OTP-12348</p>
        </item>
        <item>
          <p>
	    Added an .appup file for the application.</p>
          <p>
	    Own Id: OTP-12358 Aux Id: OTP-12178 </p>
        </item>
      </list>
    </section>

</section>

<section><title>Erl_Interface 3.7.19</title>

    <section><title>Fixed Bugs and Malfunctions</title>
      <list>
        <item>
          <p>
	    Added a <c>.app</c> file for the application.</p>
          <p>
	    Own Id: OTP-12178</p>
        </item>
      </list>
    </section>

</section>

<section><title>Erl_Interface 3.7.18</title>

    <section><title>Fixed Bugs and Malfunctions</title>
      <list>
        <item>
          <p>
	    Implement --enable-sanitizers[=sanitizers]. Similar to
	    debugging with Valgrind, it's very useful to enable
	    -fsanitize= switches to catch bugs at runtime.</p>
          <p>
	    Own Id: OTP-12153</p>
        </item>
      </list>
    </section>

</section>

<section><title>Erl_Interface 3.7.17</title>

    <section><title>Fixed Bugs and Malfunctions</title>
      <list>
        <item>
          <p>
	    Now works with Visual Studio.</p>
          <p>
	    Own Id: OTP-11984</p>
        </item>
      </list>
    </section>

</section>

<section><title>Erl_Interface 3.7.16</title>

    <section><title>Fixed Bugs and Malfunctions</title>
      <list>
        <item>
          <p>
	    Fix memcheck warning in gen_challange (Thanks to Olivier
	    Girondel)</p>
          <p>
	    Own Id: OTP-11608</p>
        </item>
      </list>
    </section>

</section>

<section><title>Erl_Interface 3.7.15</title>

    <section><title>Fixed Bugs and Malfunctions</title>
      <list>
        <item>
          <p>
	    Silence warnings (Thanks to Anthony Ramine)</p>
          <p>
	    Own Id: OTP-11517</p>
        </item>
      </list>
    </section>

</section>

<section><title>Erl_Interface 3.7.14</title>

    <section><title>Improvements and New Features</title>
      <list>
        <item>
          <p>
	    Introduced functionality for inspection of system and
	    build configuration.</p>
          <p>
	    Own Id: OTP-11196</p>
        </item>
        <item>
          <p>
	    Header and library files from ic and erl_interface are
	    now installed into usr/{include,lib}. Note that these
	    directories are unversioned, so the latest installed
	    version will be the one in the directory.</p>
          <p>
	    Own Id: OTP-11284</p>
        </item>
        <item>
          <p>
	    Fix location of true binary under Mac OSX. Thanks to
	    Simon Cornish.</p>
          <p>
	    Own Id: OTP-11289</p>
        </item>
      </list>
    </section>

</section>

<section><title>Erl_Interface 3.7.13</title>

    <section><title>Improvements and New Features</title>
      <list>
        <item>
          <p>
	    A guard was added to check if file descriptor is valid
	    before closing it.</p>
          <p>
	    Own Id: OTP-11167</p>
        </item>
      </list>
    </section>

</section>

<section><title>Erl_Interface 3.7.12</title>

    <section><title>Fixed Bugs and Malfunctions</title>
      <list>
        <item>
          <p>
	    Superfluous trailing comma in enum erlang_char_encoding
	    causing compile error for g++ with --pedantic option.</p>
          <p>
	    Own Id: OTP-10913 Aux Id: seq12264 </p>
        </item>
      </list>
    </section>

</section>

<section><title>Erl_Interface 3.7.11</title>

    <section><title>Fixed Bugs and Malfunctions</title>
      <list>
        <item>
          <p>
	    Revert the structs <c>erlang_pid</c>, <c>erlang_port</c>
	    and <c>erlang_ref</c> as they were before R16A (without
	    <c>node_org_enc</c>) in order to be backward compatible
	    with user code that accesses the fields of these structs.</p>
          <p>
	    Own Id: OTP-10885 Aux Id: seq12256 </p>
        </item>
      </list>
    </section>

</section>

<section><title>Erl_Interface 3.7.10</title>

    <section><title>Improvements and New Features</title>
      <list>
        <item>
	    <p>Where necessary a comment stating encoding has been
	    added to Erlang files. The comment is meant to be removed
	    in Erlang/OTP R17B when UTF-8 becomes the default
	    encoding. </p>
          <p>
	    Own Id: OTP-10630</p>
        </item>
        <item>
          <p>
	    Limited support for unicode atoms in the external format
	    and in the internal representation of the vm. This is a
	    preparative feature in order to support communication
	    with future releases of Erlang/OTP that may create
	    unicode atoms.</p>
          <p>
	    Own Id: OTP-10753</p>
        </item>
      </list>
    </section>

</section>

<section><title>Erl_Interface 3.7.9</title>

    <section><title>Improvements and New Features</title>
      <list>
        <item>
	    <p>Teach lib/erl_interface/configure.in to look for
	    pthreads support in libc (where it can be found on
	    QNX)</p> <p>A minor tweak such that this configure
	    *fails* if you pass --enable-threads and no pthreads
	    support can be found.</p> (Thanks to Per Hedeland)
          <p>
	    Own Id: OTP-10581</p>
        </item>
      </list>
    </section>

</section>

<section><title>Erl_Interface 3.7.8</title>

    <section><title>Improvements and New Features</title>
      <list>
        <item>
          <p>
	    Detect when middle endian doubles are used by a platform
	    and account for it when decoding floats. (Thanks to Mike
	    Sperber)</p>
          <p>
	    Own Id: OTP-10209</p>
        </item>
      </list>
    </section>

</section>

<section><title>Erl_Interface 3.7.7</title>

    <section><title>Fixed Bugs and Malfunctions</title>
      <list>
        <item>
	    <p>Minor suppressions and fixes of compilation
	    warnings</p>
          <p>
	    Own Id: OTP-10016</p>
        </item>
      </list>
    </section>

</section>

<section><title>Erl_Interface 3.7.6</title>

    <section><title>Fixed Bugs and Malfunctions</title>
      <list>
        <item>
          <p>
	    An error when getting global names on OS X Lion has been
	    fixed. The error caused truncated strings to be returned
	    from the function.</p>
          <p>
	    Own Id: OTP-9799</p>
        </item>
      </list>
    </section>


    <section><title>Improvements and New Features</title>
      <list>
        <item>
	    <p>Erlang/OTP can now be built using parallel make if you
	    limit the number of jobs, for instance using '<c>make
	    -j6</c>' or '<c>make -j10</c>'. '<c>make -j</c>' does not
	    work at the moment because of some missing
	    dependencies.</p>
          <p>
	    Own Id: OTP-9451</p>
        </item>
        <item>
          <p>
	    Eliminate use of deprecated regexp module</p>
          <p>
	    Own Id: OTP-9810</p>
        </item>
      </list>
    </section>

</section>

<section><title>Erl_Interface 3.7.5</title>

    <section><title>Fixed Bugs and Malfunctions</title>
      <list>
        <item>
	    <p>Align ei buffer according to size of pointers</p>
          <p>
	    Own Id: OTP-9390</p>
        </item>
        <item>
	    <p> XML files have been corrected. </p>
          <p>
	    Own Id: OTP-9550 Aux Id: OTP-9541 </p>
        </item>
        <item>
          <p>
	    Make comment and documentation reflect code in
	    erl_interface/src/misc/ei_decode_term.c (Thanks to Anneli
	    Cuss)</p>
          <p>
	    Own Id: OTP-9559</p>
        </item>
      </list>
    </section>


    <section><title>Improvements and New Features</title>
      <list>
        <item>
          <p>
	    ei: integer overflow in string/atom encoding</p>
          <p>
	    ei_encode_atom() and ei_encode_string() use strlen() to
	    get the length of the buffer. As strlen() returns an
	    unsigned long long and both ei functions take a signed
	    integer, the length fields may overflow.</p>
          <p>
	    Check so that the results of strlen can be held in a
	    signed integer. (Thanks to Michael Santos)</p>
          <p>
	    Own Id: OTP-9530</p>
        </item>
      </list>
    </section>

</section>

<section><title>Erl_Interface 3.7.4</title>

    <section><title>Fixed Bugs and Malfunctions</title>
      <list>
        <item>
          <p>
	    Fix using sizeof() for array given as function argument</p>
          <p>
	    When using the sizeof() operator for an array given as
	    function argument it returns the size of the pointer. In
	    this case, the affected function hex(char digest[16],
	    char buff[33]) will just print 4 or 8 byte instead of the
	    full length of 16 bytes, on 32bit and 64bit systems
	    respectively. (Thanks to Cristian greco)</p>
          <p>
	    Own Id: OTP-9151</p>
        </item>
        <item>
          <p>
	    Initialize <c>to</c> and <c>to_name</c> in
	    <c>erl_receive_msg</c>. (Thanks to Göran Larsson)</p>
          <p>
	    Own Id: OTP-9241</p>
        </item>
        <item>
          <p>
	    erl_interface: fix compile error(Thanks to Michael
	    Santos)</p>
          <p>
	    Own Id: OTP-9252</p>
        </item>
      </list>
    </section>

</section>

<section><title>Erl_Interface 3.7.3</title>

    <section><title>Fixed Bugs and Malfunctions</title>
      <list>
        <item>
          <p>
	    Some malformed distribution messages could cause VM to
	    crash, this is now corrected.</p>
          <p>
	    Own Id: OTP-8993</p>
        </item>
        <item>
          <p>
	    Strengthen string copy check (Thanks to Michael Santos).</p>
          <p>
	    Own Id: OTP-9071</p>
        </item>
        <item>
          <p>
	    Strengthen atom length check when decoding atoms (Thanks
	    to Michael Santos).</p>
          <p>
	    Own Id: OTP-9072</p>
        </item>
      </list>
    </section>


    <section><title>Improvements and New Features</title>
      <list>
        <item>
	    <p>Fix global registration. C node needed
	    DFLAG_DIST_MONITOR_FLAT set when connecting. Fix list
	    compare in erl_compare_ext to return correct result.
	    (Thanks to Vitaliy Batichko and Evgeny Khirin)</p>
          <p>
	    Own Id: OTP-9015</p>
        </item>
      </list>
    </section>

</section>

<section><title>Erl_Interface 3.7.2</title>

    <section><title>Fixed Bugs and Malfunctions</title>
      <list>
        <item>
          <p>
	    erl_call: remove get_hostent</p>
          <p>
	    get_hostent does not properly handle IPv4 addresses on
	    little endian platforms and fails with hostnames
	    beginning with a number. Remove get_hostent and use
	    ei_gethostbyname directly since gethostbyname supports
	    IPv4 addresses.</p>
          <p>
	    (Thanks to Michael Santos)</p>
          <p>
	    Own Id: OTP-8890</p>
        </item>
        <item>
	    <p> teach ei_x_format to handle unary - and + (Thanks to
	    Steve Vinoski)</p>
          <p>
	    Own Id: OTP-8891</p>
        </item>
        <item>
	    <p>Fix zero byte allocation in registry. (Thanks to
	    Michael Santos)</p>
          <p>
	    Own Id: OTP-8893</p>
        </item>
        <item>
	    <p> Check the length of the node name to prevent an
	    overflow. Memory error control of ei_alloc_big. (Thanks
	    to Michael Santos) </p>
          <p>
	    Own Id: OTP-8943</p>
        </item>
        <item>
          <p>
	    erl_term_len() in erl_interface could returned too large
	    values for integers (since R14B) and too small values for
	    refs (since R9B).</p>
          <p>
	    Own Id: OTP-8945</p>
        </item>
      </list>
    </section>

</section>

<section><title>Erl_Interface 3.7.1.1</title>
    <section><title>Fixed Bugs and Malfunctions</title>
      <list>
        <item>
	    <p>
		The <c>erl_interface</c> tracelevel for erlang messages was incorrect. This has now been fixed.
	    </p>
          <p>
	    Own Id: OTP-8874</p>
        </item>
    </list>
    </section>

</section>
<section><title>Erl_Interface 3.7.1</title>

    <section><title>Fixed Bugs and Malfunctions</title>
      <list>
        <item>
          <p>
	    Removed unused variable in <c>ei_decode_term.c</c>.</p>
          <p>
	    Fixed faulty deallocation in <c>erl_call</c>.</p>
          <p>
	    Own Id: OTP-8748</p>
        </item>
        <item>
	    <p>ei_connect: correct man page examples (Thanks to
	    Michael Santos)</p>
          <p>
	    Own Id: OTP-8813</p>
        </item>
        <item>
	    <p>ei: prevent overflow in <c>ei_connect_init</c> and
	    <c>ei_xconnect</c></p> <p>Add length check of the buffer
	    before copying. (Thanks to Michael Santos)</p>
          <p>
	    Own Id: OTP-8814</p>
        </item>
        <item>
	    <p>Remove DECLSPEC feature which fails on Windows Vista
	    and use the fallback implementation instead.</p>
          <p>
	    Own Id: OTP-8826</p>
        </item>
        <item>
	    <p>erl_call: fix multiple buffer overflows (Thanks to
	    Michael Santos)</p>
          <p>
	    Own Id: OTP-8827</p>
        </item>
      </list>
    </section>


    <section><title>Improvements and New Features</title>
      <list>
        <item>
	    <p>Fix incorrect writev iovec buffer handling in
	    <c>erl_interface</c> (Thanks to Steve Vinoski)</p>
          <p>
	    Own Id: OTP-8837</p>
        </item>
      </list>
    </section>

</section>

<section><title>Erl_Interface 3.7</title>

    <section><title>Improvements and New Features</title>
      <list>
        <item>
	    <p>compact IEEE 754 double encoding in external binary
	    format for ei</p> <list><item><p>Implement the compact
	    IEEE 754 double encoding in external binary format for
	    ei. Encoding for ei now always produces the NEW_FLOAT_EXT
	    format. Decoding and term printing handle both the old
	    ERL_FLOAT_EXT encoding and the new NEW_FLOAT_EXT
	    encoding. </p></item> <item><p>Legacy erl_interface code
	    also handles the new encoding, but still produces the
	    ERL_FLOAT_EXT encoding by default.</p></item>
	    <item><p>Also enable the DFLAG_NEW_FLOATS distribution
	    flag.</p></item> <item><p>ei_get_type() will return
	    ERL_FLOAT_EXT regardless if the external format is
	    encoded with ERL_FLOAT_EXT or NEW_FLOAT_EXT for
	    doubles.</p></item> <item><p>Reduce the number of copies
	    of the code for encoding and decoding doubles throughout
	    ei and erl_interface by instead calling the ei encoding
	    and decoding functions wherever possible.</p></item>
	    <item><p>Restore commented-out float tests in
	    ei_decode_SUITE and ei_encode_SUITE in
	    lib/erl_interface/test. Modify them to make them match
	    the style of other tests in the same suites.</p></item>
	    </list> <p>These changes are based on an ei float patch
	    from Serge Aleynikov originally submitted against R12B-2
	    in July 2008 and reworked by Steve Vinoski May 2010.</p>
          <p>
	    *** POTENTIAL INCOMPATIBILITY ***</p>
          <p>
	    Own Id: OTP-8684</p>
        </item>
      </list>
    </section>

</section>

<section><title>Erl_Interface 3.6.5</title>

    <section><title>Improvements and New Features</title>
      <list>
        <item>
          <p>
	    Document debug support.</p>
          <p>
	    Debug trace output for connection activity could be
	    enabled setting the trace level as an integer to the
	    EI_TRACELEVEL environment variable. This option could
	    also be read and set from a running program using
	    ei_get_tracelevel(void) and ei_set_tracelevel(int).</p>
          <p>
	    Own Id: OTP-5037</p>
        </item>
        <item>
	    <p>Cross compilation improvements and other build system
	    improvements.</p>
	    <p>Most notable:</p> <list><item> Lots of cross
	    compilation improvements. The old cross compilation
	    support was more or less non-existing as well as broken.
	    Please, note that the cross compilation support should
	    still be considered as experimental. Also note that old
	    cross compilation configurations cannot be used without
	    modifications. For more information on cross compiling
	    Erlang/OTP see the <c>$ERL_TOP/INSTALL-CROSS.md</c> file.
	    </item><item> Support for staged install using <url
	    href="http://www.gnu.org/prep/standards/html_node/DESTDIR.html">DESTDIR</url>.
	    The old broken <c>INSTALL_PREFIX</c> has also been fixed.
	    For more information see the <c>$ERL_TOP/INSTALL.md</c>
	    file. </item><item> Documentation of the <c>release</c>
	    target of the top <c>Makefile</c>. For more information
	    see the <c>$ERL_TOP/INSTALL.md</c> file. </item><item>
	    <c>make install</c> now by default creates relative
	    symbolic links instead of absolute ones. For more
	    information see the <c>$ERL_TOP/INSTALL.md</c> file.
	    </item><item> <c>$ERL_TOP/configure --help=recursive</c>
	    now works and prints help for all applications with
	    <c>configure</c> scripts. </item><item> Doing <c>make
	    install</c>, or <c>make release</c> directly after
	    <c>make all</c> no longer triggers miscellaneous
	    rebuilds. </item><item> Existing bootstrap system is now
	    used when doing <c>make install</c>, or <c>make
	    release</c> without a preceding <c>make all</c>.
	    </item><item> The <c>crypto</c> and <c>ssl</c>
	    applications use the same runtime library path when
	    dynamically linking against <c>libssl.so</c> and
	    <c>libcrypto.so</c>. The runtime library search path has
	    also been extended. </item><item> The <c>configure</c>
	    scripts of <c>erl_interface</c> and <c>odbc</c> now
	    search for thread libraries and thread library quirks the
	    same way as <c>erts</c> do. </item><item> The
	    <c>configure</c> script of the <c>odbc</c> application
	    now also looks for odbc libraries in <c>lib64</c> and
	    <c>lib/64</c> directories when building on a 64-bit
	    system. </item><item> The <c>config.h.in</c> file in the
	    <c>erl_interface</c> application is now automatically
	    generated in instead of statically updated which reduces
	    the risk of <c>configure</c> tests without any effect.
	    </item></list>
	    <p>(Thanks to Henrik Riomar for suggestions and
	    testing)</p>
	    <p>(Thanks to Winston Smith for the AVR32-Linux cross
	    configuration and testing)</p>
          <p>
	    *** POTENTIAL INCOMPATIBILITY ***</p>
          <p>
	    Own Id: OTP-8323</p>
        </item>
        <item>
          <p>
	    Change erroneous "\\0" in documentation files
	    <c>erl_notes.xml</c> and <c> erl_eterm.xml</c>.</p>
          <p>
	    Own Id: OTP-8326</p>
        </item>
        <item>
          <p>
	    Allow <c>erl_match()</c> to match <c>ERL_LONGLONG</c> and
	    <c>ERL_U_LONGLONG</c> terms (Thanks to Scott Lystig
	    Fritchie).</p>
          <p>
	    Own Id: OTP-8400</p>
        </item>
      </list>
    </section>

</section>

<section><title>Erl_Interface 3.6.4</title>

    <section><title>Improvements and New Features</title>
      <list>
        <item>
          <p>
	    The documentation is now built with open source tools
	    (xsltproc and fop) that exists on most platforms. One
	    visible change is that the frames are removed.</p>
          <p>
	    Own Id: OTP-8201</p>
        </item>
      </list>
    </section>

</section>

<section><title>Erl_Interface 3.6.3</title>

    <section><title>Fixed Bugs and Malfunctions</title>
      <list>
        <item>
          <p>
	    The manual states that erl_receive() return the reason in
	    the <c>ErlMessage</c> struct. This was not the case and
	    the function is now corrected.</p>
          <p>
	    *** POTENTIAL INCOMPATIBILITY ***</p>
          <p>
	    Own Id: OTP-4969</p>
        </item>
        <item>
          <p>
	    In <c>send_exit.c</c> an errorneous size of memory
	    allocation could occur when reallocating a buffer.</p>
          <p>
	    In <c>ei_decode_trace.c</c> the index could be updated
	    when the decoding failed.</p>
          <p>
	    In <c>ei_printterm.c</c> the index could be updated when
	    the decoding failed in lists and tuples.</p>
          <p>
	    In <c>ei_decode_term.c</c> when decoding a double
	    (ERL_FLOAT_EXT) no check was done to ensure that the last
	    of the 31 bytes was null terminated.</p>
          <p>
	    In <c>ei_decode_term.c</c> when decoding references, only
	    the first 3 bytes are read, but the index did not
	    increment by the total size.</p>
          <p>
	    In <c>ei_decode_fun.c</c> no check of correct buffer
	    allocation or data length was done.</p>
          <p>
	    In <c>ei_decode_string.c</c> the integer list string case
	    did not decode the NIL tail correctly.</p>
          <p>
	    These errors has now been fixed. (Thanks to Romain
	    Lenglet, Paul Mineiro and Paul Guyot).</p>
          <p>
	    Own Id: OTP-6117</p>
        </item>
        <item>
          <p>
	    <c>ei_decode_big</c> could be decoded with a garbage
	    byte.</p>
          <p>
	    <c>ei_encode_big</c> and <c>ei_x_encode_big</c> is now
	    available.</p>
          <p>
	    Own Id: OTP-7554</p>
        </item>
        <item>
          <p>
	    The function <c>erl_init_resolve()</c> did not conform to
	    C99 standard which caused a build error on some
	    platforms. This has now been fixed.</p>
          <p>
	    Own Id: OTP-8093</p>
        </item>
        <item>
          <p>
	    <c>Makefile.in</c> has been updated to use the LDFLAGS
	    environment variable (if set). (Thanks to Davide
	    Pesavento.)</p>
          <p>
	    Own Id: OTP-8157</p>
        </item>
      </list>
    </section>


    <section><title>Improvements and New Features</title>
      <list>
        <item>
          <p>
	    Added support for 64-bit integers in encoding/decoding.</p>
          <p>
	    Added support for better printouts of binaries.</p>
          <p>
	    Own Id: OTP-6091</p>
        </item>
      </list>
    </section>

</section>

<section><title>Erl_Interface 3.6.2</title>

    <section><title>Fixed Bugs and Malfunctions</title>
      <list>
        <item>
          <p>
	    A problem with <c>gethostbyname</c> in <c>erl_start.c</c>
	    could cause a buffer overflow. This has now been fixed.</p>
          <p>
	    Clean up of code and removed compiler warnings.</p>
          <p>
	    Own Id: OTP-7978</p>
        </item>
      </list>
    </section>

</section>

<section><title>Erl_Interface 3.6.1</title>

    <section><title>Fixed Bugs and Malfunctions</title>
      <list>
        <item>
	    <p>A faulty validation in <c>ei_reg_getpval</c> caused it
	    to never return the key-value. This has now been fixed.
	    (Thanks to Matt Stancliff)</p>
          <p>
	    Own Id: OTP-7960</p>
        </item>
      </list>
    </section>


    <section><title>Improvements and New Features</title>
      <list>
        <item>
	    <p>Minor update to the <c>configure</c> script.</p>
          <p>
	    Own Id: OTP-7959</p>
        </item>
      </list>
    </section>

</section>

<section><title>Erl_Interface 3.6.1</title>

    <section><title>Improvements and New Features</title>
      <list>
        <item>
	    <p>Minor update to the <c>configure</c> script.</p>
          <p>
	    Own Id: OTP-7959</p>
        </item>
      </list>
    </section>

</section>

<section><title>Erl_Interface 3.6</title>

    <section><title>Improvements and New Features</title>
      <list>
        <item>
          <p>
	    Nodes belonging to different independent clusters can now
	    co-exist on the same host with the help of a new
	    environment variable setting ERL_EPMD_PORT.</p>
          <p>
	    Own Id: OTP-7826</p>
        </item>
      </list>
    </section>

</section>

<section><title>Erl_Interface 3.5.9</title>

    <section><title>Fixed Bugs and Malfunctions</title>
      <list>
        <item>
          <p>
	    A type-casting bug in ei_skip_term and ei_printterm on
	    64bit platforms rendering undefined results is now
	    corrected.</p>
          <p>
	    Own Id: OTP-7577</p>
        </item>
        <item>
          <p>
	    A bug in the hostent copying code of erl_interface on
	    MacOS X/Darwin is now corrected.</p>
          <p>
	    Own Id: OTP-7593</p>
        </item>
        <item>
	    <p>A problem with building <c>erl_interface</c> on
	    FreeBSD has been fixed (Thanks to Akira Kitada).</p>
          <p>
	    Own Id: OTP-7611</p>
        </item>
      </list>
    </section>

</section>

<section><title>Erl_Interface 3.5.8</title>

    <section><title>Fixed Bugs and Malfunctions</title>
      <list>
        <item>
          <p>
	    Fixed bug in erl_interface when decoding broken data</p>
          <p>
	    Own Id: OTP-7448</p>
        </item>
      </list>
    </section>

</section>


<section><title>Erl_Interface 3.5.7</title>

    <section><title>Fixed Bugs and Malfunctions</title>
      <list>
        <item>
          <p>
	    An erroneous freeing of memory could occur when using
	    <c>ei_x_format_wo_ver</c> in erl_interface, resulting in
	    a segmentation fault.</p>
          <p>
	    Own Id: OTP-6795</p>
        </item>
        <item>
          <p>
	    A faulty compare in <c>erl_marshal</c> has now been
	    fixed. (Thanks to Simon Cornish and Paul Mineiro)</p>
          <p>
	    Own Id: OTP-7368</p>
        </item>
      </list>
    </section>

</section>

<section><title>Erl_Interface 3.5.6</title>

    <section><title>Fixed Bugs and Malfunctions</title>
      <list>
        <item>
          <p>
	    Minor documentation fixes.</p>
          <p>
	    Own Id: OTP-7183 Aux Id: OTP-7118 </p>
        </item>
      </list>
    </section>

</section>

<section><title>Erl_Interface 3.5.5.4</title>

    <section><title>Fixed Bugs and Malfunctions</title>
      <list>
        <item>
          <p>
	    The symbol __erl_errno was undefined in the single thread
	    version of the ei library, but is now defined.</p>
          <p>
	    Own Id: OTP-6887</p>
        </item>
        <item>
          <p>
	    Corrected FreeBSD build error.</p>
          <p>
	    Own Id: OTP-7093</p>
        </item>
      </list>
    </section>

</section>

  <section>
    <title>Erl_Interface 3.5.5.3</title>

    <section>
      <title>Improvements and New Features</title>
      <list type="bulleted">
        <item>
          <p>Calls to alloca in erl_marshal.c have been removed. A
            static buffer is now used instead to store node names
            temporarily.</p>
          <p>Own Id: OTP-6331 Aux Id: seq10468 </p>
        </item>
        <item>
          <p>ei_print_term interprets a list of integers with values
            from 0 to 255 as a string. If the original list contains
            the integer 0, this is considered terminator of the
            string. This is incorrect. The function has now been
            modified to not look for '\0' in a string, but always
            print all characters.</p>
          <p>Own Id: OTP-6339 Aux Id: seq10492 </p>
        </item>
      </list>
    </section>
  </section>

  <section>
    <title>Erl_Interface 3.5.5.2</title>

    <section>
      <title>Fixed Bugs and Malfunctions</title>
      <list type="bulleted">
        <item>
          <p>The combination of xeon processors with 64bit x86
            extensions and a 32bit linux could cause ei_decode_long
            and ei_decode_longlong to fail for the value LONG_MIN and
            LONGLONG_MIN. The conversion is now made more portable.</p>
          <p>Own Id: OTP-6216</p>
        </item>
      </list>
    </section>
  </section>

  <section>
    <title>Erl_Interface 3.5.5.1</title>

    <section>
      <title>Improvements and New Features</title>
      <list type="bulleted">
        <item>
          <p>Portability enhancements.</p>
          <p>Own Id: OTP-6132</p>
        </item>
      </list>
    </section>
  </section>

  <section>
    <title>Erl_Interface 3.5.5</title>

    <section>
      <title>Fixed Bugs and Malfunctions</title>
      <list type="bulleted">
        <item>
          <p>Different (and old) <c><![CDATA[config.guess]]></c> files in the
            <c><![CDATA[erts]]></c> and <c><![CDATA[erl_interface]]></c> applications would
            cause build problems on the new Intel-based iMacs.
            (Thanks to Sebastion Strollo.)</p>
          <p>Own Id: OTP-5967</p>
        </item>
        <item>
          <p>pthread header and library mismatch on linux systems (at
            least some SuSE and Debian) with both NPTL and
            Linuxthreads libraries installed.</p>
          <p>Own Id: OTP-5981</p>
        </item>
      </list>
    </section>

    <section>
      <title>Improvements and New Features</title>
      <list type="bulleted">
        <item>
          <p>Support for a C node to connect to an Erlang node on a
            standalone host has been added.</p>
          <p>Own Id: OTP-5883 Aux Id: seq10170 </p>
        </item>
      </list>
    </section>
  </section>

  <section>
    <title>Erl_interface 3.5.2</title>

    <section>
      <title>Improvements and New Features</title>
      <list type="bulleted">
        <item>
          <p>A configuration test error caused erl_interface to be
            built without support for threads. This has been
            corrected.</p>
          <p>Own Id: OTP-5456</p>
        </item>
      </list>
    </section>
  </section>

  <section>
    <title>Erl_interface 3.5.1</title>

    <section>
      <title>Improvements and New Features</title>
      <list type="bulleted">
        <item>
          <p>Changes and improvements have been made to the build and
            test environment to solve problems with failing
            erl_interface test cases.</p>
          <p>Own Id: OTP-5295 Aux Id: OTP-5387 </p>
        </item>
      </list>
    </section>
  </section>

  <section>
    <title>Erl_interface 3.5</title>

    <section>
      <title>Improvements and New Features</title>
      <list type="bulleted">
        <item>
          <p>Process identifiers and port identifiers have been
            made more unique. Previously 18 bits were used as id in
            the internal representation of process and port
            identifiers. Now 28 bits are used. </p>
          <p>The maximum
            limit on the number of concurrently existing processes
            due to the representation of pids has been increased to
            268435456 processes. The same is true for ports. This
            limit will at least on a 32-bit architecture be
            impossible to reach due to memory shortage. </p>
          <p><em>NOTE:</em> By default, the <c><![CDATA[ERTS]]></c>, and the
            <c><![CDATA[erl_interface]]></c>, <c><![CDATA[ei]]></c>, and <c><![CDATA[jinterface]]></c>
            libraries are now only guaranteed to be compatible with
            other Erlang/OTP components from the same release. It is
            possible to set each component in compatibility mode of
            an earlier release, though. See the documentation for
            respective component on how to set it in compatibility
            mode. </p>
          <p>*** POTENTIAL INCOMPATIBILITY ***</p>
          <p>Own Id: OTP-4968 Aux Id: OTP-4196 </p>
        </item>
      </list>
    </section>
  </section>

  <section>
    <title>Erl_interface 3.4.5</title>

    <section>
      <title>Fixed Bugs and Malfunctions</title>
      <list type="bulleted">
        <item>
          <p>Corrections for mistakes done for patch erl_605/OTP-4874.</p>
          <p>Own Id: OTP-4995 Aux Id: OTP-4874 </p>
        </item>
      </list>
    </section>
  </section>

  <section>
    <title>Erl_interface 3.4.4</title>

    <section>
      <title>Fixed Bugs and Malfunctions</title>
      <list type="bulleted">
        <item>
          <p>A small optimization in ei_rpc*() was added and a bug in
            ei_decode_longlong() was corrected.</p>
          <p>Own Id: OTP-4784</p>
        </item>
      </list>
    </section>
  </section>

  <section>
    <title>Erl_interface 3.4.2</title>

    <section>
      <title>Fixed Bugs and Malfunctions</title>
      <list type="bulleted">
        <item>
          <p>Strings longer than 65535 bytes were encoded wrong in
            ei/erl_interface.</p>
          <p>Own Id: OTP-4865 Aux Id: EABln07451 </p>
        </item>
      </list>
    </section>
  </section>

  <section>
    <title>Erl_interface 3.4.1</title>

    <section>
      <title>Fixed Bugs and Malfunctions</title>
      <list type="bulleted">
        <item>
          <p>erl_call -a parsed erlang terms incorrectly due to a bug
            in ei_format, which is now corrected.</p>
          <p>Own Id: OTP-4777 Aux Id: seq8099 </p>
        </item>
      </list>
    </section>
  </section>
</chapter><|MERGE_RESOLUTION|>--- conflicted
+++ resolved
@@ -31,8 +31,6 @@
   </header>
   <p>This document describes the changes made to the Erl_interface application.</p>
 
-<<<<<<< HEAD
-=======
 <section><title>Erl_Interface 4.0.3</title>
 
     <section><title>Fixed Bugs and Malfunctions</title>
@@ -67,7 +65,6 @@
 
 </section>
 
->>>>>>> da391d9b
 <section><title>Erl_Interface 4.0.2</title>
 
     <section><title>Fixed Bugs and Malfunctions</title>
@@ -345,7 +342,6 @@
 
 </section>
 
-<<<<<<< HEAD
 <section><title>Erl_Interface 3.13.2.1</title>
 
     <section><title>Fixed Bugs and Malfunctions</title>
@@ -380,8 +376,6 @@
 
 </section>
 
-=======
->>>>>>> da391d9b
 <section><title>Erl_Interface 3.13.2</title>
 
     <section><title>Fixed Bugs and Malfunctions</title>
@@ -527,7 +521,6 @@
 
 </section>
 
-<<<<<<< HEAD
 <section><title>Erl_Interface 3.11.3.2</title>
 
     <section><title>Fixed Bugs and Malfunctions</title>
@@ -562,8 +555,6 @@
 
 </section>
 
-=======
->>>>>>> da391d9b
 <section><title>Erl_Interface 3.11.3.1</title>
 
     <section><title>Fixed Bugs and Malfunctions</title>
