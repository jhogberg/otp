<?xml version="1.0" encoding="utf-8" ?>
<!DOCTYPE chapter SYSTEM "chapter.dtd">

<chapter>
  <header>
    <copyright>
      <year>2004</year><year>2018</year>
      <holder>Ericsson AB. All Rights Reserved.</holder>
    </copyright>
    <legalnotice>
      Licensed under the Apache License, Version 2.0 (the "License");
      you may not use this file except in compliance with the License.
      You may obtain a copy of the License at
 
          http://www.apache.org/licenses/LICENSE-2.0

      Unless required by applicable law or agreed to in writing, software
      distributed under the License is distributed on an "AS IS" BASIS,
      WITHOUT WARRANTIES OR CONDITIONS OF ANY KIND, either express or implied.
      See the License for the specific language governing permissions and
      limitations under the License.

    </legalnotice>

    <title>Erl_interface Release Notes</title>
    <prepared>otp_appnotes</prepared>
    <docno>nil</docno>
    <date>nil</date>
    <rev>nil</rev>
    <file>notes.xml</file>
  </header>
  <p>This document describes the changes made to the Erl_interface application.</p>

<<<<<<< HEAD
<section><title>Erl_Interface 3.10.3</title>
=======
<section><title>Erl_Interface 3.10.2.1</title>
>>>>>>> 857156bc

    <section><title>Fixed Bugs and Malfunctions</title>
      <list>
        <item>
          <p>
<<<<<<< HEAD
	    Fix bug where calling erl_init on certain platforms could
	    result in a buffer overflow bug.</p>
          <p>
	    Own Id: OTP-15033</p>
        </item>
        <item>
          <p>
	    Fixed <c>erl_call -m</c> to not deallocate module source
	    binary before it has been read.</p>
          <p>
	    Own Id: OTP-15105 Aux Id: ERL-629 </p>
        </item>
      </list>
    </section>


    <section><title>Improvements and New Features</title>
      <list>
        <item>
	    <p> The program <c>erl_call</c> calls
	    <c>erl_eval:eval_str/1</c> when it used to call
	    <c>lib:eval_str/1</c>. This means that <c>erl_call</c>
	    will fail when trying interact with an Erlang node
	    running Erlang/OTP 20 or earlier. </p>
          <p>
	    Own Id: OTP-15114 Aux Id: OTP-15072, ERL-634 </p>
=======
	    Make <c>ei_connect</c> and friends also accept state
	    <c>ok_simultaneous</c> during handshake, which means the
	    other node has initiated a connection setup that will be
	    cancelled in favor of this connection.</p>
          <p>
	    Own Id: OTP-15161 Aux Id: ERIERL-191 </p>
>>>>>>> 857156bc
        </item>
      </list>
    </section>

</section>

<section><title>Erl_Interface 3.10.2</title>

    <section><title>Fixed Bugs and Malfunctions</title>
      <list>
        <item>
          <p>
	    Fix bug in <c>ei_connect</c> functions that may cause
	    failure due to insufficient buffer space for
	    gethostbyname_r.</p>
          <p>
	    Own Id: OTP-15022 Aux Id: ERIERL-163 </p>
        </item>
        <item>
          <p>
	    Optimize encoding/decoding for pure 7-bit ascii atoms.</p>
          <p>
	    Own Id: OTP-15023 Aux Id: ERIERL-150 </p>
        </item>
      </list>
    </section>

</section>

<section><title>Erl_Interface 3.10.1</title>

    <section><title>Fixed Bugs and Malfunctions</title>
      <list>
        <item>
	    <p> Removed all old unused files in the documentation.
	    </p>
          <p>
	    Own Id: OTP-14475 Aux Id: ERL-409, PR-1493 </p>
        </item>
      </list>
    </section>

</section>

<section><title>Erl_Interface 3.10</title>

    <section><title>Fixed Bugs and Malfunctions</title>
      <list>
        <item>
          <p>
	    Fix bug where gethostname would incorrectly fail with
	    enametoolong on Linux.</p>
          <p>
	    Own Id: OTP-14310</p>
        </item>
      </list>
    </section>


    <section><title>Improvements and New Features</title>
      <list>
        <item>
          <p>
	    Remove generation of atoms in old latin1 external format
	    in the distribution between erlang nodes,
	    <c>erl_interface</c>, and <c>jinterface</c>. The new utf8
	    format for atoms was introduced in OTP R16. An OTP 20
	    node can therefore not connect to nodes older than R16.</p>
          <p>
	    Atoms that can be encoded using latin1 are still encoded
	    by <c>term_to_binary()</c> using latin1 encoding. Note
	    that all atoms will by default be encoded using utf8 in a
	    future Erlang/OTP release. For more information see the
	    documentation of <seealso
	    marker="erts:erlang#term_to_binary/2"><c>erlang:term_to_binary/2</c></seealso>.</p>
          <p>
	    Own Id: OTP-14337</p>
        </item>
      </list>
    </section>

</section>

<section><title>Erl_Interface 3.9.3</title>

    <section><title>Improvements and New Features</title>
      <list>
        <item>
          <p>
	    Minor documentation update</p>
          <p>
	    Own Id: OTP-14233 Aux Id: PR-1343 </p>
        </item>
      </list>
    </section>

</section>

<section><title>Erl_Interface 3.9.2</title>

    <section><title>Fixed Bugs and Malfunctions</title>
      <list>
        <item>
          <p>
	    Fix <c>ei_connect_init</c> and <c>ei_connect_xinit</c> to
	    adjust the <c>creation</c> argument to be compatible with
	    nodes older than OTP-19.</p>
          <p>
	    Own Id: OTP-13981</p>
        </item>
      </list>
    </section>


    <section><title>Improvements and New Features</title>
      <list>
        <item>
          <p>
	    Editorial documentation changes</p>
          <p>
	    Own Id: OTP-13980</p>
        </item>
      </list>
    </section>

</section>

<section><title>Erl_Interface 3.9.1</title>

    <section><title>Fixed Bugs and Malfunctions</title>
      <list>
        <item>
          <p>
	    Look for .erlang.cookie in windows system directory if
	    HOMEDRIVE and HOMEPATH is not set. The same behaviour as
	    the VM.</p>
          <p>
	    Own Id: OTP-13849</p>
        </item>
      </list>
    </section>

</section>

<section><title>Erl_Interface 3.9</title>

    <section><title>Fixed Bugs and Malfunctions</title>
      <list>
        <item>
          <p>
	    Fix decoding of LLONG_MIN in erl_decode</p>
          <p>
	    Own Id: OTP-13666 Aux Id: ERL-158 </p>
        </item>
        <item>
          <p>
	    On windows <c>ei_decode_ulong</c> and
	    <c>ei_decode_long</c> now correctly returns an error when
	    trying to decode a number that does not fit in a long.
	    Fixed a bug on windows where enabling ei tracing would
	    cause a segmentation fault.</p>
          <p>
	    Own Id: OTP-13673</p>
        </item>
      </list>
    </section>


    <section><title>Improvements and New Features</title>
      <list>
        <item>
          <p>
	    Handle terms (pids,ports and refs) from nodes with a
	    'creation' value larger than 3. This is a preparation of
	    the distribution protocol to allow OTP 19 nodes to
	    correctly communicate with future nodes (20 or higher).
	    The 'creation' value differentiates different
	    incarnations of the same node (name).</p>
          <p>
	    Own Id: OTP-13488</p>
        </item>
      </list>
    </section>

</section>

<section><title>Erl_Interface 3.8.2</title>

    <section><title>Fixed Bugs and Malfunctions</title>
      <list>
        <item>
          <p>
	    Fix Erl_Interface build error on Debian/Hurd and
	    Debian/kFreeBSD. (Thanks to Sergei Golovan)</p>
          <p>
	    Own Id: OTP-13328</p>
        </item>
      </list>
    </section>


    <section><title>Improvements and New Features</title>
      <list>
        <item>
          <p>
	    EPMD supports both IPv4 and IPv6</p>
          <p>
	    Also affects oldest supported windows version.</p>
          <p>
	    Own Id: OTP-13364</p>
        </item>
      </list>
    </section>

</section>

<section><title>Erl_Interface 3.8.1</title>

    <section><title>Improvements and New Features</title>
      <list>
        <item>
          <p>
	    Fix the conditional selection of gethostbyname_r and
	    gethostbyaddr_r.</p>
          <p>
	    Own Id: OTP-13188</p>
        </item>
      </list>
    </section>

</section>

<section><title>Erl_Interface 3.8</title>

    <section><title>Improvements and New Features</title>
      <list>
        <item>
          <p>
	    Do not accept Nan and Infinity values</p>
          <p>
	    Erlang does not accept these values, so we return an
	    error in the C interface rather than letting them through
	    to the Erlang VM, which rejects the message with a
	    somewhat cryptic "bad external term".</p>
          <p>
	    Own Id: OTP-12801</p>
        </item>
      </list>
    </section>

</section>

<section><title>Erl_Interface 3.7.20</title>

    <section><title>Fixed Bugs and Malfunctions</title>
      <list>
        <item>
          <p>
	    Use C99 function isfinite() instead of finite() when
	    available on non GCC compilers.</p>
          <p>
	    Own Id: OTP-12268</p>
        </item>
      </list>
    </section>


    <section><title>Improvements and New Features</title>
      <list>
        <item>
          <p>
	    Distribute <c>autoconf</c> helpers to applications at
	    build time instead of having multiple identical copies
	    committed in the repository.</p>
          <p>
	    Own Id: OTP-12348</p>
        </item>
        <item>
          <p>
	    Added an .appup file for the application.</p>
          <p>
	    Own Id: OTP-12358 Aux Id: OTP-12178 </p>
        </item>
      </list>
    </section>

</section>

<section><title>Erl_Interface 3.7.19</title>

    <section><title>Fixed Bugs and Malfunctions</title>
      <list>
        <item>
          <p>
	    Added a <c>.app</c> file for the application.</p>
          <p>
	    Own Id: OTP-12178</p>
        </item>
      </list>
    </section>

</section>

<section><title>Erl_Interface 3.7.18</title>

    <section><title>Fixed Bugs and Malfunctions</title>
      <list>
        <item>
          <p>
	    Implement --enable-sanitizers[=sanitizers]. Similar to
	    debugging with Valgrind, it's very useful to enable
	    -fsanitize= switches to catch bugs at runtime.</p>
          <p>
	    Own Id: OTP-12153</p>
        </item>
      </list>
    </section>

</section>

<section><title>Erl_Interface 3.7.17</title>

    <section><title>Fixed Bugs and Malfunctions</title>
      <list>
        <item>
          <p>
	    Now works with Visual Studio.</p>
          <p>
	    Own Id: OTP-11984</p>
        </item>
      </list>
    </section>

</section>

<section><title>Erl_Interface 3.7.16</title>

    <section><title>Fixed Bugs and Malfunctions</title>
      <list>
        <item>
          <p>
	    Fix memcheck warning in gen_challange (Thanks to Olivier
	    Girondel)</p>
          <p>
	    Own Id: OTP-11608</p>
        </item>
      </list>
    </section>

</section>

<section><title>Erl_Interface 3.7.15</title>

    <section><title>Fixed Bugs and Malfunctions</title>
      <list>
        <item>
          <p>
	    Silence warnings (Thanks to Anthony Ramine)</p>
          <p>
	    Own Id: OTP-11517</p>
        </item>
      </list>
    </section>

</section>

<section><title>Erl_Interface 3.7.14</title>

    <section><title>Improvements and New Features</title>
      <list>
        <item>
          <p>
	    Introduced functionality for inspection of system and
	    build configuration.</p>
          <p>
	    Own Id: OTP-11196</p>
        </item>
        <item>
          <p>
	    Header and library files from ic and erl_interface are
	    now installed into usr/{include,lib}. Note that these
	    directories are unversioned, so the latest installed
	    version will be the one in the directory.</p>
          <p>
	    Own Id: OTP-11284</p>
        </item>
        <item>
          <p>
	    Fix location of true binary under Mac OSX. Thanks to
	    Simon Cornish.</p>
          <p>
	    Own Id: OTP-11289</p>
        </item>
      </list>
    </section>

</section>

<section><title>Erl_Interface 3.7.13</title>

    <section><title>Improvements and New Features</title>
      <list>
        <item>
          <p>
	    A guard was added to check if file descriptor is valid
	    before closing it.</p>
          <p>
	    Own Id: OTP-11167</p>
        </item>
      </list>
    </section>

</section>

<section><title>Erl_Interface 3.7.12</title>

    <section><title>Fixed Bugs and Malfunctions</title>
      <list>
        <item>
          <p>
	    Superfluous trailing comma in enum erlang_char_encoding
	    causing compile error for g++ with --pedantic option.</p>
          <p>
	    Own Id: OTP-10913 Aux Id: seq12264 </p>
        </item>
      </list>
    </section>

</section>

<section><title>Erl_Interface 3.7.11</title>

    <section><title>Fixed Bugs and Malfunctions</title>
      <list>
        <item>
          <p>
	    Revert the structs <c>erlang_pid</c>, <c>erlang_port</c>
	    and <c>erlang_ref</c> as they were before R16A (without
	    <c>node_org_enc</c>) in order to be backward compatible
	    with user code that accesses the fields of these structs.</p>
          <p>
	    Own Id: OTP-10885 Aux Id: seq12256 </p>
        </item>
      </list>
    </section>

</section>

<section><title>Erl_Interface 3.7.10</title>

    <section><title>Improvements and New Features</title>
      <list>
        <item>
	    <p>Where necessary a comment stating encoding has been
	    added to Erlang files. The comment is meant to be removed
	    in Erlang/OTP R17B when UTF-8 becomes the default
	    encoding. </p>
          <p>
	    Own Id: OTP-10630</p>
        </item>
        <item>
          <p>
	    Limited support for unicode atoms in the external format
	    and in the internal representation of the vm. This is a
	    preparative feature in order to support communication
	    with future releases of Erlang/OTP that may create
	    unicode atoms.</p>
          <p>
	    Own Id: OTP-10753</p>
        </item>
      </list>
    </section>

</section>

<section><title>Erl_Interface 3.7.9</title>

    <section><title>Improvements and New Features</title>
      <list>
        <item>
	    <p>Teach lib/erl_interface/configure.in to look for
	    pthreads support in libc (where it can be found on
	    QNX)</p> <p>A minor tweak such that this configure
	    *fails* if you pass --enable-threads and no pthreads
	    support can be found.</p> (Thanks to Per Hedeland)
          <p>
	    Own Id: OTP-10581</p>
        </item>
      </list>
    </section>

</section>

<section><title>Erl_Interface 3.7.8</title>

    <section><title>Improvements and New Features</title>
      <list>
        <item>
          <p>
	    Detect when middle endian doubles are used by a platform
	    and account for it when decoding floats. (Thanks to Mike
	    Sperber)</p>
          <p>
	    Own Id: OTP-10209</p>
        </item>
      </list>
    </section>

</section>

<section><title>Erl_Interface 3.7.7</title>

    <section><title>Fixed Bugs and Malfunctions</title>
      <list>
        <item>
	    <p>Minor suppressions and fixes of compilation
	    warnings</p>
          <p>
	    Own Id: OTP-10016</p>
        </item>
      </list>
    </section>

</section>

<section><title>Erl_Interface 3.7.6</title>

    <section><title>Fixed Bugs and Malfunctions</title>
      <list>
        <item>
          <p>
	    An error when getting global names on OS X Lion has been
	    fixed. The error caused truncated strings to be returned
	    from the function.</p>
          <p>
	    Own Id: OTP-9799</p>
        </item>
      </list>
    </section>


    <section><title>Improvements and New Features</title>
      <list>
        <item>
	    <p>Erlang/OTP can now be built using parallel make if you
	    limit the number of jobs, for instance using '<c>make
	    -j6</c>' or '<c>make -j10</c>'. '<c>make -j</c>' does not
	    work at the moment because of some missing
	    dependencies.</p>
          <p>
	    Own Id: OTP-9451</p>
        </item>
        <item>
          <p>
	    Eliminate use of deprecated regexp module</p>
          <p>
	    Own Id: OTP-9810</p>
        </item>
      </list>
    </section>

</section>

<section><title>Erl_Interface 3.7.5</title>

    <section><title>Fixed Bugs and Malfunctions</title>
      <list>
        <item>
	    <p>Align ei buffer according to size of pointers</p>
          <p>
	    Own Id: OTP-9390</p>
        </item>
        <item>
	    <p> XML files have been corrected. </p>
          <p>
	    Own Id: OTP-9550 Aux Id: OTP-9541 </p>
        </item>
        <item>
          <p>
	    Make comment and documentation reflect code in
	    erl_interface/src/misc/ei_decode_term.c (Thanks to Anneli
	    Cuss)</p>
          <p>
	    Own Id: OTP-9559</p>
        </item>
      </list>
    </section>


    <section><title>Improvements and New Features</title>
      <list>
        <item>
          <p>
	    ei: integer overflow in string/atom encoding</p>
          <p>
	    ei_encode_atom() and ei_encode_string() use strlen() to
	    get the length of the buffer. As strlen() returns an
	    unsigned long long and both ei functions take a signed
	    integer, the length fields may overflow.</p>
          <p>
	    Check so that the results of strlen can be held in a
	    signed integer. (Thanks to Michael Santos)</p>
          <p>
	    Own Id: OTP-9530</p>
        </item>
      </list>
    </section>

</section>

<section><title>Erl_Interface 3.7.4</title>

    <section><title>Fixed Bugs and Malfunctions</title>
      <list>
        <item>
          <p>
	    Fix using sizeof() for array given as function argument</p>
          <p>
	    When using the sizeof() operator for an array given as
	    function argument it returns the size of the pointer. In
	    this case, the affected function hex(char digest[16],
	    char buff[33]) will just print 4 or 8 byte instead of the
	    full length of 16 bytes, on 32bit and 64bit systems
	    respectively. (Thanks to Cristian greco)</p>
          <p>
	    Own Id: OTP-9151</p>
        </item>
        <item>
          <p>
	    Initialize <c>to</c> and <c>to_name</c> in
	    <c>erl_receive_msg</c>. (Thanks to Göran Larsson)</p>
          <p>
	    Own Id: OTP-9241</p>
        </item>
        <item>
          <p>
	    erl_interface: fix compile error(Thanks to Michael
	    Santos)</p>
          <p>
	    Own Id: OTP-9252</p>
        </item>
      </list>
    </section>

</section>

<section><title>Erl_Interface 3.7.3</title>

    <section><title>Fixed Bugs and Malfunctions</title>
      <list>
        <item>
          <p>
	    Some malformed distribution messages could cause VM to
	    crash, this is now corrected.</p>
          <p>
	    Own Id: OTP-8993</p>
        </item>
        <item>
          <p>
	    Strengthen string copy check (Thanks to Michael Santos).</p>
          <p>
	    Own Id: OTP-9071</p>
        </item>
        <item>
          <p>
	    Strengthen atom length check when decoding atoms (Thanks
	    to Michael Santos).</p>
          <p>
	    Own Id: OTP-9072</p>
        </item>
      </list>
    </section>


    <section><title>Improvements and New Features</title>
      <list>
        <item>
	    <p>Fix global registration. C node needed
	    DFLAG_DIST_MONITOR_FLAT set when connecting. Fix list
	    compare in erl_compare_ext to return correct result.
	    (Thanks to Vitaliy Batichko and Evgeny Khirin)</p>
          <p>
	    Own Id: OTP-9015</p>
        </item>
      </list>
    </section>

</section>

<section><title>Erl_Interface 3.7.2</title>

    <section><title>Fixed Bugs and Malfunctions</title>
      <list>
        <item>
          <p>
	    erl_call: remove get_hostent</p>
          <p>
	    get_hostent does not properly handle IPv4 addresses on
	    little endian platforms and fails with hostnames
	    beginning with a number. Remove get_hostent and use
	    ei_gethostbyname directly since gethostbyname supports
	    IPv4 addresses.</p>
          <p>
	    (Thanks to Michael Santos)</p>
          <p>
	    Own Id: OTP-8890</p>
        </item>
        <item>
	    <p> teach ei_x_format to handle unary - and + (Thanks to
	    Steve Vinoski)</p>
          <p>
	    Own Id: OTP-8891</p>
        </item>
        <item>
	    <p>Fix zero byte allocation in registry. (Thanks to
	    Michael Santos)</p>
          <p>
	    Own Id: OTP-8893</p>
        </item>
        <item>
	    <p> Check the length of the node name to prevent an
	    overflow. Memory error control of ei_alloc_big. (Thanks
	    to Michael Santos) </p>
          <p>
	    Own Id: OTP-8943</p>
        </item>
        <item>
          <p>
	    erl_term_len() in erl_interface could returned too large
	    values for integers (since R14B) and too small values for
	    refs (since R9B).</p>
          <p>
	    Own Id: OTP-8945</p>
        </item>
      </list>
    </section>

</section>

<section><title>Erl_Interface 3.7.1.1</title>
    <section><title>Fixed Bugs and Malfunctions</title>
      <list>
        <item>
	    <p>
		The <c>erl_interface</c> tracelevel for erlang messages was incorrect. This has now been fixed.
	    </p>
          <p>
	    Own Id: OTP-8874</p>
        </item>
    </list>
    </section>

</section>
<section><title>Erl_Interface 3.7.1</title>

    <section><title>Fixed Bugs and Malfunctions</title>
      <list>
        <item>
          <p>
	    Removed unused variable in <c>ei_decode_term.c</c>.</p>
          <p>
	    Fixed faulty deallocation in <c>erl_call</c>.</p>
          <p>
	    Own Id: OTP-8748</p>
        </item>
        <item>
	    <p>ei_connect: correct man page examples (Thanks to
	    Michael Santos)</p>
          <p>
	    Own Id: OTP-8813</p>
        </item>
        <item>
	    <p>ei: prevent overflow in <c>ei_connect_init</c> and
	    <c>ei_xconnect</c></p> <p>Add length check of the buffer
	    before copying. (Thanks to Michael Santos)</p>
          <p>
	    Own Id: OTP-8814</p>
        </item>
        <item>
	    <p>Remove DECLSPEC feature which fails on Windows Vista
	    and use the fallback implementation instead.</p>
          <p>
	    Own Id: OTP-8826</p>
        </item>
        <item>
	    <p>erl_call: fix multiple buffer overflows (Thanks to
	    Michael Santos)</p>
          <p>
	    Own Id: OTP-8827</p>
        </item>
      </list>
    </section>


    <section><title>Improvements and New Features</title>
      <list>
        <item>
	    <p>Fix incorrect writev iovec buffer handling in
	    <c>erl_interface</c> (Thanks to Steve Vinoski)</p>
          <p>
	    Own Id: OTP-8837</p>
        </item>
      </list>
    </section>

</section>

<section><title>Erl_Interface 3.7</title>

    <section><title>Improvements and New Features</title>
      <list>
        <item>
	    <p>compact IEEE 754 double encoding in external binary
	    format for ei</p> <list><item><p>Implement the compact
	    IEEE 754 double encoding in external binary format for
	    ei. Encoding for ei now always produces the NEW_FLOAT_EXT
	    format. Decoding and term printing handle both the old
	    ERL_FLOAT_EXT encoding and the new NEW_FLOAT_EXT
	    encoding. </p></item> <item><p>Legacy erl_interface code
	    also handles the new encoding, but still produces the
	    ERL_FLOAT_EXT encoding by default.</p></item>
	    <item><p>Also enable the DFLAG_NEW_FLOATS distribution
	    flag.</p></item> <item><p>ei_get_type() will return
	    ERL_FLOAT_EXT regardless if the external format is
	    encoded with ERL_FLOAT_EXT or NEW_FLOAT_EXT for
	    doubles.</p></item> <item><p>Reduce the number of copies
	    of the code for encoding and decoding doubles throughout
	    ei and erl_interface by instead calling the ei encoding
	    and decoding functions wherever possible.</p></item>
	    <item><p>Restore commented-out float tests in
	    ei_decode_SUITE and ei_encode_SUITE in
	    lib/erl_interface/test. Modify them to make them match
	    the style of other tests in the same suites.</p></item>
	    </list> <p>These changes are based on an ei float patch
	    from Serge Aleynikov originally submitted against R12B-2
	    in July 2008 and reworked by Steve Vinoski May 2010.</p>
          <p>
	    *** POTENTIAL INCOMPATIBILITY ***</p>
          <p>
	    Own Id: OTP-8684</p>
        </item>
      </list>
    </section>

</section>

<section><title>Erl_Interface 3.6.5</title>

    <section><title>Improvements and New Features</title>
      <list>
        <item>
          <p>
	    Document debug support.</p>
          <p>
	    Debug trace output for connection activity could be
	    enabled setting the trace level as an integer to the
	    EI_TRACELEVEL environment variable. This option could
	    also be read and set from a running program using
	    ei_get_tracelevel(void) and ei_set_tracelevel(int).</p>
          <p>
	    Own Id: OTP-5037</p>
        </item>
        <item>
	    <p>Cross compilation improvements and other build system
	    improvements.</p>
	    <p>Most notable:</p> <list><item> Lots of cross
	    compilation improvements. The old cross compilation
	    support was more or less non-existing as well as broken.
	    Please, note that the cross compilation support should
	    still be considered as experimental. Also note that old
	    cross compilation configurations cannot be used without
	    modifications. For more information on cross compiling
	    Erlang/OTP see the <c>$ERL_TOP/INSTALL-CROSS.md</c> file.
	    </item><item> Support for staged install using <url
	    href="http://www.gnu.org/prep/standards/html_node/DESTDIR.html">DESTDIR</url>.
	    The old broken <c>INSTALL_PREFIX</c> has also been fixed.
	    For more information see the <c>$ERL_TOP/INSTALL.md</c>
	    file. </item><item> Documentation of the <c>release</c>
	    target of the top <c>Makefile</c>. For more information
	    see the <c>$ERL_TOP/INSTALL.md</c> file. </item><item>
	    <c>make install</c> now by default creates relative
	    symbolic links instead of absolute ones. For more
	    information see the <c>$ERL_TOP/INSTALL.md</c> file.
	    </item><item> <c>$ERL_TOP/configure --help=recursive</c>
	    now works and prints help for all applications with
	    <c>configure</c> scripts. </item><item> Doing <c>make
	    install</c>, or <c>make release</c> directly after
	    <c>make all</c> no longer triggers miscellaneous
	    rebuilds. </item><item> Existing bootstrap system is now
	    used when doing <c>make install</c>, or <c>make
	    release</c> without a preceding <c>make all</c>.
	    </item><item> The <c>crypto</c> and <c>ssl</c>
	    applications use the same runtime library path when
	    dynamically linking against <c>libssl.so</c> and
	    <c>libcrypto.so</c>. The runtime library search path has
	    also been extended. </item><item> The <c>configure</c>
	    scripts of <c>erl_interface</c> and <c>odbc</c> now
	    search for thread libraries and thread library quirks the
	    same way as <c>erts</c> do. </item><item> The
	    <c>configure</c> script of the <c>odbc</c> application
	    now also looks for odbc libraries in <c>lib64</c> and
	    <c>lib/64</c> directories when building on a 64-bit
	    system. </item><item> The <c>config.h.in</c> file in the
	    <c>erl_interface</c> application is now automatically
	    generated in instead of statically updated which reduces
	    the risk of <c>configure</c> tests without any effect.
	    </item></list>
	    <p>(Thanks to Henrik Riomar for suggestions and
	    testing)</p>
	    <p>(Thanks to Winston Smith for the AVR32-Linux cross
	    configuration and testing)</p>
          <p>
	    *** POTENTIAL INCOMPATIBILITY ***</p>
          <p>
	    Own Id: OTP-8323</p>
        </item>
        <item>
          <p>
	    Change erroneous "\\0" in documentation files
	    <c>erl_notes.xml</c> and <c> erl_eterm.xml</c>.</p>
          <p>
	    Own Id: OTP-8326</p>
        </item>
        <item>
          <p>
	    Allow <c>erl_match()</c> to match <c>ERL_LONGLONG</c> and
	    <c>ERL_U_LONGLONG</c> terms (Thanks to Scott Lystig
	    Fritchie).</p>
          <p>
	    Own Id: OTP-8400</p>
        </item>
      </list>
    </section>

</section>

<section><title>Erl_Interface 3.6.4</title>

    <section><title>Improvements and New Features</title>
      <list>
        <item>
          <p>
	    The documentation is now built with open source tools
	    (xsltproc and fop) that exists on most platforms. One
	    visible change is that the frames are removed.</p>
          <p>
	    Own Id: OTP-8201</p>
        </item>
      </list>
    </section>

</section>

<section><title>Erl_Interface 3.6.3</title>

    <section><title>Fixed Bugs and Malfunctions</title>
      <list>
        <item>
          <p>
	    The manual states that erl_receive() return the reason in
	    the <c>ErlMessage</c> struct. This was not the case and
	    the function is now corrected.</p>
          <p>
	    *** POTENTIAL INCOMPATIBILITY ***</p>
          <p>
	    Own Id: OTP-4969</p>
        </item>
        <item>
          <p>
	    In <c>send_exit.c</c> an errorneous size of memory
	    allocation could occur when reallocating a buffer.</p>
          <p>
	    In <c>ei_decode_trace.c</c> the index could be updated
	    when the decoding failed.</p>
          <p>
	    In <c>ei_printterm.c</c> the index could be updated when
	    the decoding failed in lists and tuples.</p>
          <p>
	    In <c>ei_decode_term.c</c> when decoding a double
	    (ERL_FLOAT_EXT) no check was done to ensure that the last
	    of the 31 bytes was null terminated.</p>
          <p>
	    In <c>ei_decode_term.c</c> when decoding references, only
	    the first 3 bytes are read, but the index did not
	    increment by the total size.</p>
          <p>
	    In <c>ei_decode_fun.c</c> no check of correct buffer
	    allocation or data length was done.</p>
          <p>
	    In <c>ei_decode_string.c</c> the integer list string case
	    did not decode the NIL tail correctly.</p>
          <p>
	    These errors has now been fixed. (Thanks to Romain
	    Lenglet, Paul Mineiro and Paul Guyot).</p>
          <p>
	    Own Id: OTP-6117</p>
        </item>
        <item>
          <p>
	    <c>ei_decode_big</c> could be decoded with a garbage
	    byte.</p>
          <p>
	    <c>ei_encode_big</c> and <c>ei_x_encode_big</c> is now
	    available.</p>
          <p>
	    Own Id: OTP-7554</p>
        </item>
        <item>
          <p>
	    The function <c>erl_init_resolve()</c> did not conform to
	    C99 standard which caused a build error on some
	    platforms. This has now been fixed.</p>
          <p>
	    Own Id: OTP-8093</p>
        </item>
        <item>
          <p>
	    <c>Makefile.in</c> has been updated to use the LDFLAGS
	    environment variable (if set). (Thanks to Davide
	    Pesavento.)</p>
          <p>
	    Own Id: OTP-8157</p>
        </item>
      </list>
    </section>


    <section><title>Improvements and New Features</title>
      <list>
        <item>
          <p>
	    Added support for 64-bit integers in encoding/decoding.</p>
          <p>
	    Added support for better printouts of binaries.</p>
          <p>
	    Own Id: OTP-6091</p>
        </item>
      </list>
    </section>

</section>

<section><title>Erl_Interface 3.6.2</title>

    <section><title>Fixed Bugs and Malfunctions</title>
      <list>
        <item>
          <p>
	    A problem with <c>gethostbyname</c> in <c>erl_start.c</c>
	    could cause a buffer overflow. This has now been fixed.</p>
          <p>
	    Clean up of code and removed compiler warnings.</p>
          <p>
	    Own Id: OTP-7978</p>
        </item>
      </list>
    </section>

</section>

<section><title>Erl_Interface 3.6.1</title>

    <section><title>Fixed Bugs and Malfunctions</title>
      <list>
        <item>
	    <p>A faulty validation in <c>ei_reg_getpval</c> caused it
	    to never return the key-value. This has now been fixed.
	    (Thanks to Matt Stancliff)</p>
          <p>
	    Own Id: OTP-7960</p>
        </item>
      </list>
    </section>


    <section><title>Improvements and New Features</title>
      <list>
        <item>
	    <p>Minor update to the <c>configure</c> script.</p>
          <p>
	    Own Id: OTP-7959</p>
        </item>
      </list>
    </section>

</section>

<section><title>Erl_Interface 3.6.1</title>

    <section><title>Improvements and New Features</title>
      <list>
        <item>
	    <p>Minor update to the <c>configure</c> script.</p>
          <p>
	    Own Id: OTP-7959</p>
        </item>
      </list>
    </section>

</section>

<section><title>Erl_Interface 3.6</title>

    <section><title>Improvements and New Features</title>
      <list>
        <item>
          <p>
	    Nodes belonging to different independent clusters can now
	    co-exist on the same host with the help of a new
	    environment variable setting ERL_EPMD_PORT.</p>
          <p>
	    Own Id: OTP-7826</p>
        </item>
      </list>
    </section>

</section>

<section><title>Erl_Interface 3.5.9</title>

    <section><title>Fixed Bugs and Malfunctions</title>
      <list>
        <item>
          <p>
	    A type-casting bug in ei_skip_term and ei_printterm on
	    64bit platforms rendering undefined results is now
	    corrected.</p>
          <p>
	    Own Id: OTP-7577</p>
        </item>
        <item>
          <p>
	    A bug in the hostent copying code of erl_interface on
	    MacOS X/Darwin is now corrected.</p>
          <p>
	    Own Id: OTP-7593</p>
        </item>
        <item>
	    <p>A problem with building <c>erl_interface</c> on
	    FreeBSD has been fixed (Thanks to Akira Kitada).</p>
          <p>
	    Own Id: OTP-7611</p>
        </item>
      </list>
    </section>

</section>

<section><title>Erl_Interface 3.5.8</title>

    <section><title>Fixed Bugs and Malfunctions</title>
      <list>
        <item>
          <p>
	    Fixed bug in erl_interface when decoding broken data</p>
          <p>
	    Own Id: OTP-7448</p>
        </item>
      </list>
    </section>

</section>


<section><title>Erl_Interface 3.5.7</title>

    <section><title>Fixed Bugs and Malfunctions</title>
      <list>
        <item>
          <p>
	    An erroneous freeing of memory could occur when using
	    <c>ei_x_format_wo_ver</c> in erl_interface, resulting in
	    a segmentation fault.</p>
          <p>
	    Own Id: OTP-6795</p>
        </item>
        <item>
          <p>
	    A faulty compare in <c>erl_marshal</c> has now been
	    fixed. (Thanks to Simon Cornish and Paul Mineiro)</p>
          <p>
	    Own Id: OTP-7368</p>
        </item>
      </list>
    </section>

</section>

<section><title>Erl_Interface 3.5.6</title>

    <section><title>Fixed Bugs and Malfunctions</title>
      <list>
        <item>
          <p>
	    Minor documentation fixes.</p>
          <p>
	    Own Id: OTP-7183 Aux Id: OTP-7118 </p>
        </item>
      </list>
    </section>

</section>

<section><title>Erl_Interface 3.5.5.4</title>

    <section><title>Fixed Bugs and Malfunctions</title>
      <list>
        <item>
          <p>
	    The symbol __erl_errno was undefined in the single thread
	    version of the ei library, but is now defined.</p>
          <p>
	    Own Id: OTP-6887</p>
        </item>
        <item>
          <p>
	    Corrected FreeBSD build error.</p>
          <p>
	    Own Id: OTP-7093</p>
        </item>
      </list>
    </section>

</section>

  <section>
    <title>Erl_Interface 3.5.5.3</title>

    <section>
      <title>Improvements and New Features</title>
      <list type="bulleted">
        <item>
          <p>Calls to alloca in erl_marshal.c have been removed. A
            static buffer is now used instead to store node names
            temporarily.</p>
          <p>Own Id: OTP-6331 Aux Id: seq10468 </p>
        </item>
        <item>
          <p>ei_print_term interprets a list of integers with values
            from 0 to 255 as a string. If the original list contains
            the integer 0, this is considered terminator of the
            string. This is incorrect. The function has now been
            modified to not look for '\0' in a string, but always
            print all characters.</p>
          <p>Own Id: OTP-6339 Aux Id: seq10492 </p>
        </item>
      </list>
    </section>
  </section>

  <section>
    <title>Erl_Interface 3.5.5.2</title>

    <section>
      <title>Fixed Bugs and Malfunctions</title>
      <list type="bulleted">
        <item>
          <p>The combination of xeon processors with 64bit x86
            extensions and a 32bit linux could cause ei_decode_long
            and ei_decode_longlong to fail for the value LONG_MIN and
            LONGLONG_MIN. The conversion is now made more portable.</p>
          <p>Own Id: OTP-6216</p>
        </item>
      </list>
    </section>
  </section>

  <section>
    <title>Erl_Interface 3.5.5.1</title>

    <section>
      <title>Improvements and New Features</title>
      <list type="bulleted">
        <item>
          <p>Portability enhancements.</p>
          <p>Own Id: OTP-6132</p>
        </item>
      </list>
    </section>
  </section>

  <section>
    <title>Erl_Interface 3.5.5</title>

    <section>
      <title>Fixed Bugs and Malfunctions</title>
      <list type="bulleted">
        <item>
          <p>Different (and old) <c><![CDATA[config.guess]]></c> files in the
            <c><![CDATA[erts]]></c> and <c><![CDATA[erl_interface]]></c> applications would
            cause build problems on the new Intel-based iMacs.
            (Thanks to Sebastion Strollo.)</p>
          <p>Own Id: OTP-5967</p>
        </item>
        <item>
          <p>pthread header and library mismatch on linux systems (at
            least some SuSE and Debian) with both NPTL and
            Linuxthreads libraries installed.</p>
          <p>Own Id: OTP-5981</p>
        </item>
      </list>
    </section>

    <section>
      <title>Improvements and New Features</title>
      <list type="bulleted">
        <item>
          <p>Support for a C node to connect to an Erlang node on a
            standalone host has been added.</p>
          <p>Own Id: OTP-5883 Aux Id: seq10170 </p>
        </item>
      </list>
    </section>
  </section>

  <section>
    <title>Erl_interface 3.5.2</title>

    <section>
      <title>Improvements and New Features</title>
      <list type="bulleted">
        <item>
          <p>A configuration test error caused erl_interface to be
            built without support for threads. This has been
            corrected.</p>
          <p>Own Id: OTP-5456</p>
        </item>
      </list>
    </section>
  </section>

  <section>
    <title>Erl_interface 3.5.1</title>

    <section>
      <title>Improvements and New Features</title>
      <list type="bulleted">
        <item>
          <p>Changes and improvements have been made to the build and
            test environment to solve problems with failing
            erl_interface test cases.</p>
          <p>Own Id: OTP-5295 Aux Id: OTP-5387 </p>
        </item>
      </list>
    </section>
  </section>

  <section>
    <title>Erl_interface 3.5</title>

    <section>
      <title>Improvements and New Features</title>
      <list type="bulleted">
        <item>
          <p>Process identifiers and port identifiers have been
            made more unique. Previously 18 bits were used as id in
            the internal representation of process and port
            identifiers. Now 28 bits are used. </p>
          <p>The maximum
            limit on the number of concurrently existing processes
            due to the representation of pids has been increased to
            268435456 processes. The same is true for ports. This
            limit will at least on a 32-bit architecture be
            impossible to reach due to memory shortage. </p>
          <p><em>NOTE:</em> By default, the <c><![CDATA[ERTS]]></c>, and the
            <c><![CDATA[erl_interface]]></c>, <c><![CDATA[ei]]></c>, and <c><![CDATA[jinterface]]></c>
            libraries are now only guaranteed to be compatible with
            other Erlang/OTP components from the same release. It is
            possible to set each component in compatibility mode of
            an earlier release, though. See the documentation for
            respective component on how to set it in compatibility
            mode. </p>
          <p>*** POTENTIAL INCOMPATIBILITY ***</p>
          <p>Own Id: OTP-4968 Aux Id: OTP-4196 </p>
        </item>
      </list>
    </section>
  </section>

  <section>
    <title>Erl_interface 3.4.5</title>

    <section>
      <title>Fixed Bugs and Malfunctions</title>
      <list type="bulleted">
        <item>
          <p>Corrections for mistakes done for patch erl_605/OTP-4874.</p>
          <p>Own Id: OTP-4995 Aux Id: OTP-4874 </p>
        </item>
      </list>
    </section>
  </section>

  <section>
    <title>Erl_interface 3.4.4</title>

    <section>
      <title>Fixed Bugs and Malfunctions</title>
      <list type="bulleted">
        <item>
          <p>A small optimization in ei_rpc*() was added and a bug in
            ei_decode_longlong() was corrected.</p>
          <p>Own Id: OTP-4784</p>
        </item>
      </list>
    </section>
  </section>

  <section>
    <title>Erl_interface 3.4.2</title>

    <section>
      <title>Fixed Bugs and Malfunctions</title>
      <list type="bulleted">
        <item>
          <p>Strings longer than 65535 bytes were encoded wrong in
            ei/erl_interface.</p>
          <p>Own Id: OTP-4865 Aux Id: EABln07451 </p>
        </item>
      </list>
    </section>
  </section>

  <section>
    <title>Erl_interface 3.4.1</title>

    <section>
      <title>Fixed Bugs and Malfunctions</title>
      <list type="bulleted">
        <item>
          <p>erl_call -a parsed erlang terms incorrectly due to a bug
            in ei_format, which is now corrected.</p>
          <p>Own Id: OTP-4777 Aux Id: seq8099 </p>
        </item>
      </list>
    </section>
  </section>
</chapter>
<|MERGE_RESOLUTION|>--- conflicted
+++ resolved
@@ -31,17 +31,12 @@
   </header>
   <p>This document describes the changes made to the Erl_interface application.</p>
 
-<<<<<<< HEAD
 <section><title>Erl_Interface 3.10.3</title>
-=======
-<section><title>Erl_Interface 3.10.2.1</title>
->>>>>>> 857156bc
-
-    <section><title>Fixed Bugs and Malfunctions</title>
-      <list>
-        <item>
-          <p>
-<<<<<<< HEAD
+
+    <section><title>Fixed Bugs and Malfunctions</title>
+      <list>
+        <item>
+          <p>
 	    Fix bug where calling erl_init on certain platforms could
 	    result in a buffer overflow bug.</p>
           <p>
@@ -68,14 +63,24 @@
 	    running Erlang/OTP 20 or earlier. </p>
           <p>
 	    Own Id: OTP-15114 Aux Id: OTP-15072, ERL-634 </p>
-=======
+        </item>
+      </list>
+    </section>
+
+</section>
+
+<section><title>Erl_Interface 3.10.2.1</title>
+
+    <section><title>Fixed Bugs and Malfunctions</title>
+      <list>
+        <item>
+          <p>
 	    Make <c>ei_connect</c> and friends also accept state
 	    <c>ok_simultaneous</c> during handshake, which means the
 	    other node has initiated a connection setup that will be
 	    cancelled in favor of this connection.</p>
           <p>
 	    Own Id: OTP-15161 Aux Id: ERIERL-191 </p>
->>>>>>> 857156bc
         </item>
       </list>
     </section>
