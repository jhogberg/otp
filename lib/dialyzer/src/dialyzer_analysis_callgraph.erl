%% -*- erlang-indent-level: 2 -*-
%%
%% Licensed under the Apache License, Version 2.0 (the "License");
%% you may not use this file except in compliance with the License.
%% You may obtain a copy of the License at
%%
%%     http://www.apache.org/licenses/LICENSE-2.0
%%
%% Unless required by applicable law or agreed to in writing, software
%% distributed under the License is distributed on an "AS IS" BASIS,
%% WITHOUT WARRANTIES OR CONDITIONS OF ANY KIND, either express or implied.
%% See the License for the specific language governing permissions and
%% limitations under the License.

%%%-------------------------------------------------------------------
%%% File    : dialyzer_analysis_callgraph.erl
%%% Author  : Tobias Lindahl <tobiasl@it.uu.se>
%%% Description :
%%%
%%% Created :  5 Apr 2005 by Tobias Lindahl <tobiasl@it.uu.se>
%%%-------------------------------------------------------------------

-module(dialyzer_analysis_callgraph).

-export([start/3]).

%%% Export for dialyzer_coordinator...
-export([compile_init_result/0,
	 add_to_result/4]).
%%% ... and export for dialyzer_worker.
-export([start_compilation/2,
	 continue_compilation/2]).

-export_type([compile_init_data/0,
              one_file_mid_error/0,
              one_file_result_ok/0,
              compile_result/0]).

-include("dialyzer.hrl").

-record(analysis_state,
	{
	  codeserver                    :: dialyzer_codeserver:codeserver(),
	  analysis_type  = succ_typings :: anal_type(),
	  defines        = []           :: [dial_define()],
	  doc_plt                       :: dialyzer_plt:plt(),
	  include_dirs   = []           :: [file:filename()],
	  parent                        :: pid(),
          legal_warnings                :: % command line options
                                           [dial_warn_tag()],
	  plt                           :: dialyzer_plt:plt(),
	  start_from     = byte_code    :: start_from(),
	  use_contracts  = true         :: boolean(),
	  timing_server                 :: dialyzer_timing:timing_server(),
          solvers                       :: [solver()]
	 }).

-record(server_state,
        {
          parent :: pid()
         }).

%%--------------------------------------------------------------------
%% Main
%%--------------------------------------------------------------------

-spec start(pid(), [dial_warn_tag()], #analysis{}) -> 'ok'.

start(Parent, LegalWarnings, Analysis) ->
  TimingServer = dialyzer_timing:init(Analysis#analysis.timing),
  RacesOn = ordsets:is_element(?WARN_RACE_CONDITION, LegalWarnings),
  Analysis0 =
    Analysis#analysis{race_detection = RacesOn, timing_server = TimingServer},
  Analysis1 = expand_files(Analysis0),
  Analysis2 = run_analysis(Analysis1, LegalWarnings),
  State = #server_state{parent = Parent},
  loop(State, Analysis2, none),
  dialyzer_timing:stop(TimingServer).

run_analysis(Analysis, LegalWarnings) ->
  Self = self(),
  Fun = fun() -> analysis_start(Self, Analysis, LegalWarnings) end,
  Analysis#analysis{analysis_pid = spawn_link(Fun)}.

loop(#server_state{parent = Parent} = State,
     #analysis{analysis_pid = AnalPid} = Analysis, ExtCalls) ->
  receive
    {AnalPid, log, LogMsg} ->
      send_log(Parent, LogMsg),
      loop(State, Analysis, ExtCalls);
    {AnalPid, warnings, Warnings} ->
      send_warnings(Parent, Warnings),
      loop(State, Analysis, ExtCalls);
    {AnalPid, cserver, CServer, Plt} ->
      send_codeserver_plt(Parent, CServer, Plt),
      loop(State, Analysis, ExtCalls);
    {AnalPid, done, MiniPlt, DocPlt} ->
      send_ext_calls(Parent, ExtCalls),
      send_analysis_done(Parent, MiniPlt, DocPlt);
    {AnalPid, ext_calls, NewExtCalls} ->
      loop(State, Analysis, NewExtCalls);
    {AnalPid, ext_types, ExtTypes} ->
      send_ext_types(Parent, ExtTypes),
      loop(State, Analysis, ExtCalls);
    {AnalPid, mod_deps, ModDeps} ->
      send_mod_deps(Parent, ModDeps),
      loop(State, Analysis, ExtCalls);
    {Parent, stop} ->
      exit(AnalPid, kill),
      ok
  end.

%%--------------------------------------------------------------------
%% The Analysis
%%--------------------------------------------------------------------

analysis_start(Parent, Analysis, LegalWarnings) ->
  CServer = dialyzer_codeserver:new(),
  Plt = Analysis#analysis.plt,
  State = #analysis_state{codeserver = CServer,
			  analysis_type = Analysis#analysis.type,
			  defines = Analysis#analysis.defines,
			  doc_plt = Analysis#analysis.doc_plt,
			  include_dirs = Analysis#analysis.include_dirs,
			  plt = Plt,
			  parent = Parent,
                          legal_warnings = LegalWarnings,
			  start_from = Analysis#analysis.start_from,
			  use_contracts = Analysis#analysis.use_contracts,
			  timing_server = Analysis#analysis.timing_server,
                          solvers = Analysis#analysis.solvers
			 },
  Files = ordsets:from_list(Analysis#analysis.files),
  {Callgraph, TmpCServer0} = compile_and_store(Files, State),
  %% Remote type postprocessing
  NewCServer =
    try
      TmpCServer1 = dialyzer_utils:merge_types(TmpCServer0, Plt),
      NewExpTypes = dialyzer_codeserver:get_temp_exported_types(TmpCServer0),
      OldExpTypes0 = dialyzer_plt:get_exported_types(Plt),
      RemMods =
        [case Analysis#analysis.start_from of
           byte_code -> list_to_atom(filename:basename(F, ".beam"));
           src_code -> list_to_atom(filename:basename(F, ".erl"))
         end || F <- Files],
      OldExpTypes1 = dialyzer_utils:sets_filter(RemMods, OldExpTypes0),
      MergedExpTypes = sets:union(NewExpTypes, OldExpTypes1),
      TmpCServer2 =
        dialyzer_codeserver:finalize_exported_types(MergedExpTypes, TmpCServer1),
      erlang:garbage_collect(), % reduce heap size
      ?timing(State#analysis_state.timing_server, "remote",
              contracts_and_records(TmpCServer2, Parent))
    catch
      throw:{error, _ErrorMsg} = Error -> exit(Error)
    end,
  dump_callgraph(Callgraph, State, Analysis),
  %% Remove all old versions of the files being analyzed
  AllNodes = dialyzer_callgraph:all_nodes(Callgraph),
  Plt1_a = dialyzer_plt:delete_list(Plt, AllNodes),
  Plt1 = dialyzer_plt:insert_callbacks(Plt1_a, NewCServer),
  State1 = State#analysis_state{codeserver = NewCServer, plt = Plt1},
  Exports = dialyzer_codeserver:get_exports(NewCServer),
  NonExports = sets:subtract(sets:from_list(AllNodes), Exports),
  NonExportsList = sets:to_list(NonExports),
  NewCallgraph =
    case Analysis#analysis.race_detection of
      true -> dialyzer_callgraph:put_race_detection(true, Callgraph);
      false -> Callgraph
    end,
  State2 = analyze_callgraph(NewCallgraph, State1),
  #analysis_state{plt = MiniPlt2,
                  doc_plt = DocPlt,
                  codeserver = Codeserver0} = State2,
  {Codeserver, MiniPlt3} = move_data(Codeserver0, MiniPlt2),
  dialyzer_callgraph:dispose_race_server(NewCallgraph),
  %% Since the PLT is never used, a dummy is sent:
  DummyPlt = dialyzer_plt:new(),
  send_codeserver_plt(Parent, Codeserver, DummyPlt),
  MiniPlt4 = dialyzer_plt:delete_list(MiniPlt3, NonExportsList),
  send_analysis_done(Parent, MiniPlt4, DocPlt).

contracts_and_records(CodeServer, Parent) ->
  Fun = contrs_and_recs(CodeServer, Parent),
  {Pid, Ref} = erlang:spawn_monitor(Fun),
  dialyzer_codeserver:give_away(CodeServer, Pid),
  Pid ! {self(), go},
  receive {'DOWN', Ref, process, Pid, Return} ->
      Return
  end.

-spec contrs_and_recs(dialyzer_codeserver:codeserver(), pid()) ->
                         fun(() -> no_return()).

contrs_and_recs(TmpCServer2, Parent) ->
  fun() ->
<<<<<<< HEAD
      Parent = receive {Pid, go} -> Pid end,
      TmpCServer3 = dialyzer_utils:process_record_remote_types(TmpCServer2),
=======
      Caller = receive {Pid, go} -> Pid end,
      {TmpCServer3, RecordDict} =
        dialyzer_utils:process_record_remote_types(TmpCServer2),
>>>>>>> 37decbb6
      TmpServer4 =
        dialyzer_contracts:process_contract_remote_types(TmpCServer3),
      dialyzer_codeserver:give_away(TmpServer4, Parent),
      rcv_and_send_ext_types(Caller, Parent),
      exit(TmpServer4)
  end.

move_data(CServer, MiniPlt) ->
  {CServer1, Records} = dialyzer_codeserver:extract_records(CServer),
  MiniPlt1 = dialyzer_plt:insert_types(MiniPlt, Records),
  {NewCServer, ExpTypes} = dialyzer_codeserver:extract_exported_types(CServer1),
  NewMiniPlt = dialyzer_plt:insert_exported_types(MiniPlt1, ExpTypes),
  {NewCServer, NewMiniPlt}.

analyze_callgraph(Callgraph, #analysis_state{codeserver = Codeserver,
					     doc_plt = DocPlt,
                                             plt = Plt,
					     timing_server = TimingServer,
					     parent = Parent,
                                             solvers = Solvers} = State) ->
  case State#analysis_state.analysis_type of
    plt_build ->
      NewMiniPlt =
        dialyzer_succ_typings:analyze_callgraph(Callgraph, Plt, Codeserver,
                                                TimingServer, Solvers, Parent),
      dialyzer_callgraph:delete(Callgraph),
      State#analysis_state{plt = NewMiniPlt, doc_plt = DocPlt};
    succ_typings ->
      {Warnings, NewMiniPlt, NewDocPlt} =
        dialyzer_succ_typings:get_warnings(Callgraph, Plt, DocPlt, Codeserver,
                                           TimingServer, Solvers, Parent),
      dialyzer_callgraph:delete(Callgraph),
      Warnings1 = filter_warnings(Warnings, Codeserver),
      send_warnings(State#analysis_state.parent, Warnings1),
      State#analysis_state{plt = NewMiniPlt, doc_plt = NewDocPlt}
    end.

%%--------------------------------------------------------------------
%% Build the callgraph and fill the codeserver.
%%--------------------------------------------------------------------

-record(compile_init,{
	  callgraph                 :: dialyzer_callgraph:callgraph(),
	  codeserver                :: dialyzer_codeserver:codeserver(),
	  defines       = []        :: [dial_define()],
	  include_dirs  = []        :: [file:filename()],
	  start_from    = byte_code :: start_from(),
	  use_contracts = true      :: boolean(),
          legal_warnings            :: [dial_warn_tag()]
	 }).

make_compile_init(#analysis_state{codeserver = Codeserver,
				  defines = Defs,
				  include_dirs = Dirs,
				  use_contracts = UseContracts,
                                  legal_warnings = LegalWarnings,
				  start_from = StartFrom}, Callgraph) ->
  #compile_init{callgraph = Callgraph,
		codeserver = Codeserver,
		defines = [{d, Macro, Val} || {Macro, Val} <- Defs],
		include_dirs = [{i, D} || D <- Dirs],
		use_contracts = UseContracts,
                legal_warnings = LegalWarnings,
		start_from = StartFrom}.

compile_and_store(Files, #analysis_state{codeserver = CServer,
					 timing_server = Timing,
					 parent = Parent} = State) ->
  send_log(Parent, "Reading files and computing callgraph... "),
  {T1, _} = statistics(wall_clock),
  Callgraph = dialyzer_callgraph:new(),
  CompileInit = make_compile_init(State, Callgraph),
  %% Spawn a worker per file - where each worker calls
  %% start_compilation on its file, asks next label to coordinator and
  %% calls continue_compilation - and let coordinator aggregate
  %% results using (compile_init_result and) add_to_result.
  {{Failed, Modules}, NextLabel} =
    ?timing(Timing, "compile", _C1,
	    dialyzer_coordinator:parallel_job(compile, Files,
					      CompileInit, Timing)),
  CServer2 = dialyzer_codeserver:set_next_core_label(NextLabel, CServer),
  case Failed =:= [] of
    true ->
      ModDict =
        lists:foldl(fun(F, Dict) ->
                        ModFile = lists:last(filename:split(F)),
                        Mod = filename:basename(ModFile, ".beam"),
                        dict:append(Mod, F, Dict)
                    end,
                    dict:new(), Files),
      check_for_duplicate_modules(ModDict);
    false ->
      Msg = io_lib:format("Could not scan the following file(s):~n~s",
      			  [[Reason || {_Filename, Reason} <- Failed]]),
      exit({error, Msg})
  end,
  {T2, _} = statistics(wall_clock),
  Msg1 = io_lib:format("done in ~.2f secs\nRemoving edges... ", [(T2-T1)/1000]),
  send_log(Parent, Msg1),
  Callgraph =
    ?timing(Timing, "clean", _C2,
	    cleanup_callgraph(State, CServer2, Callgraph, Modules)),
  {T3, _} = statistics(wall_clock),
  Msg2 = io_lib:format("done in ~.2f secs\n", [(T3-T2)/1000]),
  send_log(Parent, Msg2),
  {Callgraph, CServer2}.

-opaque compile_init_data()  :: #compile_init{}.
-type error_reason()         :: string().
-opaque compile_result()     :: {[{file:filename(), error_reason()}],
                                 [module()]}.
-type one_file_mid_error()   :: {error, error_reason()}.
-opaque one_file_result_ok() :: {ok, [dialyzer_callgraph:callgraph_edge()],
                                 [mfa_or_funlbl()], module()}.
-type one_file_result()      :: one_file_mid_error() |
                                one_file_result_ok().
-type compile_mid_data()     :: {module(), cerl:cerl(),
                                 dialyzer_callgraph:callgraph(),
                                 dialyzer_codeserver:codeserver()}.

-spec compile_init_result() -> compile_result().

compile_init_result() -> {[], []}.

-spec add_to_result(file:filename(), one_file_result(), compile_result(),
		    compile_init_data()) -> compile_result().

add_to_result(File, NewData, {Failed, Mods}, InitData) ->
  case NewData of
    {error, Reason} ->
      {[{File, Reason}|Failed], Mods};
    {ok, V, E, Mod} ->
      Callgraph = InitData#compile_init.callgraph,
      dialyzer_callgraph:add_edges(E, V, Callgraph),
      {Failed, [Mod|Mods]}
  end.

-spec start_compilation(file:filename(), compile_init_data()) ->
	{error, error_reason()} |{ok, integer(), compile_mid_data()}.

start_compilation(File,
		  #compile_init{callgraph = Callgraph, codeserver = Codeserver,
				defines = Defines, include_dirs = IncludeD,
				use_contracts = UseContracts,
                                legal_warnings = LegalWarnings,
				start_from = StartFrom}) ->
  case StartFrom of
    src_code ->
      compile_src(File, IncludeD, Defines, Callgraph, Codeserver,
                  UseContracts, LegalWarnings);
    byte_code ->
      compile_byte(File, Callgraph, Codeserver, UseContracts, LegalWarnings)
  end.

cleanup_callgraph(#analysis_state{plt = InitPlt, parent = Parent,
				  codeserver = CodeServer
				 },
		  CServer, Callgraph, Modules) ->
  ModuleDeps = dialyzer_callgraph:module_deps(Callgraph),
  send_mod_deps(Parent, ModuleDeps),
  {Callgraph1, ExtCalls} = dialyzer_callgraph:remove_external(Callgraph),
  ExtCalls1 = [Call || Call = {_From, To} <- ExtCalls,
		       not dialyzer_plt:contains_mfa(InitPlt, To)],
  {BadCalls1, RealExtCalls} =
    if ExtCalls1 =:= [] -> {[], []};
       true ->
	ModuleSet = sets:from_list(Modules),
	PltModuleSet = dialyzer_plt:all_modules(InitPlt),
	AllModules = sets:union(ModuleSet, PltModuleSet),
	Pred = fun({_From, {M, _F, _A}}) -> sets:is_element(M, AllModules) end,
	lists:partition(Pred, ExtCalls1)
    end,
  NonLocalCalls = dialyzer_callgraph:non_local_calls(Callgraph1),
  BadCalls2 = [Call || Call = {_From, To} <- NonLocalCalls,
		       not dialyzer_codeserver:is_exported(To, CServer)],
  case BadCalls1 ++ BadCalls2 of
    [] -> ok;
    BadCalls -> send_bad_calls(Parent, BadCalls, CodeServer)
  end,
  if RealExtCalls =:= [] -> ok;
     true ->
      send_ext_calls(Parent, lists:usort([To || {_From, To} <- RealExtCalls]))
  end,
  Callgraph1.

compile_src(File, Includes, Defines, Callgraph, CServer, UseContracts,
            LegalWarnings) ->
  DefaultIncludes = default_includes(filename:dirname(File)),
  SrcCompOpts = dialyzer_utils:src_compiler_opts(),
  CompOpts = SrcCompOpts ++ Includes ++ Defines ++ DefaultIncludes,
  case dialyzer_utils:get_core_from_src(File, CompOpts) of
    {error, _Msg} = Error -> Error;
    {ok, Core} ->
      compile_common(Core, Callgraph, CServer, UseContracts, LegalWarnings)
  end.

compile_byte(File, Callgraph, CServer, UseContracts, LegalWarnings) ->
  case dialyzer_utils:get_core_from_beam(File) of
    {error, _} = Error -> Error;
    {ok, Core} ->
      compile_common(Core, Callgraph, CServer, UseContracts, LegalWarnings)
  end.

compile_common(Core, Callgraph, CServer, UseContracts, LegalWarnings) ->
  Mod = cerl:concrete(cerl:module_name(Core)),
  case dialyzer_utils:get_record_and_type_info(Core) of
    {error, _} = Error -> Error;
    {ok, RecInfo} ->
      CServer1 =
	dialyzer_codeserver:store_temp_records(Mod, RecInfo, CServer),
      case dialyzer_utils:get_fun_meta_info(Mod, Core, LegalWarnings) of
	{error, _} = Error -> Error;
	MetaFunInfo ->
	  CServer2 =
	    dialyzer_codeserver:insert_fun_meta_info(MetaFunInfo, CServer1),
	  case UseContracts of
	    true ->
	      case dialyzer_utils:get_spec_info(Mod, Core, RecInfo) of
	        {error, _} = Error -> Error;
	        {ok, SpecInfo, CallbackInfo} ->
	          CServer3 =
	            dialyzer_codeserver:store_temp_contracts(Mod, SpecInfo,
	                                                     CallbackInfo,
	                                                     CServer2),
	          store_core(Mod, Core, Callgraph, CServer3)
	      end;
	    false ->
	      store_core(Mod, Core, Callgraph, CServer2)
      end
    end
  end.

store_core(Mod, Core, Callgraph, CServer) ->
  Exp = get_exports_from_core(Core),
  ExpTypes = get_exported_types_from_core(Core),
  CServer = dialyzer_codeserver:insert_exports(Exp, CServer),
  CServer = dialyzer_codeserver:insert_temp_exported_types(ExpTypes, CServer),
  CoreTree = cerl:from_records(Core),
  CoreSize = cerl_trees:size(CoreTree),
  {ok, CoreSize, {Mod, CoreTree, Callgraph, CServer}}.

-spec continue_compilation(integer(), compile_mid_data()) ->
                              one_file_result_ok().

continue_compilation(NextLabel, {Mod, CoreTree, Callgraph, CServer}) ->
  {LabeledTree, _NewNextLabel} = cerl_trees:label(CoreTree, NextLabel),
  LabeledCore = cerl:to_records(LabeledTree),
  store_code_and_build_callgraph(Mod, LabeledCore, Callgraph, CServer).

get_exported_types_from_core(Core) ->
  Attrs = cerl:module_attrs(Core),
  ExpTypes1 = [cerl:concrete(L2) || {L1, L2} <- Attrs, cerl:is_literal(L1),
                                    cerl:is_literal(L2),
                                    cerl:concrete(L1) =:= 'export_type'],
  ExpTypes2 = lists:flatten(ExpTypes1),
  M = cerl:atom_val(cerl:module_name(Core)),
  sets:from_list([{M, F, A} || {F, A} <- ExpTypes2]).

get_exports_from_core(Core) ->
  Tree = cerl:from_records(Core),
  Exports1 = cerl:module_exports(Tree),
  Exports2 = [cerl:var_name(V) || V <- Exports1],
  M = cerl:atom_val(cerl:module_name(Tree)),
  [{M, F, A} || {F, A} <- Exports2].

store_code_and_build_callgraph(Mod, Core, Callgraph, CServer) ->
  CoreTree = cerl:from_records(Core),
  {Vertices, Edges} = dialyzer_callgraph:scan_core_tree(CoreTree, Callgraph),
  CServer = dialyzer_codeserver:insert(Mod, CoreTree, CServer),
  {ok, Vertices, Edges, Mod}.

%%--------------------------------------------------------------------
%% Utilities
%%--------------------------------------------------------------------

expand_files(Analysis = #analysis{files = Files, start_from = StartFrom}) ->
  Ext = case StartFrom of
	  byte_code -> ".beam";
	  src_code -> ".erl"
	end,
  case expand_files(Files, Ext, []) of
    [] ->
      Msg = "No " ++ Ext ++ " files to analyze" ++
	case StartFrom of
	  byte_code -> " (no --src specified?)";
	  src_code -> ""
	end,
      exit({error, Msg});
    NewFiles ->
      Analysis#analysis{files = NewFiles}
  end.

expand_files([File|Left], Ext, FileAcc) ->
  case filelib:is_dir(File) of
    true ->
      {ok, List} = file:list_dir(File),
      NewFiles = lists:foldl(fun (X, Acc) ->
				 case filename:extension(X) =:= Ext of
				   true -> [filename:join(File, X)|Acc];
				   false -> Acc
				 end
			     end, FileAcc, List),
      expand_files(Left, Ext, NewFiles);
    false ->
      expand_files(Left, Ext, [File|FileAcc])
  end;
expand_files([], _Ext, FileAcc) ->
  FileAcc.

check_for_duplicate_modules(ModDict) ->
  Duplicates = dict:filter(fun(_, [_]) -> false;
			      (_, _Files) -> true
			   end, ModDict),
  case dict:size(Duplicates) =:= 0 of
    true ->
      ok;
    false ->
      Mods = [X || {_, X} <- dict:to_list(Duplicates)],
      Msg = io_lib:format("Duplicate modules: ~p", [Mods]),
      exit({error, Msg})
  end.

default_includes(Dir) ->
  L1 = ["..", "../incl", "../inc", "../include"],
  [{i, filename:join(Dir, X)} || X <- L1].

%%-------------------------------------------------------------------
%% Handle Messages
%%-------------------------------------------------------------------

rcv_and_send_ext_types(SendTo, Parent) ->
  Self = self(),
  Self ! {Self, done},
  case rcv_ext_types(Self, []) of
    [] -> ok;
    ExtTypes ->
      Parent ! {SendTo, ext_types, ExtTypes},
      ok
  end.

rcv_ext_types(Self, ExtTypes) ->
  receive
    {Self, ext_types, ExtType} ->
      rcv_ext_types(Self, [ExtType|ExtTypes]);
    {Self, done} -> lists:usort(ExtTypes)
  end.

send_log(Parent, Msg) ->
  Parent ! {self(), log, Msg},
  ok.

send_warnings(_Parent, []) ->
  ok;
send_warnings(Parent, Warnings) ->
  Parent ! {self(), warnings, Warnings},
  ok.

filter_warnings(Warnings, Codeserver) ->
  [TWW || {Tag, WarningInfo, _Warning} = TWW <- Warnings,
          is_ok_fun(WarningInfo, Codeserver),
          is_ok_tag(Tag, WarningInfo, Codeserver)].

is_ok_fun({_F, _L, Module}, _Codeserver) when is_atom(Module) ->
  true;
is_ok_fun({_Filename, _Line, {_M, _F, _A} = MFA}, Codeserver) ->
  not dialyzer_utils:is_suppressed_fun(MFA, Codeserver).

is_ok_tag(Tag, {_F, _L, MorMFA}, Codeserver) ->
  not dialyzer_utils:is_suppressed_tag(MorMFA, Tag, Codeserver).
  
send_analysis_done(Parent, MiniPlt, DocPlt) ->
  ok = dialyzer_plt:give_away(MiniPlt, Parent),
  Parent ! {self(), done, MiniPlt, DocPlt},
  ok.

send_ext_calls(_Parent, none) ->
  ok;
send_ext_calls(Parent, ExtCalls) ->
  Parent ! {self(), ext_calls, ExtCalls},
  ok.

send_ext_types(Parent, ExtTypes) ->
  Parent ! {self(), ext_types, ExtTypes},
  ok.

send_codeserver_plt(Parent, CServer, Plt) ->
  ok = dialyzer_codeserver:give_away(CServer, Parent),
  Parent ! {self(), cserver, CServer, Plt},
  ok.

send_bad_calls(Parent, BadCalls, CodeServer) ->
  FormatedBadCalls = format_bad_calls(BadCalls, CodeServer, []),
  Warnings = filter_warnings(FormatedBadCalls, CodeServer),
  send_warnings(Parent, Warnings).

send_mod_deps(Parent, ModuleDeps) ->
  Parent ! {self(), mod_deps, ModuleDeps},
  ok.

format_bad_calls([{{_, _, _}, {_, module_info, A}}|Left], CodeServer, Acc)
  when A =:= 0; A =:= 1 ->
  format_bad_calls(Left, CodeServer, Acc);
format_bad_calls([{FromMFA, {M, F, A} = To}|Left], CodeServer, Acc) ->
  {_Var, FunCode} = dialyzer_codeserver:lookup_mfa_code(FromMFA, CodeServer),
  Msg = {call_to_missing, [M, F, A]},
  {File, Line} = find_call_file_and_line(FromMFA, FunCode, To, CodeServer),
  WarningInfo = {File, Line, FromMFA},
  NewAcc = [{?WARN_CALLGRAPH, WarningInfo, Msg}|Acc],
  format_bad_calls(Left, CodeServer, NewAcc);
format_bad_calls([], _CodeServer, Acc) ->
  Acc.

find_call_file_and_line({Module, _, _}, Tree, MFA, CodeServer) ->
  Fun =
    fun(SubTree, Acc) ->
	case cerl:is_c_call(SubTree) of
	  true ->
	    M = cerl:call_module(SubTree),
	    F = cerl:call_name(SubTree),
	    A = cerl:call_arity(SubTree),
	    case cerl:is_c_atom(M) andalso cerl:is_c_atom(F) of
	      true ->
		case {cerl:concrete(M), cerl:concrete(F), A} of
		  MFA ->
		    Ann = cerl:get_ann(SubTree),
		    [{get_file(CodeServer, Module, Ann), get_line(Ann)}|Acc];
		  {erlang, make_fun, 3} ->
		    [CA1, CA2, CA3] = cerl:call_args(SubTree),
		    case
		      cerl:is_c_atom(CA1) andalso
		      cerl:is_c_atom(CA2) andalso
		      cerl:is_c_int(CA3)
		    of
		      true ->
			case
			  {cerl:concrete(CA1),
			   cerl:concrete(CA2),
			   cerl:concrete(CA3)}
			of
			  MFA ->
			    Ann = cerl:get_ann(SubTree),
			    [{get_file(CodeServer, Module, Ann),
                              get_line(Ann)}|Acc];
			  _ ->
			    Acc
			end;
		      false ->
			Acc
		    end;
		  _ -> Acc
		end;
	      false -> Acc
	    end;
	  false -> Acc
	end
    end,
  hd(cerl_trees:fold(Fun, [], Tree)).

get_line([Line|_]) when is_integer(Line) -> Line;
get_line([_|Tail]) -> get_line(Tail);
get_line([]) -> -1.

get_file(Codeserver, Module, [{file, FakeFile}|_]) ->
  dialyzer_codeserver:translate_fake_file(Codeserver, Module, FakeFile);
get_file(Codeserver, Module, [_|Tail]) ->
  get_file(Codeserver, Module, Tail).

-spec dump_callgraph(dialyzer_callgraph:callgraph(), #analysis_state{}, #analysis{}) ->
  'ok'.

dump_callgraph(_CallGraph, _State, #analysis{callgraph_file = ""}) -> ok;
dump_callgraph(CallGraph, State, #analysis{callgraph_file = File} = Analysis) ->
  Extension = filename:extension(File),
  Start_Msg = io_lib:format("Dumping the callgraph... ", []),
  send_log(State#analysis_state.parent, Start_Msg),
  {T1, _} = statistics(wall_clock),
  dump_callgraph(CallGraph, State, Analysis, Extension),
  {T2, _} = statistics(wall_clock),
  Finish_Msg = io_lib:format("done in ~2f secs\n", [(T2-T1)/1000]),
  send_log(State#analysis_state.parent, Finish_Msg),
  ok.

dump_callgraph(CallGraph, _State, #analysis{callgraph_file = File}, ".dot") ->
  dialyzer_callgraph:to_dot(CallGraph, File);
dump_callgraph(CallGraph, _State, #analysis{callgraph_file = File}, ".ps") ->
  Args = "-Gratio=compress -Gsize=\"100,100\"",
  dialyzer_callgraph:to_ps(CallGraph, File, Args);
dump_callgraph(CallGraph, State, #analysis{callgraph_file = File}, _Ext) ->
  case file:open(File, [write]) of
    {ok, Fd} ->
      io:format(Fd, "~p", [CallGraph]),
      ok = file:close(Fd);
    {error, Reason} ->
      Msg = io_lib:format("Could not open output file ~p, Reason: ~p\n",
			  [File, Reason]),
      send_log(State#analysis_state.parent, Msg)
  end.<|MERGE_RESOLUTION|>--- conflicted
+++ resolved
@@ -193,17 +193,11 @@
 
 contrs_and_recs(TmpCServer2, Parent) ->
   fun() ->
-<<<<<<< HEAD
-      Parent = receive {Pid, go} -> Pid end,
+      Caller = receive {Pid, go} -> Pid end,
       TmpCServer3 = dialyzer_utils:process_record_remote_types(TmpCServer2),
-=======
-      Caller = receive {Pid, go} -> Pid end,
-      {TmpCServer3, RecordDict} =
-        dialyzer_utils:process_record_remote_types(TmpCServer2),
->>>>>>> 37decbb6
       TmpServer4 =
         dialyzer_contracts:process_contract_remote_types(TmpCServer3),
-      dialyzer_codeserver:give_away(TmpServer4, Parent),
+      dialyzer_codeserver:give_away(TmpServer4, Caller),
       rcv_and_send_ext_types(Caller, Parent),
       exit(TmpServer4)
   end.
