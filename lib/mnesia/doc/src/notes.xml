--- conflicted
+++ resolved
@@ -39,7 +39,6 @@
     thus constitutes one section in this document. The title of each
     section is the version number of Mnesia.</p>
 
-<<<<<<< HEAD
   <section><title>Mnesia 4.21</title>
 
     <section><title>Improvements and New Features</title>
@@ -49,7 +48,12 @@
 	    Documentation fixes.</p>
           <p>
 	    Own Id: OTP-17930</p>
-=======
+        </item>
+      </list>
+    </section>
+
+</section>
+
   <section><title>Mnesia 4.20.4.1</title>
 
     <section><title>Fixed Bugs and Malfunctions</title>
@@ -61,7 +65,6 @@
 	    operation.</p>
           <p>
 	    Own Id: OTP-18128 Aux Id: PR-6013 </p>
->>>>>>> 325a5920
         </item>
       </list>
     </section>
