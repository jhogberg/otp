#-*-makefile-*-   ; force emacs to enter makefile-mode

# %CopyrightBegin%
#
# Copyright Ericsson AB 1997-2020. All Rights Reserved.
#
# Licensed under the Apache License, Version 2.0 (the "License");
# you may not use this file except in compliance with the License.
# You may obtain a copy of the License at
#
#     http://www.apache.org/licenses/LICENSE-2.0
#
# Unless required by applicable law or agreed to in writing, software
# distributed under the License is distributed on an "AS IS" BASIS,
# WITHOUT WARRANTIES OR CONDITIONS OF ANY KIND, either express or implied.
# See the License for the specific language governing permissions and
# limitations under the License.
#
# %CopyrightEnd%

APPLICATION = megaco
<<<<<<< HEAD
MEGACO_VSN  = 3.19.1
=======
MEGACO_VSN  = 3.19.2
>>>>>>> c210ba41
PRE_VSN     =
APP_VSN     = "$(APPLICATION)-$(MEGACO_VSN)$(PRE_VSN)"<|MERGE_RESOLUTION|>--- conflicted
+++ resolved
@@ -19,10 +19,6 @@
 # %CopyrightEnd%
 
 APPLICATION = megaco
-<<<<<<< HEAD
-MEGACO_VSN  = 3.19.1
-=======
 MEGACO_VSN  = 3.19.2
->>>>>>> c210ba41
 PRE_VSN     =
 APP_VSN     = "$(APPLICATION)-$(MEGACO_VSN)$(PRE_VSN)"