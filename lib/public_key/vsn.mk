--- conflicted
+++ resolved
@@ -1,5 +1 @@
-<<<<<<< HEAD
-PUBLIC_KEY_VSN = 1.11
-=======
-PUBLIC_KEY_VSN = 1.11.1
->>>>>>> c07336b8
+PUBLIC_KEY_VSN = 1.11.1