--- conflicted
+++ resolved
@@ -35,17 +35,12 @@
     <file>notes.xml</file>
   </header>
 
-<<<<<<< HEAD
 <section><title>Public_Key 1.6.7</title>
-=======
-<section><title>Public_Key 1.6.6.1</title>
->>>>>>> 348e3283
-
-    <section><title>Fixed Bugs and Malfunctions</title>
-      <list>
-        <item>
-          <p>
-<<<<<<< HEAD
+
+    <section><title>Fixed Bugs and Malfunctions</title>
+      <list>
+        <item>
+          <p>
 	    RSA options passed to crypto for encrypt and decrypt with
 	    public or private key.</p>
           <p>
@@ -86,11 +81,21 @@
 	    but the specification says it should be ASCII.</p>
           <p>
 	    Own Id: OTP-15687 Aux Id: PR-2162 </p>
-=======
+        </item>
+      </list>
+    </section>
+
+</section>
+
+<section><title>Public_Key 1.6.6.1</title>
+
+    <section><title>Fixed Bugs and Malfunctions</title>
+      <list>
+        <item>
+          <p>
 	    Support Pasword based encryption with AES</p>
           <p>
 	    Own Id: OTP-15870 Aux Id: ERL-952 </p>
->>>>>>> 348e3283
         </item>
       </list>
     </section>
@@ -1256,4 +1261,4 @@
 </section>
 
   
-</chapter>
+</chapter>