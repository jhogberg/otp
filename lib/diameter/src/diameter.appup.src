--- conflicted
+++ resolved
@@ -2,11 +2,7 @@
 %%
 %% %CopyrightBegin%
 %%
-<<<<<<< HEAD
-%% Copyright Ericsson AB 2010-2023. All Rights Reserved.
-=======
 %% Copyright Ericsson AB 2010-2024. All Rights Reserved.
->>>>>>> a533b09d
 %%
 %% Licensed under the Apache License, Version 2.0 (the "License");
 %% you may not use this file except in compliance with the License.
@@ -25,110 +21,6 @@
 
 {"%VSN%",
  [
-<<<<<<< HEAD
-  {"0.9",     [{restart_application, diameter}]},  %% R14B03
-  {"0.10",    [{restart_application, diameter}]},  %% R14B04
-  {"1.0",     [{restart_application, diameter}]},  %% R15B
-  {"1.1",     [{restart_application, diameter}]},  %% R15B01
-  {"1.2",     [{restart_application, diameter}]},  %% R15B02
-  {"1.2.1",   [{restart_application, diameter}]},
-  {"1.3",     [{restart_application, diameter}]},  %% R15B03
-  {"1.3.1",   [{restart_application, diameter}]},
-  {"1.4",     [{restart_application, diameter}]},  %% R16A
-  {"1.4.1",   [{restart_application, diameter}]},  %% R16B
-  {"1.4.1.1", [{restart_application, diameter}]},
-  {"1.4.2",   [{restart_application, diameter}]},  %% R16B01
-  {"1.4.3",   [{restart_application, diameter}]},  %% R16B02
-  {"1.4.4",   [{restart_application, diameter}]},
-  {"1.5",     [{restart_application, diameter}]},  %% R16B03
-  {"1.6",     [{restart_application, diameter}]},  %% 17.0
-  {"1.7",     [{restart_application, diameter}]},  %% 17.[12]
-  {"1.7.1",   [{restart_application, diameter}]},  %% 17.3
-  {"1.8",     [{restart_application, diameter}]},  %% 17.4
-  {"1.9",     [{restart_application, diameter}]},  %% 17.5
-  {"1.9.1",   [{restart_application, diameter}]},  %% 17.5.3
-  {"1.9.2",   [{restart_application, diameter}]},  %% 17.5.5
-  {"1.9.2.1", [{restart_application, diameter}]},  %% 17.5.6.3
-  {"1.9.2.2", [{restart_application, diameter}]},  %% 17.5.6.7
-  {"1.9.2.3", [{restart_application, diameter}]},  %% 17.5.6.8
-  {"1.10",    [{restart_application, diameter}]},  %% 18.0
-  {"1.11",    [{restart_application, diameter}]},  %% 18.1
-  {"1.11.1",  [{restart_application, diameter}]},  %% 18.2
-  {"1.11.2",  [{restart_application, diameter}]},  %% 18.3
-  {"1.12",    [{restart_application, diameter}]},  %% 19.0
-  {"1.12.1",  [{restart_application, diameter}]},  %% 19.1
-  {"1.12.2",  [{restart_application, diameter}]},  %% 19.3
-  {"2.0",     [{restart_application, diameter}]},  %% 20.0
-  {"2.1",     [{restart_application, diameter}]},  %% 20.1
-  {"2.1.1",   [{restart_application, diameter}]},  %% 20.1.2
-  {"2.1.2",   [{restart_application, diameter}]},  %% 20.1.3
-  {"2.1.3",   [{restart_application, diameter}]},  %% 20.2
-  {"2.1.4",   [{restart_application, diameter}]},  %% 20.3
-  {"2.1.4.1", [{restart_application, diameter}]},  %% 20.3.8.19
-  {"2.1.5",   [{restart_application, diameter}]},  %% 21.0
-  {"2.1.6",   [{restart_application, diameter}]},  %% 21.1
-  {"2.2",     [{restart_application, diameter}]},  %% 21.3
-  {"2.2.1",   [{restart_application, diameter}]},
-  {"2.2.2",   [{restart_application, diameter}]},  %% 22.2.8
-  {"2.2.3",   [{restart_application, diameter}]},  %% 22.3
-  {"2.2.4",   [{restart_application, diameter}]},  %% 23.3.4
-  {"2.2.5",   [{restart_application, diameter}]},  %% 24.3
-  {"2.2.6",   [{restart_application, diameter}]},  %% 25.0
-  {"2.2.7",   [{restart_application, diameter}]},  %% 25.1
-  {"2.3",     [{restart_application, diameter}]}
-],
- [
-  {"0.9",     [{restart_application, diameter}]},
-  {"0.10",    [{restart_application, diameter}]},
-  {"1.0",     [{restart_application, diameter}]},
-  {"1.1",     [{restart_application, diameter}]},
-  {"1.2",     [{restart_application, diameter}]},
-  {"1.2.1",   [{restart_application, diameter}]},
-  {"1.3",     [{restart_application, diameter}]},
-  {"1.3.1",   [{restart_application, diameter}]},
-  {"1.4",     [{restart_application, diameter}]},
-  {"1.4.1",   [{restart_application, diameter}]},
-  {"1.4.1.1", [{restart_application, diameter}]},
-  {"1.4.2",   [{restart_application, diameter}]},
-  {"1.4.3",   [{restart_application, diameter}]},
-  {"1.4.4",   [{restart_application, diameter}]},
-  {"1.5",     [{restart_application, diameter}]},
-  {"1.6",     [{restart_application, diameter}]},
-  {"1.7",     [{restart_application, diameter}]},
-  {"1.7.1",   [{restart_application, diameter}]},
-  {"1.8",     [{restart_application, diameter}]},
-  {"1.9",     [{restart_application, diameter}]},
-  {"1.9.1",   [{restart_application, diameter}]},
-  {"1.9.2",   [{restart_application, diameter}]},
-  {"1.9.2.1", [{restart_application, diameter}]},
-  {"1.9.2.2", [{restart_application, diameter}]},
-  {"1.9.2.3", [{restart_application, diameter}]},
-  {"1.10",    [{restart_application, diameter}]},
-  {"1.11",    [{restart_application, diameter}]},
-  {"1.11.1",  [{restart_application, diameter}]},
-  {"1.11.2",  [{restart_application, diameter}]},
-  {"1.12",    [{restart_application, diameter}]},
-  {"1.12.1",  [{restart_application, diameter}]},
-  {"1.12.2",  [{restart_application, diameter}]},
-  {"2.0",     [{restart_application, diameter}]},
-  {"2.1",     [{restart_application, diameter}]},
-  {"2.1.1",   [{restart_application, diameter}]},
-  {"2.1.2",   [{restart_application, diameter}]},
-  {"2.1.3",   [{restart_application, diameter}]},
-  {"2.1.4",   [{restart_application, diameter}]},
-  {"2.1.4.1", [{restart_application, diameter}]},
-  {"2.1.5",   [{restart_application, diameter}]},
-  {"2.1.6",   [{restart_application, diameter}]},
-  {"2.2",     [{restart_application, diameter}]},
-  {"2.2.1",   [{restart_application, diameter}]},
-  {"2.2.2",   [{restart_application, diameter}]},
-  {"2.2.3",   [{restart_application, diameter}]},
-  {"2.2.4",   [{restart_application, diameter}]},
-  {"2.2.5",   [{restart_application, diameter}]},
-  {"2.2.6",   [{restart_application, diameter}]},
-  {"2.2.7",   [{restart_application, diameter}]},
-  {"2.3",     [{restart_application, diameter}]}
-=======
   {<<"0\\..*">>, [{restart_application, diameter}]},
   {<<"1\\..*">>, [{restart_application, diameter}]},
   {<<"2\\..*">>, [{restart_application, diameter}]}
@@ -137,6 +29,5 @@
   {<<"0\\..*">>, [{restart_application, diameter}]},
   {<<"1\\..*">>, [{restart_application, diameter}]},
   {<<"2\\..*">>, [{restart_application, diameter}]}
->>>>>>> a533b09d
  ]
 }.