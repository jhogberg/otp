%%
%% %CopyrightBegin%
%%
%% Copyright Ericsson AB 2010-2024. All Rights Reserved.
%%
%% Licensed under the Apache License, Version 2.0 (the "License");
%% you may not use this file except in compliance with the License.
%% You may obtain a copy of the License at
%%
%%     http://www.apache.org/licenses/LICENSE-2.0
%%
%% Unless required by applicable law or agreed to in writing, software
%% distributed under the License is distributed on an "AS IS" BASIS,
%% WITHOUT WARRANTIES OR CONDITIONS OF ANY KIND, either express or implied.
%% See the License for the specific language governing permissions and
%% limitations under the License.
%%
%% %CopyrightEnd%
%%

%%
%% Implements the process that represents a service.
%%

-module(diameter_service).
%% -moduledoc false.
-moduledoc(#{since => "OTP @OTP-19126@"}).
-behaviour(gen_server).

%% towards diameter_service_sup
-export([start_link/1]).

%% towards diameter
-export([subscribe/1,
         unsubscribe/1,
         services/0,
         peer_info/1,
         info/2,

         await_service_cleanup/1]).

%% towards diameter_config
-export([start/1,
         stop/1,
         start_transport/2,
         stop_transport/2]).

%% towards diameter_peer
-export([notify/2]).

%% towards diameter_traffic
-export([find_incoming_app/4,
         pick_peer/3]).

%% test/debug
-export([services/1,
         subscriptions/1,
         subscriptions/0,
         call_module/3,
         whois/1,
         state/1,
         uptime/1,
         which_watchdogs/0,   which_watchdogs/1,
         which_connections/0, which_connections/1]).

%% gen_server callbacks
-export([init/1,
         handle_call/3,
         handle_cast/2,
         handle_info/2,
         terminate/2,
         code_change/3]).

-export_type([wd_state/0]).

-include_lib("diameter/include/diameter.hrl").
-include("diameter_internal.hrl").

%% Enable debug logging by set(ing) level to debug.
%% For example: logger:set_primary_config(level, debug),
%% -define(DBG(F,A),
%%         logger:debug("~w:~w(~w) -> " ++ F ++ "~n",
%%                      [?MODULE, ?FUNCTION_NAME, ?LINE | A])).

%% RFC 3539 watchdog states.
-define(WD_INITIAL, initial).
-define(WD_OKAY,    okay).
-define(WD_SUSPECT, suspect).
-define(WD_DOWN,    down).
-define(WD_REOPEN,  reopen).

-doc "State of the watchdog".
-doc(#{since => <<"OTP @OTP-19126@">>}).
-type wd_state() :: ?WD_INITIAL
                  | ?WD_OKAY
                  | ?WD_SUSPECT
                  | ?WD_DOWN
                  | ?WD_REOPEN.

-define(DEFAULT_TC,     30000).  %% RFC 3588 ch 2.1
-define(RESTART_TC,      1000).  %% if restart was this recent

%% Maintain state in a table since a service's state is accessed
%% outside of the service process.
-define(STATE_TABLE, ?MODULE).

%% Workaround for dialyzer's lack of understanding of match specs.
-type match(T)
   :: T | '_' | '$1' | '$2'.

%% State of service gen_server. Note that the state term itself
%% doesn't change, which is relevant for the stateless application
%% callbacks since the state is retrieved from ?STATE_TABLE from
%% outside the service process. The pid in the service record is used
%% to determine whether or not we need to call the process for a
%% pick_peer callback in the statefull case.
-record(state,
        {id = diameter_lib:now(),
         service_name :: diameter:service_name(), %% key in ?STATE_TABLE
         service :: #diameter_service{},
         watchdogT = ets_new(watchdogs) %% #watchdog{} at start
                  :: ets:tid(),
         local  :: {ets:tid(), ets:tid(), ets:tid()},
         remote :: {ets:tid(), ets:tid(), ets:tid()},
         monitor = false :: false | pid(),   %% process to die with
         bins_info = true :: boolean() | non_neg_integer(),
         options :: #{sequence := diameter:sequence(),  %% sequence mask
                      share_peers := diameter:remotes(),%% broadcast to
                      use_shared_peers := diameter:remotes(),%% use from
                      restrict_connections := diameter:restriction(),
                      incoming_maxlen := diameter:message_length(),
                      strict_arities => diameter:strict_arities(),
                      strict_mbit := boolean(),
                      decode_format := diameter:decode_format(),
                      avp_dictionaries => nonempty_list(module()),
                      traffic_counters := boolean(),
                      string_decode := boolean(),
                      capabilities_cb => diameter:evaluable(),
                      pool_size => pos_integer(),
                      capx_timeout => diameter:'Unsigned32'(),
                      strict_capx => boolean(),
                      disconnect_cb => diameter:evaluable(),
                      dpr_timeout => diameter:'Unsigned32'(),
                      dpa_timeout => diameter:'Unsigned32'(),
                      length_errors => exit | handle | discard,
                      connect_timer => diameter:'Unsigned32'(),
                      watchdog_timer => diameter:'Unsigned32'()
                                      | {module(), atom(), list()},
                      watchdog_config => [{okay|suspect, non_neg_integer()}],
                      spawn_opt := list() | {module(), atom(), list()}}}).

%% Record representing an RFC 3539 watchdog process implemented by
%% diameter_watchdog.
-record(watchdog,
        {pid  :: match(pid()) | undefined,
         type :: match(connect | accept),
         ref  :: match(reference()),  %% key into diameter_config
         options :: match([diameter:transport_opt()]),%% from start_transport
         state = ?WD_INITIAL :: match(wd_state()),
         started = diameter_lib:now(),%% at process start
         peer = false :: match(boolean() | pid())}).
                      %% true at accepted/remove, pid() at okay/reopen

%% Record representing a Peer State Machine processes implemented by
%% diameter_peer_fsm.
-record(peer,
        {pid  :: pid(),
         apps :: match([{0..16#FFFFFFFF, diameter:app_alias()}] %% {Id, Alias}
                       | [diameter:app_alias()]),               %% remote
         caps :: match(#diameter_caps{}),
         started = diameter_lib:now(),     %% at connection_up
         watchdog :: match(pid()           %% key into watchdogT
                           | undefined)}). %% undefined if remote


%% ---------------------------------------------------------------------------
%% # start/1
%% ---------------------------------------------------------------------------

-doc false.
start(SvcName) ->
    diameter_service_sup:start_child(SvcName).

-doc false.
start_link(SvcName) ->
    Options = [{spawn_opt, diameter_lib:spawn_opts(server, [])}],
    gen_server:start_link(?MODULE, [SvcName], Options).
%% Put the arbitrary term SvcName in a list in case we ever want to
%% send more than this and need to distinguish old from new.

%% ---------------------------------------------------------------------------
%% # stop/1
%% ---------------------------------------------------------------------------

-doc false.
stop(SvcName) ->
    case whois(SvcName) of
        undefined ->
            {error, not_started};
        Pid ->
            stop(call_service(Pid, stop), Pid)
    end.

-doc false.
stop(ok, Pid) ->
    MRef = monitor(process, Pid),
    receive {'DOWN', MRef, process, _, _} -> ok end;
stop(No, _) ->
    No.


%% This one assumes stop/1 has already been called.
%% So, technically, the service is already stopped,
%% but the cleanup may not have completed...
%% This is a simple race, so we should not have to wait long...
await_service_cleanup(SvcName) ->
    do_await_service_cleanup(SvcName, 10).

do_await_service_cleanup(_SvcName, N) when (N =< 0) ->
    {error, service_cleanup_timeout};
do_await_service_cleanup(SvcName, N) ->
    case whois(SvcName) of
        undefined ->
            %% We are done!
            ok;
        _Pid ->
            receive after 100 -> ok end,
            do_await_service_cleanup(SvcName, N-1)
    end.
                             

%% ---------------------------------------------------------------------------
%% # start_transport/3
%% ---------------------------------------------------------------------------

-doc false.
start_transport(SvcName, {_Ref, _Type, _Opts} = T) ->
    call_service_by_name(SvcName, {start, T}).

%% ---------------------------------------------------------------------------
%% # stop_transport/2
%% ---------------------------------------------------------------------------

-doc false.
stop_transport(_, []) ->
    ok;
stop_transport(SvcName, [_|_] = Refs) ->
    call_service_by_name(SvcName, {stop, Refs}).


%% --------------------------------------------------------------------------
%% # which_watchdogs/0, which_watchdogs/1
%% --------------------------------------------------------------------------

-doc false.
which_watchdogs() ->
    which_watchdogs(services(), []).

-doc false.
which_watchdogs([], Acc) ->
    lists:flatten(lists:reverse(Acc));
which_watchdogs([{SvcName, _} | Services], Acc) ->
    case which_watchdogs(SvcName) of
        WDs when is_list(WDs) ->
            which_watchdogs(Services,
                            [[WD#{service => SvcName} || WD <- WDs] | Acc]);
        undefined ->
            which_watchdogs(Services, Acc)
    end.

-doc false.
which_watchdogs(SvcName) ->
    case lookup_state(SvcName) of
        [#state{watchdogT = WDT}] ->
            [#{pid    => Pid,
               ref    => Ref,
               type   => Type,
               state  => State,
               uptime => diameter_lib:now_diff(Started),
               peer   => Peer} ||
                #watchdog{pid     = Pid,
                          type    = Type,
                          ref     = Ref,
                          state   = State,
                          started = Started,
                          peer    = Peer} <- ets:tab2list(WDT)];
        [] ->
            undefined
    end.


%% ---------------------------------------------------------------------------
%% # which_connections/0, which_connections/1
%% ---------------------------------------------------------------------------

-doc false.
which_connections() ->
    Services = [SvcName || {SvcName, _} <- services()],
    which_connections1(Services).

-doc false.
which_connections1(Services) ->
    which_connections1(Services, []).

which_connections1([], Acc) ->
    lists:reverse(Acc);
which_connections1([SvcName | Services], Acc) ->
    case which_connections(SvcName) of
        [] ->
            which_connections1(Services, Acc);
        Conns ->
            which_connections1(Services, [{SvcName, Conns} | Acc])
    end.

-doc false.
which_connections(SvcName) ->
    case lookup_state(SvcName) of
        [#state{watchdogT = WDT,
                local     = {PT, _, _}}] ->
            connections_info(WDT, PT);
        [] ->
            []
    end.

connections_info(WDT, PT) ->
    try ets:tab2list(WDT) of
        L ->
            connections_info2(PT, L)
    catch
        error: badarg -> []  %% service has gone down
    end.
    
connections_info2(PT, L) ->
    connections_info2(PT, L, []).

connections_info2(_PT, [], Acc) ->
    lists:reverse(Acc);
connections_info2(PT, [WD | WDs], Acc) ->
    ConnInfo = connection_info(PT, WD),
    connections_info2(PT, WDs, [ConnInfo | Acc]).

connection_info(PT, #watchdog{pid     = Pid,
                              type    = Type,
                              ref     = Ref,
                              state   = State,
                              started = Started,
                              peer    = TPid}) ->
    Info = #{wd => #{ref    => Ref,
                     pid    => Pid,
                     type   => Type,
                     state  => State,
                     uptime => diameter_lib:now_diff(Started)}},
    connection_info2(PT, TPid, State, Info).

connection_info2(PT, TPid, State, Info)
  when is_pid(TPid) andalso (State =/= ?WD_DOWN) ->
    try ets:lookup(PT, TPid) of
        [#peer{pid = PPid, started = Started}] ->
            connection_info3(PPid, Started, Info);
        [] ->
            Info
    catch
        error: badarg -> []  %% service has gone down
    end;
connection_info2(_PT, _PPid, _State, Info) ->
    Info.

connection_info3(PPid, Started, Info) ->
    Info2     = Info#{peer => #{pid    => PPid,
                                uptime => diameter_lib:now_diff(Started)}},
    {_, PD}   = process_info(PPid, dictionary),
    {_, T}    = lists:keyfind({diameter_peer_fsm, start}, 1, PD),
    {TPid, {_Type, TMod, _Cfg}} = T,
    {_, TD}   = process_info(TPid, dictionary),
    {_, Data} = lists:keyfind({TMod, info}, 1, TD),
    try TMod:info(Data) of
        TInfo ->
            Socket = proplists:get_value(socket, TInfo),
            Peer   = proplists:get_value(peer,   TInfo),
            Info2#{sockname => Socket,
                   peername => Peer}
    catch
        _:_ -> Info2
    end.
          

%% ---------------------------------------------------------------------------
%% # info/2
%% ---------------------------------------------------------------------------

-doc false.
info(SvcName, Item) ->
    case lookup_state(SvcName) of
        [S] ->
            service_info(Item, S);
        [] ->
            undefined
    end.

%% lookup_state/1

lookup_state(SvcName) ->
    case ets:lookup(?STATE_TABLE, SvcName) of
        [#state{}] = L ->
            L;
        _ ->
            []
    end.

%% ---------------------------------------------------------------------------
%% # peer_info/2
%% ---------------------------------------------------------------------------

%% An extended version of info_peer/1 for peer_info/1.
-doc false.
peer_info(Pid) ->
    try
        {_, PD} = process_info(Pid, dictionary),
        {_, T} = lists:keyfind({diameter_peer_fsm, start}, 1, PD),
        {TPid, {{Type, Ref}, TMod, Cfg}} = T,
        {_, TD} = process_info(TPid, dictionary),
        {_, Data} = lists:keyfind({TMod, info}, 1, TD),
        [{ref, Ref},
         {type, Type},
         {owner, TPid},
         {module, TMod},
         {config, Cfg}
         | try TMod:info(Data) catch _:_ -> [] end]
    catch
        error:_ ->
            []
    end.

%% ---------------------------------------------------------------------------
%% # subscribe/1
%% # unsubscribe/1
%% ---------------------------------------------------------------------------

-doc false.
subscribe(SvcName) ->
    diameter_reg:add({?MODULE, subscriber, SvcName}).

-doc false.
unsubscribe(SvcName) ->
    diameter_reg:remove({?MODULE, subscriber, SvcName}).

-doc false.
subscriptions(Pat) ->
    pmap(diameter_reg:match({?MODULE, subscriber, Pat})).

-doc false.
subscriptions() ->
    subscriptions('_').

pmap(Props) ->
    lists:map(fun({{?MODULE, _, Name}, Pid}) -> {Name, Pid} end, Props).

%% ---------------------------------------------------------------------------
%% # services/1
%% ---------------------------------------------------------------------------

-doc false.
services() ->
    services('_').

-doc false.
services(Pat) ->
    pmap(diameter_reg:match({?MODULE, service, Pat})).

-doc false.
whois(SvcName) ->
    case diameter_reg:match({?MODULE, service, SvcName}) of
        [{_, Pid}] ->
            Pid;
        [] ->
            undefined
    end.

%% ---------------------------------------------------------------------------
%% # pick_peer/3
%% ---------------------------------------------------------------------------

-spec pick_peer(SvcName, AppOrAlias, Opts)
   -> {{{TPid, Caps}, App}, SvcOpts}
    | false  %% no selection
    | {error, no_service}
 when SvcName :: diameter:service_name(),
      AppOrAlias :: #diameter_app{}
                  | {alias, diameter:app_alias()},
      Opts :: {fun((Dict :: module()) -> [term()]),
               diameter:peer_filter(),
               Xtra :: list(),
               [diameter:peer_ref()]},
      TPid :: pid(),
      Caps :: #diameter_caps{},
      App  :: #diameter_app{},
      SvcOpts :: map().

-doc false.
pick_peer(SvcName, App, Opts) ->
    pick(lookup_state(SvcName), App, Opts).

pick([], _, _) ->
    {error, no_service};

pick([S], App, Opts) ->
    pick(S, App, Opts);

pick(#state{service = #diameter_service{applications = Apps}}
     = S,
     {alias, Alias},
     Opts) ->  %% initial call from diameter:call/4
    pick(S, find_outgoing_app(Alias, Apps), Opts);

pick(_, false = No, _) ->
    No;

pick(#state{options = SvcOpts}
     = S,
     #diameter_app{module = ModX, dictionary = Dict}
     = App0,
     {DestF, Filter, Xtra, TPids}) ->
    App = App0#diameter_app{module = ModX ++ Xtra},
    [_,_] = RealmAndHost = diameter_lib:eval([DestF, Dict]),
    case pick_peer(App, RealmAndHost, [Filter | TPids], S) of
        {_TPid, _Caps} = TC ->
            {{TC, App}, SvcOpts};
        false = No ->
            No
    end.

%% ---------------------------------------------------------------------------
%% # find_incoming_app/4
%% ---------------------------------------------------------------------------

-spec find_incoming_app(PeerT, TPid, Id, Apps)
   -> {#diameter_app{}, #diameter_caps{}}  %% connection and suitable app
    | #diameter_caps{}                     %% connection but no suitable app
    | false                                %% no connection
 when PeerT :: ets:tid(),
      TPid  :: pid(),
      Id    :: non_neg_integer(),
      Apps  :: [#diameter_app{}].

-doc false.
find_incoming_app(PeerT, TPid, Id, Apps) ->
    try ets:lookup(PeerT, TPid) of
        [#peer{} = P] ->
            find_incoming_app(P, Id, Apps);
        [] ->             %% transport has gone down
            false
    catch
        error: badarg ->  %% service has gone down (and taken table with it)
            false
    end.

%% ---------------------------------------------------------------------------
%% # notify/2
%% ---------------------------------------------------------------------------

-doc false.
notify(SvcName, Msg) ->
    Pid = whois(SvcName),
    is_pid(Pid) andalso (Pid ! Msg).

%% ===========================================================================
%% ===========================================================================

-doc false.
state(Svc) ->
    call_service(Svc, state).

-doc false.
uptime(Svc) ->
    call_service(Svc, uptime).

%% call_module/3

-doc false.
call_module(Service, AppMod, Request) ->
    call_service(Service, {call_module, AppMod, Request}).


%% ===========================================================================
%% ===========================================================================

%% ---------------------------------------------------------------------------
%% # init/1
%% ---------------------------------------------------------------------------

-doc false.
init([SvcName]) ->
    process_flag(trap_exit, true),  %% ensure terminate(shutdown, _)
    i(SvcName, diameter_reg:add_new({?MODULE, service, SvcName})).

i(SvcName, true) ->
    {ok, i(SvcName)};
i(_, false) ->
    {stop, {shutdown, already_started}}.

%% ---------------------------------------------------------------------------
%% # handle_call/3
%% ---------------------------------------------------------------------------

-doc false.
handle_call(state, _, S) ->
    {reply, S, S};

handle_call(uptime, _, #state{id = T} = S) ->
    {reply, diameter_lib:now_diff(T), S};

%% Start a transport.
handle_call({start, {Ref, Type, Opts}}, _From, S) ->
    {reply, start(Ref, {Type, Opts}, S), S};

%% Stop transports.
handle_call({stop, Refs}, _From, S) ->
    shutdown(Refs, S),
    {reply, ok, S};

%% pick_peer with mutable state
handle_call({pick_peer, Local, Remote, App}, _From, S) ->
    #diameter_app{mutable = true} = App,  %% assert
    {reply, pick_peer(Local, Remote, self(), S#state.service_name, App), S};

handle_call({call_module, AppMod, Req}, From, S) ->
    call_module(AppMod, Req, From, S);

handle_call(stop, _From, S) ->
    shutdown(service, S),
    {stop, normal, ok, S};
%% The server currently isn't guaranteed to be dead when the caller
%% gets the reply. We deal with this in the call to the server,
%% starting a monitor that waits for DOWN before returning.

handle_call(Req, From, S) ->
    unexpected(handle_call, [Req, From], S),
    {reply, nok, S}.

%% ---------------------------------------------------------------------------
%% # handle_cast/2
%% ---------------------------------------------------------------------------

-doc false.
handle_cast(Req, S) ->
    unexpected(handle_cast, [Req], S),
    {noreply, S}.

%% ---------------------------------------------------------------------------
%% # handle_info/2
%% ---------------------------------------------------------------------------

-doc false.
handle_info(T, #state{} = S) ->
    case transition(T,S) of
        ok ->
            {noreply, S};
        {stop, Reason} ->
            {stop, {shutdown, Reason}, S}
    end.

%% transition/2

%% Peer process is telling us to start a new accept process.
transition({accepted, Pid, TPid}, S) ->
    accepted(Pid, TPid, S),
    ok;

%% Connecting transport is being restarted by watchdog.
transition({reconnect, Pid}, S) ->
    reconnect(Pid, S),
    ok;

%% Watchdog is sending notification of transport death.
transition({close, Pid, Reason}, #state{service_name = SvcName,
                                        watchdogT = WatchdogT}) ->
    #watchdog{state = WS,
              ref = Ref,
              type = Type,
              options = Opts}
        = fetch(WatchdogT, Pid),
    WS /= ?WD_OKAY
        andalso
        send_event(SvcName, {closed, Ref, Reason, {type(Type), Opts}}),
    ok;

%% Watchdog is sending notification of a state transition.
transition({watchdog, Pid, {[TPid | Data], From, To}},
           #state{service_name = SvcName,
                  watchdogT = WatchdogT}
           = S) ->
    #watchdog{ref = Ref, type = T, options = Opts}
        = Wd
        = fetch(WatchdogT, Pid),
    watchdog(TPid, Data, From, To, Wd, S),
    send_event(SvcName, {watchdog, Ref, TPid, {From, To}, {T, Opts}}),
    ok;
%% Death of a watchdog process (#watchdog.pid) results in the removal of
%% it's peer and any associated conn record when 'DOWN' is received.
%% Death of a peer process process (#peer.pid, #watchdog.peer) results in
%% ?WD_DOWN.

%% Monitor process has died. Just die with a reason that tells
%% diameter_config about the happening. If a cleaner shutdown is
%% required then someone should stop us.
transition({'DOWN', MRef, process, _, Reason}, #state{monitor = MRef}) ->
    {stop, {monitor, Reason}};

%% Local watchdog process has died.
transition({'DOWN', _, process, Pid, _Reason}, S)
  when node(Pid) == node() ->
    watchdog_down(Pid, S),
    ok;

%% Remote service wants to know about shared peers.
transition({service, Pid}, S) ->
    share_peers(Pid, S),
    ok;

%% Remote service is communicating a shared peer.
transition({peer, TPid, Aliases, Caps}, S) ->
    remote_peer_up(TPid, Aliases, Caps, S),
    ok;
transition({peer, TPid}, S) ->
    remote_peer_down(TPid, S),
    ok;

%% Remote peer process has died.
transition({'DOWN', _, process, TPid, _}, S) ->
    remote_peer_down(TPid, S),
    ok;

%% Restart after tc expiry.
transition({tc_timeout, T}, S) ->
    tc_timeout(T, S),
    ok;

transition({nodeup, Node, _}, S) ->
    nodeup(Node, S),
    ok;

transition({nodedown, _Node, _}, _) ->
    ok;

transition(Req, S) ->
    unexpected(handle_info, [Req], S),
    ok.

%% ---------------------------------------------------------------------------
%% # terminate/2
%% ---------------------------------------------------------------------------

<<<<<<< HEAD
-doc false.
terminate(Reason, #state{service_name = Name, local = {PeerT, _, _}} = S) ->
    send_event(Name, stop),
    ets:delete(?STATE_TABLE, Name),
=======
terminate(Reason, #state{service_name = SvcName, local = {PeerT, _, _}} = S) ->
    send_event(SvcName, stop),
    ets:delete(?STATE_TABLE, SvcName),
>>>>>>> 623159e2

    %% Communicate pending loss of any peers that connection_down/3
    %% won't. This is needed when stopping a service since we don't
    %% wait for watchdog state changes to take care of if. That this
    %% takes place after deleting the state entry ensures that the
    %% resulting failover by request processes accomplishes nothing.
    ets:foldl(fun peer_down/2, ok, PeerT),

    shutdown == Reason  %% application shutdown
        andalso shutdown(application, S).

%% peer_down/1
%%
%% Entries with watchdog state SUSPECT are already down: ignore the
%% expected failure. This assumes the current implementation, but
%% double the number of lookups (in the typical case) could be the
%% greater evil if there are many peer connections.

peer_down(#peer{pid = TPid}, _) ->
    try
        diameter_traffic:peer_down(TPid)
    catch
        error: {badmatch, []} -> ok
    end.

%% ---------------------------------------------------------------------------
%% # code_change/3
%% ---------------------------------------------------------------------------

-doc false.
code_change(_FromVsn, S, _Extra) ->
    {ok, S}.

%% ===========================================================================
%% ===========================================================================

unexpected(F, A, #state{service_name = Name}) ->
    ?UNEXPECTED(F, A ++ [Name]).

eval([M|X], F, A) ->
    apply(M, F, A ++ X).

%% Callback with state.

state_cb(#diameter_app{module = ModX, mutable = false, init_state = S},
         pick_peer = F,
         A) ->
    eval(ModX, F, A ++ [S]);

state_cb(#diameter_app{module = ModX, alias = Alias}, F, A) ->
    eval(ModX, F, A ++ [mod_state(Alias)]).

choose(true, X, _)  -> X;
choose(false, _, X) -> X.

ets_new(Tbl) ->
    ets:new(Tbl, [{keypos, 2}]).

%% Using the process dictionary for the callback state was initially
%% just a way to make what was horrendous trace (big state record and
%% much else everywhere) somewhat more readable. There's not as much
%% need for it now but it's no worse (except possibly that we don't
%% see the table identifier being passed around) than an ets table so
%% keep it.

mod_state(Alias) ->
    get({?MODULE, mod_state, Alias}).

mod_state(Alias, ModS) ->
    put({?MODULE, mod_state, Alias}, ModS).

%% ---------------------------------------------------------------------------
%% # shutdown/2
%% ---------------------------------------------------------------------------

%% remove_transport
shutdown(Refs, #state{watchdogT = WatchdogT})
  when is_list(Refs) ->
    ets:insert(WatchdogT, ets:foldl(fun(R,A) -> st(R, Refs, A) end,
                                    [],
                                    WatchdogT));

%% application/service shutdown
shutdown(Reason, #state{watchdogT = WatchdogT})
  when Reason == application;
       Reason == service ->
    diameter_lib:wait(ets:foldl(fun(P,A) -> ss(P, Reason, A) end,
                                [],
                                WatchdogT)).

%% st/3

%% Mark replacement as started so that a subsequent accept doesn't
%% result in a new process that isn't terminated.
st(#watchdog{ref = Ref, pid = Pid, peer = P} = Rec, Refs, Acc) ->
    case lists:member(Ref, Refs) of
        true ->
            Pid ! {shutdown, self(), transport},  %% 'DOWN' cleans up
            [Rec#watchdog{peer = true} || P == false] ++ Acc;
        false ->
            Acc
    end.

%% ss/3

ss(#watchdog{pid = Pid}, Reason, Acc) ->
    MRef = monitor(process, Pid),
    Pid ! {shutdown, self(), Reason},
    [MRef | Acc].

%% ---------------------------------------------------------------------------
%% # call_service/2
%% ---------------------------------------------------------------------------

call_service(Pid, Req)
  when is_pid(Pid) ->
    cs(Pid, Req);
call_service(SvcName, Req) ->
    call_service_by_name(SvcName, Req).

call_service_by_name(SvcName, Req) ->
    cs(whois(SvcName), Req).

cs(Pid, Req)
  when is_pid(Pid) ->
    try
        gen_server:call(Pid, Req, infinity)
    catch
        E: {noproc, _} when E =:= exit ->
            {error, no_service};
        E: Reason when E =:= exit ->
            {error, {E, Reason}}
    end;

cs(undefined, _) ->
    {error, no_service}.

%% ---------------------------------------------------------------------------
%% # i/1
%% ---------------------------------------------------------------------------

%% Initialize the state of a service gen_server.

i(SvcName) ->
    %% Split the config into a server state and a list of transports.
    Config = diameter_config:lookup(SvcName),

    {#state{} = S, CL} = lists:foldl(fun cfg_acc/2,
                                     {false, []},
                                     Config),

    %% Publish the state in order to be able to access it outside of
    %% the service process. Originally table identifiers were only
    %% known to the service process but we now want to provide the
    %% option of application callbacks being 'stateless' in order to
    %% avoid having to go through a common process. (Eg. An agent that
    %% sends a request for every incoming request.)
    true = ets:insert_new(?STATE_TABLE, S),

    %% Start fsms for each transport.
    send_event(SvcName, start),
    lists:foreach(fun(T) -> start_fsm(T,S) end, CL),

    init_shared(S),
    S.

cfg_acc({SvcName, #diameter_service{applications = Apps} = Rec, Opts},
        {false, Acc}) ->

    lists:foreach(fun init_mod/1, Apps),
    #{monitor := M}
        = SvcOpts
        = service_opts(Opts),

    S = #state{service_name = SvcName,
               service = Rec#diameter_service{pid = self()},
               local   = init_peers(),
               remote  = init_peers(),
               monitor = mref(M),
               options = maps:remove(monitor, SvcOpts)},
    BinsInfo = proplists:get_value(bins_info, Opts, S#state.bins_info),
    {S#state{bins_info = BinsInfo}, Acc};

cfg_acc({_Ref, Type, _Opts} = T, {S, Acc})
  when Type == connect;
       Type == listen ->
    {S, [T | Acc]}.

init_peers() ->
    {ets_new(caps),            %% #peer{}
     ets:new(apps, [bag]),     %% {Alias, TPid}
     ets:new(idents, [bag])}.  %% {{host, OH} | {realm, OR} | {OR, OH},
                               %%  Alias,
                               %%  TPid}

%% Valid service options are all 2-tuples.
service_opts(Opts) ->
    remove([{bins_info, true}, {strict_arities, true}, {avp_dictionaries, []}],
           merge(lists:append([[{monitor, false}] | def_opts()]),
                 lists:keydelete(bins_info, 1, Opts))).

merge(List1, List2) ->
    maps:merge(maps:from_list(List1), maps:from_list(List2)).

remove(List, Map) ->
    maps:filter(fun(K,V) ->
                        not lists:member({K,V}, List)
                end,
                Map).

def_opts() ->  %% defaults on the options map
    [[{decode_format, record},        %% service options
      {restrict_connections, nodes},
      {sequence, {0,32}},
      {share_peers, false},
      {strict_arities, true},
      {string_decode, true},
      {traffic_counters, true},
      {use_shared_peers, false}],
     [{avp_dictionaries, []},         %% common options
      {incoming_maxlen, 16#FFFFFF},
      {spawn_opt, []},
      {strict_mbit, true}]].

mref(false = No) ->
    No;
mref(P) ->
    monitor(process, P).

init_shared(#state{options = #{use_shared_peers := T},
                   service_name = Svc}) ->
    T == false orelse net_kernel:monitor_nodes(true, [{node_type, visible},
                                                      nodedown_reason]),
    notify(T, Svc, {service, self()}).

init_mod(#diameter_app{alias = Alias,
                       init_state = S}) ->
    mod_state(Alias, S).

start_fsm({Ref, Type, Opts}, S) ->
    start(Ref, {Type, Opts}, S).

notify(Share, SvcName, T) ->
    Nodes = remotes(Share),
    [] /= Nodes andalso diameter_peer:notify(Nodes, SvcName, T).
%% Test for the empty list for upgrade reasons: there's no
%% diameter_peer:notify/3 in old code.

nodeup(Node, #state{options = #{share_peers := SP},
                    service_name = SvcName}) ->
    lists:member(Node, remotes(SP))
        andalso diameter_peer:notify([Node], SvcName, {service, self()}).

remotes(false) ->
    [];

remotes(true) ->
    nodes();

remotes(Nodes)
  when is_atom(hd(Nodes));
       Nodes == [] ->
    Nodes;

remotes(F) ->
    try diameter_lib:eval(F) of
        L when is_list(L) ->
            L;
        T ->
            ?LOG(invalid_return, {F,T}),
            error_report(invalid_return, share_peers, F),
            []
    catch
        E:R:S ->
            ?LOG(failure, {E, R, F, diameter_lib:stacktrace(S)}),
            error_report(failure, share_peers, F),
            []
    end.

%% error_report/3

error_report(T, What, F) ->
    Reason = io_lib:format("~s from ~p callback", [reason(T), What]),
    diameter_lib:error_report(Reason, diameter_lib:eval_name(F)).

reason(invalid_return) ->
    "invalid return";
reason(failure) ->
    "failure".

%% ---------------------------------------------------------------------------
%% # start/3
%% ---------------------------------------------------------------------------

%% If the initial start/3 at service/transport start succeeds then
%% subsequent calls to start/4 on the same service will also succeed
%% since they involve the same call to merge_service/2. We merge here
%% rather than earlier since the service may not yet be configured
%% when the transport is configured.

start(Ref, {T, Opts}, S)
  when T == connect;
       T == listen ->
    N = proplists:get_value(pool_size, Opts, 1),
    try
        {ok, start(Ref, type(T), Opts, N, S)}
    catch
        ?FAILURE(Reason) ->
            {error, Reason}
    end.
%% TODO: don't actually raise any errors yet

%% There used to be a difference here between the handling of
%% configured listening and connecting transports but now we simply
%% tell the transport_module to start an accepting or connecting
%% process respectively, the transport implementation initiating
%% listening on a port as required.
type(listen)      -> accept;
type(accept)      -> listen;
type(connect = T) -> T.

%% start/4

start(Ref, Type, Opts, State) ->
    start(Ref, Type, Opts, 1, State).

%% start/5

start(Ref, Type, Opts, N, #state{watchdogT = WatchdogT,
                                 local = {PeerT, _, _},
                                 options = #{string_decode := SD}
                                 = SvcOpts,
                                 service_name = SvcName,
                                 service = Svc0})
  when Type == connect;
       Type == accept ->
    #diameter_service{applications = Apps}
        = Svc1
        = merge_service(Opts, Svc0),
    Svc = binary_caps(Svc1, SD),
    {Map, Rest} = merge_opts(SvcOpts, Opts),
    RecvData = diameter_traffic:make_recvdata([SvcName, PeerT, Apps, Map]),
    T = {Rest, Map, RecvData, Svc},
    Rec = #watchdog{type = Type,
                    ref = Ref,
                    options = Opts},  %% original options, returned
                                      %% by service_info/2
    diameter_lib:fold_n(fun(_,A) ->
                                [wd(Type, Ref, T, WatchdogT, Rec) | A]
                        end,
                        [],
                        N).

%% This is awkward. We have service options that have been passed to
%% diameter:start_service/2 (minus application and capabilities
%% options, removed in diameter_config) and transport options passed
%% to diameter:add_transport/2. The former can include defaults for
%% the latter, but the latter can also contain arbitrary options that
%% are just returned by diameter:service_info/2. There's nothing
%% stopping these arbitrary options from being valid service options,
%% but these aren't interpreted as such.
%%
%% The options are merged (transport defaults have already been merged
%% into the service options in service_opts/1) and split into a map
%% for the service options and a few transport options, and a list for
%% the rest. This is historical convolution. Some options are are
%% pulled out of the list on the way to starting the transport process
%% in diameter_peer_fsm, but more work could probably be done here to
%% simplify things.
%%
%% Transport options are not necessarily 2-tuples: the transport_config
%% 3-tuple means they can't just be turned into a map.
merge_opts(SOpts, TOpts) ->
    [SD,TD] = Def = def_opts(),
    Keys = [K || L <- Def, {K,_} <- L],
    Opts = [T || {K,_} = T <- TOpts, lists:keymember(K, 1, TD)],
    {maps:merge(maps:with(Keys, SOpts), maps:from_list(Opts)),%% merge TOpts
     TOpts ++ [T || {K,_} = T <- maps:to_list(SOpts),         %% append SOpts
                    not lists:keymember(K, 1, SD),
                    [] == [A || {A,_} <- TOpts, A == K]]}.

binary_caps(Svc, true) ->
    Svc;
binary_caps(#diameter_service{capabilities = Caps} = Svc, false) ->
    Svc#diameter_service{capabilities = diameter_capx:binary_caps(Caps)}.

wd(Type, Ref, T, WatchdogT, Rec) ->
    Pid = start_watchdog(Type, Ref, T),
    ets:insert(WatchdogT, Rec#watchdog{pid = Pid}),
    Pid.

%% Note that the service record passed into the watchdog is the merged
%% record so that each watchdog may get a different record. This
%% record is what is passed back into application callbacks.

start_watchdog(Type, Ref, T) ->
    {_MRef, Pid} = diameter_watchdog:start({Type, Ref}, T),
    Pid.

%% merge_service/2

merge_service(Opts, Svc) ->
    lists:foldl(fun ms/2, Svc, Opts).

%% Limit the applications known to the fsm to those in the 'apps'
%% option. That this might be empty is checked by the fsm. It's not
%% checked at config-time since there's no requirement that the
%% service be configured first. (Which could be considered a bit odd.)
ms({applications, As}, #diameter_service{applications = Apps} = S)
  when is_list(As) ->
    S#diameter_service{applications
                       = [A || A <- Apps,
                               lists:member(A#diameter_app.alias, As)]};

%% The fact that all capabilities can be configured on the transports
%% means that the service doesn't necessarily represent a single
%% locally implemented Diameter node as identified by Origin-Host: a
%% transport can configure its own Origin-Host. This means that the
%% service little more than a placeholder for default capabilities
%% plus a list of applications that individual transports can choose
%% to support (or not).
ms({capabilities, Opts}, #diameter_service{capabilities = Caps0} = Svc)
  when is_list(Opts) ->
    %% make_caps has already succeeded in diameter_config so it will succeed
    %% again here.
    {ok, Caps} = diameter_capx:make_caps(Caps0, Opts),
    Svc#diameter_service{capabilities = Caps};

ms(_, Svc) ->
    Svc.

%% ---------------------------------------------------------------------------
%% # accepted/3
%% ---------------------------------------------------------------------------

accepted(Pid, _TPid, #state{watchdogT = WatchdogT} = S) ->
    #watchdog{type = accept = T, peer = P}
        = Wd
        = fetch(WatchdogT, Pid),
    if not P ->
            #watchdog{ref = Ref, options = Opts} = Wd,
            %% Mark replacement started, and start new watchdog.
            ets:insert(WatchdogT, Wd#watchdog{peer = true}),
            start(Ref, T, Opts, S);
       P ->
            %% Transport removal in progress: true has been set in
            %% shutdown/2, and the transport will die as a
            %% consequence.
            ok
    end.

%% fetch/2

fetch(Tid, Key) ->
    [T] = ets:lookup(Tid, Key),
    T.

%% ---------------------------------------------------------------------------
%% # watchdog/6
%%
%% React to a watchdog state transition.
%% ---------------------------------------------------------------------------

%% Watchdog has a new open connection.
watchdog(TPid, [T], _, ?WD_OKAY, Wd, State) ->
    connection_up({TPid, T}, Wd, State);

%% Watchdog has a new connection that will be opened after DW[RA]
%% exchange.
watchdog(TPid, [T], _, ?WD_REOPEN, Wd, State) ->
    reopen({TPid, T}, Wd, State);

%% Watchdog has recovered a suspect connection.
watchdog(TPid, [], ?WD_SUSPECT, ?WD_OKAY, Wd, State) ->
    #watchdog{peer = TPid} = Wd,  %% assert
    connection_up(Wd, State);

%% Watchdog has an unresponsive connection. Note that the peer table
%% entry isn't removed until DOWN.
watchdog(TPid, [], ?WD_OKAY, ?WD_SUSPECT = To, Wd, State) ->
    #watchdog{peer = TPid} = Wd,  %% assert
    watchdog_down(Wd, To, State);

%% Watchdog has lost its connection.
watchdog(TPid, [], _, ?WD_DOWN = To, Wd, #state{local = {PeerT, _, _}} = S) ->
    close(Wd),
    watchdog_down(Wd, To, S),
    ets:delete(PeerT, TPid);

watchdog(_, [], _, _, _, _) ->
    ok.

watchdog_down(Wd, To, #state{watchdogT = WatchdogT} = S) ->
    ets:insert(WatchdogT, Wd#watchdog{state = To}),
    connection_down(Wd, To, S).

%% ---------------------------------------------------------------------------
%% # connection_up/3
%% ---------------------------------------------------------------------------

%% Watchdog process has reached state OKAY.

connection_up({TPid, {Caps, SupportedApps, Pkt}},
              #watchdog{pid = Pid}
              = Wd,
              #state{local = {PeerT, _, _}}
              = S) ->
    Rec = #peer{pid = TPid,
                apps = SupportedApps,
                caps = Caps,
                watchdog = Pid},
    ets:insert(PeerT, Rec),
    connection_up([Pkt], Wd#watchdog{peer = TPid}, Rec, S).

%% ---------------------------------------------------------------------------
%% # reopen/3
%% ---------------------------------------------------------------------------

reopen({TPid, {Caps, SupportedApps, _Pkt}},
       #watchdog{pid = Pid}
       = Wd,
       #state{watchdogT = WatchdogT,
              local = {PeerT, _, _}}) ->
    ets:insert(PeerT, #peer{pid = TPid,
                            apps = SupportedApps,
                            caps = Caps,
                            watchdog = Pid}),
    ets:insert(WatchdogT, Wd#watchdog{state = ?WD_REOPEN,
                                      peer = TPid}).

%% ---------------------------------------------------------------------------
%% # connection_up/2
%% ---------------------------------------------------------------------------

%% Watchdog has recovered a suspect connection. Note that there has
%% been no new capabilities exchange in this case.

connection_up(#watchdog{peer = TPid} = Wd, #state{local = {PeerT, _, _}}
                                           = S) ->
    connection_up([], Wd, fetch(PeerT, TPid), S).

%% connection_up/4

connection_up(Extra,
              #watchdog{peer = TPid}
              = Wd,
              #peer{apps = SApps, caps = Caps}
              = Pr,
              #state{watchdogT = WatchdogT,
                     local = LT,
                     service_name = SvcName,
                     service = #diameter_service{applications = Apps}}
              = S) ->
    ets:insert(WatchdogT, Wd#watchdog{state = ?WD_OKAY}),
    diameter_traffic:peer_up(TPid),
    local_peer_up(SApps, {TPid, Caps}, {SvcName, Apps}, LT),
    report_status(up, Wd, Pr, S, Extra).

local_peer_up(SApps, {TPid, Caps} = TC, SA, LT) ->
    insert_peer(TPid, [A || {_,A} <- SApps], Caps, LT),
    lists:foreach(fun(A) -> peer_up(A, TC, SA) end, SApps).

peer_up({Id, Alias}, TC, SA) ->
    peer_up(Id, Alias, TC, SA).

peer_up(Id, Alias, {TPid, _} = TC, {SvcName, Apps}) ->
    #diameter_app{id = Id}  %% assert
        = App
        = find_app(Alias, Apps),

    peer_cb(App, peer_up, [SvcName, TC])
        orelse exit(TPid, kill).  %% fake transport failure

%% ---------------------------------------------------------------------------
%% # find_incoming_app/3
%% ---------------------------------------------------------------------------

%% No one should be sending the relay identifier.
find_incoming_app(#peer{caps = Caps}, ?APP_ID_RELAY, _) ->
    Caps;

find_incoming_app(Peer, Id, Apps)
  when is_integer(Id) ->
    find_incoming_app(Peer, [Id, ?APP_ID_RELAY], Apps);

%% Note that the apps represented in SApps may be a strict subset of
%% those in Apps.
find_incoming_app(#peer{apps = SApps, caps = Caps}, Ids, Apps) ->
    case keyfind(Ids, 1, SApps) of
        {_Id, Alias} ->
            {#diameter_app{} = find_app(Alias, Apps), Caps};
        false ->
            Caps
    end.

%% keyfind/3

keyfind([], _, _) ->
    false;
keyfind([Key | Rest], Pos, L) ->
    case lists:keyfind(Key, Pos, L) of
        false ->
            keyfind(Rest, Pos, L);
        T ->
            T
    end.

%% find_outgoing_app/2

find_outgoing_app(Alias, Apps) ->
    case find_app(Alias, Apps) of
        #diameter_app{id = ?APP_ID_RELAY} ->
            false;
        A ->
            A
    end.

%% find_app/2

find_app(Alias, Apps) ->
    lists:keyfind(Alias, #diameter_app.alias, Apps).

%% Don't bring down the service (and all associated connections)
%% regardless of what happens.
peer_cb(App, F, A) ->
    try state_cb(App, F, A) of
        ModS ->
            mod_state(App#diameter_app.alias, ModS),
            true
    catch
        E:R:S ->
            %% Don't include arguments since a #diameter_caps{} strings
            %% from the peer, which could be anything (especially, large).
            [Mod|X] = App#diameter_app.module,
            ?LOG(failure, {E, R, Mod, F, diameter_lib:stacktrace(S)}),
            error_report(failure, F, {Mod, F, A ++ X}),
            false
    end.

%% ---------------------------------------------------------------------------
%% # connection_down/3
%% ---------------------------------------------------------------------------

connection_down(#watchdog{state = ?WD_OKAY,
                          peer = TPid}
                = Wd,
                #peer{caps = Caps,
                      apps = SApps}
                = Pr,
                #state{service_name = SvcName,
                       service = #diameter_service{applications = Apps},
                       local = LT}
                = S) ->
    report_status(down, Wd, Pr, S, []),
    local_peer_down(SApps, {TPid, Caps}, {SvcName, Apps}, LT),
    diameter_traffic:peer_down(TPid);

connection_down(#watchdog{state = ?WD_OKAY,
                          peer = TPid}
                = Wd,
                To,
                #state{local = {PeerT, _, _}}
                = S)
  when is_atom(To) ->
    connection_down(Wd, #peer{} = fetch(PeerT, TPid), S);

connection_down(#watchdog{}, _, _) ->
    ok.

local_peer_down(SApps, {TPid, _Caps} = TC, SA, LT) ->
    delete_peer(TPid, LT),
    lists:foreach(fun(A) -> peer_down(A, TC, SA) end, SApps).

peer_down({Id, Alias}, TC, SA) ->
    peer_down(Id, Alias, TC, SA).

peer_down(Id, Alias, TC, {SvcName, Apps}) ->
    #diameter_app{id = Id}  %% assert
        = App
        = find_app(Alias, Apps),

    peer_cb(App, peer_down, [SvcName, TC]).

%% ---------------------------------------------------------------------------
%% # watchdog_down/2
%% ---------------------------------------------------------------------------

%% Watchdog process has died.

watchdog_down(Pid, #state{watchdogT = WatchdogT} = S) ->
    Wd = fetch(WatchdogT, Pid),
    ets:delete_object(WatchdogT, Wd),
    restart(Wd,S),
    wd_down(Wd,S).

%% Watchdog has never reached OKAY ...
wd_down(#watchdog{peer = B}, _)
  when is_boolean(B) ->
    ok;

%% ... or maybe it has.
wd_down(#watchdog{peer = TPid} = Wd, #state{local = {PeerT, _, _}} = S) ->
    connection_down(Wd, ?WD_DOWN, S),
    ets:delete(PeerT, TPid).

%% restart/2

restart(Wd, S) ->
    q_restart(restart(Wd), S).

%% restart/1

%% Always try to reconnect.
restart(#watchdog{ref = Ref,
                  type = connect = T,
                  options = Opts,
                  started = Time}) ->
    {Time, {Ref, T, Opts}};

%% Transport connection hasn't yet been accepted ...
restart(#watchdog{ref = Ref,
                  type = accept = T,
                  options = Opts,
                  peer = false,
                  started = Time}) ->
    {Time, {Ref, T, Opts}};

%% ... or it has: a replacement has already been spawned.
restart(#watchdog{type = accept}) ->
    false.

%% q_restart/2

%% Start the reconnect timer.
q_restart({Time, {_Ref, Type, Opts} = T}, S) ->
    start_tc(tc(Time, default_tc(Type, Opts)), T, S);
q_restart(false, _) ->
    ok.

%% RFC 3588, 2.1:
%%
%%   When no transport connection exists with a peer, an attempt to
%%   connect SHOULD be periodically made.  This behavior is handled via
%%   the Tc timer, whose recommended value is 30 seconds.  There are
%%   certain exceptions to this rule, such as when a peer has terminated
%%   the transport connection stating that it does not wish to
%%   communicate.

default_tc(connect, Opts) ->
    connect_timer(Opts, ?DEFAULT_TC);
default_tc(accept, _) ->
    0.

%% Accept both connect_timer and the (older) reconnect_timer, the
%% latter being a remnant from a time in which the timer did apply to
%% reconnect attempts.
connect_timer(Opts, Def0) ->
    Def = proplists:get_value(reconnect_timer, Opts, Def0),
    proplists:get_value(connect_timer, Opts, Def).

%% Bound tc below if the watchdog was restarted recently to avoid
%% continuous restarted in case of faulty config or other problems.
tc(Time, Tc) ->
    choose(Tc > ?RESTART_TC
             orelse diameter_lib:micro_diff(Time) > 1000*?RESTART_TC,
           Tc,
           ?RESTART_TC).

start_tc(0, T, S) ->
    tc_timeout(T, S);
start_tc(Tc, T, _) ->
    erlang:send_after(Tc, self(), {tc_timeout, T}).

%% tc_timeout/2

tc_timeout({Ref, _Type, _Opts} = T, #state{service_name = SvcName} = S) ->
    tc(diameter_config:have_transport(SvcName, Ref), T, S).

tc(true, {Ref, Type, Opts}, #state{service_name = SvcName} = S) ->
    send_event(SvcName, {reconnect, Ref, Opts}),
    start(Ref, Type, Opts, S);
tc(false = No, _, _) ->  %% removed
    No.

%% ---------------------------------------------------------------------------
%% # close/2
%% ---------------------------------------------------------------------------

%% The watchdog doesn't start a new fsm in the accept case, it
%% simply stays alive until someone tells it to die in order for
%% another watchdog to be able to detect that it should transition
%% from initial into reopen rather than okay. That someone is either
%% the accepting watchdog upon reception of a CER from the previously
%% connected peer, or us after connect_timer timeout or immediately.

close(#watchdog{type = connect}) ->
    ok;

close(#watchdog{type = accept,
                pid = Pid,
                options = Opts}) ->
    Tc = connect_timer(Opts, 2*?DEFAULT_TC),
    erlang:send_after(Tc, Pid, close).
%% The RFC's only document the behaviour of Tc, our connect_timer,
%% for the establishment of connections but we also give
%% connect_timer semantics for a listener, being the time within
%% which a new connection attempt is expected of a connecting peer.
%% The value should be greater than the peer's Tc + jitter.

%% ---------------------------------------------------------------------------
%% # reconnect/2
%% ---------------------------------------------------------------------------

reconnect(Pid, #state{service_name = SvcName,
                      watchdogT = WatchdogT}) ->
    #watchdog{ref = Ref,
              type = connect,
              options = Opts}
        = fetch(WatchdogT, Pid),
    send_event(SvcName, {reconnect, Ref, Opts}).

%% ---------------------------------------------------------------------------
%% # call_module/4
%% ---------------------------------------------------------------------------

%% Backwards compatibility and never documented/advertised. May be
%% removed.

call_module(Mod, Req, From, #state{service
                                   = #diameter_service{applications = Apps},
                                   service_name = Svc}
                            = S) ->
    case cm([A || A <- Apps, Mod == hd(A#diameter_app.module)],
            Req,
            From,
            Svc)
    of
        {reply = T, RC} ->
            {T, RC, S};
        noreply = T ->
            {T, S};
        Reason ->
            {reply, {error, Reason}, S}
    end.

cm([#diameter_app{alias = Alias} = App], Req, From, Svc) ->
    Args = [Req, From, Svc],

    try state_cb(App, handle_call, Args) of
        {noreply = T, ModS} ->
            mod_state(Alias, ModS),
            T;
        {reply = T, RC, ModS} ->
            mod_state(Alias, ModS),
            {T, RC};
        T ->
            ModX = App#diameter_app.module,
            ?LOG(invalid_return, {ModX, handle_call, Args, T}),
            invalid
    catch
        E: Reason: S ->
            ModX = App#diameter_app.module,
            Stack = diameter_lib:stacktrace(S),
            ?LOG(failure, {E, Reason, ModX, handle_call, Stack}),
            failure
    end;

cm([], _, _, _) ->
    unknown;

cm([_,_|_], _, _, _) ->
    multiple.

%% ---------------------------------------------------------------------------
%% # report_status/5
%% ---------------------------------------------------------------------------

report_status(Status,
              #watchdog{ref = Ref,
                        peer = TPid,
                        type = Type,
                        options = Opts},
              #peer{apps = [_|_] = Apps,
                    caps = Caps},
              #state{service_name = SvcName}
              = S,
              Extra) ->
    share_peer(Status, Caps, Apps, TPid, S),
    Info = [Status, Ref, {TPid, Caps}, {type(Type), Opts} | Extra],
    send_event(SvcName, list_to_tuple(Info)).

%% send_event/2

send_event(SvcName, Info) ->
    send_event(#diameter_event{service = SvcName,
                               info = Info}).

send_event(#diameter_event{service = SvcName} = E) ->
    lists:foreach(fun({_, Pid}) -> Pid ! E end, subscriptions(SvcName)).

%% ---------------------------------------------------------------------------
%% # share_peer/5
%% ---------------------------------------------------------------------------

share_peer(up, Caps, Apps, TPid, #state{options = #{share_peers := SP},
                                        service_name = Svc}) ->
    notify(SP, Svc, {peer, TPid, [A || {_,A} <- Apps], Caps});

share_peer(down, _Caps, _Apps, TPid, #state{options = #{share_peers := SP},
                                            service_name = Svc}) ->
    notify(SP, Svc, {peer, TPid}).

%% ---------------------------------------------------------------------------
%% # share_peers/2
%% ---------------------------------------------------------------------------

share_peers(Pid, #state{options = #{share_peers := SP},
                        local = {PeerT, AppT, _}}) ->
    is_remote(Pid, SP)
        andalso ets:foldl(fun(T, N) -> N + sp(Pid, AppT, T) end,
                          0,
                          PeerT).

%% An entry in the peer table doesn't mean the watchdog state is OKAY,
%% an entry in the app table does.

sp(Pid, AppT, #peer{pid = TPid,
                    apps = [{_, Alias} | _] = Apps,
                    caps = Caps}) ->
    Spec = [{{'$1', TPid},
             [{'==', '$1', {const, Alias}}],
             ['$_']}],
    case ets:select(AppT, Spec, 1) of
        '$end_of_table' ->
            0;
        _ ->
            Pid ! {peer, TPid, [A || {_,A} <- Apps], Caps},
            1
    end.

is_remote(Pid, T) ->
    Node = node(Pid),
    Node /= node() andalso lists:member(Node, remotes(T)).

%% ---------------------------------------------------------------------------
%% # remote_peer_up/4
%% ---------------------------------------------------------------------------

remote_peer_up(TPid, Aliases, Caps, #state{options = #{use_shared_peers := T},
                                           remote = {PeerT, _, _}}
                                    = S) ->
    is_remote(TPid, T)
        andalso not ets:member(PeerT, TPid)
        andalso rpu(TPid, Aliases, Caps, S).

%% Notification can be duplicate since remote nodes push and the local
%% node pulls.

rpu(TPid, Aliases, Caps, #state{service = Svc, remote = RT}) ->
    #diameter_service{applications = Apps} = Svc,
    Key = #diameter_app.alias,
    F = fun(A) -> lists:keymember(A, Key, Apps) end,
    rpu(TPid, lists:filter(F, Aliases), Caps, RT);

rpu(_, [] = No, _, _) ->
    No;

rpu(TPid, Aliases, Caps, {PeerT, _, _} = RT) ->
    monitor(process, TPid),
    ets:insert(PeerT, #peer{pid = TPid,
                            apps = Aliases,
                            caps = Caps}),
    insert_peer(TPid, Aliases, Caps, RT).

%% insert_peer/4

insert_peer(TPid, Aliases, Caps, {_PeerT, AppT, IdentT}) ->
    #diameter_caps{origin_host = {_, OH},
                   origin_realm = {_, OR}}
        = Caps,
    ets:insert(AppT, [{A, TPid} || A <- Aliases]),
    H = iolist_to_binary(OH),
    R = iolist_to_binary(OR),
    ets:insert(IdentT, [{T, A, TPid} || T <- [{host, H}, {realm, R}, {R, H}],
                                        A <- Aliases]).

%% ---------------------------------------------------------------------------
%% # remote_peer_down/2
%% ---------------------------------------------------------------------------

remote_peer_down(TPid, #state{remote = {PeerT, _, _} = RT}) ->
    ets:delete(PeerT, TPid),
    delete_peer(TPid, RT).

%% delete_peer/2

delete_peer(TPid, {_PeerT, AppT, IdentT}) ->
    ets:select_delete(AppT, [{{'_', TPid}, [], [true]}]),
    ets:select_delete(IdentT, [{{'_', '_', TPid}, [], [true]}]).

%% ---------------------------------------------------------------------------
%% pick_peer/4
%% ---------------------------------------------------------------------------

pick_peer(#diameter_app{alias = Alias}
          = App,
          RealmAndHost,
          Filter,
          #state{local = LT,
                 remote = RT,
                 service_name = SvcName,
                 service = #diameter_service{pid = Pid}}) ->
    pick_peer(peers(Alias, RealmAndHost, Filter, LT),
              peers(Alias, RealmAndHost, Filter, RT),
              Pid,
              SvcName,
              App).

%% pick_peer/5

pick_peer([], [], _, _, _) ->
    false;

%% App state is mutable but we're not in the service process: go there.
pick_peer(Local, Remote, Pid, _SvcName, #diameter_app{mutable = true} = App)
  when self() /= Pid ->
    case call_service(Pid, {pick_peer, Local, Remote, App}) of
        {TPid, _} = T when is_pid(TPid) ->
            T;
        false = No ->
            No;
        {error, _} ->
            false
    end;

%% App state isn't mutable or it is and we're in the service process:
%% do the deed.
pick_peer(Local,
          Remote,
          _Pid,
          SvcName,
          #diameter_app{alias = Alias,
                        init_state = S,
                        mutable = M}
          = App) ->
    Args = [Local, Remote, SvcName],

    try state_cb(App, pick_peer, Args) of
        {ok, {TPid, #diameter_caps{}} = T} when is_pid(TPid) ->
            T;
        {{TPid, #diameter_caps{}} = T, ModS} when is_pid(TPid), M ->
            mod_state(Alias, ModS),
            T;
        {false = No, ModS} when M ->
            mod_state(Alias, ModS),
            No;
        {ok, false = No} ->
            No;
        false = No ->
            No;
        {{TPid, #diameter_caps{}} = T, S} when is_pid(TPid) ->
            T;                     %% Accept returned state in the immutable
        {false = No, S} ->         %% case as long it isn't changed.
            No;
        T when M ->
            ModX = App#diameter_app.module,
            ?LOG(invalid_return, {ModX, pick_peer, T}),
            false
    catch
        E: Reason: Stack when M ->
            ModX = App#diameter_app.module,
            Z = diameter_lib:stacktrace(Stack),
            ?LOG(failure, {E, Reason, ModX, pick_peer, Z}),
            false
    end.

%% peers/4

%% No peer options pointing at specific peers: search for them.
peers(Alias, RH, [Filter], T) ->
    filter(Alias, RH, Filter, T, true);

%% Or just lookup.
peers(_Alias, RH, [Filter | TPids], {PeerT, _AppT, _IdentT}) ->
    {Ts, _} = filter(caps(PeerT, TPids), RH, Filter),
    Ts.

%% filter/5
%%
%% Try to limit the peers list by starting with a host/realm lookup.

filter(Alias, RH, {neg, F}, T, B) ->
    filter(Alias, RH, F, T, not B);

filter(_, _, none, _, false) ->
    [];

filter(Alias, _, none, T, true) ->
    all_peers(Alias, T);

filter(Alias, [DR,DH] = RH, K, T, B)
  when K == realm, DR == undefined;
       K == host, DH == undefined ->
    filter(Alias, RH, none, T, B);

filter(Alias, [DR,_] = RH, realm = K, T, B) ->
    filter(Alias, RH, {K, DR}, T, B);

filter(Alias, [_,DH] = RH, host = K, T, B) ->
    filter(Alias, RH, {K, DH}, T, B);

filter(Alias, _, {K, D}, {PeerT, _AppT, IdentT}, true)
  when K == host;
       K == realm ->
    try iolist_to_binary(D) of
        B ->
            caps(PeerT, ets:select(IdentT, [{{{K, B}, '$1', '$2'},
                                             [{'==', '$1', {const, Alias}}],
                                             ['$2']}]))
    catch
        error:_ ->
            []
    end;

filter(Alias, RH, {all, Filters}, T, B)
  when is_list(Filters) ->
    fltr_all(Alias, RH, Filters, T, B);

filter(Alias, RH, {first, Filters}, T, B)
  when is_list(Filters) ->
    fltr_first(Alias, RH, Filters, T, B);

filter(Alias, RH, Filter, T, B) ->
    {Ts, Fs} = filter(all_peers(Alias, T), RH, Filter),
    choose(B, Ts, Fs).

%% fltr_all/5

fltr_all(Alias, RH, [{K, any} | Filters], T, B)
  when K == host;
       K == realm ->
    fltr_all(Alias, RH, Filters, T, B);

fltr_all(Alias, RH, [{host, _} = H, {realm, _} = R | Filters], T, B) ->
    fltr_all(Alias, RH, [R, H | Filters], T, B);

fltr_all(Alias, RH, [{realm, _} = R, {host, any} | Filters], T, B) ->
    fltr_all(Alias, RH, [R | Filters], T, B);

fltr_all(Alias, RH, [{realm, OR}, {host, OH} | Filters], T, true) ->
    {PeerT, _AppT, IdentT} = T,
    try {iolist_to_binary(OR), iolist_to_binary(OH)} of
        BT ->
            Peers = caps(PeerT,
                         ets:select(IdentT, [{{BT, '$1', '$2'},
                                              [{'==', '$1', {const, Alias}}],
                                              ['$2']}])),
            {Ts, _} = filter(Peers, RH, {all, Filters}),
            Ts
    catch
        error:_ ->
            []
    end;

fltr_all(Alias, [undefined,_] = RH, [realm | Filters], T, B) ->
    fltr_all(Alias, RH, Filters, T, B);

fltr_all(Alias, [DR,_] = RH, [realm | Filters], T, B) ->
    fltr_all(Alias, RH, [{realm, DR} | Filters], T, B);

fltr_all(Alias, [_,undefined] = RH, [host | Filters], T, B) ->
    fltr_all(Alias, RH, Filters, T, B);

fltr_all(Alias, [_,DH] = RH, [host | Filters], T, B) ->
    fltr_all(Alias, RH, [{host, DH} | Filters], T, B);

fltr_all(Alias, RH, [{K, _} = KT, KA | Filters], T, B)
  when K == host, KA == realm;
       K == realm, KA == host ->
    fltr_all(Alias, RH, [KA, KT | Filters], T, B);

fltr_all(Alias, RH, [F | Filters], T, B) ->
    {Ts, Fs} = filter(filter(Alias, RH, F, T, B), RH, {all, Filters}),
    choose(B, Ts, Fs);

fltr_all(Alias, RH, [], T, B) ->
    filter(Alias, RH, none, T, B).

%% fltr_first/5
%%
%% Like any, but stop at the first filter with any matches.

fltr_first(Alias, RH, [F | Filters], T, B) ->
    case filter(Alias, RH, F, T, B) of
        [] ->
            fltr_first(Alias, RH, Filters, T, B);
        [_|_] = Ts ->
            Ts
    end;

fltr_first(Alias, RH, [], T, B) ->
    filter(Alias, RH, none, T, not B).

%% all_peers/2

all_peers(Alias, {PeerT, AppT, _}) ->
    ets:select(PeerT, [{#peer{pid = P, caps = '$1', _ = '_'},
                        [],
                        [{{P, '$1'}}]}
                       || {_,P} <- ets:lookup(AppT, Alias)]).

%% caps/2

caps(PeerT, Pids) ->
    ets:select(PeerT, [{#peer{pid = P, caps = '$1', _ = '_'},
                        [],
                        [{{P, '$1'}}]}
                       || P <- Pids]).

%% filter/3
%%
%% Return peers in match order.

filter(Peers, _, none) ->
    {Peers, []};

filter(Peers, RH, {neg, F}) ->
    {Ts, Fs} = filter(Peers, RH, F),
    {Fs, Ts};

filter(Peers, RH, {all, L})
  when is_list(L) ->
    lists:foldl(fun(F,A) -> fltr_all(F, A, RH) end,
                {Peers, []},
                L);

filter(Peers, RH, {any, L})
  when is_list(L) ->
    lists:foldl(fun(F,A) -> fltr_any(F, A, RH) end,
                {[], Peers},
                L);

filter(Peers, RH, {first, L})
  when is_list(L) ->
    fltr_first(Peers, RH, L);

filter(Peers, RH, F) ->
    lists:partition(fun({_,C}) -> caps_filter(C, RH, F) end, Peers).

%% fltr_all/3

fltr_all(F, {Ts0, Fs0}, RH) ->
    {Ts1, Fs1} = filter(Ts0, RH, F),
    {Ts1, Fs0 ++ Fs1}.

%% fltr_any/3

fltr_any(F, {Ts0, Fs0}, RH) ->
    {Ts1, Fs1} = filter(Fs0, RH, F),
    {Ts0 ++ Ts1, Fs1}.

%% fltr_first/3

fltr_first(Peers, _, []) ->
    {[], Peers};

fltr_first(Peers, RH, [F | Filters]) ->
    case filter(Peers, RH, F) of
        {[], _} ->
            fltr_first(Peers, RH, Filters);
        {_, _} = T ->
            T
    end.

%% caps_filter/3

caps_filter(#diameter_caps{origin_host = {_,OH}}, [_,DH], host) ->
    eq(undefined, DH, OH);

caps_filter(#diameter_caps{origin_realm = {_,OR}}, [DR,_], realm) ->
    eq(undefined, DR, OR);

caps_filter(C, _, Filter) ->
    caps_filter(C, Filter).

%% caps_filter/2

caps_filter(#diameter_caps{origin_host = {_,OH}}, {host, H}) ->
    eq(any, H, OH);

caps_filter(#diameter_caps{origin_realm = {_,OR}}, {realm, R}) ->
    eq(any, R, OR);

%% Anything else is expected to be an eval filter. Filter failure is
%% documented as being equivalent to a non-matching filter.

caps_filter(C, T) ->
    try
        {eval, F} = T,
        diameter_lib:eval([F,C])
    catch
        _:_ -> false
    end.

eq(Any, Id, PeerId) ->
    Any == Id orelse try
                         iolist_to_binary(Id) == iolist_to_binary(PeerId)
                     catch
                         _:_ -> false
                     end.
%% OctetString() can be specified as an iolist() so test for string
%% rather then term equality.

%% ---------------------------------------------------------------------------
%% # service_info/2
%% ---------------------------------------------------------------------------

%% The config passed to diameter:start_service/2.
-define(CAP_INFO, ['Origin-Host',
                   'Origin-Realm',
                   'Vendor-Id',
                   'Product-Name',
                   'Origin-State-Id',
                   'Host-IP-Address',
                   'Supported-Vendor-Id',
                   'Auth-Application-Id',
                   'Inband-Security-Id',
                   'Acct-Application-Id',
                   'Vendor-Specific-Application-Id',
                   'Firmware-Revision']).

%% The config returned by diameter:service_info(SvcName, all).
-define(ALL_INFO, [capabilities,
                   applications,
                   transport,
                   options]).

%% The rest.
-define(OTHER_INFO, [connections,
                     name,
                     peers,
                     statistics,
                     info]).

service_info(Item, S)
  when is_atom(Item) ->
    case tagged_info(Item, S) of
        {_, T} -> T;
        undefined = No -> No
    end;

service_info(Items, S) ->
    tagged_info(Items, S).

tagged_info(Item, S)
  when is_atom(Item) ->
    case complete(Item) of
        {value, I} ->
            {I, complete_info(I,S)};
        false ->
            undefined
    end;

tagged_info(TPid, #state{watchdogT = WatchdogT, local = {PeerT, _, _}})
  when is_pid(TPid) ->
    try
        [#peer{watchdog = Pid}] = ets:lookup(PeerT, TPid),
        [#watchdog{ref = Ref, type = Type, options = Opts}]
            = ets:lookup(WatchdogT, Pid),
        [{ref, Ref},
         {type, Type},
         {options, Opts}]
    catch
        error:_ ->
            []
    end;

tagged_info(Items, S)
  when is_list(Items) ->
    [T || I <- Items, T <- [tagged_info(I,S)], T /= undefined, T /= []];

tagged_info(_, _) ->
    undefined.

complete_info(Item, #state{service = Svc} = S) ->
    case Item of
        name ->
            S#state.service_name;
        'Origin-Host' ->
            (Svc#diameter_service.capabilities)
                #diameter_caps.origin_host;
        'Origin-Realm' ->
            (Svc#diameter_service.capabilities)
                #diameter_caps.origin_realm;
        'Vendor-Id' ->
            (Svc#diameter_service.capabilities)
                #diameter_caps.vendor_id;
        'Product-Name' ->
            (Svc#diameter_service.capabilities)
                #diameter_caps.product_name;
        'Origin-State-Id' ->
            (Svc#diameter_service.capabilities)
                #diameter_caps.origin_state_id;
        'Host-IP-Address' ->
            (Svc#diameter_service.capabilities)
                #diameter_caps.host_ip_address;
        'Supported-Vendor-Id' ->
            (Svc#diameter_service.capabilities)
                #diameter_caps.supported_vendor_id;
        'Auth-Application-Id' ->
            (Svc#diameter_service.capabilities)
                #diameter_caps.auth_application_id;
        'Inband-Security-Id'  ->
            (Svc#diameter_service.capabilities)
                #diameter_caps.inband_security_id;
        'Acct-Application-Id' ->
            (Svc#diameter_service.capabilities)
                #diameter_caps.acct_application_id;
        'Vendor-Specific-Application-Id' ->
            (Svc#diameter_service.capabilities)
                #diameter_caps.vendor_specific_application_id;
        'Firmware-Revision' ->
            (Svc#diameter_service.capabilities)
                #diameter_caps.firmware_revision;
        capabilities -> service_info(?CAP_INFO, S);
        applications -> info_apps(S);
        transport        -> info_transport(S, false);
        transport_simple -> info_transport(S, true);
        options      -> info_options(S);
        keys         -> ?ALL_INFO ++ ?CAP_INFO ++ ?OTHER_INFO;
        all          -> service_info(?ALL_INFO, S);
        statistics   -> info_stats(S);
        info         -> info_info(S);
        connections  -> info_connections(S);
        peers        -> info_peers(S)
    end.

complete(I)
  when I == keys;
       I == all ->
    {value, I};
complete(Pre) ->
    P = atom_to_list(Pre),
    case [I || I <- ?ALL_INFO ++ ?CAP_INFO ++ ?OTHER_INFO,
               lists:prefix(P, atom_to_list(I))]
    of
        [I] -> {value, I};
        _   -> false
    end.

%% info_stats/1

info_stats(#state{watchdogT = WatchdogT}) ->
    MatchSpec = [{#watchdog{ref = '$1', peer = '$2', _ = '_'},
                  [{'is_pid', '$2'}],
                  [['$1', '$2']]}],
    try ets:select(WatchdogT, MatchSpec) of
        L ->
            diameter_stats:read(lists:append(L))
    catch
        error: badarg -> []  %% service  has gone down
    end.

%% info_transport/1
%%
%% One entry per configured transport. Statistics for each entry are
%% the accumulated values for the ref and associated watchdog/peer
%% pids.

info_transport(S, _) ->
    PeerD = peer_dict(S, config_dict(S)),
    Stats = diameter_stats:sum(dict:fetch_keys(PeerD)),
    dict:fold(fun(R, Ls, A) ->
                      Cs = proplists:get_value(R, Stats, []),
                      [[{ref, R} | transport(Ls)] ++ [{statistics, Cs}] | A]
              end,
              [],
              PeerD).

%% Single config entry. Distinguish between pool_size config or not on
%% a connecting transport for backwards compatibility: with the option
%% the form is similar to the listening case, with connections grouped
%% in a pool tuple (for lack of a better name), without as before.
transport([[{type, Type}, {options, Opts}] = L])
  when Type == listen;
       Type == connect ->
    L ++ [{K, []} || [{_,K}] <- [keys(Type, Opts)]];

%% Peer entries: discard config. Note that the peer entries have
%% length at least 3.
transport([[_,_] | L]) ->
    transport(L);

%% Multiple tranports. Note that all have the same options by
%% construction, which is not terribly space efficient.
transport([[{type, Type}, {options, Opts} | _] | _] = Ls) ->
    transport(keys(Type, Opts), Ls).

%% Group transports in an accept or pool tuple ...
transport([{Type, Key}], [[{type, _}, {options, Opts} | _] | _] = Ls) ->
    [{type, Type},
     {options, Opts},
     {Key, [tl(tl(L)) || L <- Ls]}];

%% ... or not: there can only be one.
transport([], [L]) ->
    L.

keys(connect = T, Opts) ->
    [{T, pool} || lists:keymember(pool_size, 1, Opts)];
keys(_, _) ->
    [{listen, accept}].

peer_dict(#state{watchdogT = WatchdogT,
                 local     = {PeerT, _, _},
                 bins_info = BinsInfo}, Dict0) ->
    try ets:tab2list(WatchdogT) of
        L -> lists:foldl(fun(T,A) ->
                                 peer_acc(PeerT, A, T, BinsInfo)
                         end, Dict0, L)
    catch
        error: badarg -> Dict0  %% service has gone down
    end.

peer_acc(PeerT, Acc, #watchdog{pid = Pid,
                               type = Type,
                               ref = Ref,
                               options = Opts,
                               state = WS,
                               started = At,
                               peer = TPid}, BinsInfo) ->
    Info = [{type, Type},
            {options, Opts},
            {watchdog, {Pid, At, WS}}
            | info_peer(PeerT, TPid, WS)],
    dict:append(Ref, Info ++ [{info, info_process_info(Info, BinsInfo)}], Acc).

info_peer(PeerT, TPid, WS)
  when is_pid(TPid), WS /= ?WD_DOWN ->
    try ets:lookup(PeerT, TPid) of
        T -> info_peer(T)
    catch
        error: badarg -> []  %% service has gone down
    end;
info_peer(_, _, _) ->
    [].

info_process_info(Info, BinsInfo) ->
    lists:flatmap(fun(X) -> ipi(X, BinsInfo) end, Info).

ipi({watchdog, {Pid, _, _}}, BinsInfo) ->
    info_pid(Pid, BinsInfo);

ipi({peer, {Pid, _}}, BinsInfo) ->
    info_pid(Pid, BinsInfo);

ipi({port, [{owner, Pid} | _]}, BinsInfo) ->
    info_pid(Pid, BinsInfo);

ipi(_, _) ->
    [].

info_pid(Pid, BinsInfo) ->
    InfoItems = info_pid_items(BinsInfo),
    case process_info(Pid, InfoItems) of
        undefined ->
            [];
        L ->
            [{Pid, lists:map(fun({K,V}) -> {K, map_info(K,V,BinsInfo)} end, L)}]
    end.

info_pid_items(false) ->
    [message_queue_len, memory];
info_pid_items(_) ->
    [message_queue_len, memory, binary].


%% The binary list consists of 3-tuples {Ptr, Size, Count}, where Ptr
%% is a C pointer value, Size is the size of a referenced binary in
%% bytes, and Count is a global reference count. The same Ptr can
%% occur multiple times, once for each reference on the process heap.
%% In this case, the corresponding tuples will have Size in common but
%% Count may differ just because no global lock is taken when the
%% value is retrieved.
%%
%% The list can be quite large, and we aren't often interested in the
%% pointers or counts, so whittle this down to the number of binaries
%% referenced and their total byte count.
map_info(binary, L, BinsInfo) ->
    {RemainingL, SzD} = bins_sum(L, BinsInfo),
    {dict:size(SzD), dict:fold(fun(_,S,N) -> S + N end, 0, SzD), RemainingL};


map_info(_, T, _) ->
    T.

bins_sum(L, true = _BinsInfo) ->
    {0, bins_sum2(L, dict:new())};
bins_sum(L, BinsInfo) when is_integer(BinsInfo) ->
    bins_sum3(L, BinsInfo, dict:new());
bins_sum(_, _) ->
    %% We should actually not get here, but just in case
    %% we have a logic error somewhere...
    dict:new().

bins_sum2([], D) ->
    D;
bins_sum2([{P, S, _} | T], D) ->
    bins_sum2(T, dict:store(P,S,D)).

bins_sum3([], _, D) ->
    {0, D};
bins_sum3(L, N, D) when (N =< 0) ->
    {length(L), D};
bins_sum3([{P, S, _} | T], N, D) ->
    bins_sum3(T, N-1, dict:store(P,S,D)).



%% The point of extracting the config here is so that 'transport' info
%% has one entry for each transport ref, the peer table only
%% containing entries that have a living watchdog.

config_dict(#state{service_name = SvcName}) ->
    lists:foldl(fun config_acc/2,
                dict:new(),
                diameter_config:lookup(SvcName)).

config_acc({Ref, T, Opts}, Dict)
  when T == listen;
       T == connect ->
    dict:store(Ref, [[{type, T}, {options, Opts}]], Dict);
config_acc(_, Dict) ->
    Dict.

info_peer([#peer{pid = Pid, apps = SApps, caps = Caps, started = T}]) ->
    [{peer, {Pid, T}},
     {apps, SApps},
     {caps, info_caps(Caps)}
     | try [{port, info_port(Pid)}] catch _:_ -> [] end];
info_peer([] = No) ->
    No.

%% Extract information that the processes involved are expected to
%% "publish" in their process dictionaries. Simple but backhanded.
info_port(Pid) ->
    {_, PD} = process_info(Pid, dictionary),
    {_, T} = lists:keyfind({diameter_peer_fsm, start}, 1, PD),
    {TPid, {_Type, TMod, _Cfg}} = T,
    {_, TD} = process_info(TPid, dictionary),
    {_, Data} = lists:keyfind({TMod, info}, 1, TD),
    [{owner, TPid},
     {module, TMod}
     | try TMod:info(Data) catch _:_ -> [] end].

%% Use the fields names from diameter_caps instead of
%% diameter_base_CER to distinguish between the 2-tuple values
%% compared to the single capabilities values. Note also that the
%% returned list is tagged 'caps' rather than 'capabilities' to
%% emphasize the difference.
info_caps(#diameter_caps{} = C) ->
    lists:zip(record_info(fields, diameter_caps), tl(tuple_to_list(C))).

info_apps(#state{service = #diameter_service{applications = Apps}}) ->
    lists:map(fun mk_app/1, Apps).

mk_app(#diameter_app{} = A) ->
    lists:zip(record_info(fields, diameter_app), tl(tuple_to_list(A))).

%% info_info/1
%%
%% Extract process_info from connections info.

info_info(S) ->
    [I || L <- conn_list(S), {info, I} <- L].

%% info_connections/1
%%
%% One entry per transport connection. Statistics for each entry are
%% for the peer pid only.

info_connections(S) ->
    ConnL = conn_list(S),
    Stats = diameter_stats:read([P || L <- ConnL, {peer, {P,_}} <- L]),
    [L ++ [stats([P], Stats)] || L <- ConnL, {peer, {P,_}} <- L].

conn_list(S) ->
    lists:append(dict:fold(fun conn_acc/3, [], peer_dict(S, dict:new()))).

conn_acc(Ref, Peers, Acc) ->
    [[[{ref, Ref} | L] || L <- Peers, lists:keymember(peer, 1, L)]
     | Acc].

stats(Refs, Stats) ->
    {statistics, dict:to_list(lists:foldl(fun(R,D) ->
                                                  stats_acc(R, D, Stats)
                                          end,
                                          dict:new(),
                                          Refs))}.

stats_acc(Ref, Dict, Stats) ->
    lists:foldl(fun({C,N}, D) -> dict:update_counter(C, N, D) end,
                Dict,
                proplists:get_value(Ref, Stats, [])).

%% info_peers/1
%%
%% One entry per peer Origin-Host. Statistics for each entry are
%% accumulated values for all peer pids.

info_peers(S) ->
    {PeerD, RefD} = lists:foldl(fun peer_acc/2,
                                {dict:new(), dict:new()},
                                conn_list(S)),
    Refs = lists:append(dict:fold(fun(_, Rs, A) -> [Rs|A] end,
                                  [],
                                  RefD)),
    Stats = diameter_stats:read(Refs),
    dict:fold(fun(OH, Cs, A) ->
                      Rs = dict:fetch(OH, RefD),
                      [{OH, [{connections, Cs}, stats(Rs, Stats)]} | A]
              end,
              [],
              PeerD).

peer_acc(Peer, {PeerD, RefD}) ->
    [{TPid, _}, [{origin_host, {_, OH}} | _]]
        = [proplists:get_value(K, Peer) || K <- [peer, caps]],
    {dict:append(OH, Peer, PeerD), dict:append(OH, TPid, RefD)}.

%% info_options/1

info_options(S) ->
    S#state.options.<|MERGE_RESOLUTION|>--- conflicted
+++ resolved
@@ -750,16 +750,10 @@
 %% # terminate/2
 %% ---------------------------------------------------------------------------
 
-<<<<<<< HEAD
 -doc false.
 terminate(Reason, #state{service_name = Name, local = {PeerT, _, _}} = S) ->
     send_event(Name, stop),
     ets:delete(?STATE_TABLE, Name),
-=======
-terminate(Reason, #state{service_name = SvcName, local = {PeerT, _, _}} = S) ->
-    send_event(SvcName, stop),
-    ets:delete(?STATE_TABLE, SvcName),
->>>>>>> 623159e2
 
     %% Communicate pending loss of any peers that connection_down/3
     %% won't. This is needed when stopping a service since we don't
