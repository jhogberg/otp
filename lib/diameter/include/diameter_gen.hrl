--- conflicted
+++ resolved
@@ -51,667 +51,5 @@
 
 %% empty/2
 
-<<<<<<< HEAD
--spec encode_avps(parent_name(), parent_record() | avp_values())
-   -> binary()
-    | no_return().
-
-encode_avps(Name, Vals)
-  when is_list(Vals) ->
-    encode_avps(Name, '#set-'(Vals, newrec(Name)));
-
-encode_avps(Name, Rec) ->
-    try
-        list_to_binary(encode(Name, Rec))
-    catch
-        throw: {?MODULE, Reason} ->
-            diameter_lib:log({encode, error},
-                             ?MODULE,
-                             ?LINE,
-                             {Reason, Name, Rec}),
-            erlang:error(list_to_tuple(Reason ++ [Name]));
-        error: Reason ->
-            Stack = erlang:get_stacktrace(),
-            diameter_lib:log({encode, failure},
-                             ?MODULE,
-                             ?LINE,
-                             {Reason, Name, Rec, Stack}),
-            erlang:error({encode_failure, Reason, Name, Stack})
-    end.
-
-%% encode/2
-
-encode(Name, Rec) ->
-    lists:flatmap(fun(A) -> encode(Name, A, '#get-'(A, Rec)) end,
-                  '#info-'(element(1, Rec), fields)).
-
-%% encode/3
-
-encode(Name, AvpName, Values) ->
-    e(Name, AvpName, avp_arity(Name, AvpName), Values).
-
-%% e/4
-
-e(_, AvpName, 1, undefined) ->
-    ?THROW([mandatory_avp_missing, AvpName]);
-
-e(Name, AvpName, 1, Value) ->
-    e(Name, AvpName, [Value]);
-
-e(_, _, {0,_}, []) ->
-    [];
-
-e(_, AvpName, _, T)
-  when not is_list(T) ->
-    ?THROW([repeated_avp_as_non_list, AvpName, T]);
-
-e(_, AvpName, {Min, _}, L)
-  when length(L) < Min ->
-    ?THROW([repeated_avp_insufficient_arity, AvpName, Min, L]);
-
-e(_, AvpName, {_, Max}, L)
-  when Max < length(L) ->
-    ?THROW([repeated_avp_excessive_arity, AvpName, Max, L]);
-
-e(Name, AvpName, _, Values) ->
-    e(Name, AvpName, Values).
-
-%% e/3
-
-e(Name, 'AVP', Values) ->
-    [pack_AVP(Name, A) || A <- Values];
-
-e(_, AvpName, Values) ->
-    e(AvpName, Values).
-
-%% e/2
-
-e(AvpName, Values) ->
-    H = avp_header(AvpName),
-    [diameter_codec:pack_avp(H, avp(encode, V, AvpName)) || V <- Values].
-
-%% pack_AVP/2
-
-%% No value: assume AVP data is already encoded. The normal case will
-%% be when this is passed back from #diameter_packet.errors as a
-%% consequence of a failed decode. Any AVP can be encoded this way
-%% however, which side-steps any arity checks for known AVP's and
-%% could potentially encode something unfortunate.
-pack_AVP(_, #diameter_avp{value = undefined} = A) ->
-    diameter_codec:pack_avp(A);
-
-%% Missing name for value encode.
-pack_AVP(_, #diameter_avp{name = N, value = V})
-  when N == undefined;
-       N == 'AVP' ->
-    ?THROW([value_with_nameless_avp, N, V]);
-
-%% Or not. Ensure that 'AVP' is the appropriate field. Note that if we
-%% don't know this AVP at all then the encode will fail.
-pack_AVP(Name, #diameter_avp{name = AvpName,
-                             value = Data}) ->
-    0 == avp_arity(Name, AvpName)
-        orelse ?THROW([known_avp_as_AVP, Name, AvpName, Data]),
-    e(AvpName, [Data]).
-
-%% ---------------------------------------------------------------------------
-%% # decode_avps/2
-%% ---------------------------------------------------------------------------
-
--spec decode_avps(parent_name(), [#diameter_avp{}])
-   -> {parent_record(), [avp()], Failed}
- when Failed :: [{5000..5999, #diameter_avp{}}].
-
-decode_avps(Name, Recs) ->
-    {Avps, {Rec, Failed}}
-        = lists:foldl(fun(T,A) -> decode(Name, T, A) end,
-                      {[], {newrec(Name), []}},
-                      Recs),
-    {Rec, Avps, Failed ++ missing(Rec, Name, Failed)}.
-%% Append 5005 errors so that errors are reported in the order
-%% encountered. Failed-AVP should typically contain the first
-%% encountered error accordg to the RFC.
-
-newrec(Name) ->
-    '#new-'(name2rec(Name)).
-
-%% 3588:
-%%
-%%   DIAMETER_MISSING_AVP               5005
-%%      The request did not contain an AVP that is required by the Command
-%%      Code definition.  If this value is sent in the Result-Code AVP, a
-%%      Failed-AVP AVP SHOULD be included in the message.  The Failed-AVP
-%%      AVP MUST contain an example of the missing AVP complete with the
-%%      Vendor-Id if applicable.  The value field of the missing AVP
-%%      should be of correct minimum length and contain zeros.
-
-missing(Rec, Name, Failed) ->
-    Avps = lists:foldl(fun({_, #diameter_avp{code = C, vendor_id = V}}, A) ->
-                               sets:add_element({C,V}, A)
-                       end,
-                       sets:new(),
-                       Failed),
-    [{5005, A} || F <- '#info-'(element(1, Rec), fields),
-                  not has_arity(avp_arity(Name, F), '#get-'(F, Rec)),
-                  #diameter_avp{code = C, vendor_id = V}
-                      = A <- [empty_avp(F)],
-                  not sets:is_element({C,V}, Avps)].
-
-%% Maximum arities have already been checked in building the record.
-
-has_arity({Min, _}, L) ->
-    has_prefix(Min, L);
-has_arity(N, V) ->
-    N /= 1 orelse V /= undefined.
-
-%% Compare a non-negative integer and the length of a list without
-%% computing the length.
-has_prefix(0, _) ->
-    true;
-has_prefix(_, []) ->
-    false;
-has_prefix(N, L) ->
-    has_prefix(N-1, tl(L)).
-
-%% empty_avp/1
-
-empty_avp(Name) ->
-    {Code, Flags, VId} = avp_header(Name),
-    {Name, Type} = avp_name(Code, VId),
-    #diameter_avp{name = Name,
-                  code = Code,
-                  vendor_id = VId,
-                  is_mandatory = 0 /= (Flags band 2#01000000),
-                  need_encryption = 0 /= (Flags band 2#00100000),
-                  data = empty_value(Name),
-                  type = Type}.
-
-%% 3588, ch 7:
-%%
-%%   The Result-Code AVP describes the error that the Diameter node
-%%   encountered in its processing.  In case there are multiple errors,
-%%   the Diameter node MUST report only the first error it encountered
-%%   (detected possibly in some implementation dependent order).  The
-%%   specific errors that can be described by this AVP are described in
-%%   the following section.
-
-%% decode/3
-
-decode(Name, #diameter_avp{code = Code, vendor_id = Vid} = Avp, Acc) ->
-    decode(Name, avp_name(Code, Vid), Avp, Acc).
-
-%% decode/4
-
-%% AVP is defined in the dictionary ...
-decode(Name, {AvpName, Type}, Avp, Acc) ->
-    d(Name, Avp#diameter_avp{name = AvpName, type = Type}, Acc);
-
-%% ... or not.
-decode(Name, 'AVP', Avp, Acc) ->
-    decode_AVP(Name, Avp, Acc).
-
-%% 6733, 4.4:
-%%
-%%   Receivers of a Grouped AVP that does not have the 'M' (mandatory)
-%%   bit set and one or more of the encapsulated AVPs within the group
-%%   has the 'M' (mandatory) bit set MAY simply be ignored if the
-%%   Grouped AVP itself is unrecognized. The rule applies even if the
-%%   encapsulated AVP with its 'M' (mandatory) bit set is further
-%%   encapsulated within other sub-groups, i.e., other Grouped AVPs
-%%   embedded within the Grouped AVP.
-%%
-%% The first sentence is slightly mangled, but take it to mean this:
-%%
-%%   An unrecognized AVP of type Grouped that does not set the 'M' bit
-%%   MAY be ignored even if one of its encapsulated AVPs sets the 'M'
-%%   bit.
-%%
-%% The text above is a change from RFC 3588, which instead says this:
-%%
-%%   Further, if any of the AVPs encapsulated within a Grouped AVP has
-%%   the 'M' (mandatory) bit set, the Grouped AVP itself MUST also
-%%   include the 'M' bit set.
-%%
-%% Both of these texts have problems. If the AVP is unknown then its
-%% type is unknown since the type isn't sent over the wire, so the
-%% 6733 text becomes a non-statement: don't know that the AVP not
-%% setting the M-bit is of type Grouped, therefore can't know that its
-%% data consists of encapsulated AVPs, therefore can't but ignore that
-%% one of these might set the M-bit. It should be no worse if we know
-%% the AVP to have type Grouped.
-%%
-%% Similarly, for the 3588 text: if we receive an AVP that doesn't set
-%% the M-bit and don't know that the AVP has type Grouped then we
-%% can't realize that its data contains an AVP that sets the M-bit, so
-%% can't regard the AVP as erroneous on this account. Again, it should
-%% be no worse if the type is known to be Grouped, but in this case
-%% the RFC forces us to regard the AVP as erroneous. This is
-%% inconsistent, and the 3588 text has never been enforced.
-%%
-%% So, if an AVP doesn't set the M-bit then we're free to ignore it,
-%% regardless of the AVP's type. If we know the type to be Grouped
-%% then we must ignore the M-bit on an encapsulated AVP. That means
-%% packing such an encapsulated AVP into an 'AVP' field if need be,
-%% not regarding the lack of a specific field as an error as is
-%% otherwise the case. (The lack of an AVP-specific field being how we
-%% defined the RFC's "unrecognized", which is slightly stronger than
-%% "not defined".)
-
-%% d/3
-
-d(Name, Avp, Acc) ->
-    #diameter_avp{name = AvpName,
-                  data = Data,
-                  type = Type,
-                  is_mandatory = M}
-        = Avp,
-
-    %% Use the process dictionary is to keep track of whether or not
-    %% to ignore an M-bit on an encapsulated AVP. Not ideal, but the
-    %% alternative requires widespread changes to be able to pass the
-    %% value around through the entire decode. The solution here is
-    %% simple in comparison, both to implement and to understand.
-
-    Strict = relax(Type, M),
-
-    %% Use the process dictionary again to keep track of whether we're
-    %% decoding within Failed-AVP and should ignore decode errors
-    %% altogether.
-
-    Failed = relax(Name),  %% Not AvpName or else a failed Failed-AVP
-                           %% decode is packed into 'AVP'.
-    Mod = dict(Failed),    %% Dictionary to decode in.
-
-    %% On decode, a Grouped AVP is represented as a #diameter_avp{}
-    %% list with AVP as head and component AVPs as tail. On encode,
-    %% data can be a list of component AVPs.
-
-    try Mod:avp(decode, Data, AvpName) of
-        V ->
-            {Avps, T} = Acc,
-            {H, A} = ungroup(V, Avp),
-            {[H | Avps], pack_avp(Name, A, T)}
-    catch
-        throw: {?TAG, {grouped, Error, ComponentAvps}} ->
-            g(is_failed(), Error, Name, trim(Avp), Acc, ComponentAvps);
-        error: Reason ->
-            d(is_failed(), Reason, Name, trim(Avp), Acc)
-    after
-        reset(?STRICT_KEY, Strict),
-        reset(?FAILED_KEY, Failed)
-    end.
-
-%% trim/1
-%%
-%% Remove any extra bit that was added in diameter_codec to induce a
-%% 5014 error.
-
-trim(#diameter_avp{data = <<0:1, Bin/binary>>} = Avp) ->
-    Avp#diameter_avp{data = Bin};
-
-trim(Avps)
-  when is_list(Avps) ->
-    lists:map(fun trim/1, Avps);
-
-trim(Avp) ->
-    Avp.
-
-%% dict/1
-%%
-%% Retrieve the dictionary for the best-effort decode of Failed-AVP,
-%% as put by diameter_codec:decode/2. See that function for the
-%% explanation.
-
-dict(true) ->
-    case get({diameter_codec, dictionary}) of
-        undefined ->
-            ?MODULE;
-        Mod ->
-            Mod
-    end;
-
-dict(_) ->
-    ?MODULE.
-
-%% g/5
-
-%% Ignore decode errors within Failed-AVP (best-effort) ...
-g(true, [_Error | Rec], Name, Avp, Acc, _ComponentAvps) ->
-    decode_AVP(Name, Avp#diameter_avp{value = Rec}, Acc);
-g(true, _Error, Name, Avp, Acc, _ComponentAvps) ->
-    decode_AVP(Name, Avp, Acc);
-
-%% ... or not.
-g(false, [Error | _Rec], _Name, Avp, Acc, ComponentAvps) ->
-    g(Error, Avp, Acc, ComponentAvps);
-g(false, Error, _Name, Avp, Acc, ComponentAvps) ->
-    g(Error, Avp, Acc, ComponentAvps).
-
-%% g/4
-
-g({RC, ErrorData}, Avp, Acc, ComponentAvps) ->
-    {Avps, {Rec, Errors}} = Acc,
-    E = Avp#diameter_avp{data = [ErrorData]},
-    {[[Avp | trim(ComponentAvps)] | Avps], {Rec, [{RC, E} | Errors]}}.
-
-%% d/5
-
-%% Ignore a decode error within Failed-AVP ...
-d(true, _, Name, Avp, Acc) ->
-    decode_AVP(Name, Avp, Acc);
-
-%% ... or not. Failures here won't be visible since they're a "normal"
-%% occurrence if the peer sends a faulty AVP that we need to respond
-%% sensibly to. Log the occurrence for traceability, but the peer will
-%% also receive info in the resulting answer message.
-d(false, Reason, Name, Avp, {Avps, Acc}) ->
-    Stack = diameter_lib:get_stacktrace(),
-    diameter_lib:log(decode_error,
-                     ?MODULE,
-                     ?LINE,
-                     {Name, Avp#diameter_avp.name, Stack}),
-    {Rec, Failed} = Acc,
-    {[Avp|Avps], {Rec, [rc(Reason, Avp) | Failed]}}.
-
-%% relax/2
-
-%% Set false in the process dictionary as soon as we see a Grouped AVP
-%% that doesn't set the M-bit, so that is_strict() can say whether or
-%% not to ignore the M-bit on an encapsulated AVP.
-relax('Grouped', M) ->
-    case getr(?STRICT_KEY) of
-        undefined when not M ->
-            putr(?STRICT_KEY, M);
-        _ ->
-            false
-    end;
-relax(_, _) ->
-    false.
-
-is_strict() ->
-    diameter_codec:getopt(strict_mbit)
-        andalso false /= getr(?STRICT_KEY).
-
-%% relax/1
-%%
-%% Set true in the process dictionary as soon as we see Failed-AVP.
-%% Matching on 'Failed-AVP' assumes that this is the RFC AVP.
-%% Strictly, this doesn't need to be the case.
-
-relax('Failed-AVP') ->
-    putr(?FAILED_KEY, true);
-
-relax(_) ->
-    is_failed().
-
-%% is_failed/0
-%%
-%% Is the AVP currently being decoded nested within Failed-AVP? Note
-%% that this is only true when Failed-AVP is the parent. In
-%% particular, it's not true when Failed-AVP itself is being decoded
-%% (unless nested).
-
-is_failed() ->
-    true == getr(?FAILED_KEY).
-
-%% is_failed/1
-
-is_failed(Name) ->
-    'Failed-AVP' == Name orelse is_failed().
-
-%% reset/2
-
-reset(Key, undefined) ->
-    eraser(Key);
-reset(_, _) ->
-    ok.
-
-%% decode_AVP/3
-%%
-%% Don't know this AVP: see if it can be packed in an 'AVP' field
-%% undecoded. Note that the type field is 'undefined' in this case.
-
-decode_AVP(Name, Avp, {Avps, Acc}) ->
-    {[trim(Avp) | Avps], pack_AVP(Name, Avp, Acc)}.
-
-%% rc/1
-
-%% diameter_types will raise an error of this form to communicate
-%% DIAMETER_INVALID_AVP_LENGTH (5014). A module specified to a
-%% @custom_types tag in a dictionary file can also raise an error of
-%% this form.
-rc({'DIAMETER', 5014 = RC, _}, #diameter_avp{name = AvpName} = Avp) ->
-    {RC, Avp#diameter_avp{data = empty_value(AvpName)}};
-
-%% 3588:
-%%
-%%   DIAMETER_INVALID_AVP_VALUE         5004
-%%      The request contained an AVP with an invalid value in its data
-%%      portion.  A Diameter message indicating this error MUST include
-%%      the offending AVPs within a Failed-AVP AVP.
-rc(_, Avp) ->
-    {5004, Avp}.
-
-%% ungroup/2
-
--spec ungroup(term(), #diameter_avp{})
-   -> {avp(), #diameter_avp{}}.
-
-%% The decoded value in the Grouped case is as returned by grouped_avp/3:
-%% a record and a list of component AVP's.
-ungroup(V, #diameter_avp{type = 'Grouped'} = Avp) ->
-    {Rec, As} = V,
-    A = Avp#diameter_avp{value = Rec},
-    {[A|As], A};
-
-%% Otherwise it's just a plain value.
-ungroup(V, #diameter_avp{} = Avp) ->
-    A = Avp#diameter_avp{value = V},
-    {A, A}.
-
-%% pack_avp/3
-
-pack_avp(Name, #diameter_avp{name = AvpName} = Avp, Acc) ->
-    pack_avp(Name, avp_arity(Name, AvpName), Avp, Acc).
-
-%% pack_avp/4
-
-pack_avp(Name, 0, Avp, Acc) ->
-    pack_AVP(Name, Avp, Acc);
-
-pack_avp(_, Arity, Avp, Acc) ->
-    pack(Arity, Avp#diameter_avp.name, Avp, Acc).
-
-%% pack_AVP/3
-
-%% Length failure was induced because of a header/payload length
-%% mismatch. The AVP Length is reset to match the received data if
-%% this AVP is encoded in an answer message, since the length is
-%% computed.
-%%
-%% Data is a truncated header if command_code = undefined, otherwise
-%% payload bytes. The former is padded to the length of a header if
-%% the AVP reaches an outgoing encode in diameter_codec.
-%%
-%% RFC 6733 says that an AVP returned with 5014 can contain a minimal
-%% payload for the AVP's type, but in this case we don't know the
-%% type.
-
-pack_AVP(_, #diameter_avp{data = <<0:1, Data/binary>>} = Avp, Acc) ->
-    {Rec, Failed} = Acc,
-    {Rec, [{5014, Avp#diameter_avp{data = Data}} | Failed]};
-
-pack_AVP(Name, #diameter_avp{is_mandatory = M, name = AvpName} = Avp, Acc) ->
-    case pack_arity(Name, AvpName, M) of
-        0 ->
-            {Rec, Failed} = Acc,
-            {Rec, [{if M -> 5001; true -> 5008 end, Avp} | Failed]};
-        Arity ->
-            pack(Arity, 'AVP', Avp, Acc)
-    end.
-
-%% Give Failed-AVP special treatment since (1) it'll contain any
-%% unrecognized mandatory AVP's and (2) the RFC 3588 grammar failed to
-%% allow for Failed-AVP in an answer-message.
-
-pack_arity(Name, AvpName, M) ->
-
-    %% Not testing just Name /= 'Failed-AVP' means we're changing the
-    %% packing of AVPs nested within Failed-AVP, but the point of
-    %% ignoring errors within Failed-AVP is to decode as much as
-    %% possible, and failing because a mandatory AVP couldn't be
-    %% packed into a dedicated field defeats that point. Note
-    %% is_failed/1 since is_failed/0 will return false when packing
-    %% 'AVP' within Failed-AVP.
-
-    pack_arity(is_failed(Name)
-                 orelse {Name, AvpName} == {'answer-message', 'Failed-AVP'}
-                 orelse not M
-                 orelse not is_strict(),
-               Name).
-
-pack_arity(true, Name) ->
-    avp_arity(Name, 'AVP');
-
-pack_arity(false, _) ->
-    0.
-
-%% 3588:
-%%
-%%   DIAMETER_AVP_UNSUPPORTED           5001
-%%      The peer received a message that contained an AVP that is not
-%%      recognized or supported and was marked with the Mandatory bit.  A
-%%      Diameter message with this error MUST contain one or more Failed-
-%%      AVP AVP containing the AVPs that caused the failure.
-%%
-%%   DIAMETER_AVP_NOT_ALLOWED           5008
-%%      A message was received with an AVP that MUST NOT be present.  The
-%%      Failed-AVP AVP MUST be included and contain a copy of the
-%%      offending AVP.
-
-%% pack/4
-
-pack(Arity, FieldName, Avp, {Rec, _} = Acc) ->
-    pack('#get-'(FieldName, Rec), Arity, FieldName, Avp, Acc).
-
-%% pack/5
-
-pack(undefined, 1, FieldName, Avp, Acc) ->
-    p(FieldName, fun(V) -> V end, Avp, Acc);
-
-%% 3588:
-%%
-%%   DIAMETER_AVP_OCCURS_TOO_MANY_TIMES 5009
-%%      A message was received that included an AVP that appeared more
-%%      often than permitted in the message definition.  The Failed-AVP
-%%      AVP MUST be included and contain a copy of the first instance of
-%%      the offending AVP that exceeded the maximum number of occurrences
-%%
-
-pack(_, 1, _, Avp, {Rec, Failed}) ->
-    {Rec, [{5009, Avp} | Failed]};
-pack(L, {_, Max}, FieldName, Avp, Acc) ->
-    case '*' /= Max andalso has_prefix(Max, L) of
-        true ->
-            {Rec, Failed} = Acc,
-            {Rec, [{5009, Avp} | Failed]};
-        false ->
-            p(FieldName, fun(V) -> [V|L] end, Avp, Acc)
-    end.
-
-%% p/4
-
-p(F, Fun, Avp, {Rec, Failed}) ->
-    {'#set-'({F, Fun(value(F, Avp))}, Rec), Failed}.
-
-value('AVP', Avp) ->
-    Avp;
-value(_, Avp) ->
-    Avp#diameter_avp.value.
-
-%% ---------------------------------------------------------------------------
-%% # grouped_avp/3
-%% ---------------------------------------------------------------------------
-
--spec grouped_avp(decode, avp_name(), bitstring())
-   -> {avp_record(), [avp()]};
-                 (encode, avp_name(), avp_record() | avp_values())
-   -> binary()
-    | no_return().
-
-%% Length error induced by diameter_codec:collect_avps/1: the AVP
-%% length in the header was too short (insufficient for the extracted
-%% header) or too long (past the end of the message). An empty payload
-%% is sufficient according to the RFC text for 5014.
-grouped_avp(decode, _Name, <<0:1, _/binary>>) ->
-    throw({?TAG, {grouped, {5014, []}, []}});
-
-grouped_avp(decode, Name, Data) ->
-    grouped_decode(Name, diameter_codec:collect_avps(Data));
-
-grouped_avp(encode, Name, Data) ->
-    encode_avps(Name, Data).
-
-%% grouped_decode/2
-%%
-%% Note that Grouped is the only AVP type that doesn't just return a
-%% decoded value, also returning the list of component diameter_avp
-%% records.
-
-%% Length error in trailing component AVP.
-grouped_decode(_Name, {Error, Acc}) ->
-    {5014, Avp} = Error,
-    throw({?TAG, {grouped, Error, [Avp | Acc]}});
-
-%% 7.5.  Failed-AVP AVP
-
-%%    In the case where the offending AVP is embedded within a Grouped AVP,
-%%    the Failed-AVP MAY contain the grouped AVP, which in turn contains
-%%    the single offending AVP.  The same method MAY be employed if the
-%%    grouped AVP itself is embedded in yet another grouped AVP and so on.
-%%    In this case, the Failed-AVP MAY contain the grouped AVP hierarchy up
-%%    to the single offending AVP.  This enables the recipient to detect
-%%    the location of the offending AVP when embedded in a group.
-
-%% An error in decoding a component AVP throws the first fauly
-%% component, which the catch in d/3 wraps in the Grouped AVP in
-%% question. A partially decoded record is only used when ignoring
-%% errors in Failed-AVP.
-grouped_decode(Name, ComponentAvps) ->
-    {Rec, Avps, Es} = decode_avps(Name, ComponentAvps),
-    [] == Es orelse throw({?TAG, {grouped, [{_,_} = hd(Es) | Rec], Avps}}),
-    {Rec, Avps}.
-
-%% ---------------------------------------------------------------------------
-%% # empty_group/1
-%% ---------------------------------------------------------------------------
-
-empty_group(Name) ->
-    list_to_binary(empty_body(Name)).
-
-empty_body(Name) ->
-    [z(F, avp_arity(Name, F)) || F <- '#info-'(name2rec(Name), fields)].
-
-z(Name, 1) ->
-    z(Name);
-z(_, {0,_}) ->
-    [];
-z(Name, {Min, _}) ->
-    lists:duplicate(Min, z(Name)).
-
-z('AVP') ->
-    <<0:64/integer>>;  %% minimal header
-z(Name) ->
-    Bin = diameter_codec:pack_avp(avp_header(Name), empty_value(Name)),
-    << <<0>> || <<_>> <= Bin >>.
-
-%% ---------------------------------------------------------------------------
-%% # empty/1
-%% ---------------------------------------------------------------------------
-
-empty(AvpName) ->
-    avp(encode, zero, AvpName).
-=======
 empty(Name, Opts) ->
-    diameter_gen:empty(Name, Opts).
->>>>>>> fd285079
+    diameter_gen:empty(Name, Opts).