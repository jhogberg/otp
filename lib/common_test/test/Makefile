--- conflicted
+++ resolved
@@ -52,14 +52,11 @@
 	ct_auto_compile_SUITE \
 	ct_verbosity_SUITE \
 	ct_shell_SUITE \
-<<<<<<< HEAD
 	ct_system_error_SUITE \
 	ct_snmp_SUITE \
 	ct_group_leader_SUITE \
-	ct_cover_SUITE
-=======
+	ct_cover_SUITE \
 	ct_groups_search_SUITE
->>>>>>> b0acd41f
 
 ERL_FILES= $(MODULES:%=%.erl)
 
