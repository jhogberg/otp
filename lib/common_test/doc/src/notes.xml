<?xml version="1.0" encoding="utf-8" ?>
<!DOCTYPE chapter SYSTEM "chapter.dtd">

<chapter>
  <header>
    <copyright>
      <year>2004</year><year>2018</year>
      <holder>Ericsson AB. All Rights Reserved.</holder>
    </copyright>
    <legalnotice>
      Licensed under the Apache License, Version 2.0 (the "License");
      you may not use this file except in compliance with the License.
      You may obtain a copy of the License at
 
          http://www.apache.org/licenses/LICENSE-2.0

      Unless required by applicable law or agreed to in writing, software
      distributed under the License is distributed on an "AS IS" BASIS,
      WITHOUT WARRANTIES OR CONDITIONS OF ANY KIND, either express or implied.
      See the License for the specific language governing permissions and
      limitations under the License.

    </legalnotice>

    <title>Common Test Release Notes</title>
    <prepared>Peter Andersson</prepared>
    <responsible>Peter Andersson</responsible>
    <docno></docno>
    <approved></approved>
    <checked></checked>
    <date>2007-12-01</date> 
    <rev>A</rev>
    <file>notes.xml</file>
    </header>

<<<<<<< HEAD
<section><title>Common_Test 1.16.1</title>
=======
<section><title>Common_Test 1.15.4.1</title>
>>>>>>> 8ab1bc2a

    <section><title>Fixed Bugs and Malfunctions</title>
      <list>
        <item>
          <p>
<<<<<<< HEAD
	    The Logger handler cth_log_redirect earlier called the
	    report callback (report_cb) before calling the logger
	    formatter. In some cases this would fail, since
	    cth_log_redirect could not handle report callbacks with
	    two arguments. This is now corrected, so only the
	    formatter will call the report callback.</p>
          <p>
	    Own Id: OTP-15307</p>
        </item>
      </list>
    </section>

</section>

<section><title>Common_Test 1.16</title>

    <section><title>Improvements and New Features</title>
      <list>
        <item>
	    <p>Use the compiler option <c>nowarn_export_all</c> to
	    disable <c>export_all</c> warnings when automatically
	    compiling test suites.</p>
          <p>
	    Own Id: OTP-14810</p>
        </item>
        <item>
          <p>
	    Use uri_string module instead of http_uri.</p>
          <p>
	    Own Id: OTP-14902</p>
=======
	    The status of a test case which failed with timetrap
	    timeout in <c>end_per_testcase</c> could not be modified
	    by returning <c>{fail,Reason}</c> from a
	    <c>post_end_per_testcase</c> hook function. This is now
	    corrected.</p>
          <p>
	    Own Id: OTP-15584 Aux Id: ERIERL-282 </p>
>>>>>>> 8ab1bc2a
        </item>
      </list>
    </section>

</section>

<section><title>Common_Test 1.15.4</title>

    <section><title>Fixed Bugs and Malfunctions</title>
      <list>
        <item>
          <p>
	    Fixed problem with 'skip_groups' in combination with 'all
	    suites' option in test specification.</p>
          <p>
	    Own Id: OTP-14953</p>
        </item>
      </list>
    </section>

</section>

<section><title>Common_Test 1.15.3</title>

    <section><title>Improvements and New Features</title>
      <list>
        <item>
          <p>
	    A new function, <c>ct:remaining_test_procs/0</c>, returns
	    the identity of test- and group leader processes that are
	    still running at the time of the call.</p>
          <p>
	    Own Id: OTP-13832</p>
        </item>
        <item>
          <p>
	    A "latest test result" link is now displayed in the
	    footer of each test index page, which performs a jump to
	    the most recently generated test index. This is useful
	    for making quick comparisons of results between test runs
	    without having to traverse the log file tree.</p>
          <p>
	    Own Id: OTP-14281</p>
        </item>
      </list>
    </section>

</section>

<section><title>Common_Test 1.15.2</title>

    <section><title>Improvements and New Features</title>
      <list>
        <item>
          <p>
	    General Unicode improvements.</p>
          <p>
	    Own Id: OTP-14462</p>
        </item>
      </list>
    </section>

</section>

<section><title>Common_Test 1.15.1</title>

    <section><title>Fixed Bugs and Malfunctions</title>
      <list>
        <item>
          <p>
	    In OTP-20.0, the behavior of c, make, and ct_make was
	    changed so that in some cases the beam files by default
	    would be written to the directory where the source files
	    were found. This is now changed back to the old behavior
	    so beam files are by default written to current
	    directory.</p>
          <p>
	    Own Id: OTP-14489 Aux Id: ERL-438 </p>
        </item>
      </list>
    </section>

</section>

<section><title>Common_Test 1.15</title>

    <section><title>Fixed Bugs and Malfunctions</title>
      <list>
        <item>
          <p>
	    Errors in the documentation for user HTML stylesheets
	    have been corrected.</p>
          <p>
	    Own Id: OTP-14332 Aux Id: seq13299 </p>
        </item>
        <item>
	    <p>Internal code change: Calls to <c>catch</c> followed
	    by a call to <c>erlang:get_stacktrace/0</c> has been
	    rewritten to use <c>try</c> instead of <c>catch</c> to
	    make the code future-proof.</p>
          <p>
	    Own Id: OTP-14400</p>
        </item>
      </list>
    </section>


    <section><title>Improvements and New Features</title>
      <list>
        <item>
	    <p>The <c>ct_slave</c> modules now handle nodenames in
	    the same way as nodenames passed to <c>-sname</c>. That
	    means <c>ct_slave:start('b@127.0.0.1').</c> will now
	    work.</p>
          <p>
	    Own Id: OTP-13806</p>
        </item>
        <item>
          <p>
	    Added the new option, <c>keep_logs</c>. If setting the
	    value for this option to an integer, N, common_test will
	    remove all ct_run.* directories in the current log
	    directory, except the N newest.</p>
          <p>
	    Own Id: OTP-14179</p>
        </item>
        <item>
          <p>
	    The existing <c>ct_netconfc:open/1,2</c> opens an SSH
	    connection with one SSH channel realizing one Netconf
	    session. To allow testing of multiple sessions over the
	    same SSH connection, the following functions are added to
	    <c>ct_netconfc</c>:</p>
          <p>
	    * <c>connect/1,2</c> - establish an SSH connection *
	    <c>disconnect/1</c> - close the given SSH connection *
	    <c>session/1,2,3</c> - open an ssh channel on the given
	    connection and send 'hello' to start a Netconf session</p>
          <p>
	    Own Id: OTP-14284</p>
        </item>
        <item>
	    <p> Miscellaneous updates due to atoms containing
	    arbitrary Unicode characters. </p>
          <p>
	    Own Id: OTP-14285</p>
        </item>
        <item>
          <p>
	    The function ct_ssh:shell/2,3 is added.</p>
          <p>
	    Own Id: OTP-14415 Aux Id: seq13315 </p>
        </item>
      </list>
    </section>

</section>

<section><title>Common_Test 1.14</title>

    <section><title>Fixed Bugs and Malfunctions</title>
      <list>
        <item>
	    <p>The following corrections and improvements are done in
	    the common_test hook handling:</p> <list> <item> <p>An
	    extra argument, <c>Suite</c>, is added as the first
	    argument to each of the following hook callback
	    functions:</p> <list>
	    <item><c>pre_init_per_group</c></item>
	    <item><c>post_init_per_group</c></item>
	    <item><c>pre_end_per_group</c></item>
	    <item><c>post_end_per_group</c></item>
	    <item><c>pre_init_per_testcase</c></item>
	    <item><c>post_init_per_testcase</c></item>
	    <item><c>pre_end_per_testcase</c></item>
	    <item><c>post_end_per_testcase</c></item>
	    <item><c>on_tc_fail</c></item>
	    <item><c>on_tc_skip</c></item> </list> <p>For backwards
	    compatibility, if the new function is not exported from a
	    hook callback module, <c>common_test</c> will fall back
	    to the old interface and call the function without the
	    <c>Suite</c> argument.</p> </item> <item> <p>If either
	    <c>init_per_suite</c> or <c>end_per_suite</c> exists, but
	    not the other, then the non-existing function will be
	    reported as failed with reason <c>undef</c> in the test
	    log. The same goes for <c>init/end_per_group</c>. This
	    has always been a requirement according to the user's
	    guide, but now <c>common_test</c> is more explicit in the
	    report.</p> </item> <item> <p>If <c>init_per_suite</c>
	    was exported from a test suite, but not
	    <c>end_per_suite</c>, then <c>pre/post_end_per_suite</c>
	    was called with <c>Suite=ct_framework</c> instead of the
	    correct suite name. This is now corrected.</p> </item>
	    <item> <p>If <c>end_per_group</c> was exported from a
	    suite, but not <c>init_per_group</c>, then
	    <c>end_per_group</c> was never called. This is now
	    corrected.</p> </item> <item> <p>Tests that were skipped
	    before calling <c>pre_init_per_*</c> got faulty calls to
	    the corresponding <c>post_init_per_*</c>. E.g. if a test
	    was skipped because <c>suite/0</c> failed, then
	    <c>post_init_per_suite</c> would be called even though
	    <c>pre_init_per_suite</c> and <c>init_per_suite</c> were
	    not called. This is now corrected so a <c>post_*</c>
	    callback will never be called unless the corresponding
	    <c>pre_*</c> callback has been called first.</p> </item>
	    <item> <p>Tests that were skipped before or in
	    <c>init_per_testcase</c> got faulty calls to
	    <c>pre_end_per_testcase</c> and
	    <c>post_end_per_testcase</c>. This is now corrected so
	    <c>pre/post_end_per_testcase</c> are not called when
	    <c>end_per_testcase</c> is not called.</p> </item> <item>
	    <p>If an exit signal causes the test case process to die
	    while running <c>init_per_testcase</c>, the case was
	    earlier reported as failed with reason <c>{skip,...}</c>.
	    This is now corrected so the case will be marked as
	    skipped.</p> </item> <item> <p>If an exist signal causes
	    the test case process to die while running
	    <c>end_per_testcase</c>, the case was earlier marked as
	    failed. This is now corrected so the status of the test
	    case is not changed - there is only a warning added to
	    the comment field.</p> </item> <item> <p>If a test case
	    was skipped because of option
	    <c>{force_stop,skip_rest}</c> or because of a failed
	    sequence, then no <c>tc_start</c> event would be sent,
	    only <c>tc_done</c>. This is now corrected so both events
	    are sent.</p> </item> <item> <p>When skipping or failing
	    in a configuration function, the configuration function
	    itself would get <c>{auto_skipped,Reason}</c>,
	    <c>{skipped,Reason}</c> or <c>{failed,Reason}</c> in the
	    hook callbacks <c>on_tc_skip</c> or <c>on_tc_fail</c>.
	    The other test cases that were skipped as a result of
	    this would only get <c>Reason</c> in <c>on_tc_skip</c>.
	    This is now corrected so even the configuration function
	    that caused the skip/fail will only get <c>Reason</c> in
	    the hook callback.</p> </item> </list>
          <p>
	    Own Id: OTP-10599 Aux Id: kunagi-344 [255] </p>
        </item>
        <item>
          <p>
	    When a test case was skipped by a <c>skip_cases</c>
	    statement in a test spec, then <c>cth_surefire</c> would
	    erroneously mark the previous test case as skipped in the
	    xml report. The actually skipped test case would not be
	    present in the xml report at all. This is now corrected.</p>
          <p>
	    Own Id: OTP-14129 Aux Id: seq13244 </p>
        </item>
        <item>
	    <p>The <c>multiply_timetraps</c> and
	    <c>scale_timetraps</c> options did not work with test
	    specifications, which has been corrected.</p>
          <p>
	    Own Id: OTP-14210</p>
        </item>
      </list>
    </section>


    <section><title>Improvements and New Features</title>
      <list>
        <item>
          <p>
	    ct_testspec:get_tests/1 is added. This is used by rebar3
	    to get all directories that must be compiled when running
	    tests from testspec - instead of implementing testspec
	    parsing in rebar3.</p>
          <p>
	    Own Id: OTP-14132</p>
        </item>
      </list>
    </section>

</section>

<section><title>Common_Test 1.13</title>

    <section><title>Fixed Bugs and Malfunctions</title>
      <list>
        <item>
          <p>
	    Some types of printouts to screen during test runs
	    (including <c>ct:print/1,2,3,4</c>) used the local
	    <c>user</c> process as IO device and these printouts
	    would not be visible when e.g. running tests via a shell
	    on a remote node. A default Common Test group leader
	    process has been introduced to solve the problem. This
	    process routes printouts to the group leader of the
	    starting process, if available, otherwise to <c>user</c>.</p>
          <p>
	    Own Id: OTP-13973 Aux Id: ERL-279 </p>
        </item>
        <item>
          <p>
	    Some Common Test processes, that act as I/O group leaders
	    for test cases, would not terminate as expected at the
	    end of test runs. This error has been corrected.</p>
          <p>
	    Own Id: OTP-14026 Aux Id: ERL-287 </p>
        </item>
        <item>
          <p>
	    The logging verbosity feature was incorrectly documented.
	    The default verbosity levels for test runs is e.g. not 50
	    (<c>?STD_VERBOSITY</c>), but 100 (<c>?MAX_VERBOSITY</c>).
	    Also, some of the examples had errors and flaws. The
	    corresponding chapter (5.18) in the User's Guide has been
	    updated.</p>
          <p>
	    Own Id: OTP-14044 Aux Id: seq13223 </p>
        </item>
      </list>
    </section>


    <section><title>Improvements and New Features</title>
      <list>
        <item>
          <p>
	    A feature to let the user specify headings to log
	    printouts has been added. The heading is specified as
	    <c>{heading,string()}</c> in the <c>Opts</c> list
	    argument to <c>ct:pal/3,4,5</c>, <c>ct:print/3,4,5</c>,
	    or <c>ct:log/3,4,5</c>. If the heading option is omitted,
	    the category name, or <c>"User"</c>, is used as the
	    heading instead.</p>
          <p>
	    Own Id: OTP-14043 Aux Id: seq13226 </p>
        </item>
      </list>
    </section>

</section>

<section><title>Common_Test 1.12.3</title>

    <section><title>Fixed Bugs and Malfunctions</title>
      <list>
        <item>
          <p>
	    If the telnet server would pause during transmission of a
	    line of text before terminating the line, the
	    <c>ct_telnet:expect/3</c> function would print the line
	    twice in the test case HTML log. This problem has been
	    fixed.</p>
          <p>
	    Own Id: OTP-13730 Aux Id: seq13135 </p>
        </item>
        <item>
          <p>
	    The functions <c>ct:set_verbosity/2</c> and
	    <c>ct:get_verbosity/1</c> have been added in order to
	    make it possible for test cases, CT Hooks, or test
	    framework functions, to modify and read verbosity levels
	    for logging.</p>
          <p>
	    Own Id: OTP-13841</p>
        </item>
        <item>
	    <p><c>make</c> (tools) and <c>ct_make</c> (common_test)
	    would crash if an Erlang source file contained a
	    <c>-warning()</c> directive.</p>
          <p>
	    Own Id: OTP-13855</p>
        </item>
      </list>
    </section>

</section>

<section><title>Common_Test 1.12.2</title>

    <section><title>Fixed Bugs and Malfunctions</title>
      <list>
        <item>
          <p>
	    The following modules were missing in
	    common_test.app.src: ct_groups, ct_property_test,
	    ct_release_test, ct_webtool, ct_webtool_sup,
	    test_server_gl. They have now been added.</p>
          <p>
	    Own Id: OTP-13475</p>
        </item>
        <item>
          <p>
	    Common Test printed incorrect timestamps for received
	    error reports.</p>
          <p>
	    Own Id: OTP-13615 Aux Id: seq13124 </p>
        </item>
      </list>
    </section>

</section>

<section><title>Common_Test 1.12.1</title>

    <section><title>Fixed Bugs and Malfunctions</title>
      <list>
        <item>
          <p>
	    The <c>nodelay</c> option used to be enabled
	    (<c>true</c>) by default for sockets opened by the Common
	    Test telnet client. This appeared to cause communication
	    problems with telnet servers on some systems, and
	    therefore the option is no longer used. Its value may
	    instead be specified in the telnet connection settings.
	    See the man page for <c>ct_telnet</c> for details. Please
	    note that the interface function <c>connect</c> in
	    <c>unix_telnet</c> has been updated with an extra
	    argument and is now <c>unix_telnet:connect/7</c>.</p>
          <p>
	    Own Id: OTP-13462 Aux Id: seq13077 </p>
        </item>
        <item>
          <p>
	    Fix bug in cth_surefire: When a pre_init_per_suite hook
	    fails before reaching the
	    cth_surefire:pre_init_per_suite, cth_surefire produced
	    incorrect XML.</p>
          <p>
	    Own Id: OTP-13513</p>
        </item>
        <item>
          <p>
	    The <c>ct:get_timetrap_info/0</c> function has been
	    updated to return more information about timetrap
	    scaling.</p>
          <p>
	    Own Id: OTP-13535</p>
        </item>
        <item>
          <p>
	    A problem with stylesheet HTML tags getting incorrectly
	    escaped by Common Test has been corrected.</p>
          <p>
	    Own Id: OTP-13536</p>
        </item>
        <item>
          <p>
	    The <c>ct_run</c> start flag <c>-no_esc_chars</c> and
	    <c>ct:run_test/1</c> start option <c>{esc_chars,Bool}</c>
	    have been introduced to make it possible to disable
	    automatic escaping of characters. Automatic escaping of
	    special HTML characters printed with <c>io:format/1,2</c>
	    and <c>ct:pal/1,2,3,4</c> was introduced in Common Test
	    1.12. The new flag/option may be used to disable this
	    feature for backwards compatibility reasons. (The option
	    is also supported in test specifications).</p>
          <p>
	    Own Id: OTP-13537</p>
        </item>
      </list>
    </section>

</section>

<section><title>Common_Test 1.12</title>

    <section><title>Fixed Bugs and Malfunctions</title>
      <list>
        <item>
          <p>
	    This update fixes the problem with generic printouts in
	    the html log file not having special characters escaped.
	    Printouts made with <c>io:format/2</c> and
	    <c>ct:pal/2</c> will now get special characters escaped
	    automatically. Common Test will not attempt to escape
	    characters printed with <c>ct:log/2</c> since it is
	    assumed that the user may want to print html tagged data
	    using this function. A new function, <c>ct:log/5</c>, has
	    been added, which offers optional escaping of characters.
	    The latter function may also be used to print text to the
	    log without headers and CSS class wrapping (analogue to
	    <c>io:format/2</c>).</p>
          <p>
	    Own Id: OTP-13003 Aux Id: seq13005 </p>
        </item>
        <item>
          <p>
	    Commit 4cf832f1ad163f5b25dd8a6f2d314c169c23c82f
	    erroneously removed logging of open and close of netconf
	    connections. This is now corrected.</p>
          <p>
	    Own Id: OTP-13386</p>
        </item>
        <item>
          <p>
	    The directory to which nodes started with
	    <c>test_server:start_node/3</c> writes their
	    erl_crash.dump is changed. The crashdumps were earlier
	    written to the directory of test_server.beam, but in
	    later versions of Microsoft Windows this is no longer
	    writable (even for administrators). The framework
	    (common_test) log directory is now used instead.</p>
          <p>
	    Own Id: OTP-13388</p>
        </item>
      </list>
    </section>


    <section><title>Improvements and New Features</title>
      <list>
        <item>
          <p>
	    This update makes it possible to specify multiple
	    instances of the same group or test case in one test
	    specification term in order to repeat execution. Example:
	    <c>{groups, "./", my_SUITE, [my_group, my_group], {cases,
	    all}}, or {cases, "./", my_SUITE, [my_tc, my_tc,
	    my_tc]}.</c></p>
          <p>
	    Own Id: OTP-13241 Aux Id: seq12979 </p>
        </item>
        <item>
          <p>
	    Two new CT hook functions have been added:
	    <c>post_init_per_testcase/4</c> and
	    <c>pre_end_per_testcase/3</c>. With these hook functions,
	    it is possible to perform arbitrary actions (including
	    modifications of test execution, test state and results)
	    immediately before and after the execution of the test
	    case.</p>
          <p>
	    Own Id: OTP-13242 Aux Id: seq12991 </p>
        </item>
        <item>
          <p>
	    The <c>ct_netconfc</c> was earlier very restrictive as to
	    which SSH options the user could set. This is now
	    changed, and any SSH option is now allowed. The netconf
	    client will simply pass on any option, which it does not
	    recognize, to SSH.</p>
          <p>
	    Own Id: OTP-13338 Aux Id: seq13053,seq13069 </p>
        </item>
      </list>
    </section>

</section>

<section><title>Common_Test 1.11.2</title>

    <section><title>Fixed Bugs and Malfunctions</title>
      <list>
        <item>
          <p>
	    If a ssh package contained more than one netconf end tag,
	    then the second end tag was never detected in
	    ct_netconfc:handle_data. Instead it was included in the
	    XML data given to the xmerl parser, which then failed.
	    The problem was introduced by OTP-13007, and has now been
	    corrected.</p>
          <p>
	    Own Id: OTP-13323</p>
        </item>
      </list>
    </section>

</section>

<section><title>Common_Test 1.11.1</title>

    <section><title>Fixed Bugs and Malfunctions</title>
      <list>
        <item>
          <p>
	    When data from the netconf server was split into many ssh
	    packages, the netconf client performed really bad. This
	    is now improved.</p>
          <p>
	    Own Id: OTP-13007</p>
        </item>
        <item>
          <p>
	    In ct_netconfc, if a timer expired 'at the same time' as
	    the server sent the rpc-reply, the timeout message might
	    already be in the client's message queue when the client
	    removed the timer ref from its 'pending' list. This
	    caused a crash in the client since the timer ref could no
	    longer be found when handling the timeout message. This
	    problem is now fixed by always flushing the timeout
	    message from the message queue when canceling a timer.</p>
          <p>
	    Own Id: OTP-13008</p>
        </item>
        <item>
          <p>
	    The error logger handler ct_conn_log_h did not respect
	    the 'silent' option, and tried to print to an undefined
	    file descriptor. This has been corrected.</p>
          <p>
	    Own Id: OTP-13035</p>
        </item>
        <item>
          <p>
	    If the user would let the test run proceed after test
	    suite compilation failure, Common Test did not set the
	    exit status to indicate failure as expected. This has
	    been corrected. Also, the 'abort_if_missing_suites'
	    option now makes Common Test abort the test run without
	    asking the user if compilation fails, even if access to
	    stdin/stdout exists.</p>
          <p>
	    Own Id: OTP-13173 Aux Id: seq12978 </p>
        </item>
        <item>
          <p>
	    With the Common Test 'create_priv_dir' start option set
	    to 'auto_per_tc', the name of the priv directory for a
	    configuration function could clash with the name of the
	    priv directory for a test case, which would cause Test
	    Server failure. This error has been corrected.</p>
          <p>
	    Own Id: OTP-13181</p>
        </item>
      </list>
    </section>

</section>

<section><title>Common_Test 1.11</title>

    <section><title>Fixed Bugs and Malfunctions</title>
      <list>
        <item>
          <p>
	    The status of an aborted test due to test suite
	    compilation error has changed from 'auto_skipped' to
	    'failed'. This affects both the textual log file, event
	    handling and CT hook callbacks. The logging of
	    compilation failures has also been improved, especially
	    in the case of multiple test suites failing compilation.</p>
          <p>
	    Own Id: OTP-10816</p>
        </item>
        <item>
          <p>
	    The Test Server source code parser (erl2html2) failed to
	    handle the macro tuple in the syntax tree returned by
	    epp_dodger. This error has been corrected.</p>
          <p>
	    Own Id: OTP-12740</p>
        </item>
        <item>
	    <p>New options to make it possible to specify ssh_port in
	    a .spec file: [{node_start, [{ssh_port, 9999}]}].</p>
	    <p>And also to specify additional ssh options like paths
	    to public-key files: [{node_start, [{ssh_opts,
	    [{user_dir, "/home/shrek/e2/"}]}]}].</p>
          <p>
	    Own Id: OTP-12809</p>
        </item>
      </list>
    </section>


    <section><title>Improvements and New Features</title>
      <list>
        <item>
          <p>
	    Earlier there was no way to add optional parameters like
	    default-operation to an edit-config request sent with
	    ct_netconfc:edit_config/3,4, you had to use
	    ct_netconfc:send_rpc/2,3. For simplicity and completion,
	    a new optional argument, OptParams, is now added to the
	    edit_config function.</p>
          <p>
	    Own Id: OTP-10446 Aux Id: kunagi-266 [177] </p>
        </item>
        <item>
          <p>
	    When running OTP tests using the ts interface, it is now
	    possible to specify so called test categories per OTP
	    application. A test category is represented by a CT test
	    specification and defines an arbitrary subset of existing
	    test suites, groups and cases. Examples of test
	    categories are 'smoke' (smoke tests) and 'bench'
	    (benchmarks). (Call ts:help() for more info). Also,
	    functions for reading terms from the current test
	    specification during test, ct:get_testspec_terms/0 and
	    ct:get_testspec_terms/1, have been implemented.</p>
          <p>
	    Own Id: OTP-11962</p>
        </item>
        <item>
          <p>
	    Obsolete scripts and make file operations have been
	    removed and the installation chapter in the Common Test
	    User's Guide has been updated.</p>
          <p>
	    Own Id: OTP-12421</p>
        </item>
        <item>
          <p>
	    The 'keep_alive' interval has been reduced to 8 seconds,
	    which is two seconds shorter than the default
	    'idle_timeout' value for ct_telnet:expect/3. This way,
	    the telnet server receives a NOP message (which might
	    trigger an action) before the operation times out. Also
	    the TCP option 'nodelay' has been enabled per default for
	    all telnet connections, in order to reduce the risk for
	    communication timeouts.</p>
          <p>
	    Own Id: OTP-12678 Aux Id: seq12818 </p>
        </item>
        <item>
          <p>
	    When the ct_run program is executed without any flags,
	    "-dir ." is now used as default start flag. Similarly,
	    the option {dir,"."} is used by ct:run_test/1 if called
	    with an empty list. Also, the help text (ct_run -help)
	    has been updated, as well as the Running Tests chapter in
	    the Common Test User's Guide.</p>
          <p>
	    Own Id: OTP-12684 Aux Id: seq12865 </p>
        </item>
      </list>
    </section>

</section>

<section><title>Common_Test 1.10.1</title>

    <section><title>Fixed Bugs and Malfunctions</title>
      <list>
        <item>
          <p>
	    A fault in the Common Test logger process, that caused
	    the application to crash when running on a long name
	    node, has been corrected.</p>
          <p>
	    Own Id: OTP-12643</p>
        </item>
        <item>
          <p>
	    A 'wait_for_prompt' option in ct_telnet:expect/3 has been
	    introduced which forces the function to not return until
	    a prompt string has been received, even if other expect
	    patterns have already been found.</p>
          <p>
	    Own Id: OTP-12688 Aux Id: seq12818 </p>
        </item>
        <item>
          <p>
	    If the last expression in a test case causes a timetrap
	    timeout, the stack trace is ignored and not printed to
	    the test case log file. This happens because the
	    {Suite,TestCase,Line} info is not available in the stack
	    trace in this scenario, due to tail call elimination.
	    Common Test has been modified to handle this situation by
	    inserting a {Suite,TestCase,last_expr} tuple in the
	    correct place and printing the stack trace as expected.</p>
          <p>
	    Own Id: OTP-12697 Aux Id: seq12848 </p>
        </item>
        <item>
          <p>
	    Fixed a buffer problem in ct_netconfc which could cause
	    that some messages where buffered forever.</p>
          <p>
	    Own Id: OTP-12698 Aux Id: seq12844 </p>
        </item>
        <item>
          <p>
	    The VTS mode in Common Test has been modified to use a
	    private version of the Webtool application (ct_webtool).</p>
          <p>
	    Own Id: OTP-12704 Aux Id: OTP-10922 </p>
        </item>
        <item>
          <p>
	    Add possibility to add user capabilities in
	    <c>ct_netconfc:hello/3</c>.</p>
          <p>
	    Own Id: OTP-12707 Aux Id: seq12846 </p>
        </item>
      </list>
    </section>

</section>

<section><title>Common_Test 1.10</title>

    <section><title>Fixed Bugs and Malfunctions</title>
      <list>
        <item>
          <p>
	    The tests overview file, index.html, did not always get
	    updated correctly after a new test run. This was because
	    of a bug in the Common Test log cache mechanism which has
	    now been corrected.</p>
          <p>
	    Own Id: OTP-11400</p>
        </item>
        <item>
          <p>
	    When a successful test case returns, Common Test should,
	    according to the documentation, send a tc_done event to
	    the event handlers with Result = ok in the data field.
	    However, Common Test sets Result to the return value of
	    the test case instead. Common Test has been modified now
	    to comply with the documentation.</p>
          <p>
	    *** POTENTIAL INCOMPATIBILITY ***</p>
          <p>
	    Own Id: OTP-12279 Aux Id: seq12737, OTP-12531 </p>
        </item>
        <item>
          <p>
	    A ct_telnet:expect/3 call could never be aborted before
	    an idle_timeout, even if total_timeout had been set to a
	    lower value (i.e. a shorter time). This problem has been
	    fixed.</p>
          <p>
	    Own Id: OTP-12335</p>
        </item>
        <item>
          <p>
	    The undocumented return value {skipped,Reason} from
	    config functions and test cases was handled
	    inconsistently. Test cases were e.g. reported as
	    "skipped" to CT Hook functions, but "successful" to event
	    handlers. Now, the above return value is consistently
	    handled the same way as {skip,Reason} and this has also
	    been documented.</p>
          <p>
	    *** POTENTIAL INCOMPATIBILITY ***</p>
          <p>
	    Own Id: OTP-12359 Aux Id: seq12760 </p>
        </item>
        <item>
          <p>
	    The Erlang source code to HTML generator would sometimes
	    fail because epp:parse_erl_form/1 could not find and
	    expand required macros in included header files. The
	    problem has been solved by making sure common_test always
	    passes the full include path to epp. Also, a bug that
	    could cause erl_syntax:revert/1 to fail because of a
	    badly formed syntax tree has been corrected.</p>
          <p>
	    Own Id: OTP-12419</p>
        </item>
        <item>
          <p>
	    A missing group option in the ct_run help text has been
	    added.</p>
          <p>
	    Own Id: OTP-12433 Aux Id: seq12788 </p>
        </item>
        <item>
          <p>
	    Printouts by means of ct:log/2/3 or ct:pal/2/3 from the
	    hook functions on_tc_fail/2 and on_tc_skip/2 would (quite
	    unexpectedly) end up in the "unexpected i/o" log file
	    instead of in the test case log file. This behaviour has
	    been changed so that now, all printouts (including stdio
	    printouts) from these hook functions will be routed to
	    the test case log file.</p>
          <p>
	    Own Id: OTP-12468</p>
        </item>
        <item>
          <p>
	    ct_netconfc:action/3 will now - if the return type is
	    void - accept an RPC reply on the form
	    {ok,[simple_xml()]}, and in this event return only the
	    atom ok.</p>
          <p>
	    Own Id: OTP-12491 Aux Id: seq12797 </p>
        </item>
        <item>
          <p>
	    OTP-11971 erroneously changed the handling of relative
	    paths for incl_dirs specified in the cover spec file.
	    This is now corrected so these are expected to be
	    relative to the directory where the cover spec file
	    itself is stored</p>
          <p>
	    Own Id: OTP-12498 Aux Id: OTP-11971 </p>
        </item>
        <item>
          <p>
	    Some test cases have been updated to use ct:sleep/1
	    instead of timer:sleep/1. The reason being that the sleep
	    times need to be scaled to compensate for slow execution
	    (e.g. when cover is running).</p>
          <p>
	    Own Id: OTP-12574</p>
        </item>
      </list>
    </section>


    <section><title>Improvements and New Features</title>
      <list>
        <item>
          <p>
	    Common Test now exports a function,
	    ct:get_event_mgr_ref/0, that returns the name of the
	    Common Test event manager. This makes it possible to plug
	    in event handlers to the event manager while tests are
	    running (using the gen_event API).</p>
          <p>
	    Own Id: OTP-12506 Aux Id: seq12802 </p>
        </item>
        <item>
          <p>
	    When a test case (or configuration function) fails
	    because of an exit signal from a linked process, Common
	    Test previously passed only the reason for process
	    termination to the CT post hook functions and the event
	    handlers (in the tc_done event). This has been changed so
	    that now the tuple {'EXIT',ReasonForProcessTermination}
	    is passed instead. This makes it much easier in the CT
	    post hook functions to distinguish a failure of this sort
	    from other types of errors and from the return value of a
	    successful test case.</p>
          <p>
	    *** POTENTIAL INCOMPATIBILITY ***</p>
          <p>
	    Own Id: OTP-12531 Aux Id: OTP-12279 </p>
        </item>
        <item>
          <p>
	    A new feature has been introduced in ct_telnet:get_data/1
	    that makes it possible to automatically poll the telnet
	    connection in case an incomplete string (one that has not
	    yet been terminated by a newline) remains in the receive
	    buffer. The polling is controlled by two new telnet
	    config values, which are documented in the ct_telnet
	    reference manual. The polling mechanism is disabled by
	    default (making the get_data/1 function backwards
	    compatible).</p>
          <p>
	    Own Id: OTP-12627</p>
        </item>
      </list>
    </section>

</section>

<section><title>Common_Test 1.9</title>

    <section><title>Fixed Bugs and Malfunctions</title>
      <list>
        <item>
          <p>
	    The source code to html code generator in Test Server
	    (and Common Test) would fail to generate anchors in the
	    html code for functions with non-expandable macros,
	    resulting in bad html links to such functions. This
	    correction lets the code generator ignore macros that
	    can't be expanded (i.e. not pre-process them), so that
	    correct anchors will always be produced.</p>
          <p>
	    Own Id: OTP-11766 Aux Id: seq12556 </p>
        </item>
        <item>
          <p>
	    OTP-11971 erroneously changed the handling of relative
	    paths (import/export files) specified in the cover spec
	    file. This is now corrected so these are expected to be
	    relative to the directory where the cover spec file
	    itself is stored.</p>
          <p>
	    Own Id: OTP-12031</p>
        </item>
        <item>
          <p>
	    Common Test would sometimes crash while trying to print
	    large amounts of SASL reports to log on a computer with a
	    slow file system. This problem (due to an error in IO
	    message buffering in ct_logs) has been fixed.</p>
          <p>
	    Own Id: OTP-12159</p>
        </item>
        <item>
          <p>
	    The common_test telnet client, ct_telnet and friends, had
	    some unstable test cases. Some of these were caused by
	    the unix_telnet callback sending an extra newline after
	    sending the password. This caused the sever to send an
	    extra prompt back which confused the tests. The extra
	    newline is no longer sent.</p>
          <p>
	    Also, debug printouts and logging from the telnet client
	    is improved, and some test cases are slightly modified in
	    order to stabilize the test.</p>
          <p>
	    Own Id: OTP-12329</p>
        </item>
        <item>
          <p>
	    ct_netconfc did not expect the return value
	    {error,timeout} from ssh_connection:subsystem/4. This has
	    been corrected.</p>
          <p>
	    Own Id: OTP-12334</p>
        </item>
      </list>
    </section>


    <section><title>Improvements and New Features</title>
      <list>
        <item>
          <p>
	    A new option, <c>{newline,boolean()}</c> is added to all
	    functions in <c>ct_telnet</c> that send data (command
	    strings) to the telnet server. By default,
	    <c>ct_telnet</c> adds a newline to all command strings,
	    and by setting the new option to <c>false</c> this
	    behavior is turned off.</p>
          <p>
	    Own Id: OTP-12252 Aux Id: seq12730 </p>
        </item>
        <item>
          <p>
	    Distribute <c>autoconf</c> helpers to applications at
	    build time instead of having multiple identical copies
	    committed in the repository.</p>
          <p>
	    Own Id: OTP-12348</p>
        </item>
      </list>
    </section>

</section>

<section><title>Common_Test 1.8.2</title>

    <section><title>Fixed Bugs and Malfunctions</title>
      <list>
        <item>
          <p>
	    Ticket OTP-11971 introduced a runtime dependency towards
	    test_server-3.7.1, since the interface between
	    test_server and common_test was changed. Erroneously, the
	    common_test.app file was not updated according to this.
	    This has now been corrected.</p>
          <p>
	    Own Id: OTP-12037</p>
        </item>
      </list>
    </section>


    <section><title>Improvements and New Features</title>
      <list>
        <item>
          <p>
	    Warning: this is experimental and may disappear or change
	    without previous warning.</p>
          <p>
	    Experimental support for running Quickcheck and PropEr
	    tests from common_test suites is added to common_test.
	    See the reference manual for the new module
	    <c>ct_property_testing</c>.</p>
          <p>
	    Experimental property tests are added under
	    <c>lib/{inet,ssh}/test/property_test</c>. They can be run
	    directly or from the commont_test suites
	    <c>inet/ftp_property_test_SUITE.erl</c> and
	    <c>ssh/test/ssh_property_test_SUITE.erl</c>.</p>
          <p>
	    See the code in the <c>test</c> directories and the man
	    page for details.</p>
          <p>
	    (Thanks to Tuncer Ayaz for a patch adding Triq)</p>
          <p>
	    Own Id: OTP-12119</p>
        </item>
      </list>
    </section>

</section>

<section><title>Common_Test 1.8.1</title>

    <section><title>Fixed Bugs and Malfunctions</title>
      <list>
        <item>
          <p>
	    Substrings in long telnet messages would sometimes get
	    wrongly reversed. This error has been corrected.</p>
          <p>
	    Own Id: OTP-11871 Aux Id: seq12581 </p>
        </item>
        <item>
          <p>
	    The basic_html logging mode in Common Test (for
	    compatibility with old browsers) generated HTML code with
	    unbalanced tags. This has been fixed.</p>
          <p>
	    Own Id: OTP-11917 Aux Id: seq12598 </p>
        </item>
        <item>
          <p>
	    The mechanism for running code cover analysis with
	    common_test has been improved. Earlier, if a test run
	    consisted of multiple tests, cover would be started and
	    stopped for each test. This would give "intermediate"
	    cover logs available from the "Coverage log" link on the
	    test suite result pages. To accumulate cover data over
	    all tests, the 'export' option had to be used in the
	    cover spec file. This was not well documented, and the
	    functionality was quite confusing.</p>
          <p>
	    Using the 'nodes' option in the cover spec file would
	    fail when the test run consisted of multiple tests, since
	    the specified nodes would only be included in the cover
	    analysis of the first test.</p>
          <p>
	    The repeated compilation and analysis of the same modules
	    was also very time consuming.</p>
          <p>
	    To overcome these problems, ct will now only cover
	    compile and analyze modules once per test run, i.e. once
	    for each cover spec file. The log file is available via a
	    new button on the top level index page. The old "Coverage
	    log" links on the test suite result pages still exist,
	    but they all point to the same log containing the
	    accumulated result.</p>
          <p>
	    Own Id: OTP-11971</p>
        </item>
        <item>
          <p>
	    If multiple tests would run simultaneously on different
	    Erlang nodes, writing their logs to the same directory,
	    then there would often be entries in the all_runs.html
	    log file showing incomplete results (all zeroes) upon
	    completion. This problem was caused by a bug in the
	    Common Test log cache mechanism, which has been fixed.</p>
          <p>
	    Own Id: OTP-11988 Aux Id: seq12611 </p>
        </item>
      </list>
    </section>

</section>

<section><title>Common_Test 1.8</title>

    <section><title>Fixed Bugs and Malfunctions</title>
      <list>
        <item>
          <p>
	    The error generated if a test case process received an
	    exit from a linked process while executing
	    init_per_testcase/2, was handled incorrectly by Common
	    Test. The problem has been solved, and Common Test now
	    reports this type of error correctly, with proper error
	    reason and exit location as well.</p>
          <p>
	    Own Id: OTP-11643</p>
        </item>
        <item>
          <p>
	    Running a parallel test case group with two or more
	    instances of the same test case would result in identical
	    log file names, and one test case instance would
	    overwrite the log file of another. This problem has been
	    solved.</p>
          <p>
	    Own Id: OTP-11644</p>
        </item>
        <item>
          <p>
	    Application upgrade (appup) files are corrected for the
	    following applications: </p>
          <p>
	    <c>asn1, common_test, compiler, crypto, debugger,
	    dialyzer, edoc, eldap, erl_docgen, et, eunit, gs, hipe,
	    inets, observer, odbc, os_mon, otp_mibs, parsetools,
	    percept, public_key, reltool, runtime_tools, ssh,
	    syntax_tools, test_server, tools, typer, webtool, wx,
	    xmerl</c></p>
          <p>
	    A new test utility for testing appup files is added to
	    test_server. This is now used by most applications in
	    OTP.</p>
          <p>
	    (Thanks to Tobias Schlager)</p>
          <p>
	    Own Id: OTP-11744</p>
        </item>
        <item>
          <p>
	    The <c>cth_surefire</c> hook would crash in
	    <c>pre_init_per_suite/3</c> if a previous hook returned
	    <c>{skip,Reason}</c> or <c>{fail,Reason}</c> instead of a
	    <c>Config</c> list. This error has been corrected, and
	    <c>cth_surefire</c> will now simply propagate the
	    received <c>InitData</c> value instead.</p>
          <p>
	    Own Id: OTP-11811</p>
        </item>
        <item>
          <p>
	    Specs of return values are corrected for
	    <c>ct_netconfc:get/2,3</c>,
	    <c>ct_netconfc:get_config/3,4</c>,
	    <c>ct_netconfc:action/2,3</c>,
	    <c>ct_netconfc:send_rpc/2,3</c> and
	    <c>ct_netconfc:send/2,3</c>.</p>
          <p>
	    Own Id: OTP-11834 Aux Id: seq12574 </p>
        </item>
      </list>
    </section>


    <section><title>Improvements and New Features</title>
      <list>
        <item>
          <p>
	    ct_telnet can now log all communication taking place
	    during a telnet session. Previously, only information
	    about ct_telnet operations and commands, as well as
	    explicitly requested data from the server, was logged.</p>
          <p>
	    Furthermore, a logging mechanism based on an Error Logger
	    event handler and a dedicated Common Test hook,
	    <c>cth_conn_log</c>, now makes it possible to print data
	    for individual connections to separate log files. Please
	    see the <c>ct_telnet</c> reference manual for more
	    information and examples.</p>
          <p>
	    Important note: A new argument, <c>ConnName</c> has been
	    added to the <c>unix_telnet:connect/5</c> callback
	    function. This forces users that use private ct_telnet
	    callback modules to update their code according to
	    <c>unix_telnet:connect/6</c>. Please see the
	    <c>unix_telnet</c> reference manual and source code
	    module for details.</p>
          <p>
	    Own Id: OTP-11440 Aux Id: seq12457 </p>
        </item>
        <item>
          <p>
	    A new timeout option has been introduced for the
	    <c>ct_telnet:expect/3</c> function. With
	    <c>{total_timeout,Time}</c> it's possible to set a time
	    limit for the complete expect operation. After
	    <c>Time</c> milliseconds, <c>expect/3</c> returns
	    <c>{error,timeout}</c>. The default value used if
	    <c>total_timeout</c> is not specified, is infinity (i.e.
	    no time limit). Please see the <c>ct_telnet</c> reference
	    manual for more information.</p>
          <p>
	    Own Id: OTP-11689</p>
        </item>
        <item>
          <p>
	    Some function specs are corrected or moved and some edoc
	    comments are corrected in order to allow use of edoc.
	    (Thanks to Pierre Fenoll)</p>
          <p>
	    Own Id: OTP-11702</p>
        </item>
        <item>
          <p>
	    Test case group name information has been added to the
	    data sent with <c>tc_user_skip</c> and
	    <c>tc_auto_skip</c> event messages, as well as the data
	    passed in calls to the CT Hook functions
	    <c>on_tc_skip/3</c> and <c>on_tc_fail/3</c>. The
	    modification only affects the function name
	    element/argument. This value remains an atom if the test
	    case in question does not belong to a test case group.
	    Otherwise a tuple <c>{FuncName,GroupName}</c>
	    (<c>{atom(),atom()}</c>) is passed instead.</p>
          <p>
	    Note that this change may (depending on the patterns used
	    for matching) require modifications of user event
	    handlers and hook modules. Please see the Event Handling
	    chapter in the Common Test User's Guide, and the
	    reference manual for <c>ct_hooks</c>, for details.</p>
          <p>
	    Note also that the Test Server framework callback
	    function <c>report/2</c> has been modified. This change
	    only affects users with test frameworks interfacing Test
	    Server rather than Common Test. See the
	    <c>test_server_ctrl</c> reference manual for details.</p>
          <p>
	    *** POTENTIAL INCOMPATIBILITY ***</p>
          <p>
	    Own Id: OTP-11732 Aux Id: seq12541 </p>
        </item>
        <item>
          <p>
	    If Common Test can't prompt the user to abort or continue
	    the test run when one or more test suites fail to
	    compile, a new option,
	    <c>{abort_if_missing_suites,Bool}</c>, can be used to
	    specify whether it should proceed with the test run, or
	    stop execution. The default value of <c>Bool</c> is
	    <c>false</c> (i.e. to proceed even if suites are
	    missing).</p>
          <p>
	    Own Id: OTP-11769</p>
        </item>
      </list>
    </section>


    <section><title>Known Bugs and Problems</title>
      <list>
        <item>
          <p>
	    common_test: Fix problems reported by Dialyzer.</p>
          <p>
	    Own Id: OTP-11525</p>
        </item>
      </list>
    </section>

</section>

<section><title>Common_Test 1.7.4</title>

    <section><title>Fixed Bugs and Malfunctions</title>
      <list>
        <item>
          <p>
	    Return values from group and testcase info functions are
	    now properly checked, and associated test cases are auto
	    skipped if a return value is invalid.</p>
          <p>
	    Own Id: OTP-10631 Aux Id: kunagi-345 [256] </p>
        </item>
        <item>
	    <p>The way Common Test handles skipping of test cases has
	    been updated. In previous versions, returning
	    <c>{skip,Reason}</c> from a configuration function (such
	    as init_per_suite or init_per_group), resulted in all
	    affected test cases getting skipped with status
	    <c>auto_skipped</c>. This was inappropriate, since this
	    status is supposed to be used to inform that Common Test
	    has taken the initiative to skip something (e.g. a test
	    case group if init_per_group failed). Therefore, in this
	    version of Common Test, whenever the user skips a suite,
	    group, or individual test case (by means of a
	    configuration function or test specification term), the
	    affected test cases get the status <c>user_skipped</c>
	    instead.</p> <p>This update has meant a few changes that
	    may affect Common Test users in various ways:</p> <list>
	    <item>The test results and statistics will be affected,
	    which is important to know when running regression tests
	    and comparing results to previous test runs.</item>
	    <item>Users that read or parse the textual log file
	    <c>suite.log</c> will notice that an auto skipped
	    function is now reported as <c>auto_skipped</c> rather
	    than <c>skipped</c> as before.</item> <item>When
	    <c>require</c> fails in an info function (such as suite/0
	    or group/1), all affected configuration functions and
	    test cases are marked as <c>auto_skipped</c>.</item>
	    <item>If Common Test detects an error in the test suite
	    (such as e.g. an invalid all/0 function), all affected
	    configuration functions and test cases are marked as
	    <c>auto_skipped</c>.</item> <item>If a repeated test run
	    session reaches a deadline with <c>force_stop</c>
	    enabled, all remaining test cases are marked as
	    <c>auto_skipped</c> rather than <c>user_skipped</c> as
	    before.</item> <item>The event messages that Common Test
	    generates during test runs have been affected by this
	    update. For details see OTP-11524.</item> </list>
          <p>
	    Own Id: OTP-11305 Aux Id: OTP-11524 </p>
        </item>
        <item>
          <p>
	    Returning {skip, Reason} from a pre_end_per_group/3 user
	    hook function would result in an exit in the Common Test
	    cth_log_redirect hook. This problem has been solved.</p>
          <p>
	    Own Id: OTP-11409 Aux Id: seq12446 </p>
        </item>
        <item>
          <p>
	    When the netconf server did not respond to the
	    close-session request, the call to
	    ct_netconfc:close_session/2 would hang forever waiting
	    for the netconf client to terminate. This has been
	    corrected. The client will now always terminate (and take
	    down the connection) if the close-session request times
	    out.</p>
          <p>
	    Own Id: OTP-11478</p>
        </item>
      </list>
    </section>


    <section><title>Improvements and New Features</title>
      <list>
        <item>
          <p>
	    Fix cth_log_redirect.erl to fulfill gen_event behaviour.
	    Thanks to Roberto Aloi.</p>
          <p>
	    Own Id: OTP-11401</p>
        </item>
        <item>
          <p>
	    The first argument of the CT hook callback function
	    <c>on_tc_skip/3</c> has been modified. When this function
	    is called for <c>init_per_group</c> or
	    <c>end_per_group</c>, the value of the first argument is
	    now <c>{init_per_group,GroupName}</c> or
	    <c>{end_per_group,GroupName}</c>.</p>
          <p>
	    Own Id: OTP-11523</p>
        </item>
        <item>
	    <p>The following modifications have been made to the
	    event messages that Common Test sends during test
	    execution:</p> <list> <item>For the <c>tc_auto_skip</c>
	    event, the value of the <c>Func</c> element has changed
	    from <c>end_per_group</c> to
	    <c>{end_per_group,GroupName}</c>.</item> <item>When
	    <c>require</c> fails in an info function, such as suite/0
	    or group/1, the init configuration function is now
	    reported as <c>auto_skipped</c> intead of <c>skipped</c>,
	    with the <c>tc_done</c> event.</item> <item>When
	    <c>require</c> fails in an info function because of a
	    configuration name already in use, the <c>tc_done</c>
	    event now reports the error with a tuple (of size 2)
	    tagged <c>failed</c> instead of <c>skipped</c>.</item>
	    </list> <p>Please see the Event Handling chapter in the
	    Common Test User's Guide for reference. </p>
          <p>
	    Own Id: OTP-11524 Aux Id: OTP-11305 </p>
        </item>
      </list>
    </section>

</section>

<section><title>Common_Test 1.7.3</title>

    <section><title>Fixed Bugs and Malfunctions</title>
      <list>
        <item>
          <p>
	    Documentation is added for ct_netconfc:send and
	    ct_netconfc:send_rpc.</p>
          <p>
	    Own Id: OTP-11132</p>
        </item>
        <item>
          <p>
	    ct_netconfc:create_subscription only allowed one XML
	    element inside the 'filter' element. According to RFC5277
	    it should be allowed to add any number of elements inside
	    the filter, so this is now corrected.</p>
          <p>
	    Own Id: OTP-11166</p>
        </item>
        <item>
          <p>
	    The error handler installed by the Common Test hook
	    cth_log_redirect did not respond to init:stop/1/2. This
	    has been corrected.</p>
          <p>
	    Own Id: OTP-11175 Aux Id: seq12356 </p>
        </item>
        <item>
          <p>
	    Calling ct:pal/2 or ct:print/2 when Common Test was not
	    running, would cause an exit. This has been changed and
	    the string is now simply printed to stdout instead.</p>
          <p>
	    Own Id: OTP-11176</p>
        </item>
        <item>
          <p>
	    Fixed problem with the cth_log_redirect hook making calls
	    to an undefined function in ct_logs.</p>
          <p>
	    Own Id: OTP-11238</p>
        </item>
        <item>
          <p>
	    When running tests with the 'repeat' option, the Common
	    Test utility process did not always terminate quickly
	    enough after a test run, causing the start of the next
	    run to fail. A monitor is now used to ensure termination
	    of the utility process after each test run.</p>
          <p>
	    Own Id: OTP-11244 Aux Id: seq12396 </p>
        </item>
        <item>
          <p>
	    Test Server installed an error handler (test_server_h)
	    only to be able to write the name of the current test
	    case to stdout whenever it received an error- or progress
	    report. This functionality was not useful and has been
	    removed. The built-in Common Test hook, cth_log_redirect,
	    has instead been improved to now also tag all error- and
	    progress reports in the log with suite-, group-, and/or
	    test case name.</p>
          <p>
	    Own Id: OTP-11263 Aux Id: seq12251 </p>
        </item>
      </list>
    </section>


    <section><title>Improvements and New Features</title>
      <list>
        <item>
          <p>
	    A new log, the "Pre- and Post Test I/O Log", has been
	    introduced, which makes it possible to capture error- and
	    progress reports, as well as printouts made with ct:log/2
	    and ct:pal/2, before and after a test run. (Some minor
	    improvements of the logging system have been made at the
	    same time). Links to the new log are found on the Common
	    Test Framework Log page. The Common Test User's Guide has
	    been updated with information about the new log and also
	    with a new section on how to synchronize external
	    applications with Common Test by means of the CT Hook
	    init and terminate functions.</p>
          <p>
	    Own Id: OTP-11272</p>
        </item>
      </list>
    </section>

</section>

<section><title>Common_Test 1.7.2</title>

    <section><title>Fixed Bugs and Malfunctions</title>
      <list>
        <item>
          <p>
	    A design flaw in the generic connection handling in
	    Common Test made it impossible to implement a connection
	    handler that could map multiple connection names (i.e.
	    configuration variable aliases) to single connection
	    pids. This problem has been solved.</p>
          <p>
	    Own Id: OTP-10126 Aux Id: kunagi-178 [89] </p>
        </item>
        <item>
          <p>
	    If a telnet connection is hanging, then a call to
	    ct_telnet:close/1 will time out after 5 seconds and the
	    connection process is brutally killed. In some cases the
	    connection would not be unregistered and attempts at
	    opening a new connection with the same name would make
	    common_test try to reuse the same connection since it
	    believed that it was still alive. This has been corrected
	    - a killed connection is now always unregistered.</p>
          <p>
	    Own Id: OTP-10648 Aux Id: seq12212 </p>
        </item>
        <item>
          <p>
	    Test performance has been improved by means of a cache
	    for the top level HTML index logs (all_runs.html and
	    index.html, in the logdir directory). This solves
	    problems with slow start up times and test execution
	    times increasing with the number of ct_run directories
	    stored in logdir. The cached index entries are stored in
	    RAM during test execution and are saved to file in logdir
	    (for faster start up times) whenever a test run finishes.</p>
          <p>
	    Own Id: OTP-10855</p>
        </item>
        <item>
          <p>
	    Testing of the test specification functionality has been
	    improved and a couple of minor bugs have been discovered
	    and corrected.</p>
          <p>
	    Own Id: OTP-10857</p>
        </item>
        <item>
          <p>
	    Links to the top level index files in some HTML footers
	    had disappeared. This error has been corrected. Also, a
	    problem with the suite overview log file not being closed
	    properly has been solved.</p>
          <p>
	    Own Id: OTP-11046</p>
        </item>
        <item>
          <p>
	    Common Test would, in case of timetrap error, print a
	    warning in the log if end_per_testcase wasn't implemented
	    in the suite, even though it's an optional function. This
	    printout has been removed.</p>
          <p>
	    Own Id: OTP-11052</p>
        </item>
      </list>
    </section>


    <section><title>Improvements and New Features</title>
      <list>
        <item>
          <p>
	    If it could not be decided which test case a certain log
	    printout belonged to, the common test framework log was
	    earlier used. Such printouts are now instead sent to
	    unexpected_io.log.html in test_server so that there is
	    only one place to look for "missing" printouts.</p>
          <p>
	    Own Id: OTP-10494 Aux Id: kunagi-319 [230] </p>
        </item>
        <item>
          <p>
	    Make cover smarter about finding source from beam.</p>
          <p>
	    In particular, search using the source path in
	    module_info if the current heuristic fails.</p>
          <p>
	    Own Id: OTP-10902</p>
        </item>
        <item>
          <p>
	    Add a variant of ct_slave:start/2 that starts a node with
	    specified options on the local host.</p>
          <p>
	    Own Id: OTP-10920</p>
        </item>
        <item>
          <p>
	    Integrate elliptic curve contribution from Andreas
	    Schultz </p>
          <p>
	    In order to be able to support elliptic curve cipher
	    suites in SSL/TLS, additions to handle elliptic curve
	    infrastructure has been added to public_key and crypto.</p>
          <p>
	    This also has resulted in a rewrite of the crypto API to
	    gain consistency and remove unnecessary overhead. All OTP
	    applications using crypto has been updated to use the new
	    API.</p>
          <p>
	    Impact: Elliptic curve cryptography (ECC) offers
	    equivalent security with smaller key sizes than other
	    public key algorithms. Smaller key sizes result in
	    savings for power, memory, bandwidth, and computational
	    cost that make ECC especially attractive for constrained
	    environments.</p>
          <p>
	    Own Id: OTP-11009</p>
        </item>
        <item>
	    <p> Postscript files no longer needed for the generation
	    of PDF files have been removed. </p>
          <p>
	    Own Id: OTP-11016</p>
        </item>
        <item>
          <p>
	    A link is added from the red error printout in a test
	    case log (for a failed test case) to the full error
	    description at the end of the log. The reason for this is
	    that the error description in the red field is sometimes
	    truncated at 50 characters in order to keep the log as
	    short and easy to read as possible.</p>
          <p>
	    Own Id: OTP-11044 Aux Id: seq12304 </p>
        </item>
        <item>
          <p>
	    A new option 'no_prompt_check' is added to
	    ct_telnet:expect/3. If this option is used, ct_telnet
	    will not wait for a prompt or a newline before attempting
	    to match the given pattern.</p>
          <p>
	    Own Id: OTP-11095</p>
        </item>
      </list>
    </section>

</section>

<section><title>Common_Test 1.7.1</title>

    <section><title>Fixed Bugs and Malfunctions</title>
      <list>
        <item>
          <p>
	    If an event handler installed in the CT Master event
	    manager took too long to respond during the termination
	    phase, CT Master crashed because of a timeout after 5
	    secs. This would leave the system in a bad state. The
	    problem has been solved by means of a 30 min timeout
	    value and if CT Master gets a timeout after that time, it
	    now kills the event manager and shuts down properly.</p>
          <p>
	    Own Id: OTP-10634 Aux Id: kunagi-347 [258] </p>
        </item>
        <item>
          <p>
	    Printing with any of the ct printout functions from an
	    event handler installed by Common Test, would cause a
	    deadlock. This problem has been solved.</p>
          <p>
	    Own Id: OTP-10826 Aux Id: seq12250 </p>
        </item>
        <item>
          <p>
	    Using the force_stop flag/option to interrupt a test run
	    caused a crash in Common Test. This problem has been
	    solved.</p>
          <p>
	    Own Id: OTP-10832</p>
        </item>
      </list>
    </section>


    <section><title>Improvements and New Features</title>
      <list>
        <item>
          <p>
	    Removed depricated run_test program, use ct_run instead.</p>
          <p>
	    *** POTENTIAL INCOMPATIBILITY ***</p>
          <p>
	    Own Id: OTP-9052</p>
        </item>
      </list>
    </section>


    <section><title>Known Bugs and Problems</title>
      <list>
        <item>
          <p>
	    Test case execution time increases with size of test run.</p>
          <p>
	    Own Id: OTP-10855</p>
        </item>
      </list>
    </section>

</section>

<section><title>Common_Test 1.7</title>

    <section><title>Fixed Bugs and Malfunctions</title>
      <list>
        <item>
          <p>
	    Severe errors detected by <c>test_server</c> (e.g. if log
	    files directories cannot be created) will now be reported
	    to <c>common_test</c> and noted in the <c>common_test</c>
	    logs.</p>
          <p>
	    Own Id: OTP-9769 Aux Id: kunagi-202 [113] </p>
        </item>
        <item>
          <p>
	    The earlier undocumented cross cover feature for
	    accumulating cover data over multiple tests has now been
	    fixed and documented.</p>
          <p>
	    Own Id: OTP-9870 Aux Id: kunagi-206 [117] </p>
        </item>
        <item>
          <p>
	    If a busy test case generated lots of error messages,
	    cth_log_redirect:post_end_per_testcase would crash with a
	    timeout while waiting for the error logger to finish
	    handling all error reports. The default timer was 5
	    seconds. This has now been extended to 5 minutes.</p>
          <p>
	    Own Id: OTP-10040 Aux Id: kunagi-173 [84] </p>
        </item>
        <item>
	    <p>When a test case failed because of a timetrap time
	    out, the <c>Config</c> data for the case was lost in the
	    following call to <c>end_per_testcase/2</c>, and also in
	    calls to the CT Hook function
	    <c>post_end_per_testcase/4</c>. This problem has been
	    solved and the <c>Config</c> data is now correctly passed
	    to the above functions after a timetrap timeout
	    failure.</p>
          <p>
	    Own Id: OTP-10070 Aux Id: kunagi-175 [86] </p>
        </item>
        <item>
          <p>
	    Some calls to deprecated and removed functions in snmp
	    are removed from ct_snmp.</p>
          <p>
	    Own Id: OTP-10088 Aux Id: kunagi-176 [87] </p>
        </item>
        <item>
	    <p>In test_server, the same process would supervise the
	    currently running test case and be group leader (and IO
	    server) for the test case. Furthermore, when running
	    parallel test cases, new temporary supervisor/group
	    leader processes were spawned and the process that was
	    group leader for sequential test cases would not be
	    active. That would lead to several problems:</p>
	    <p>* Processes started by init_per_suite will inherit the
	    group leader of the init_per_suite process (and that
	    group leader would not process IO requests when parallel
	    test cases was running). If later a parallel test case
	    caused such a processto print using (for example)
	    io:format/2, the calling would hang.</p>
	    <p>* Similarly, if a process was spawned from a parallel
	    test case, it would inherit the temporary group leader
	    for that parallel test case. If that spawned process
	    later - when the group of parallel tests have finished -
	    attempted to print something, its group leader would be
	    dead and there would be <c>badarg</c> exception.</p>
	    <p>Those problems have been solved by having group
	    leaders separate from the processes that supervises the
	    test cases, and keeping temporary group leader process
	    for parallel test cases alive until no more process in
	    the system use them as group leaders.</p>
	    <p>Also, a new <c>unexpected_io.log</c> log file
	    (reachable from the summary page of each test suite) has
	    been introduced. All unexpected IO will be printed into
	    it(for example, IO to a group leader for a parallel test
	    case that has finished).</p>
          <p>
	    Own Id: OTP-10101 Aux Id: OTP-10125 </p>
        </item>
        <item>
          <p>
	    Some bugfixes in <c>ct_snmp:</c></p>
	    <list> <item> ct_snmp will now use the value of the
	    'agent_vsns' config variable when setting the 'variables'
	    parameter to snmp application agent configuration.
	    Earlier this had to be done separately - i.e. the
	    supported versions had to be specified twice. </item>
	    <item> Snmp application failed to write notify.conf since
	    ct_snmp gave the notify type as a string instead of an
	    atom. This has been corrected. </item> </list>
          <p>
	    Own Id: OTP-10432</p>
        </item>
        <item>
          <p>
	    Some bugfixes in <c>ct_snmp</c>:</p>
	    <list> <item> Functions <c>register_users/2</c>,
	    <c>register_agents/2</c> and <c>register_usm_users/2</c>,
	    and the corresponding <c>unregister_*/1</c> functions
	    were not executable. These are corrected/rewritten.
	    </item> <item> Function <c>update_usm_users/2</c> is
	    removed, and an unregister function is added instead.
	    Update can now be done with unregister_usm_users and then
	    register_usm_users. </item> <item> Functions
	    <c>unregister_*/2</c> are added, so specific
	    users/agents/usm users can be unregistered. </item>
	    <item> Function <c>unload_mibs/1</c> is added for
	    completeness. </item> <item> Overriding configuration
	    files did not work, since the files were written in
	    priv_dir instead of in the configuration dir
	    (priv_dir/conf). This has been corrected. </item> <item>
	    Arguments to <c>register_usm_users/2</c> were faulty
	    documented. This has been corrected. </item> </list>
          <p>
	    Own Id: OTP-10434 Aux Id: kunagi-264 [175] </p>
        </item>
        <item>
          <p>
	    Faulty exported specs in common test has been corrected
	    to <c>ct_netconfc:hook_options/0</c> and
	    <c>inet:hostname/0</c></p>
          <p>
	    Own Id: OTP-10601</p>
        </item>
        <item>
          <p>
	    The netconf client in common_test did not adjust the
	    window after receiving data. Due to this, the client
	    stopped receiving data after a while. This has been
	    corrected.</p>
          <p>
	    Own Id: OTP-10646</p>
        </item>
      </list>
    </section>


    <section><title>Improvements and New Features</title>
      <list>
        <item>
	    <p>It is now possible to let a test specification include
	    other test specifications. Included specs can either be
	    joined with the source spec (and all other joined specs),
	    resulting in one single test run, or they can be executed
	    in separate test runs. Also, a start flag/option,
	    <c>join_specs</c>, has been introduced, to be used in
	    combination with the <c>spec</c> option. With
	    <c>join_specs</c>, Common Test can be told to either join
	    multiple test specifications, or run them separately.
	    Without <c>join_specs</c>, the latter behaviour is
	    default. Note that this is a change compared to earlier
	    versions of Common Test, where specifications could only
	    be joined. More information can be found in the Running
	    Tests chapter in the User's Guide (see the Test
	    Specifications section).</p>
          <p>
	    *** POTENTIAL INCOMPATIBILITY ***</p>
          <p>
	    Own Id: OTP-9881 Aux Id: kunagi-350 [261] </p>
        </item>
        <item>
          <p>
	    The <c>ct_slave:start/3</c> function now supports an
	    <c>{env,[{Var,Value}]}</c> option to extend environment
	    for the slave node.</p>
          <p>
	    Own Id: OTP-10469 Aux Id: kunagi-317 [228] </p>
        </item>
        <item>
	    <p> Some examples overflowing the width of PDF pages have
	    been corrected. </p>
          <p>
	    Own Id: OTP-10665</p>
        </item>
        <item>
          <p>
	    Update common test modules to handle unicode:</p> <list>
	    <item> Use UTF-8 encoding for all HTML files, except the
	    HTML version of the test suite generated with
	    erl2html2:convert, which will have the same encoding as
	    the original test suite (.erl) file. </item> <item>
	    Encode link targets in HTML files with
	    test_server_ctrl:uri_encode/1. </item> <item> Use unicode
	    modifier 't' with ~s when appropriate. </item> <item> Use
	    unicode:characters_to_list and
	    unicode:characters_to_binary for conversion between
	    binaries and strings instead of binary_to_list and
	    list_to_binary. </item> </list>
          <p>
	    Own Id: OTP-10783</p>
        </item>
      </list>
    </section>


    <section><title>Known Bugs and Problems</title>
      <list>
        <item>
          <p>
	    CT drops error reason when groups/0 crashes.</p>
          <p>
	    Own Id: OTP-10631 Aux Id: kunagi-345 [256] </p>
        </item>
        <item>
          <p>
	    Event handler on a ct_master node causes hanging.</p>
          <p>
	    Own Id: OTP-10634 Aux Id: kunagi-347 [258] </p>
        </item>
        <item>
          <p>
	    CT fails to open telnet conn after a timetrap timeout.</p>
          <p>
	    Own Id: OTP-10648 Aux Id: seq12212 </p>
        </item>
      </list>
    </section>

</section>

<section><title>Common_Test 1.6.3.1</title>

    <section><title>Known Bugs and Problems</title>
      <list>
        <item>
          <p>
	    The following corrections/changes are done in the
	    cth_surefire hook:</p>
	    <list> <item> Earlier there would always be a
	    'properties' element under the 'testsuites' element. This
	    would exist even if there were no 'property' element
	    inside it. This has been changed so if there are no
	    'property' elements to display, then there will not be a
	    'properties' element either. </item> <item> The XML file
	    will now (unless other is specified) be stored in the top
	    log directory. Earlier, the default directory would be
	    the current working directory for the erlang node, which
	    would mostly, but not always, be the top log directory.
	    </item> <item> The 'hostname' attribute in the
	    'testsuite' element would earlier never have the correct
	    value. This has been corrected. </item> <item> The
	    'errors' attribute in the 'testsuite' element would
	    earlier display the number of failed testcases. This has
	    been changed and will now always have the value 0, while
	    the 'failures' attribute will show the number of failed
	    testcases. </item> <item> A new attribute 'skipped' is
	    added to the 'testsuite' element. This will display the
	    number of skipped testcases. These would earlier be
	    included in the number of failed test cases. </item>
	    <item> The total number of tests displayed by the 'tests'
	    attribute in the 'testsuite' element would earlier
	    include init/end_per_suite and init/end_per_group. This
	    is no longer the case. The 'tests' attribute will now
	    only count "real" test cases. </item> <item> Earlier,
	    auto skipped test cases would have no value in the 'log'
	    attribute. This is now corrected. </item> <item> A new
	    attributes 'log' is added to the 'testsuite' element.
	    </item> <item> A new option named 'url_base' is added for
	    this hook. If this option is used, a new attribute named
	    'url' will be added to the 'testcase' and 'testsuite'
	    elements. </item> </list>
          <p>
	    Own Id: OTP-10589</p>
        </item>
      </list>
    </section>

</section>

<section><title>Common_Test 1.6.3</title>

    <section><title>Fixed Bugs and Malfunctions</title>
      <list>
        <item>
          <p>
	    The ct:run_test/1 option 'config' only worked with a
	    single config file, not a list of files. This has been
	    fixed.</p>
          <p>
	    Own Id: OTP-10495</p>
        </item>
        <item>
          <p>
	    ct_netconfc:close_session sometimes returned
	    {error,closed} because the ssh connection was closed
	    (from the server side) before the rpc-reply was received
	    by the client. This is normal and can not be helped. It
	    has been corrected so the return will be 'ok' in this
	    case. Other error situations will still give
	    {error,Reason}.</p>
          <p>
	    Own Id: OTP-10510 Aux Id: kunagi-320 [231] </p>
        </item>
        <item>
          <p>
	    ct_netconfc:close_session sometimes returned
	    {error,closed} or (if the connection was named)
	    {error,{process_down,Pid,normal}} because the ssh
	    connection was closed (from the server side) before the
	    rpc-reply was received by the client. This is normal and
	    can not be helped. It has been corrected so the return
	    will be 'ok' in this situation.</p>
          <p>
	    Own Id: OTP-10570</p>
        </item>
        <item>
          <p>
	    Fix bug where ct:require of same name with same config
	    would return name_in_use.</p>
          <p>
	    Own Id: OTP-10572</p>
        </item>
      </list>
    </section>


    <section><title>Improvements and New Features</title>
      <list>
        <item>
          <p>
	    A new test case group search functionality has been
	    implemented that makes Common Test search automatically
	    through the group definitions tree (the return value of
	    groups/0) and create tests for all paths of nested groups
	    that match the specification. It also allows for
	    specifying unique paths to sub groups in order to avoid
	    execution of unwanted tests. This new feature can be used
	    whenever starting a test run by means of the ct_run
	    program, the ct:run_test/1 API function, or a Test
	    Specification. Details can be found in the Test Case
	    Group Execution section in the Running Tests chapter.</p>
          <p>
	    Own Id: OTP-10466 Aux Id: kunagi-276 [187] </p>
        </item>
      </list>
    </section>


    <section><title>Known Bugs and Problems</title>
      <list>
        <item>
          <p>
	    Restore Config data if lost when test case fails.</p>
          <p>
	    Own Id: OTP-10070 Aux Id: kunagi-175 [86] </p>
        </item>
        <item>
          <p>
	    IO server error in test_server.</p>
          <p>
	    Own Id: OTP-10125 Aux Id: OTP-10101, kunagi-177 [88] </p>
        </item>
        <item>
          <p>
	    Faulty connection handling in common_test.</p>
          <p>
	    Own Id: OTP-10126 Aux Id: kunagi-178 [89] </p>
        </item>
      </list>
    </section>

</section>

<section><title>Common_Test 1.6.2.1</title>

    <section><title>Fixed Bugs and Malfunctions</title>
      <list>
        <item>
          <p>
	    The interactive mode (ct_run -shell) would not start
	    properly. This error has been fixed.</p>
          <p>
	    Own Id: OTP-10414</p>
        </item>
      </list>
    </section>

</section>

<section><title>Common_Test 1.6.2</title>

    <section><title>Fixed Bugs and Malfunctions</title>
      <list>
        <item>
          <p>
	    If a CT hook function caused a crash, this could in some
	    situations cause Common Test to terminate due to an
	    illegal IO operation. This error has been corrected.</p>
          <p>
	    Own Id: OTP-10050 Aux Id: seq12039 </p>
        </item>
        <item>
          <p>
	    The Common Test documentation states that timetraps are
	    never active during execution of CT hook functions. This
	    was only true for post hook functions, not for pre hook
	    functions. The code for CT hooks has been modified to
	    behave according to the documentation.</p>
          <p>
	    Own Id: OTP-10069</p>
        </item>
        <item>
          <p>
	    If a CT hook function would call the exit/1 or throw/1
	    BIF (possibly indirectly, e.g. as a result of a timeout
	    in gen_server:call/3), Common Test would hang. This
	    problem has been fixed.</p>
          <p>
	    Own Id: OTP-10072 Aux Id: seq12053 </p>
        </item>
        <item>
          <p>
	    The documentation has been updated with information about
	    how to deal with chaining of hooks which return
	    fail/skip.</p>
          <p>
	    Own Id: OTP-10077 Aux Id: seq12048 </p>
        </item>
        <item>
          <p>
	    When ct_hooks called the id/1 functions of multiple
	    hooks, it would reverse the order of the hooks and call
	    the proceeding init/2 calls in the wrong order. This has
	    been fixed.</p>
          <p>
	    Own Id: OTP-10135</p>
        </item>
        <item>
          <p>
	    The surefire hook now correctly handles autoskipped
	    initialization and test functions.</p>
          <p>
	    Own Id: OTP-10158</p>
        </item>
        <item>
          <p>
	    The ct:get_status/0 function failed to report status if a
	    parallel test case group was running at the time of the
	    call. This has been fixed and the return value for the
	    function has been updated. Please see the ct reference
	    manual for details.</p>
          <p>
	    Own Id: OTP-10172</p>
        </item>
      </list>
    </section>


    <section><title>Improvements and New Features</title>
      <list>
        <item>
          <p>
	    The support for "silent connections" has been updated to
	    include ssh. Also, a silent_connections term has been
	    added to the set of test specification terms.</p>
          <p>
	    Own Id: OTP-9625 Aux Id: seq11918 </p>
        </item>
        <item>
          <p>
	    It is now possible to specify an arbitrarily large tuple
	    as the requires config data when using require and
	    ct:get_config. See the ct:get_config and ct:require
	    reference manual pages for details about which keys are
	    allowed.</p>
          <p>
	    This change introduces a backwards incompatability in the
	    <c>ct:require/2</c> interface. Previously when doing
	    <c>ct:require(a_name,{key,subkey})</c>, a_name would be
	    associated with key. This has been changed to that
	    <c>a_name</c> is associated with <c>subkey</c>. This
	    change also effects using <c>require</c> in an
	    suite/group/testcase info function.</p>
          <p>
	    *** POTENTIAL INCOMPATIBILITY ***</p>
          <p>
	    Own Id: OTP-9626 Aux Id: seq11920 </p>
        </item>
        <item>
          <p>
	    The ct_run program now sets the OS process exit status
	    before it ends. Value 0 indicates a successful test
	    result, 1 indicates one or more failed or auto-skipped
	    test cases, and 2 indicates test execution failure.</p>
          <p>
	    Own Id: OTP-9865 Aux Id: OTP-10087 </p>
        </item>
        <item>
          <p>
	    It is now possible to sort the HTML tables by clicking on
	    the header elements. In order to reset a sorted table,
	    the browser window should simply be refreshed. This
	    feature requires that the browser supports javascript,
	    and has javascript execution enabled. If the 'ct_run
	    -basic_html' flag is used, no javascript code is included
	    in the generated HTML code.</p>
          <p>
	    Own Id: OTP-9896 Aux Id: seq12034, OTP-9835 </p>
        </item>
        <item>
          <p>
	    A netconf client, ct_netconfc, is added to common_test.
	    It supports basic netconf functionality over SSH. In
	    order to allow testing of both success and failure cases,
	    it is intentionally written to allow non-standard
	    behavior.</p>
          <p>
	    Own Id: OTP-10025</p>
        </item>
        <item>
          <p>
	    The test specification term {define,Constant,Value} has
	    been introduced, which makes it possible to replace
	    constant names (atom()) with values (term()) in arbitrary
	    test specification terms. The 'define' makes the (now
	    deprecated) 'alias' term obsolete. More details,
	    including examples, can be found in the Test
	    Specifications chapter in the Common Test User's Guide.</p>
          <p>
	    Own Id: OTP-10049</p>
        </item>
        <item>
          <p>
	    Verbosity levels for log printouts has been added. This
	    makes it possible to specify preferred verbosity for
	    different categories of log printouts, as well as general
	    printouts (such as standard IO), to allow control over
	    which strings get printed and which get ignored. New
	    versions of the Common Test logging functions, ct:log,
	    ct:pal and ct:print, have been introduced, with a new
	    Importance argument added. The Importance value is
	    compared to the verbosity level at runtime. More
	    information can be found in the chapter about Logging in
	    the Common Test User's Guide.</p>
          <p>
	    Own Id: OTP-10067 Aux Id: seq12050 </p>
        </item>
        <item>
          <p>
	    The return values of ct:run_test/1 and ct:run_testspec/1
	    have been changed from an uninformative 'ok' (independent
	    of the test outcome) to a value,
	    {Ok,Failed,{UserSkipped,AutoSkipped}} (all integers),
	    that presents the final test case result, or a value,
	    {error,Reason}, that informs about fatal test execution
	    failure. See details in the reference manual for ct.</p>
          <p>
	    Own Id: OTP-10087 Aux Id: OTP-9865 </p>
        </item>
        <item>
          <p>
	    The test specification syntax has been updated with new
	    and missing terms, such as 'define', 'verbosity',
	    'auto_compile', 'stylesheet', 'silent_connections',
	    'basic_html' and 'release_shell'. See the Test
	    Specification chapter in the Common Test User's Guide for
	    details.</p>
          <p>
	    Own Id: OTP-10089 Aux Id: OTP-10049 </p>
        </item>
        <item>
          <p>
	    It is now possible to pause execution of a test case, by
	    calling the ct:break/1/2 function. Execution is resumed
	    with a call to ct:continue/0/1. Break/continue also works
	    for test cases executing in parallel. See the ct
	    reference manual for details.</p>
          <p>
	    Own Id: OTP-10127</p>
        </item>
        <item>
          <p>
	    It is now possible to send user defined events from a
	    testcase which will be picked up by the installed event
	    handler.</p>
          <p>
	    Own Id: OTP-10157</p>
        </item>
        <item>
          <p>
	    A new start option, release_shell, for ct:run_test/1, has
	    been added, which makes Common Test release the shell
	    process after the test suite compilation phase is
	    finished. For details, see the Running Tests chapter in
	    the User's Guide.</p>
          <p>
	    Own Id: OTP-10248 Aux Id: OTP-10127 </p>
        </item>
      </list>
    </section>

</section>

<section><title>Common_Test 1.6.1</title>

    <section><title>Fixed Bugs and Malfunctions</title>
      <list>
        <item>
          <p>
	    Common Test adds the test suite directories to the code
	    path before executing the tests. These directories should
	    also be removed from the code path at the end of the test
	    run, which, prior to this fix, was not performed.</p>
          <p>
	    Own Id: OTP-9595</p>
        </item>
        <item>
          <p>
	    An entry is now created in the index.html file (i.e. the
	    overview file for the test run) for each repeated test
	    during a test run. This was previously not the case. Note
	    that in the top level (logdir) index file, however, only
	    the last test result is listed. For example, given the
	    test spec:
	    [{merge_tests,false},{dirs,"test1"},{dirs,"test1"}]. In
	    the index file for the test run (under
	    Logdir/ct_run.Node.Date.Time), both tests are listed. In
	    the top level index file (under Logdir), only the last
	    test is listed (one has to find the previous results
	    through the all_runs.html file).</p>
          <p>
	    Own Id: OTP-9634 Aux Id: seq11924 </p>
        </item>
        <item>
          <p>
	    After a test case timeout or abortion, the
	    end_per_testcase function executes on a new dedicated
	    process. The group leader for this process should be set
	    to the IO server for the test case, which was not done
	    properly. The result of this error was that no warnings
	    about end_per_testcase failing or timing out were ever
	    printed in the test case log. Also, help functions such
	    as e.g. test_server:stop_node/1, attempting to
	    synchronize with the IO server, would hang. The fault has
	    been corrected.</p>
          <p>
	    Own Id: OTP-9666</p>
        </item>
        <item>
          <p>
	    The ct:get_status/0 function would cause the calling
	    process to receive 'DOWN' messages if no tests were
	    running at the time of the call. This bug has been fixed.</p>
          <p>
	    Own Id: OTP-9830 Aux Id: seq11975 </p>
        </item>
        <item>
          <p>
	    A deadlock situation could occur if Common Test is
	    forwarding error_handler printouts to Test Server at the
	    same time a new test case is starting. This error has
	    been fixed.</p>
          <p>
	    Own Id: OTP-9894</p>
        </item>
        <item>
          <p>
	    A link to the ct_run program is now created, as expected,
	    in the installation bin directory (default
	    /usr/local/bin) during 'make install'.</p>
          <p>
	    Own Id: OTP-9898</p>
        </item>
        <item>
          <p>
	    Using the repeat, duration or until option with
	    ct:run_test/1, would cause an infinite loop. This has
	    been fixed.</p>
          <p>
	    Own Id: OTP-9899</p>
        </item>
        <item>
          <p>
	    Two or more test cases executing in parallel and printing
	    to screen at the same time with ct:pal/2/3 or
	    ct:print/2/3 could write into each other's "slots" and
	    create a mess of mixed strings. In order to avoid this,
	    only a single IO message is now ever sent per printout
	    call.</p>
          <p>
	    Own Id: OTP-9900 Aux Id: OTP-9904 </p>
        </item>
        <item>
          <p>
	    When a test case was killed because of a timetrap
	    timeout, the current location (suite, case and line) was
	    not printed correctly in the log files. This has been
	    corrected.</p>
          <p>
	    Own Id: OTP-9930 Aux Id: seq12002 </p>
        </item>
        <item>
          <p>
	    The wrong exit location was printed in the log file when
	    ct:fail/1 or ct_fail/2 was called.</p>
          <p>
	    Own Id: OTP-9933 Aux Id: seq12002 </p>
        </item>
        <item>
          <p>
	    Test Server and Common Test would add new error handlers
	    with each test run and fail to remove previously added
	    ones. In the case of Test Server, this would only happen
	    if SASL was not running on the test node. This has been
	    fixed.</p>
          <p>
	    Own Id: OTP-9941 Aux Id: seq12009 </p>
        </item>
        <item>
          <p>
	    If a test case process was terminated due to an exit
	    signal from a linked process, Test Server failed to
	    report the correct name of the suite and case to the
	    framework. This has been corrected.</p>
          <p>
	    Own Id: OTP-9958 Aux Id: OTP-9855 </p>
        </item>
        <item>
          <p>
	    When starting a test with ct_run and adding a directory
	    to the code path using -pa or -pz (preceding -erl_args),
	    Common Test would delete any existing directory in the
	    code path with the same base name (see
	    filename:basename/1) as the directory being added. This
	    has been fixed.</p>
          <p>
	    Own Id: OTP-9964</p>
        </item>
        <item>
          <p>
	    If passing two or more directories with the same base
	    name (see filename:basename/1) to Common Test with ct_run
	    -pa, only one of the directories would actually be added.</p>
          <p>
	    Own Id: OTP-9975 Aux Id: seq12019 </p>
        </item>
        <item>
          <p>
	    Configuration data required by the group info function
	    was deleted before the call to post_end_per_group, which
	    made it impossible for the hook function to read and use
	    the data in question. This has been fixed.</p>
          <p>
	    Own Id: OTP-9989</p>
        </item>
        <item>
          <p>
	    Disabling built-in hooks in a test specification was
	    ignored, this has now been fixed.</p>
          <p>
	    Own Id: OTP-10009</p>
        </item>
        <item>
          <p>
	    Various typographical errors corrected in documentation
	    for common_test, driver, erl_driver and windows
	    installation instructions. (Thanks to Tuncer Ayaz)</p>
          <p>
	    Own Id: OTP-10037</p>
        </item>
      </list>
    </section>


    <section><title>Improvements and New Features</title>
      <list>
        <item>
          <p>
	    A new optional feature has been introduced that enables
	    Common Test to generate priv_dir directory names that are
	    unique for each test case or config function. The name of
	    the option/flag is 'create_priv_dir' and it can be set to
	    value 'auto_per_run' (which is the default, existing,
	    behaviour), or 'auto_per_tc' or 'manual_per_tc'. If
	    'auto_per_tc' is used, Test Server creates a dedicated
	    priv_dir automatically for each test case (which can be
	    very expensive in case of many and/or repeated cases). If
	    'manual_per_tc' is used, the user needs to create the
	    priv_dir explicitly by calling the new function
	    ct:make_priv_dir/0.</p>
          <p>
	    Own Id: OTP-9659 Aux Id: seq11930 </p>
        </item>
        <item>
          <p>
	    A column for test case group name has been added to the
	    suite overview HTML log file.</p>
          <p>
	    Own Id: OTP-9730 Aux Id: seq11952 </p>
        </item>
        <item>
          <p>
	    It is now possible to use the post_end_per_testcase CT
	    hook function to print a comment for a test case in the
	    overview log file, even if the test case gets killed by a
	    timetrap or unknown exit signal, or if the
	    end_per_testcase function times out.</p>
          <p>
	    Own Id: OTP-9855 Aux Id: seq11979 </p>
        </item>
        <item>
          <p>
	    The pre- and post CT hook functions are now always called
	    for all configuration functions, even for configuration
	    functions that are not implemented in the test suite.</p>
          <p>
	    Own Id: OTP-9880 Aux Id: seq11993 </p>
        </item>
        <item>
          <p>
	    Common Test will now print error information (with a time
	    stamp) in the test case log file immediately when a test
	    case fails. This makes it easier to see when, in time,
	    the fault actually occured, and aid the job of locating
	    relevant trace and debug printouts in the log.</p>
          <p>
	    Own Id: OTP-9904 Aux Id: seq11985, OTP-9900 </p>
        </item>
        <item>
          <p>
	    Test Server has been modified to check the SASL
	    errlog_type parameter when receiving an error logger
	    event, so that it doesn't print reports of type that the
	    user has disabled.</p>
          <p>
	    Own Id: OTP-9955 Aux Id: seq12013 </p>
        </item>
        <item>
          <p>
	    The test specification term 'skip_groups' was implemented
	    in Common Test v1.6. It was never documented however,
	    which has now been attended to. Please see the Test
	    Specifications chapter in the User's Guide for
	    information.</p>
          <p>
	    Own Id: OTP-9972</p>
        </item>
        <item>
          <p>
	    The Common Test Master has been updated to use a CSS
	    style sheet for the html log files.</p>
          <p>
	    Own Id: OTP-9973</p>
        </item>
        <item>
          <p>
	    If the init_per_group/2 and end_per_group/2 functions are
	    not implemented in the test suite, Common Test calls it's
	    own local init- and end functions - previously named
	    ct_init_per_group/2 and ct_end_per_group/2 - when a group
	    is executed. These functions have been renamed
	    init_per_group/2 and end_per_group/2 respectively. Note
	    that this may affect any user event handler identifying
	    events by the old names.</p>
          <p>
	    *** POTENTIAL INCOMPATIBILITY ***</p>
          <p>
	    Own Id: OTP-9986 Aux Id: OTP-9992 </p>
        </item>
        <item>
          <p>
	    By specifying a user defined function ({M,F,A} or fun) as
	    timetrap value, either by means of an info function or by
	    calling ct:timetrap/1, it is now possible to set a
	    timetrap that will be triggered when the user function
	    returns.</p>
          <p>
	    Own Id: OTP-9988 Aux Id: OTP-9501, seq11894 </p>
        </item>
        <item>
          <p>
	    If the optional configuration functions init_per_suite/1
	    and end_per_suite/1 are not implemented in the test
	    suite, local Common Test versions of these functions are
	    called instead, and will be displayed in the overview log
	    file. Any printouts made by the pre- or
	    post_init_per_suite and pre- or post_end_per_suite hook
	    functions are saved in the log files for these functions.</p>
          <p>
	    Own Id: OTP-9992</p>
        </item>
        <item>
          <p>
	    A hook has been added to common test which outputs
	    surefire XML for usage together with CI tools such as
	    Jenkins. To enable the hook pass '-ct_hooks cth_surefire'
	    to ct_run. See the CTH documentation for more details.</p>
          <p>
	    Own Id: OTP-9995</p>
        </item>
      </list>
    </section>

</section>

<section><title>Common_Test 1.6</title>

    <section><title>Improvements and New Features</title>
      <list>
        <item>
          <p>
	    A Getting Started chapter has been added to the Common
	    Test User's Guide.</p>
          <p>
	    Own Id: OTP-9156</p>
        </item>
        <item>
          <p>
	    The test case group info function has been implemented in
	    Common Test. Before execution of a test case group, a
	    call is now made to <c>TestSuite:group(GroupName)</c>.
	    The function returns a list of test properties, e.g. to
	    specify timetrap values, require configuration data, etc
	    (analogue to the test suite- and test case info
	    function). The scope of the properties set by
	    <c>group(GroupName)</c> is all test cases and sub-groups
	    of group <c>GroupName</c>.</p>
          <p>
	    Own Id: OTP-9235</p>
        </item>
        <item>
          <p>
	    Common Test hooks are now in a final supported version.
	    The Common Test hooks allow you to abstract out
	    initialization behaviour that is common to multiple test
	    suites into one place and also extend the behaviour of a
	    suite without changing the suite itself. For more
	    information see the Common Test user's guide.</p>
          <p>
	    Own Id: OTP-9449</p>
        </item>
        <item>
          <p>
	    A new built-in common test hook has been added which
	    captures error_logger and SASL event and prints them in
	    the testcase log. To disable this (and any other built-in
	    hooks) pass 'enable_builtin_hooks false' to common test.</p>
          <p>
	    Own Id: OTP-9543</p>
        </item>
        <item>
          <p>
	    Common Test now calls info functions also for the
	    <c>init/end_per_suite/1</c> and
	    <c>init/end_per_group/2</c> configuration functions.
	    These can be used e.g. to set timetraps and require
	    external configuration data relevant only for the
	    configuration functions in question (without affecting
	    properties set for groups and test cases in the suite).
	    The info function for <c>init/end_per_suite(Config)</c>
	    is <c>init/end_per_suite()</c>, and for
	    <c>init/end_per_group(GroupName,Config)</c> it's
	    <c>init/end_per_group(GroupName)</c>. Info functions can
	    not be used with <c>init/end_per_testcase(TestCase,
	    Config)</c>, since these configuration functions execute
	    on the test case process and will use the same properties
	    as the test case (i.e. properties set by the test case
	    info function, <c>TestCase()</c>).</p>
          <p>
	    Own Id: OTP-9569</p>
        </item>
        <item>
          <p>
	    It's now possible to read the full name of the test case
	    log file during execution. One way to do this is to
	    lookup it up as value of the key <c>tc_logfile</c> in the
	    test case <c>Config</c> list (which means it can also be
	    read by a pre- or post Common Test hook function). The
	    data is also sent with the event
	    <c>#event{name=tc_logfile,data={{Suite,Func},LogFileName}}</c>,
	    and can be read by any installed event handler.</p>
          <p>
	    Own Id: OTP-9676 Aux Id: seq11941 </p>
        </item>
        <item>
          <p>
	    The look of the HTML log files generated by Common Test
	    and Test Server has been improved (and made easier to
	    customize) by means of a CSS file.</p>
          <p>
	    Own Id: OTP-9706</p>
        </item>
        <item>
          <p>
	    Functions ct:fail(Format, Args) and ct:comment(Format,
	    Args) have been added in order to make printouts of
	    formatted error and comment strings easier (no need for
	    the user to call io_lib:format/2 explicitly).</p>
          <p>
	    Own Id: OTP-9709 Aux Id: seq11951 </p>
        </item>
        <item>
          <p>
	    The order in which ct hooks are executed for cleanup
	    hooks (i.e. *_end_per_* hooks) has been reversed.</p>
          <p>
	    *** POTENTIAL INCOMPATIBILITY ***</p>
          <p>
	    Own Id: OTP-9774 Aux Id: seq11913 </p>
        </item>
        <item>
          <p>
	    Printouts to stdout may be captured during test case
	    execution. This is useful in order to e.g. read and parse
	    tty printouts from the SUT during test case execution (if
	    necessary, say, to determine the outcome of the test).
	    The capturing session is started with
	    <c>ct:capture_start/0</c>, and stopped with
	    <c>ct:capture_stop/0</c>. The list of buffered strings is
	    read and purged with <c>ct:capture_get/0/1</c>. It's
	    possible to filter out printouts made with
	    <c>ct:log/2/3</c> and <c>ct:pal/2/3</c> from the captured
	    list of strings. This is done by calling
	    <c>capture_get/1</c> with a list of log categories to
	    exclude.</p>
          <p>
	    Own Id: OTP-9775</p>
        </item>
        <item>
          <p>
	    The syntax for specifying test case groups in the all/0
	    list has been extended to include execution properties
	    for both groups and sub-groups. The properties specified
	    in all/0 for a group overrides the properties specified
	    in the group declaration (in groups/0). The main purpose
	    of this extension is to make it possible to run the same
	    set of tests, but with different properties, without
	    having to declare copies of the group in question. Also,
	    the same syntax may be used in test specifications in
	    order to change properties of groups at the time of
	    execution, without having to edit the test suite. Please
	    see the User's Guide for details and examples.</p>
          <p>
	    Own Id: OTP-9809 Aux Id: OTP-9235 </p>
        </item>
      </list>
    </section>


    <section><title>Known Bugs and Problems</title>
      <list>
        <item>
          <p>
	    Fix problems in CT/TS due to line numbers in exceptions.</p>
          <p>
	    Own Id: OTP-9203</p>
        </item>
      </list>
    </section>

</section>

<section><title>Common_Test 1.5.5</title>

    <section><title>Fixed Bugs and Malfunctions</title>
      <list>
        <item>
          <p>
	    An error in how comments are colored in the test suite
	    overview html log file has been corrected. As result, a
	    new framework callback function, format_comment/1, has
	    been introduced.</p>
          <p>
	    Own Id: OTP-9237</p>
        </item>
        <item>
          <p>
	    Automatically generated init- and end-configuration
	    functions for test case groups caused incorrect execution
	    order of test cases. This has been corrected.</p>
          <p>
	    Own Id: OTP-9369</p>
        </item>
        <item>
          <p>
	    If multiple directories were specified with the 'logdir'
	    flag/option, Common Test would crash. This has been fixed
	    so that an error is properly reported instead.</p>
          <p>
	    Own Id: OTP-9370</p>
        </item>
        <item>
          <p>
	    If ct:log/2 was called with bad arguments, this could
	    cause the Common Test IO handling process to crash. This
	    fault has been corrected.</p>
          <p>
	    Own Id: OTP-9371 Aux Id: OTP-8933 </p>
        </item>
        <item>
          <p>
	    A bug has been fixed that made Test Server call the
	    end_tc/3 framework function with an incorrect module name
	    as first argument.</p>
          <p>
	    Own Id: OTP-9379 Aux Id: seq11863 </p>
        </item>
        <item>
          <p>
	    If a timetrap timeout occured during execution of of a
	    function in a lib module (i.e. a function called directly
	    or indirectly from a test case), the Suite argument in
	    the end_tc/3 framework callback function would not
	    correctly contain the name of the test suite, but the lib
	    module. (This would only happen if the lib module was
	    compiled with ct.hrl included). This error has been
	    solved.</p>
          <p>
	    Own Id: OTP-9398</p>
        </item>
        <item>
          <p>
	    Corrections of the vts mode. It will now report errors
	    (about e.g. incorrect config files) instead of crashing
	    or hanging. Furthermore, the requirement that the test
	    directory name must have a "_test" suffix has been
	    removed. Also, a workaround has been implemented for the
	    limitation that the file browser (in many web browsers)
	    will only return the basic file name, not the full
	    directory path (which made it impossible to have config
	    files in other directories than the main test directory).</p>
          <p>
	    Own Id: OTP-9429</p>
        </item>
        <item>
          <p>
	    Add a proplist() type</p>
          <p>
	    Recently I was adding specs to an API and found that
	    there is no canonical proplist() type defined. (Thanks to
	    Ryan Zezeski)</p>
          <p>
	    Own Id: OTP-9499</p>
        </item>
        <item>
          <p>
	    It is now possible to use the 'step' flag/option to run
	    the debugger for test suites that contain test case
	    groups. This previously caused Common Test to crash. If
	    'step config' is specified, breakpoints are now also
	    automatically set on init_per_group and end_per_group.
	    Note that breakpoints are always set automatically on
	    test case functions and this is true also for grouped
	    cases.</p>
          <p>
	    Own Id: OTP-9518 Aux Id: OTP-8933 </p>
        </item>
        <item>
          <p>
	    The test index page was not refreshed at the start of
	    each test suite which made it impossible to follow test
	    execution by means of refreshing the browser window (no
	    links to follow). This has been fixed.</p>
          <p>
	    Own Id: OTP-9520 Aux Id: OTP-8933 </p>
        </item>
        <item>
          <p>
	    If a test suite would start with a test case group
	    defined without the init_per_group/2 and end_per_group/2
	    function, init_per_suite/1 would not execute initially
	    and logging of the test run would fail. This error has
	    been fixed.</p>
          <p>
	    Own Id: OTP-9584</p>
        </item>
        <item>
          <p>
	    The "Missing Suites" link from the top level index page
	    was incorrect and has been fixed.</p>
          <p>
	    Own Id: OTP-9592</p>
        </item>
      </list>
    </section>


    <section><title>Improvements and New Features</title>
      <list>
        <item>
          <p>
	    Various corrections and updates to improve the handling
	    and reporting of errors.</p>
          <p>
	    Own Id: OTP-8933</p>
        </item>
        <item>
          <p>
	    The dir and suite start option can now be used in
	    combination. E.g. executing my_SUITE in directory
	    my_tests can either be specified as "ct_run -suite
	    my_tests/my_SUITE" or as "ct_run -dir my_tests -suite
	    my_SUITE". Furthermore, the specification:
	    ct:run_test([{suite,["./my_SUITE"]},{testcase,t1}]) is
	    now interpreted as
	    ct:run_test([{suite,"./my_SUITE"},{testcase,t1}]), i.e.
	    only testcase t1 in test suite my_SUITE - not all cases -
	    will be executed.</p>
          <p>
	    Own Id: OTP-9155</p>
        </item>
        <item>
          <p>
	    A new option, 'logopts', has been introduced, to make it
	    possible to modify some aspects of the logging behaviour
	    in Common Test (or Test Server). For example, whenever an
	    io printout is made, test_server adds newline (\n) to the
	    end of the output string. This may not always be a
	    preferred action and can therefore be disabled by means
	    of "ct_run ... -logopts no_nl" (or ct:run_test([...,
	    {logopts,[no_nl]}])). A new framework callback function,
	    get_logopts/0, has been introduced (see the ct_framework
	    module for details).</p>
          <p>
	    Own Id: OTP-9372 Aux Id: OTP-9396 </p>
        </item>
        <item>
          <p>
	    A new option, 'logopts', has been introduced, to make it
	    possible to modify some aspects of the logging behaviour
	    in Common Test (or Test Server). For example, if the html
	    version of the test suite source code should not be
	    generated during the test run (and consequently be
	    unavailable in the log file system), the feature may be
	    disabled by means of "ct_run ... -logopts no_src" (or
	    ct:run_test([..., {logopts,[no_src]}])). A new framework
	    callback function, get_logopts/0, has been introduced
	    (see the ct_framework module for details).</p>
          <p>
	    Own Id: OTP-9396 Aux Id: seq11869, OTP-9372 </p>
        </item>
        <item>
          <p>
	    CT Hooks can now be assigned a priority. The priority of
	    a CTH determines when it should execute in relation to
	    other CTHs. The CTH with the lowest priority will be
	    executed first, CTHs with equal priority will be executed
	    in the order which they were installed.</p>
          <p>
	    Own Id: OTP-9445</p>
        </item>
        <item>
          <p>
	    It is now possible to use a tuple {M,F,A}, or a fun, as
	    timetrap specification in the suite info function or test
	    case info functions. The function must return a valid
	    timeout value, as documented in the common_test man page
	    and in the User's Guide.</p>
          <p>
	    Own Id: OTP-9501 Aux Id: seq11894 </p>
        </item>
        <item>
          <p>
	    A new built-in common test hook has been added which
	    captures error_logger and SASL event and prints them in
	    the testcase log. To disable this (and any other built-in
	    hooks) pass 'enable_builtin_hooks false' to common test.</p>
          <p>
	    Own Id: OTP-9543</p>
        </item>
        <item>
          <p>
	    Common Test now has the possibility to have built-in
	    hooks which are started by default when any test is run.
	    To disable built-in hooks pass 'enable_builtin_hooks
	    false' to common test. See the common test hooks
	    documentation for more details.</p>
          <p>
	    Own Id: OTP-9564</p>
        </item>
      </list>
    </section>

</section>

<section><title>Common_Test 1.5.4</title>

    <section><title>Fixed Bugs and Malfunctions</title>
      <list>
        <item>
          <p>
	    It was previously not possible to use timetrap value
	    'infinity' with ct:timetrap/1. This has been fixed.</p>
          <p>
	    Own Id: OTP-9159</p>
        </item>
        <item>
          <p>
	    The Common Test VTS mode has been updated to be able to
	    report test results of suites that include test case
	    groups (when it would previously crash).</p>
          <p>
	    Own Id: OTP-9195</p>
        </item>
        <item>
          <p>
	    Common Test now refreshes the very top level index.html
	    page at the start of each individual test in a test run,
	    so that progress of the ongoing test can be tracked by
	    following the link to its overview page.</p>
          <p>
	    Own Id: OTP-9210 Aux Id: OTP-9054 </p>
        </item>
        <item>
          <p>
	    A bug that made it impossible to cancel the previous
	    timetrap when calling ct:timetrap/1 has been corrected.</p>
          <p>
	    Own Id: OTP-9233 Aux Id: OTP-9159 </p>
        </item>
        <item>
          <p>
	    Fix bug which would make cth's to not be removed when out
	    of scope when adding a cth in suite/0 and crashing in
	    pre_init_per_suite.</p>
          <p>
	    Own Id: OTP-9264</p>
        </item>
      </list>
    </section>


    <section><title>Improvements and New Features</title>
      <list>
        <item>
          <p>
	    It is now possible to return a tuple {fail,Reason} from
	    init_per_testcase/2. The result is that the associated
	    test case gets logged as failed without ever executing.</p>
          <p>
	    Own Id: OTP-9160 Aux Id: seq11502 </p>
        </item>
        <item>
          <p>
	    Common Test now accepts, but ignores, empty test case
	    group specifications.</p>
          <p>
	    Own Id: OTP-9161</p>
        </item>
      </list>
    </section>

</section>

<section><title>Common_Test 1.5.3</title>

    <section><title>Fixed Bugs and Malfunctions</title>
      <list>
        <item>
          <p>
	    Added an option to test specs which allow the execution
	    of tests as is, instead of doing merging of tests on the
	    same "level". See the merge_tests directive the test
	    specification documentation.</p>
          <p>
	    Own Id: OTP-9026 Aux Id: seq11768 </p>
        </item>
      </list>
    </section>


    <section><title>Improvements and New Features</title>
      <list>
        <item>
          <p>
	    Alpha release of Common Test Hooks (CTH). CTHs allow the
	    users of common test to abtract out common behaviours
	    from test suites in a much more elegant and flexible way
	    than was possible before. Note that the addition of this
	    feature may introduce minor changes in the undocumented
	    behaviour of the interface inbetween common_test and
	    test_server.</p>
          <p>
	    *** POTENTIAL INCOMPATIBILITY ***</p>
          <p>
	    Own Id: OTP-8851</p>
        </item>
      </list>
    </section>

</section>

<section><title>Common_Test 1.5.2</title>

    <section><title>Fixed Bugs and Malfunctions</title>
      <list>
        <item>
          <p>
	    Updated ct:get_status documentation to describe
	    no_tests_running return value.</p>
          <p>
	    Own Id: OTP-8895 Aux Id: seq11701 </p>
        </item>
        <item>
          <p>
	    Fixed race condition test failures in the test suites
	    testing common test's parallel groups feature.</p>
          <p>
	    Own Id: OTP-8921</p>
        </item>
        <item>
          <p>
	    The include directive of testspecs now work when used on
	    a remote node.</p>
          <p>
	    Own Id: OTP-8935 Aux Id: seq11731 </p>
        </item>
      </list>
    </section>


    <section><title>Improvements and New Features</title>
      <list>
        <item>
          <p>
	    ct:parse_table can now handle multiline sql rows</p>
          <p>
	    Own Id: OTP-8907 Aux Id: seq11702 </p>
        </item>
        <item>
          <p>
	    The run_test executable has been renamed to the less
	    generic ct_run to better work with other applications.
	    run_test will remain until R16B at which point it will be
	    removed.</p>
          <p>
	    Own Id: OTP-8936</p>
        </item>
      </list>
    </section>

</section>

<section><title>Common_Test 1.5.1</title>

    <section><title>Fixed Bugs and Malfunctions</title>
      <list>
        <item>
          <p>
	    Returning {return_group_result,failed} from end_per_group
	    in a group that is part of a sequence, did not cause the
	    proceeding cases (or groups) to get skipped. This has
	    been fixed.</p>
          <p>
	    Own Id: OTP-8753 Aux Id: seq11644 </p>
        </item>
        <item>
          <p>
	    ct:install now works as the documentation describes.</p>
          <p>
	    Own Id: OTP-8818 Aux Id: seq-11666 </p>
        </item>
      </list>
    </section>


    <section><title>Improvements and New Features</title>
      <list>
        <item>
          <p>
	    Common Test has been updated to handle start options and
	    test specification terms for test case groups (and test
	    cases in groups). Also, an option named 'label', has been
	    added that associates the test run with a name that
	    Common Test prints in the overview HTML logs.</p>
          <p>
	    Own Id: OTP-8725 Aux Id: OTP-8727 </p>
        </item>
        <item>
          <p>
	    Andrey Pampukha has been added to the AUTHORS file. Thank
	    you Andrey for your work on configuration data handling,
	    Large Scale Testing improvements, and other useful
	    updates and fixes.</p>
          <p>
	    Own Id: OTP-8803</p>
        </item>
        <item>
          <p>
	    The Configuration Data chapter in the User's Guide has
	    been updated.</p>
          <p>
	    Own Id: OTP-8804</p>
        </item>
        <item>
          <p>
	    Milliseconds are now included in timestamps in Common
	    Test log entries. (Thanks to Tomas Johansson.)</p>
          <p>
	    Own Id: OTP-8808</p>
        </item>
      </list>
    </section>

</section>

<section><title>Common_Test 1.5</title>

    <section><title>Fixed Bugs and Malfunctions</title>
      <list>
        <item>
          <p>
	    Process calls using monitors in Common Test would not
	    clear the inbox of remaining DOWN messages. This has been
	    fixed.</p>
          <p>
	    Own Id: OTP-8621 Aux Id: seq11560 </p>
        </item>
      </list>
    </section>


    <section><title>Improvements and New Features</title>
      <list>
        <item>
          <p>
	    It is now possible for the user to provide specific
	    callback modules that handle test configuration data, so
	    that data on arbitray form can be accessed (e.g. by
	    reading files or by communicating with a configuration
	    server process). Two default callback modules have been
	    introduced in Common Test: ct_config_plain and
	    ct_config_xml. The former is used to handle the
	    traditional Common Test configuration files (with terms
	    on key-value tuple form) and the latter to handle
	    configuration data on XML representation.</p>
          <p>
	    Own Id: OTP-8485</p>
        </item>
        <item>
          <p>
	    It is now possible to execute test suites that are not
	    necessarily available on the local file system, but have
	    been loaded on the test node in advance (e.g. sent as
	    binaries from a remote node and loaded by RPC). A
	    requirement is that the no_auto_compile (or
	    {auto_compile,false}) parameter has been set.</p>
          <p>
	    Own Id: OTP-8490 Aux Id: seq11500 </p>
        </item>
        <item>
          <p>
	    Test Server will now call the end_per_testcase/2 function
	    even if the test case has been terminated explicitly
	    (with abort_current_testcase/1), or after a timetrap
	    timeout. Under these circumstances the return value of
	    end_per_testcase is completely ignored. Therefore the
	    function will not be able to change the reason for test
	    case termination by returning {fail,Reason}, nor will it
	    be able to save data with {save_config,Data}.</p>
          <p>
	    Own Id: OTP-8500 Aux Id: seq11521 </p>
        </item>
        <item>
          <p>
	    It is now possible to use the test specification term
	    'init' to start Common Test nodes automatically, as well
	    as have initial function calls evaluated on the nodes. A
	    default callback module for the 'init' term, ct_slave,
	    has been introduced to enable Common Test Master to
	    perform host login and node startup operations over ssh.</p>
          <p>
	    Own Id: OTP-8570</p>
        </item>
        <item>
          <p>
	    The run_test script has been replaced by a program (with
	    the same name) which can be executed without explicit
	    installation. The start flags are the same as for the
	    legacy start script.</p>
          <p>
	    Own Id: OTP-8650</p>
        </item>
        <item>
          <p>
	    Previously, a repeat property of a test case group
	    specified the number of times the group should be
	    repeated after the main test run. I.e. {repeat,N} would
	    case the group to execute 1+N times. To be consistent
	    with the behaviour of the run_test repeat option, this
	    has been changed. N now specifies the absolute number of
	    executions instead.</p>
          <p>
	    Own Id: OTP-8689 Aux Id: seq11502 </p>
        </item>
        <item>
          <p>
	    With the run_test -erl_args option, it's possible to
	    divide the options on the run_test command line into ones
	    that Common Test should process (those preceding
	    -erl_args, and ones it should ignore (those succeeding
	    -erl_args). Options preceding -erl_args that Common Test
	    doesn't recognize are also ignored (i.e. the same
	    behaviour as earlier versions of Common Test).</p>
          <p>
	    Own Id: OTP-8690 Aux Id: OTP-8650 </p>
        </item>
        <item>
          <p>
	    Directories added with -pa or -pz in the pre-erl_args
	    part of the run_test command line will be converted from
	    relative to absolute, this to avoid problems loading user
	    modules when Common Test switches working directory
	    during the test run.</p>
          <p>
	    Own Id: OTP-8691 Aux Id: OTP-8650 </p>
        </item>
        <item>
          <p>
	    The timetrap handling has been made more user
	    controllable by means of new start options and new ct
	    interface functions. With the 'multiply_timetraps' start
	    option, it's possible to specify a value which all
	    timetrap timeout values get multiplied by. This is useful
	    e.g. to extend the timetraps temporarily while running
	    cover or trace. The 'scale_timetraps' start option
	    switches on or off the Test Server timetrap scaling
	    feature (which tries to detect if the tests may benefit
	    from extended timetraps, e.g. due to running certain test
	    tools, and performs the scaling automatically).
	    Furthermore, the ct:timetrap/1 function has been
	    introduced, which makes it possible to set/reset
	    timetraps during test execution. Also, a ct:sleep/1
	    function is now available, which takes the timetrap
	    parameters into account when calculating the time to
	    suspend the process.</p>
          <p>
	    Own Id: OTP-8693</p>
        </item>
        <item>
          <p>
	    A new run_test start option, event_handler_init, has been
	    added that takes a start argument which gets passed to
	    the init function of the event handler.</p>
          <p>
	    Own Id: OTP-8694</p>
        </item>
      </list>
    </section>

</section>

<section><title>Common_Test 1.4.7</title>

    <section><title>Fixed Bugs and Malfunctions</title>
      <list>
        <item>
          <p>
	    The auto compilation feature of Common Test did not
	    recognize if a header file included in a test suite was
	    modified (if the dir start flag/option was used). This
	    has been fixed.</p>
          <p>
	    Own Id: OTP-8396 Aux Id: seq11488, OTP-8311 </p>
        </item>
      </list>
    </section>


    <section><title>Improvements and New Features</title>
      <list>
        <item>
          <p>
	    The tc_status value in the Config list for a test case
	    that has failed because of a timetrap timeout, has
	    changed from {tc_status,timeout} to
	    {tc_status,timetrap_timeout}.</p>
          <p>
	    Own Id: OTP-8302</p>
        </item>
        <item>
	    <p>The documentation is now possible to build in an open
	    source environment after a number of bugs are fixed and
	    some features are added in the documentation build
	    process. </p>
	    <p>- The arity calculation is updated.</p>
	    <p>- The module prefix used in the function names for
	    bif's are removed in the generated links so the links
	    will look like
	    "http://www.erlang.org/doc/man/erlang.html#append_element-2"
	    instead of
	    "http://www.erlang.org/doc/man/erlang.html#erlang:append_element-2".</p>
	    <p>- Enhanced the menu positioning in the html
	    documentation when a new page is loaded.</p>
	    <p>- A number of corrections in the generation of man
	    pages (thanks to Sergei Golovan)</p>
	    <p>- The legal notice is taken from the xml book file so
	    OTP's build process can be used for non OTP
	    applications.</p>
          <p>
	    Own Id: OTP-8343</p>
        </item>
        <item>
          <p>
	    It is now possible to include the <c>ct.hrl</c> using the
	    -include_lib directive. (Thanks to Fred Hebert.)</p>
          <p>
	    Own Id: OTP-8379</p>
        </item>
        <item>
          <p>
	    The telnet client in Common Test sent [IAC,DO,NOP] to the
	    server in attempt to keep the connection alive. This is
	    not a valid sequence according to the standard, and some
	    telnet servers would terminate the connection because of
	    it. The client has been changed to send [IAC,NOP] every
	    10 secs instead, which should be a valid sequence. The
	    client does not negotiate this type of "keep alive"
	    message with the server, and if it causes problems, the
	    user may disable the keep alive feature by adding
	    {keep_alive,false} to the telnet configuration data for
	    the server/connection. Please see the ct_telnet and
	    unix_telnet manual pages for details.</p>
          <p>
	    Own Id: OTP-8450 Aux Id: OTP-8311 </p>
        </item>
      </list>
    </section>

</section>

<section><title>Common_Test 1.4.6</title>

    <section><title>Fixed Bugs and Malfunctions</title>
      <list>
        <item>
          <p>
	    If the init_per_testcase/2 function fails, the test case
	    now gets marked and counted as auto skipped, not user
	    skipped (which would previously happen).</p>
          <p>
	    Own Id: OTP-8289</p>
        </item>
      </list>
    </section>


    <section><title>Improvements and New Features</title>
      <list>
        <item>
          <p>
	    The documentation is now built with open source tools
	    (xsltproc and fop) that exists on most platforms. One
	    visible change is that the frames are removed.</p>
          <p>
	    Own Id: OTP-8201</p>
        </item>
        <item>
          <p>
	    For a failed test case, the tc_done event is supposed to
	    report info on the form {failed,Error}. Only Error was
	    reported, however, which has now been fixed.</p>
          <p>
	    Own Id: OTP-8235 Aux Id: seq-11414 </p>
        </item>
        <item>
          <p>
	    It is now possible to fail a test case from the
	    end_per_testcase/2 function, by returning {fail,Reason}.</p>
          <p>
	    Own Id: OTP-8284</p>
        </item>
        <item>
          <p>
	    It is now possible to fail a test case by having the
	    end_tc/3 framework function return {fail,Reason} for the
	    test case.</p>
          <p>
	    Own Id: OTP-8285</p>
        </item>
        <item>
          <p>
	    The test_server framework API (e.g. the end_tc/3
	    function) has been modified. See the test_server_ctrl
	    documentation for details.</p>
          <p>
	    Own Id: OTP-8286 Aux Id: OTP-8285, OTP-8287 </p>
        </item>
        <item>
          <p>
	    Various updates of the test events have been implemented.
	    The data field for some events, such as tc_done and
	    tc_auto_skip has been modified to make pattern matching
	    on the data easier and more consistent. Also the order in
	    which some events are received has been altered. E.g. the
	    tc_auto_skip event for a test case now comes after the
	    tc_done for the failed configuration function (not
	    before) which makes more sense. Note that no new events
	    have been added and that the event record remains
	    unchanged.</p>
          <p>
	    Own Id: OTP-8287 Aux Id: OTP-8235 </p>
        </item>
        <item>
          <p>
	    The marquee used for test names on the all_runs.html page
	    has been removed on request. Note that the test name
	    field has the full text string in a title tag, which is
	    displayed when hovering the mouse pointer over it (i.e.
	    if the web browser supports title tags).</p>
          <p>
	    Own Id: OTP-8288</p>
        </item>
        <item>
          <p>
	    It is now possible to refresh the top level index files
	    in an arbitrary log directory by specifying a
	    {refresh_logs,LogDir} tuple in the ct:run_test/1 options
	    list. Also the -refresh_logs flag for the run_test script
	    has been extended to take an optional LogDir argument,
	    i.e. -refresh_logs [LogDir]. If no LogDir is specified,
	    current working directory is assumed, unless the log
	    directory is set with the -logdir flag.</p>
          <p>
	    Own Id: OTP-8290</p>
        </item>
        <item>
          <p>
	    It was previously required that test suites were located
	    under a test object (or OTP application) sub-directory
	    named "test" (or under a directory named
	    "&lt;testobject&gt;_test"). This has been changed so that
	    Common Test now looks for suites primarily in a test
	    sub-directory only if the directory exists. Otherwise it
	    will assume the suites are stored in the same directory
	    the user specifies with e.g. the 'dir' start flag/option.</p>
          <p>
	    Own Id: OTP-8294</p>
        </item>
      </list>
    </section>

</section>

<section><title>Common_Test 1.4.5</title>

    <section><title>Fixed Bugs and Malfunctions</title>
      <list>
        <item>
          <p>
	    The Common Test logger process crashed if a test case in
	    a sequence (declared with sequences/0) failed. This fault
	    has been corrected.</p>
          <p>
	    Own Id: OTP-8089 Aux Id: seq11334 </p>
        </item>
      </list>
    </section>


    <section><title>Improvements and New Features</title>
      <list>
        <item>
          <p>
	    Various updates and fixes in Common Test and Test Server.</p>
          <p>
	    Own Id: OTP-8045 Aux Id: OTP-8089,OTP-8105,OTP-8163 </p>
        </item>
        <item>
          <p>
	    Errors in coverage data collection and analysis were
	    difficult to detect. The logging has been improved so
	    that more information about e.g. imported and missing
	    modules is printed to the html log files.</p>
          <p>
	    Own Id: OTP-8163 Aux Id: seq11374 </p>
        </item>
        <item>
          <p>
	    The Common Test HTML overview pages have been improved.
	    It is now possible to see if a test case has been skipped
	    explicitly or because a configuration function has
	    failed. Also, the history page (all_runs.html) now has
	    scrolling text displaying the test names. The old format
	    (showing names as a truncated string) can still be
	    generated by means of the flag/option 'basic_html'.</p>
          <p>
	    Own Id: OTP-8177</p>
        </item>
      </list>
    </section>

</section>

<section><title>Common_Test 1.4.2</title>

    <section><title>Improvements and New Features</title>
      <list>
        <item>
          <p>
	    Various corrections and improvements of Common Test and
	    Test Server.</p>
          <p>
	    Own Id: OTP-7981</p>
        </item>
      </list>
    </section>

</section>

<section><title>Common_Test 1.4.1</title>

    <section><title>Improvements and New Features</title>
      <list>
        <item>
          <p>
	    Minor updates and corrections.</p>
          <p>
	    Own Id: OTP-7897</p>
        </item>
      </list>
    </section>

</section>

<section><title>Common_Test 1.4</title>

    <section><title>Improvements and New Features</title>
      <list>
        <item>
          <p>
	    A support client module for SSH and SFTP, ct_ssh, has
	    been introduced in Common Test.</p>
          <p>
	    Own Id: OTP-7838</p>
        </item>
        <item>
          <p>
	    Test case groups have been introduced. With this feature
	    it's possible to execute groups (possibly nested) of test
	    cases, each group wrapped with a call to function
	    init_per_group/2 and end_per_group/2. Group definitions
	    are done by means of the new call-back function groups/0,
	    which should return a list of definitions. A group
	    definition contains a name tag, a list of properties and
	    a list of test cases (including possible nested group
	    definitions). The properties make it possible to execute
	    test cases in parallel, in sequence and in shuffled
	    order. It is also possible to repeat test cases according
	    to different criterias. The properties can be combined,
	    making it possible to e.g. repeat a conf case a certain
	    number of times and execute the test cases in different
	    (random) order every time. Available properties are:
	    parallel, sequence, shuffle, repeat, repeat_until_all_ok,
	    repeat_until_any_ok, repeat_until_any_fail and
	    repeat_until_all_fail. Please see the Common Test User's
	    Guide for details.</p>
          <p>
	    Own Id: OTP-7839 Aux Id: OTP-7511 </p>
        </item>
        <item>
          <p>
	    It is now possible to use DES3 encrypted configuration
	    files with Common Test.</p>
          <p>
	    Own Id: OTP-7842 Aux Id: OTP-7838 </p>
        </item>
        <item>
          <p>
	    In previous versions of Common Test, only one FTP
	    connection could be opened per configuration target name.
	    This has been updated so that multiple connections may be
	    opened. The possibility to use named connections is still
	    supported.</p>
          <p>
	    Own Id: OTP-7853 Aux Id: OTP-7838 </p>
        </item>
        <item>
          <p>
	    The Erlang mode for Emacs has been updated with new and
	    modified skeletons for Common Test and TS. Syntax for
	    test case groups in Common Test (and conf cases with
	    properties in TS) has been added and a new minimal Common
	    Test suite skeleton has been introduced.</p>
          <p>
	    Own Id: OTP-7856</p>
        </item>
      </list>
    </section>

</section>

<section><title>Common_Test 1.3.6</title>

    <section><title>Fixed Bugs and Malfunctions</title>
      <list>
        <item>
          <p>
            When running a test which includes all suites in a test
            directory, if the auto compilation would fail for one
            suite, all following suites would be excluded from the
            test. This was an unwanted behaviour and has been
            corrected. Now all suites will always be compiled and
            only the failing ones excluded from the test (and logged
            as missing).</p>
          <p>
            Own Id: OTP-7750 Aux Id: OTP-7803 </p>
        </item>
        <item>
          <p>
            The step functionality in Common Test (based on
            interaction with Debugger) was broken. This has been
            fixed, and some new step features have also been added.
            Please see the Common Test User's Guide for details.</p>
          <p>
            Own Id: OTP-7800 Aux Id: seq11106 </p>
        </item>
      </list>
    </section>


    <section><title>Improvements and New Features</title>
      <list>
        <item>
          <p>
            It is now possible for the user to specify include
            directories that Common Test will pass along to the
            compiler when suite and help modules are being compiled
            (which Common Test performs automatically before running
            tests).</p>
          <p>
            Own Id: OTP-7803 Aux Id: OTP-7750 </p>
        </item>
      </list>
    </section>

</section>

<section><title>Common_Test 1.3.5</title>

    <section><title>Fixed Bugs and Malfunctions</title>
      <list>
        <item>
          <p>
            If the Erlang runtime system was started without access
            to an erlang shell (e.g. -noshell), compilation errors
            would cause a crash in the Common Test application.
            Without access to a shell, Common Test can not prompt the
            user to choose to continue or abort the test session, but
            must assume that the session should proceed.</p>
          <p>
            Own Id: OTP-7749 Aux Id: seq11175, seq11180 </p>
        </item>
      </list>
    </section>


    <section><title>Improvements and New Features</title>
      <list>
        <item>
          <p>
            It is now possible for the Common Test user to disable
            the auto-compile feature. This is done by specifying the
            run_test flag -no_auto_compile, or the ct:run_test/1
            option {auto_compile,false}.</p>
          <p>
            Own Id: OTP-7663</p>
        </item>
        <item>
          <p>
            A new function, ct:get_config/3, has been added to Common
            Test that makes it possible to - if a particular config
            variable has been defined in multiple config files -
            return all matching values for the variable. The order of
            the elements in the returned list is the same as the
            specified order of the config files.</p>
          <p>
            Own Id: OTP-7758 Aux Id: seq11158 </p>
        </item>
        <item>
          <p>
            Because a telnet connection was always identified by a
            config variable alias, it was impossible to open multiple
            connections using the same telnet host data entry in the
            config file. This limitation has been removed by making
            it possible to associate a connection with handle value
            only (i.e. multiple connections may be opened using the
            same config variable). See ct_telnet:open/4 for details.</p>
          <p>
            Own Id: OTP-7781</p>
        </item>
        <item>
          <p>
            A new syntax for defining default config data values has
            been introduced. In previous versions of Common Test, to
            define and access a default value for a config variable
            (in the suite info- or test case info function), an alias
            name had to be used. With the new syntax you may define
            default values without reference to aliases, like this:
            {default_config,VarName,DefaultValue}. Please see the
            User's Guide for more info.</p>
          <p>
            Own Id: OTP-7782</p>
        </item>
        <item>
          <p>
            In previous versions of Common Test, whenever a config
            variable got associated with a name (by means of a
            require statement), the config variable name was replaced
            with the new name. This introduced unwanted dependencies
            between test cases (e.g. if one test case would introduce
            a new name, the following test cases could no longer
            access the config data by means of the original
            variable). This functionality has now been updated so
            that when new names are introduced with require, they
            become aliases (references) instead of replacements.
            Hence, config data elements can always, at any time, be
            accessed by means of the original config variable names.</p>
          <p>
            Own Id: OTP-7783</p>
        </item>
      </list>
    </section>

</section>

<section><title>Common_Test 1.3.4</title>

    <section><title>Improvements and New Features</title>
      <list>
        <item>
          <p>
	    Common Test now uses the re application instead of the
	    previous rx driver to perform regular expression matching
	    on telnet strings. Since re works on all supported
	    operating systems, it is now possible to run telnet
	    sessions also on platforms such as e.g. Windows (which
	    was not the case with the previous rx driver). Note that
	    the rx driver is obsolete from now on, and will be
	    removed from Common Test after OTP R12B.</p>
          <p>
	    Own Id: OTP-7528</p>
        </item>
      </list>
    </section>

</section>

<section><title>Common_Test 1.3.3</title>

    <section><title>Improvements and New Features</title>
      <list>
        <item>
          <p>
	    Various updates and improvements, plus some minor bug
	    fixes, have been implemented in Common Test and Test
	    Server.</p>
          <p>
	    Own Id: OTP-7112</p>
        </item>
        <item>
          <p>
	    It is now possible, by means of the new function
	    ct:abort_current_testcase/1 or
	    test_server_ctrl:abort_current_testcase/1, to abort the
	    currently executing test case.</p>
          <p>
	    Own Id: OTP-7518 Aux Id: OTP-7112 </p>
        </item>
      </list>
    </section>

</section>

<section><title>Common_Test 1.3.2</title>

    <section><title>Improvements and New Features</title>
      <list>
        <item>
          <p>
	    The configure test of the rx lib in Common Test was not
	    performed during the general OTP application
	    configuration phase. This made e.g. autoconf impossible.
	    This has been changed to correspond with the normal OTP
	    build procedure.</p>
          <p>
	    Own Id: OTP-7379</p>
        </item>
      </list>
    </section>

</section>

<section><title>Common_Test 1.3.1</title>

    <section><title>Improvements and New Features</title>
      <list>
        <item>
          <p>
	    The rx library, included with common_test, failed to
	    build on on some architectures because the -fPIC compiler
	    option was missing.</p>
          <p>
	    Own Id: OTP-7111</p>
        </item>
      </list>
    </section>

</section>

  <section><title>common_test 1.3.0</title>
  </section>
</chapter>




<|MERGE_RESOLUTION|>--- conflicted
+++ resolved
@@ -33,17 +33,12 @@
     <file>notes.xml</file>
     </header>
 
-<<<<<<< HEAD
 <section><title>Common_Test 1.16.1</title>
-=======
-<section><title>Common_Test 1.15.4.1</title>
->>>>>>> 8ab1bc2a
 
     <section><title>Fixed Bugs and Malfunctions</title>
       <list>
         <item>
           <p>
-<<<<<<< HEAD
 	    The Logger handler cth_log_redirect earlier called the
 	    report callback (report_cb) before calling the logger
 	    formatter. In some cases this would fail, since
@@ -74,7 +69,18 @@
 	    Use uri_string module instead of http_uri.</p>
           <p>
 	    Own Id: OTP-14902</p>
-=======
+        </item>
+      </list>
+    </section>
+
+</section>
+
+<section><title>Common_Test 1.15.4.1</title>
+
+    <section><title>Fixed Bugs and Malfunctions</title>
+      <list>
+        <item>
+          <p>
 	    The status of a test case which failed with timetrap
 	    timeout in <c>end_per_testcase</c> could not be modified
 	    by returning <c>{fail,Reason}</c> from a
@@ -82,7 +88,6 @@
 	    corrected.</p>
           <p>
 	    Own Id: OTP-15584 Aux Id: ERIERL-282 </p>
->>>>>>> 8ab1bc2a
         </item>
       </list>
     </section>
@@ -4039,8 +4044,4 @@
 
   <section><title>common_test 1.3.0</title>
   </section>
-</chapter>
-
-
-
-
+</chapter>