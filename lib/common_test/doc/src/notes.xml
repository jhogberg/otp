<?xml version="1.0" encoding="utf-8" ?>
<!DOCTYPE chapter SYSTEM "chapter.dtd">

<chapter>
  <header>
    <copyright>
      <year>2004</year><year>2020</year>
      <holder>Ericsson AB. All Rights Reserved.</holder>
    </copyright>
    <legalnotice>
      Licensed under the Apache License, Version 2.0 (the "License");
      you may not use this file except in compliance with the License.
      You may obtain a copy of the License at
 
          http://www.apache.org/licenses/LICENSE-2.0

      Unless required by applicable law or agreed to in writing, software
      distributed under the License is distributed on an "AS IS" BASIS,
      WITHOUT WARRANTIES OR CONDITIONS OF ANY KIND, either express or implied.
      See the License for the specific language governing permissions and
      limitations under the License.

    </legalnotice>

    <title>Common Test Release Notes</title>
    <prepared>Peter Andersson</prepared>
    <responsible>Peter Andersson</responsible>
    <docno></docno>
    <approved></approved>
    <checked></checked>
    <date>2007-12-01</date> 
    <rev>A</rev>
    <file>notes.xml</file>
    </header>

<<<<<<< HEAD
<section><title>Common_Test 1.20.4</title>
=======
<section><title>Common_Test 1.18.2.1</title>
>>>>>>> 7109141d

    <section><title>Fixed Bugs and Malfunctions</title>
      <list>
        <item>
          <p>
	    Commit of generated <c>configure</c> script.</p>
          <p>
	    Own Id: OTP-17420 Aux Id: OTP-17398, GH-4821 </p>
        </item>
      </list>
    </section>

</section>

<<<<<<< HEAD
<section><title>Common_Test 1.20.3</title>

    <section><title>Fixed Bugs and Malfunctions</title>
      <list>
        <item>
          <p>
	    The option <c>release_shell</c> could crash when used
	    together with the <c>spec</c> option.</p>
          <p>
	    Own Id: OTP-16940 Aux Id: ERL-1335 </p>
        </item>
      </list>
    </section>


    <section><title>Improvements and New Features</title>
      <list>
        <item>
	    <p>The experimental HiPE application has been removed,
	    together with all related functionality in other
	    applications.</p>
          <p>
	    *** POTENTIAL INCOMPATIBILITY ***</p>
          <p>
	    Own Id: OTP-16963</p>
        </item>
        <item>
          <p>
	    Fixed warnings in code matching on underscore prefixed
	    variables.</p>
          <p>
	    Own Id: OTP-17385 Aux Id: OTP-17123 </p>
        </item>
      </list>
    </section>

</section>

<section><title>Common_Test 1.20.2.1</title>

    <section><title>Fixed Bugs and Malfunctions</title>
      <list>
        <item>
          <p>
	    Commit of generated <c>configure</c> script.</p>
          <p>
	    Own Id: OTP-17420 Aux Id: OTP-17398, GH-4821 </p>
        </item>
      </list>
    </section>

</section>

<section><title>Common_Test 1.20.2</title>

    <section><title>Fixed Bugs and Malfunctions</title>
      <list>
        <item>
          <p>
	    Before this change Config leaked between test groups in
	    case of a subgroup was skipped (GH-3480).</p>
          <p>
	    Own Id: OTP-17347 Aux Id: GH-3480,ERL-1439 </p>
        </item>
      </list>
    </section>

</section>

<section><title>Common_Test 1.20.1</title>

    <section><title>Fixed Bugs and Malfunctions</title>
      <list>
        <item>
          <p>
	    A race condition could cause ct_netconfc:open/* to return
	    a disfunctional handle, resulting in errors when invoking
	    other api functions on it, and making it impossible to
	    establish a new connection to the server in question.
	    Similar symptoms were possible with open/* in modules
	    ct_ssh and ct_telnet.</p>
          <p>
	    Internal messages from common_test processes could be
	    left in the caller's message queue after a timeout when
	    invoking call/* in modules ct_netconfc and ct_ssh. An
	    internal process used by module ct_telnet could leak
	    memory due to stray messages.</p>
          <p>
	    Calls to ct_telnet:open/* and ct_telnet:get_data/1 could
	    hang indefinitely if the TCP connection to the server was
	    lost.</p>
          <p>
	    Own Id: OTP-17328 Aux Id: ERIERL-631 </p>
        </item>
      </list>
    </section>

</section>

<section><title>Common_Test 1.20</title>

    <section><title>Improvements and New Features</title>
      <list>
        <item>
          <p>
	    Various address sanitizer support.</p>
          <p>
	    Own Id: OTP-16959 Aux Id: PR-2965 </p>
        </item>
      </list>
    </section>

</section>

<section><title>Common_Test 1.19.1</title>

    <section><title>Improvements and New Features</title>
      <list>
        <item>
          <p>
	    Add behaviour for test suites</p>
          <p>
	    Own Id: OTP-17070</p>
        </item>
      </list>
    </section>

</section>

<section><title>Common_Test 1.19</title>

    <section><title>Improvements and New Features</title>
      <list>
        <item>
          <p>
	    The function <c>ct_property_test:init_tool/1</c> is added
	    for the cases when the user does not want
	    ct_property_test to compile properties. init_tool/1 can
	    be used to set the property_test_tool config value.</p>
          <p>
	    Own Id: OTP-16029 Aux Id: PR-2145 </p>
        </item>
        <item>
          <p>
	    The built-in Common Test Hook, <c>cth_log_redirect</c>,
	    has been updated to use the system <c>default</c> Logger
	    handler's configuration instead of its own. See the
	    section on <seeguide
	    marker="common_test:ct_hooks_chapter#built-in-cths">Built-in
	    Hooks</seeguide> in the Common Test User's Guide.</p>
          <p>
	    Own Id: OTP-16273</p>
        </item>
        <item>
          <p>
	    Calls of deprecated functions in the <seeguide
	    marker="crypto:new_api#the-old-api">Old Crypto
	    API</seeguide> are replaced by calls of their <seeguide
	    marker="crypto:new_api#the-new-api">substitutions</seeguide>.</p>
          <p>
	    Own Id: OTP-16346</p>
        </item>
      </list>
    </section>

</section>

=======
>>>>>>> 7109141d
<section><title>Common_Test 1.18.2</title>

    <section><title>Improvements and New Features</title>
      <list>
        <item>
          <p>
	    Document incl_apps cover option</p>
          <p>
	    Own Id: OTP-16039 Aux Id: ERL-795 </p>
        </item>
        <item>
          <p>
	    The <c>ct_property_test</c> has now a report function for
	    results of stateful testing.</p>
          <p>
	    Own Id: OTP-16340</p>
        </item>
        <item>
          <p>
	    Don't hide error reasons from user</p>
          <p>
	    Own Id: OTP-16364 Aux Id: PR-2480 </p>
        </item>
      </list>
    </section>

</section>

<section><title>Common_Test 1.18.1</title>

    <section><title>Improvements and New Features</title>
      <list>
        <item>
          <p>
	    The ct_property_test logging is improved.</p>
          <p>
	    Own Id: OTP-16287</p>
        </item>
      </list>
    </section>

</section>

<section><title>Common_Test 1.18</title>

    <section><title>Fixed Bugs and Malfunctions</title>
      <list>
        <item>
          <p>
	    If a ct hook is installed in the <c>suite/0</c> function
	    in a test suite, then the hook's <c>terminate/1</c>
	    function would be called several times without it's
	    <c>init/2</c> function being called first. This is now
	    corrected.</p>
          <p>
	    Own Id: OTP-15863 Aux Id: ERIERL-370 </p>
        </item>
        <item>
          <p>
	    If <c>init_per_testcase</c> fails, the test itself is
	    skipped. According to the documentation, it should be
	    possible to change the result to failed in a hook
	    function. The only available hook function in this case
	    is <c>post_init_per_testcase</c>, but changing the return
	    value there did not affect the test case result. This is
	    now corrected.</p>
          <p>
	    Own Id: OTP-15869 Aux Id: ERIERL-350 </p>
        </item>
      </list>
    </section>


    <section><title>Improvements and New Features</title>
      <list>
        <item>
          <p>
	    Add ct_netconfc support for NETCONF 1.1 (RFC 6241). The
	    1.1 base capability can be sent in hello, and RFC 6242
	    chunk framing is applied when both client and server
	    advertise 1.1 support.</p>
          <p>
	    Own Id: OTP-15789</p>
        </item>
        <item>
          <p>
	    Correct lib_dir paths in common_tests opaque data
	    structure that is passed to ct_release_test callback
	    modules in functions upgrade_init/2, upgrade_upgraded/2
	    and upgrade_downgraded/2. The incorrect paths may cause
	    confusion when debugging although it will not cause any
	    incorrect behavior on the part of common_test as it is
	    currently not used.</p>
          <p>
	    Own Id: OTP-15934</p>
        </item>
      </list>
    </section>

</section>

<section><title>Common_Test 1.17.3</title>

    <section><title>Fixed Bugs and Malfunctions</title>
      <list>
        <item>
          <p>
	    All incorrect (that is, all) uses of "can not" has been
	    corrected to "cannot" in source code comments,
	    documentation, examples, and so on.</p>
          <p>
	    Own Id: OTP-14282 Aux Id: PR-1891 </p>
        </item>
      </list>
    </section>


    <section><title>Improvements and New Features</title>
      <list>
        <item>
	    <p> Use <c>ssh</c> instead of <c>rsh</c> as the default
	    remote shell. </p>
          <p>
	    Own Id: OTP-15633 Aux Id: PR-1787 </p>
        </item>
      </list>
    </section>

</section>

<section><title>Common_Test 1.17.2.1</title>

    <section><title>Fixed Bugs and Malfunctions</title>
      <list>
        <item>
          <p>
	    If a ct hook is installed in the <c>suite/0</c> function
	    in a test suite, then the hook's <c>terminate/1</c>
	    function would be called several times without it's
	    <c>init/2</c> function being called first. This is now
	    corrected.</p>
          <p>
	    Own Id: OTP-15863 Aux Id: ERIERL-370 </p>
        </item>
        <item>
          <p>
	    If <c>init_per_testcase</c> fails, the test itself is
	    skipped. According to the documentation, it should be
	    possible to change the result to failed in a hook
	    function. The only available hook function in this case
	    is <c>post_init_per_testcase</c>, but changing the return
	    value there did not affect the test case result. This is
	    now corrected.</p>
          <p>
	    Own Id: OTP-15869 Aux Id: ERIERL-350 </p>
        </item>
      </list>
    </section>

</section>

<section><title>Common_Test 1.17.2</title>

    <section><title>Fixed Bugs and Malfunctions</title>
      <list>
        <item>
          <p>
	    The test result when a hook function fails is in general
	    the same as if the function that the hook is associated
	    with fails. For example, if <c>post_init_per_testcase</c>
	    fails the result is that the test case is skipped, as is
	    the case when <c>init_per_testcase</c> fails.This,
	    however, was earlier not true for timetrap timeouts or
	    other error situations where the process running the hook
	    function was killed. This is now corrected, so the error
	    handling should be the same no matter how the hook
	    function fails.</p>
          <p>
	    *** POTENTIAL INCOMPATIBILITY ***</p>
          <p>
	    Own Id: OTP-15717 Aux Id: ERIERL-334 </p>
        </item>
        <item>
          <p>
	    In some rare cases, when two common_test nodes used the
	    same log directory, a timing problem could occur which
	    caused common_test to crash because it's log cache file
	    was unexpectedly empty. This is now corrected.</p>
          <p>
	    Own Id: OTP-15758 Aux Id: ERIERL-342 </p>
        </item>
      </list>
    </section>


    <section><title>Improvements and New Features</title>
      <list>
        <item>
          <p>
	    Two new common_test hook functions are introduced:</p>
          <p>
	    <c>post_groups/2</c>, which is called after
	    <c>Suite:groups/0</c><br/> <c>post_all/3</c>, which is
	    called after <c>Suite:all/0</c></p>
          <p>
	    These functions allow modifying the return values from
	    the <c>groups/0</c> and <c>all/0</c> functions,
	    respectively.</p>
          <p>
	    A new term, <c>{testcase,TestCase,RepeatProperties}</c>
	    is now also allowed in the return from <c>all/0</c>. This
	    can be used for repeating a single test case a specific
	    number of times, or until it fails or succeeds once.</p>
          <p>
	    Own Id: OTP-14746 Aux Id: ERIERL-143 </p>
        </item>
      </list>
    </section>

</section>

<section><title>Common_Test 1.17.1</title>

    <section><title>Improvements and New Features</title>
      <list>
        <item>
          <p>
	    OTP internal test improvements.</p>
          <p>
	    Own Id: OTP-15716</p>
        </item>
      </list>
    </section>

</section>

<section><title>Common_Test 1.17</title>

    <section><title>Fixed Bugs and Malfunctions</title>
      <list>
        <item>
          <p>
	    A bug caused <c>ct:encrypt_config_file/3</c> and
	    <c>ct:decrypt_config_file/3</c> to fail with
	    <c>badmatch</c> if input parameter <c>KeyOrFile</c> was
	    <c>{key,string()}</c>. This is now corrected.</p>
          <p>
	    Own Id: OTP-15540</p>
        </item>
        <item>
          <p>
	    The status of a test case which failed with timetrap
	    timeout in <c>end_per_testcase</c> could not be modified
	    by returning <c>{fail,Reason}</c> from a
	    <c>post_end_per_testcase</c> hook function. This is now
	    corrected.</p>
          <p>
	    Own Id: OTP-15584 Aux Id: ERIERL-282 </p>
        </item>
      </list>
    </section>


    <section><title>Improvements and New Features</title>
      <list>
        <item>
          <p>
	    A new variant of the <c>newline</c> option to
	    <c>ct_telnet:cmd/3</c> and <c>ct_telnet:send/3</c> is
	    added, which allows to specify a string to append as
	    newline indicator on a command. By default, the value is
	    "\n", but in some cases it is required to be "\r\n",
	    which this option allows.</p>
          <p>
	    A faulty regular expression given as parameter to
	    <c>ct_telnet:expect/2,3</c> would earlier crash and look
	    like an internal error in common_test. A better error
	    indication is now given, but the test case will still
	    fail.</p>
          <p>
	    Own Id: OTP-15229 Aux Id: ERIERL-203 </p>
        </item>
        <item>
          <p>
	    Since the yang RFC allows more than one top element of
	    config data in an <c>edit-config</c> element,
	    <c>ct_netconfc:edit_config/3,4,5</c> can now take a list
	    of XML elements.</p>
          <p>
	    Own Id: OTP-15298</p>
        </item>
      </list>
    </section>

</section>

<section><title>Common_Test 1.16.1</title>

    <section><title>Fixed Bugs and Malfunctions</title>
      <list>
        <item>
          <p>
	    The Logger handler cth_log_redirect earlier called the
	    report callback (report_cb) before calling the logger
	    formatter. In some cases this would fail, since
	    cth_log_redirect could not handle report callbacks with
	    two arguments. This is now corrected, so only the
	    formatter will call the report callback.</p>
          <p>
	    Own Id: OTP-15307</p>
        </item>
      </list>
    </section>

</section>

<section><title>Common_Test 1.16</title>

    <section><title>Improvements and New Features</title>
      <list>
        <item>
	    <p>Use the compiler option <c>nowarn_export_all</c> to
	    disable <c>export_all</c> warnings when automatically
	    compiling test suites.</p>
          <p>
	    Own Id: OTP-14810</p>
        </item>
        <item>
          <p>
	    Use uri_string module instead of http_uri.</p>
          <p>
	    Own Id: OTP-14902</p>
        </item>
      </list>
    </section>

</section>

<section><title>Common_Test 1.15.4.4</title>

    <section><title>Improvements and New Features</title>
      <list>
        <item>
          <p>
	    The ct_property_test logging is improved.</p>
          <p>
	    Own Id: OTP-16287</p>
        </item>
      </list>
    </section>

</section>

<section><title>Common_Test 1.15.4.3</title>

    <section><title>Fixed Bugs and Malfunctions</title>
      <list>
        <item>
          <p>
	    If a ct hook is installed in the <c>suite/0</c> function
	    in a test suite, then the hook's <c>terminate/1</c>
	    function would be called several times without it's
	    <c>init/2</c> function being called first. This is now
	    corrected.</p>
          <p>
	    Own Id: OTP-15863 Aux Id: ERIERL-370 </p>
        </item>
        <item>
          <p>
	    If <c>init_per_testcase</c> fails, the test itself is
	    skipped. According to the documentation, it should be
	    possible to change the result to failed in a hook
	    function. The only available hook function in this case
	    is <c>post_init_per_testcase</c>, but changing the return
	    value there did not affect the test case result. This is
	    now corrected.</p>
          <p>
	    Own Id: OTP-15869 Aux Id: ERIERL-350 </p>
        </item>
      </list>
    </section>

</section>

<section><title>Common_Test 1.15.4.2</title>

    <section><title>Fixed Bugs and Malfunctions</title>
      <list>
        <item>
          <p>
	    The test result when a hook function fails is in general
	    the same as if the function that the hook is associated
	    with fails. For example, if <c>post_init_per_testcase</c>
	    fails the result is that the test case is skipped, as is
	    the case when <c>init_per_testcase</c> fails.This,
	    however, was earlier not true for timetrap timeouts or
	    other error situations where the process running the hook
	    function was killed. This is now corrected, so the error
	    handling should be the same no matter how the hook
	    function fails.</p>
          <p>
	    *** POTENTIAL INCOMPATIBILITY ***</p>
          <p>
	    Own Id: OTP-15717 Aux Id: ERIERL-334 </p>
        </item>
        <item>
          <p>
	    In some rare cases, when two common_test nodes used the
	    same log directory, a timing problem could occur which
	    caused common_test to crash because it's log cache file
	    was unexpectedly empty. This is now corrected.</p>
          <p>
	    Own Id: OTP-15758 Aux Id: ERIERL-342 </p>
        </item>
      </list>
    </section>


    <section><title>Improvements and New Features</title>
      <list>
        <item>
          <p>
	    Two new common_test hook functions are introduced:</p>
          <p>
	    <c>post_groups/2</c>, which is called after
	    <c>Suite:groups/0</c><br/> <c>post_all/3</c>, which is
	    called after <c>Suite:all/0</c></p>
          <p>
	    These functions allow modifying the return values from
	    the <c>groups/0</c> and <c>all/0</c> functions,
	    respectively.</p>
          <p>
	    A new term, <c>{testcase,TestCase,RepeatProperties}</c>
	    is now also allowed in the return from <c>all/0</c>. This
	    can be used for repeating a single test case a specific
	    number of times, or until it fails or succeeds once.</p>
          <p>
	    Own Id: OTP-14746 Aux Id: ERIERL-143 </p>
        </item>
        <item>
          <p>
	    OTP internal test improvements.</p>
          <p>
	    Own Id: OTP-15716</p>
        </item>
      </list>
    </section>

</section>

<section><title>Common_Test 1.15.4.1</title>

    <section><title>Fixed Bugs and Malfunctions</title>
      <list>
        <item>
          <p>
	    The status of a test case which failed with timetrap
	    timeout in <c>end_per_testcase</c> could not be modified
	    by returning <c>{fail,Reason}</c> from a
	    <c>post_end_per_testcase</c> hook function. This is now
	    corrected.</p>
          <p>
	    Own Id: OTP-15584 Aux Id: ERIERL-282 </p>
        </item>
      </list>
    </section>

</section>

<section><title>Common_Test 1.15.4.0.1</title>

    <section><title>Fixed Bugs and Malfunctions</title>
      <list>
        <item>
          <p>
	    The status of a test case which failed with timetrap
	    timeout in <c>end_per_testcase</c> could not be modified
	    by returning <c>{fail,Reason}</c> from a
	    <c>post_end_per_testcase</c> hook function. This is now
	    corrected.</p>
          <p>
	    Own Id: OTP-15584 Aux Id: ERIERL-282 </p>
        </item>
      </list>
    </section>

</section>

<section><title>Common_Test 1.15.4</title>

    <section><title>Fixed Bugs and Malfunctions</title>
      <list>
        <item>
          <p>
	    Fixed problem with 'skip_groups' in combination with 'all
	    suites' option in test specification.</p>
          <p>
	    Own Id: OTP-14953</p>
        </item>
      </list>
    </section>

</section>

<section><title>Common_Test 1.15.3</title>

    <section><title>Improvements and New Features</title>
      <list>
        <item>
          <p>
	    A new function, <c>ct:remaining_test_procs/0</c>, returns
	    the identity of test- and group leader processes that are
	    still running at the time of the call.</p>
          <p>
	    Own Id: OTP-13832</p>
        </item>
        <item>
          <p>
	    A "latest test result" link is now displayed in the
	    footer of each test index page, which performs a jump to
	    the most recently generated test index. This is useful
	    for making quick comparisons of results between test runs
	    without having to traverse the log file tree.</p>
          <p>
	    Own Id: OTP-14281</p>
        </item>
      </list>
    </section>

</section>

<section><title>Common_Test 1.15.2</title>

    <section><title>Improvements and New Features</title>
      <list>
        <item>
          <p>
	    General Unicode improvements.</p>
          <p>
	    Own Id: OTP-14462</p>
        </item>
      </list>
    </section>

</section>

<section><title>Common_Test 1.15.1</title>

    <section><title>Fixed Bugs and Malfunctions</title>
      <list>
        <item>
          <p>
	    In OTP-20.0, the behavior of c, make, and ct_make was
	    changed so that in some cases the beam files by default
	    would be written to the directory where the source files
	    were found. This is now changed back to the old behavior
	    so beam files are by default written to current
	    directory.</p>
          <p>
	    Own Id: OTP-14489 Aux Id: ERL-438 </p>
        </item>
      </list>
    </section>

</section>

<section><title>Common_Test 1.15</title>

    <section><title>Fixed Bugs and Malfunctions</title>
      <list>
        <item>
          <p>
	    Errors in the documentation for user HTML stylesheets
	    have been corrected.</p>
          <p>
	    Own Id: OTP-14332 Aux Id: seq13299 </p>
        </item>
        <item>
	    <p>Internal code change: Calls to <c>catch</c> followed
	    by a call to <c>erlang:get_stacktrace/0</c> has been
	    rewritten to use <c>try</c> instead of <c>catch</c> to
	    make the code future-proof.</p>
          <p>
	    Own Id: OTP-14400</p>
        </item>
      </list>
    </section>


    <section><title>Improvements and New Features</title>
      <list>
        <item>
	    <p>The <c>ct_slave</c> modules now handle nodenames in
	    the same way as nodenames passed to <c>-sname</c>. That
	    means <c>ct_slave:start('b@127.0.0.1').</c> will now
	    work.</p>
          <p>
	    Own Id: OTP-13806</p>
        </item>
        <item>
          <p>
	    Added the new option, <c>keep_logs</c>. If setting the
	    value for this option to an integer, N, common_test will
	    remove all ct_run.* directories in the current log
	    directory, except the N newest.</p>
          <p>
	    Own Id: OTP-14179</p>
        </item>
        <item>
          <p>
	    The existing <c>ct_netconfc:open/1,2</c> opens an SSH
	    connection with one SSH channel realizing one Netconf
	    session. To allow testing of multiple sessions over the
	    same SSH connection, the following functions are added to
	    <c>ct_netconfc</c>:</p>
          <p>
	    * <c>connect/1,2</c> - establish an SSH connection *
	    <c>disconnect/1</c> - close the given SSH connection *
	    <c>session/1,2,3</c> - open an ssh channel on the given
	    connection and send 'hello' to start a Netconf session</p>
          <p>
	    Own Id: OTP-14284</p>
        </item>
        <item>
	    <p> Miscellaneous updates due to atoms containing
	    arbitrary Unicode characters. </p>
          <p>
	    Own Id: OTP-14285</p>
        </item>
        <item>
          <p>
	    The function ct_ssh:shell/2,3 is added.</p>
          <p>
	    Own Id: OTP-14415 Aux Id: seq13315 </p>
        </item>
      </list>
    </section>

</section>

<section><title>Common_Test 1.14</title>

    <section><title>Fixed Bugs and Malfunctions</title>
      <list>
        <item>
	    <p>The following corrections and improvements are done in
	    the common_test hook handling:</p> <list> <item> <p>An
	    extra argument, <c>Suite</c>, is added as the first
	    argument to each of the following hook callback
	    functions:</p> <list>
	    <item><c>pre_init_per_group</c></item>
	    <item><c>post_init_per_group</c></item>
	    <item><c>pre_end_per_group</c></item>
	    <item><c>post_end_per_group</c></item>
	    <item><c>pre_init_per_testcase</c></item>
	    <item><c>post_init_per_testcase</c></item>
	    <item><c>pre_end_per_testcase</c></item>
	    <item><c>post_end_per_testcase</c></item>
	    <item><c>on_tc_fail</c></item>
	    <item><c>on_tc_skip</c></item> </list> <p>For backwards
	    compatibility, if the new function is not exported from a
	    hook callback module, <c>common_test</c> will fall back
	    to the old interface and call the function without the
	    <c>Suite</c> argument.</p> </item> <item> <p>If either
	    <c>init_per_suite</c> or <c>end_per_suite</c> exists, but
	    not the other, then the non-existing function will be
	    reported as failed with reason <c>undef</c> in the test
	    log. The same goes for <c>init/end_per_group</c>. This
	    has always been a requirement according to the user's
	    guide, but now <c>common_test</c> is more explicit in the
	    report.</p> </item> <item> <p>If <c>init_per_suite</c>
	    was exported from a test suite, but not
	    <c>end_per_suite</c>, then <c>pre/post_end_per_suite</c>
	    was called with <c>Suite=ct_framework</c> instead of the
	    correct suite name. This is now corrected.</p> </item>
	    <item> <p>If <c>end_per_group</c> was exported from a
	    suite, but not <c>init_per_group</c>, then
	    <c>end_per_group</c> was never called. This is now
	    corrected.</p> </item> <item> <p>Tests that were skipped
	    before calling <c>pre_init_per_*</c> got faulty calls to
	    the corresponding <c>post_init_per_*</c>. E.g. if a test
	    was skipped because <c>suite/0</c> failed, then
	    <c>post_init_per_suite</c> would be called even though
	    <c>pre_init_per_suite</c> and <c>init_per_suite</c> were
	    not called. This is now corrected so a <c>post_*</c>
	    callback will never be called unless the corresponding
	    <c>pre_*</c> callback has been called first.</p> </item>
	    <item> <p>Tests that were skipped before or in
	    <c>init_per_testcase</c> got faulty calls to
	    <c>pre_end_per_testcase</c> and
	    <c>post_end_per_testcase</c>. This is now corrected so
	    <c>pre/post_end_per_testcase</c> are not called when
	    <c>end_per_testcase</c> is not called.</p> </item> <item>
	    <p>If an exit signal causes the test case process to die
	    while running <c>init_per_testcase</c>, the case was
	    earlier reported as failed with reason <c>{skip,...}</c>.
	    This is now corrected so the case will be marked as
	    skipped.</p> </item> <item> <p>If an exist signal causes
	    the test case process to die while running
	    <c>end_per_testcase</c>, the case was earlier marked as
	    failed. This is now corrected so the status of the test
	    case is not changed - there is only a warning added to
	    the comment field.</p> </item> <item> <p>If a test case
	    was skipped because of option
	    <c>{force_stop,skip_rest}</c> or because of a failed
	    sequence, then no <c>tc_start</c> event would be sent,
	    only <c>tc_done</c>. This is now corrected so both events
	    are sent.</p> </item> <item> <p>When skipping or failing
	    in a configuration function, the configuration function
	    itself would get <c>{auto_skipped,Reason}</c>,
	    <c>{skipped,Reason}</c> or <c>{failed,Reason}</c> in the
	    hook callbacks <c>on_tc_skip</c> or <c>on_tc_fail</c>.
	    The other test cases that were skipped as a result of
	    this would only get <c>Reason</c> in <c>on_tc_skip</c>.
	    This is now corrected so even the configuration function
	    that caused the skip/fail will only get <c>Reason</c> in
	    the hook callback.</p> </item> </list>
          <p>
	    Own Id: OTP-10599 Aux Id: kunagi-344 [255] </p>
        </item>
        <item>
          <p>
	    When a test case was skipped by a <c>skip_cases</c>
	    statement in a test spec, then <c>cth_surefire</c> would
	    erroneously mark the previous test case as skipped in the
	    xml report. The actually skipped test case would not be
	    present in the xml report at all. This is now corrected.</p>
          <p>
	    Own Id: OTP-14129 Aux Id: seq13244 </p>
        </item>
        <item>
	    <p>The <c>multiply_timetraps</c> and
	    <c>scale_timetraps</c> options did not work with test
	    specifications, which has been corrected.</p>
          <p>
	    Own Id: OTP-14210</p>
        </item>
      </list>
    </section>


    <section><title>Improvements and New Features</title>
      <list>
        <item>
          <p>
	    ct_testspec:get_tests/1 is added. This is used by rebar3
	    to get all directories that must be compiled when running
	    tests from testspec - instead of implementing testspec
	    parsing in rebar3.</p>
          <p>
	    Own Id: OTP-14132</p>
        </item>
      </list>
    </section>

</section>

<section><title>Common_Test 1.13</title>

    <section><title>Fixed Bugs and Malfunctions</title>
      <list>
        <item>
          <p>
	    Some types of printouts to screen during test runs
	    (including <c>ct:print/1,2,3,4</c>) used the local
	    <c>user</c> process as IO device and these printouts
	    would not be visible when e.g. running tests via a shell
	    on a remote node. A default Common Test group leader
	    process has been introduced to solve the problem. This
	    process routes printouts to the group leader of the
	    starting process, if available, otherwise to <c>user</c>.</p>
          <p>
	    Own Id: OTP-13973 Aux Id: ERL-279 </p>
        </item>
        <item>
          <p>
	    Some Common Test processes, that act as I/O group leaders
	    for test cases, would not terminate as expected at the
	    end of test runs. This error has been corrected.</p>
          <p>
	    Own Id: OTP-14026 Aux Id: ERL-287 </p>
        </item>
        <item>
          <p>
	    The logging verbosity feature was incorrectly documented.
	    The default verbosity levels for test runs is e.g. not 50
	    (<c>?STD_VERBOSITY</c>), but 100 (<c>?MAX_VERBOSITY</c>).
	    Also, some of the examples had errors and flaws. The
	    corresponding chapter (5.18) in the User's Guide has been
	    updated.</p>
          <p>
	    Own Id: OTP-14044 Aux Id: seq13223 </p>
        </item>
      </list>
    </section>


    <section><title>Improvements and New Features</title>
      <list>
        <item>
          <p>
	    A feature to let the user specify headings to log
	    printouts has been added. The heading is specified as
	    <c>{heading,string()}</c> in the <c>Opts</c> list
	    argument to <c>ct:pal/3,4,5</c>, <c>ct:print/3,4,5</c>,
	    or <c>ct:log/3,4,5</c>. If the heading option is omitted,
	    the category name, or <c>"User"</c>, is used as the
	    heading instead.</p>
          <p>
	    Own Id: OTP-14043 Aux Id: seq13226 </p>
        </item>
      </list>
    </section>

</section>

<section><title>Common_Test 1.12.3</title>

    <section><title>Fixed Bugs and Malfunctions</title>
      <list>
        <item>
          <p>
	    If the telnet server would pause during transmission of a
	    line of text before terminating the line, the
	    <c>ct_telnet:expect/3</c> function would print the line
	    twice in the test case HTML log. This problem has been
	    fixed.</p>
          <p>
	    Own Id: OTP-13730 Aux Id: seq13135 </p>
        </item>
        <item>
          <p>
	    The functions <c>ct:set_verbosity/2</c> and
	    <c>ct:get_verbosity/1</c> have been added in order to
	    make it possible for test cases, CT Hooks, or test
	    framework functions, to modify and read verbosity levels
	    for logging.</p>
          <p>
	    Own Id: OTP-13841</p>
        </item>
        <item>
	    <p><c>make</c> (tools) and <c>ct_make</c> (common_test)
	    would crash if an Erlang source file contained a
	    <c>-warning()</c> directive.</p>
          <p>
	    Own Id: OTP-13855</p>
        </item>
      </list>
    </section>

</section>

<section><title>Common_Test 1.12.2</title>

    <section><title>Fixed Bugs and Malfunctions</title>
      <list>
        <item>
          <p>
	    The following modules were missing in
	    common_test.app.src: ct_groups, ct_property_test,
	    ct_release_test, ct_webtool, ct_webtool_sup,
	    test_server_gl. They have now been added.</p>
          <p>
	    Own Id: OTP-13475</p>
        </item>
        <item>
          <p>
	    Common Test printed incorrect timestamps for received
	    error reports.</p>
          <p>
	    Own Id: OTP-13615 Aux Id: seq13124 </p>
        </item>
      </list>
    </section>

</section>

<section><title>Common_Test 1.12.1</title>

    <section><title>Fixed Bugs and Malfunctions</title>
      <list>
        <item>
          <p>
	    The <c>nodelay</c> option used to be enabled
	    (<c>true</c>) by default for sockets opened by the Common
	    Test telnet client. This appeared to cause communication
	    problems with telnet servers on some systems, and
	    therefore the option is no longer used. Its value may
	    instead be specified in the telnet connection settings.
	    See the man page for <c>ct_telnet</c> for details. Please
	    note that the interface function <c>connect</c> in
	    <c>unix_telnet</c> has been updated with an extra
	    argument and is now <c>unix_telnet:connect/7</c>.</p>
          <p>
	    Own Id: OTP-13462 Aux Id: seq13077 </p>
        </item>
        <item>
          <p>
	    Fix bug in cth_surefire: When a pre_init_per_suite hook
	    fails before reaching the
	    cth_surefire:pre_init_per_suite, cth_surefire produced
	    incorrect XML.</p>
          <p>
	    Own Id: OTP-13513</p>
        </item>
        <item>
          <p>
	    The <c>ct:get_timetrap_info/0</c> function has been
	    updated to return more information about timetrap
	    scaling.</p>
          <p>
	    Own Id: OTP-13535</p>
        </item>
        <item>
          <p>
	    A problem with stylesheet HTML tags getting incorrectly
	    escaped by Common Test has been corrected.</p>
          <p>
	    Own Id: OTP-13536</p>
        </item>
        <item>
          <p>
	    The <c>ct_run</c> start flag <c>-no_esc_chars</c> and
	    <c>ct:run_test/1</c> start option <c>{esc_chars,Bool}</c>
	    have been introduced to make it possible to disable
	    automatic escaping of characters. Automatic escaping of
	    special HTML characters printed with <c>io:format/1,2</c>
	    and <c>ct:pal/1,2,3,4</c> was introduced in Common Test
	    1.12. The new flag/option may be used to disable this
	    feature for backwards compatibility reasons. (The option
	    is also supported in test specifications).</p>
          <p>
	    Own Id: OTP-13537</p>
        </item>
      </list>
    </section>

</section>

<section><title>Common_Test 1.12</title>

    <section><title>Fixed Bugs and Malfunctions</title>
      <list>
        <item>
          <p>
	    This update fixes the problem with generic printouts in
	    the html log file not having special characters escaped.
	    Printouts made with <c>io:format/2</c> and
	    <c>ct:pal/2</c> will now get special characters escaped
	    automatically. Common Test will not attempt to escape
	    characters printed with <c>ct:log/2</c> since it is
	    assumed that the user may want to print html tagged data
	    using this function. A new function, <c>ct:log/5</c>, has
	    been added, which offers optional escaping of characters.
	    The latter function may also be used to print text to the
	    log without headers and CSS class wrapping (analogue to
	    <c>io:format/2</c>).</p>
          <p>
	    Own Id: OTP-13003 Aux Id: seq13005 </p>
        </item>
        <item>
          <p>
	    Commit 4cf832f1ad163f5b25dd8a6f2d314c169c23c82f
	    erroneously removed logging of open and close of netconf
	    connections. This is now corrected.</p>
          <p>
	    Own Id: OTP-13386</p>
        </item>
        <item>
          <p>
	    The directory to which nodes started with
	    <c>test_server:start_node/3</c> writes their
	    erl_crash.dump is changed. The crashdumps were earlier
	    written to the directory of test_server.beam, but in
	    later versions of Microsoft Windows this is no longer
	    writable (even for administrators). The framework
	    (common_test) log directory is now used instead.</p>
          <p>
	    Own Id: OTP-13388</p>
        </item>
      </list>
    </section>


    <section><title>Improvements and New Features</title>
      <list>
        <item>
          <p>
	    This update makes it possible to specify multiple
	    instances of the same group or test case in one test
	    specification term in order to repeat execution. Example:
	    <c>{groups, "./", my_SUITE, [my_group, my_group], {cases,
	    all}}, or {cases, "./", my_SUITE, [my_tc, my_tc,
	    my_tc]}.</c></p>
          <p>
	    Own Id: OTP-13241 Aux Id: seq12979 </p>
        </item>
        <item>
          <p>
	    Two new CT hook functions have been added:
	    <c>post_init_per_testcase/4</c> and
	    <c>pre_end_per_testcase/3</c>. With these hook functions,
	    it is possible to perform arbitrary actions (including
	    modifications of test execution, test state and results)
	    immediately before and after the execution of the test
	    case.</p>
          <p>
	    Own Id: OTP-13242 Aux Id: seq12991 </p>
        </item>
        <item>
          <p>
	    The <c>ct_netconfc</c> was earlier very restrictive as to
	    which SSH options the user could set. This is now
	    changed, and any SSH option is now allowed. The netconf
	    client will simply pass on any option, which it does not
	    recognize, to SSH.</p>
          <p>
	    Own Id: OTP-13338 Aux Id: seq13053,seq13069 </p>
        </item>
      </list>
    </section>

</section>

<section><title>Common_Test 1.11.2</title>

    <section><title>Fixed Bugs and Malfunctions</title>
      <list>
        <item>
          <p>
	    If a ssh package contained more than one netconf end tag,
	    then the second end tag was never detected in
	    ct_netconfc:handle_data. Instead it was included in the
	    XML data given to the xmerl parser, which then failed.
	    The problem was introduced by OTP-13007, and has now been
	    corrected.</p>
          <p>
	    Own Id: OTP-13323</p>
        </item>
      </list>
    </section>

</section>

<section><title>Common_Test 1.11.1</title>

    <section><title>Fixed Bugs and Malfunctions</title>
      <list>
        <item>
          <p>
	    When data from the netconf server was split into many ssh
	    packages, the netconf client performed really bad. This
	    is now improved.</p>
          <p>
	    Own Id: OTP-13007</p>
        </item>
        <item>
          <p>
	    In ct_netconfc, if a timer expired 'at the same time' as
	    the server sent the rpc-reply, the timeout message might
	    already be in the client's message queue when the client
	    removed the timer ref from its 'pending' list. This
	    caused a crash in the client since the timer ref could no
	    longer be found when handling the timeout message. This
	    problem is now fixed by always flushing the timeout
	    message from the message queue when canceling a timer.</p>
          <p>
	    Own Id: OTP-13008</p>
        </item>
        <item>
          <p>
	    The error logger handler ct_conn_log_h did not respect
	    the 'silent' option, and tried to print to an undefined
	    file descriptor. This has been corrected.</p>
          <p>
	    Own Id: OTP-13035</p>
        </item>
        <item>
          <p>
	    If the user would let the test run proceed after test
	    suite compilation failure, Common Test did not set the
	    exit status to indicate failure as expected. This has
	    been corrected. Also, the 'abort_if_missing_suites'
	    option now makes Common Test abort the test run without
	    asking the user if compilation fails, even if access to
	    stdin/stdout exists.</p>
          <p>
	    Own Id: OTP-13173 Aux Id: seq12978 </p>
        </item>
        <item>
          <p>
	    With the Common Test 'create_priv_dir' start option set
	    to 'auto_per_tc', the name of the priv directory for a
	    configuration function could clash with the name of the
	    priv directory for a test case, which would cause Test
	    Server failure. This error has been corrected.</p>
          <p>
	    Own Id: OTP-13181</p>
        </item>
      </list>
    </section>

</section>

<section><title>Common_Test 1.11</title>

    <section><title>Fixed Bugs and Malfunctions</title>
      <list>
        <item>
          <p>
	    The status of an aborted test due to test suite
	    compilation error has changed from 'auto_skipped' to
	    'failed'. This affects both the textual log file, event
	    handling and CT hook callbacks. The logging of
	    compilation failures has also been improved, especially
	    in the case of multiple test suites failing compilation.</p>
          <p>
	    Own Id: OTP-10816</p>
        </item>
        <item>
          <p>
	    The Test Server source code parser (erl2html2) failed to
	    handle the macro tuple in the syntax tree returned by
	    epp_dodger. This error has been corrected.</p>
          <p>
	    Own Id: OTP-12740</p>
        </item>
        <item>
	    <p>New options to make it possible to specify ssh_port in
	    a .spec file: [{node_start, [{ssh_port, 9999}]}].</p>
	    <p>And also to specify additional ssh options like paths
	    to public-key files: [{node_start, [{ssh_opts,
	    [{user_dir, "/home/shrek/e2/"}]}]}].</p>
          <p>
	    Own Id: OTP-12809</p>
        </item>
      </list>
    </section>


    <section><title>Improvements and New Features</title>
      <list>
        <item>
          <p>
	    Earlier there was no way to add optional parameters like
	    default-operation to an edit-config request sent with
	    ct_netconfc:edit_config/3,4, you had to use
	    ct_netconfc:send_rpc/2,3. For simplicity and completion,
	    a new optional argument, OptParams, is now added to the
	    edit_config function.</p>
          <p>
	    Own Id: OTP-10446 Aux Id: kunagi-266 [177] </p>
        </item>
        <item>
          <p>
	    When running OTP tests using the ts interface, it is now
	    possible to specify so called test categories per OTP
	    application. A test category is represented by a CT test
	    specification and defines an arbitrary subset of existing
	    test suites, groups and cases. Examples of test
	    categories are 'smoke' (smoke tests) and 'bench'
	    (benchmarks). (Call ts:help() for more info). Also,
	    functions for reading terms from the current test
	    specification during test, ct:get_testspec_terms/0 and
	    ct:get_testspec_terms/1, have been implemented.</p>
          <p>
	    Own Id: OTP-11962</p>
        </item>
        <item>
          <p>
	    Obsolete scripts and make file operations have been
	    removed and the installation chapter in the Common Test
	    User's Guide has been updated.</p>
          <p>
	    Own Id: OTP-12421</p>
        </item>
        <item>
          <p>
	    The 'keep_alive' interval has been reduced to 8 seconds,
	    which is two seconds shorter than the default
	    'idle_timeout' value for ct_telnet:expect/3. This way,
	    the telnet server receives a NOP message (which might
	    trigger an action) before the operation times out. Also
	    the TCP option 'nodelay' has been enabled per default for
	    all telnet connections, in order to reduce the risk for
	    communication timeouts.</p>
          <p>
	    Own Id: OTP-12678 Aux Id: seq12818 </p>
        </item>
        <item>
          <p>
	    When the ct_run program is executed without any flags,
	    "-dir ." is now used as default start flag. Similarly,
	    the option {dir,"."} is used by ct:run_test/1 if called
	    with an empty list. Also, the help text (ct_run -help)
	    has been updated, as well as the Running Tests chapter in
	    the Common Test User's Guide.</p>
          <p>
	    Own Id: OTP-12684 Aux Id: seq12865 </p>
        </item>
      </list>
    </section>

</section>

<section><title>Common_Test 1.10.1</title>

    <section><title>Fixed Bugs and Malfunctions</title>
      <list>
        <item>
          <p>
	    A fault in the Common Test logger process, that caused
	    the application to crash when running on a long name
	    node, has been corrected.</p>
          <p>
	    Own Id: OTP-12643</p>
        </item>
        <item>
          <p>
	    A 'wait_for_prompt' option in ct_telnet:expect/3 has been
	    introduced which forces the function to not return until
	    a prompt string has been received, even if other expect
	    patterns have already been found.</p>
          <p>
	    Own Id: OTP-12688 Aux Id: seq12818 </p>
        </item>
        <item>
          <p>
	    If the last expression in a test case causes a timetrap
	    timeout, the stack trace is ignored and not printed to
	    the test case log file. This happens because the
	    {Suite,TestCase,Line} info is not available in the stack
	    trace in this scenario, due to tail call elimination.
	    Common Test has been modified to handle this situation by
	    inserting a {Suite,TestCase,last_expr} tuple in the
	    correct place and printing the stack trace as expected.</p>
          <p>
	    Own Id: OTP-12697 Aux Id: seq12848 </p>
        </item>
        <item>
          <p>
	    Fixed a buffer problem in ct_netconfc which could cause
	    that some messages where buffered forever.</p>
          <p>
	    Own Id: OTP-12698 Aux Id: seq12844 </p>
        </item>
        <item>
          <p>
	    The VTS mode in Common Test has been modified to use a
	    private version of the Webtool application (ct_webtool).</p>
          <p>
	    Own Id: OTP-12704 Aux Id: OTP-10922 </p>
        </item>
        <item>
          <p>
	    Add possibility to add user capabilities in
	    <c>ct_netconfc:hello/3</c>.</p>
          <p>
	    Own Id: OTP-12707 Aux Id: seq12846 </p>
        </item>
      </list>
    </section>

</section>

<section><title>Common_Test 1.10</title>

    <section><title>Fixed Bugs and Malfunctions</title>
      <list>
        <item>
          <p>
	    The tests overview file, index.html, did not always get
	    updated correctly after a new test run. This was because
	    of a bug in the Common Test log cache mechanism which has
	    now been corrected.</p>
          <p>
	    Own Id: OTP-11400</p>
        </item>
        <item>
          <p>
	    When a successful test case returns, Common Test should,
	    according to the documentation, send a tc_done event to
	    the event handlers with Result = ok in the data field.
	    However, Common Test sets Result to the return value of
	    the test case instead. Common Test has been modified now
	    to comply with the documentation.</p>
          <p>
	    *** POTENTIAL INCOMPATIBILITY ***</p>
          <p>
	    Own Id: OTP-12279 Aux Id: seq12737, OTP-12531 </p>
        </item>
        <item>
          <p>
	    A ct_telnet:expect/3 call could never be aborted before
	    an idle_timeout, even if total_timeout had been set to a
	    lower value (i.e. a shorter time). This problem has been
	    fixed.</p>
          <p>
	    Own Id: OTP-12335</p>
        </item>
        <item>
          <p>
	    The undocumented return value {skipped,Reason} from
	    config functions and test cases was handled
	    inconsistently. Test cases were e.g. reported as
	    "skipped" to CT Hook functions, but "successful" to event
	    handlers. Now, the above return value is consistently
	    handled the same way as {skip,Reason} and this has also
	    been documented.</p>
          <p>
	    *** POTENTIAL INCOMPATIBILITY ***</p>
          <p>
	    Own Id: OTP-12359 Aux Id: seq12760 </p>
        </item>
        <item>
          <p>
	    The Erlang source code to HTML generator would sometimes
	    fail because epp:parse_erl_form/1 could not find and
	    expand required macros in included header files. The
	    problem has been solved by making sure common_test always
	    passes the full include path to epp. Also, a bug that
	    could cause erl_syntax:revert/1 to fail because of a
	    badly formed syntax tree has been corrected.</p>
          <p>
	    Own Id: OTP-12419</p>
        </item>
        <item>
          <p>
	    A missing group option in the ct_run help text has been
	    added.</p>
          <p>
	    Own Id: OTP-12433 Aux Id: seq12788 </p>
        </item>
        <item>
          <p>
	    Printouts by means of ct:log/2/3 or ct:pal/2/3 from the
	    hook functions on_tc_fail/2 and on_tc_skip/2 would (quite
	    unexpectedly) end up in the "unexpected i/o" log file
	    instead of in the test case log file. This behaviour has
	    been changed so that now, all printouts (including stdio
	    printouts) from these hook functions will be routed to
	    the test case log file.</p>
          <p>
	    Own Id: OTP-12468</p>
        </item>
        <item>
          <p>
	    ct_netconfc:action/3 will now - if the return type is
	    void - accept an RPC reply on the form
	    {ok,[simple_xml()]}, and in this event return only the
	    atom ok.</p>
          <p>
	    Own Id: OTP-12491 Aux Id: seq12797 </p>
        </item>
        <item>
          <p>
	    OTP-11971 erroneously changed the handling of relative
	    paths for incl_dirs specified in the cover spec file.
	    This is now corrected so these are expected to be
	    relative to the directory where the cover spec file
	    itself is stored</p>
          <p>
	    Own Id: OTP-12498 Aux Id: OTP-11971 </p>
        </item>
        <item>
          <p>
	    Some test cases have been updated to use ct:sleep/1
	    instead of timer:sleep/1. The reason being that the sleep
	    times need to be scaled to compensate for slow execution
	    (e.g. when cover is running).</p>
          <p>
	    Own Id: OTP-12574</p>
        </item>
      </list>
    </section>


    <section><title>Improvements and New Features</title>
      <list>
        <item>
          <p>
	    Common Test now exports a function,
	    ct:get_event_mgr_ref/0, that returns the name of the
	    Common Test event manager. This makes it possible to plug
	    in event handlers to the event manager while tests are
	    running (using the gen_event API).</p>
          <p>
	    Own Id: OTP-12506 Aux Id: seq12802 </p>
        </item>
        <item>
          <p>
	    When a test case (or configuration function) fails
	    because of an exit signal from a linked process, Common
	    Test previously passed only the reason for process
	    termination to the CT post hook functions and the event
	    handlers (in the tc_done event). This has been changed so
	    that now the tuple {'EXIT',ReasonForProcessTermination}
	    is passed instead. This makes it much easier in the CT
	    post hook functions to distinguish a failure of this sort
	    from other types of errors and from the return value of a
	    successful test case.</p>
          <p>
	    *** POTENTIAL INCOMPATIBILITY ***</p>
          <p>
	    Own Id: OTP-12531 Aux Id: OTP-12279 </p>
        </item>
        <item>
          <p>
	    A new feature has been introduced in ct_telnet:get_data/1
	    that makes it possible to automatically poll the telnet
	    connection in case an incomplete string (one that has not
	    yet been terminated by a newline) remains in the receive
	    buffer. The polling is controlled by two new telnet
	    config values, which are documented in the ct_telnet
	    reference manual. The polling mechanism is disabled by
	    default (making the get_data/1 function backwards
	    compatible).</p>
          <p>
	    Own Id: OTP-12627</p>
        </item>
      </list>
    </section>

</section>

<section><title>Common_Test 1.9</title>

    <section><title>Fixed Bugs and Malfunctions</title>
      <list>
        <item>
          <p>
	    The source code to html code generator in Test Server
	    (and Common Test) would fail to generate anchors in the
	    html code for functions with non-expandable macros,
	    resulting in bad html links to such functions. This
	    correction lets the code generator ignore macros that
	    can't be expanded (i.e. not pre-process them), so that
	    correct anchors will always be produced.</p>
          <p>
	    Own Id: OTP-11766 Aux Id: seq12556 </p>
        </item>
        <item>
          <p>
	    OTP-11971 erroneously changed the handling of relative
	    paths (import/export files) specified in the cover spec
	    file. This is now corrected so these are expected to be
	    relative to the directory where the cover spec file
	    itself is stored.</p>
          <p>
	    Own Id: OTP-12031</p>
        </item>
        <item>
          <p>
	    Common Test would sometimes crash while trying to print
	    large amounts of SASL reports to log on a computer with a
	    slow file system. This problem (due to an error in IO
	    message buffering in ct_logs) has been fixed.</p>
          <p>
	    Own Id: OTP-12159</p>
        </item>
        <item>
          <p>
	    The common_test telnet client, ct_telnet and friends, had
	    some unstable test cases. Some of these were caused by
	    the unix_telnet callback sending an extra newline after
	    sending the password. This caused the sever to send an
	    extra prompt back which confused the tests. The extra
	    newline is no longer sent.</p>
          <p>
	    Also, debug printouts and logging from the telnet client
	    is improved, and some test cases are slightly modified in
	    order to stabilize the test.</p>
          <p>
	    Own Id: OTP-12329</p>
        </item>
        <item>
          <p>
	    ct_netconfc did not expect the return value
	    {error,timeout} from ssh_connection:subsystem/4. This has
	    been corrected.</p>
          <p>
	    Own Id: OTP-12334</p>
        </item>
      </list>
    </section>


    <section><title>Improvements and New Features</title>
      <list>
        <item>
          <p>
	    A new option, <c>{newline,boolean()}</c> is added to all
	    functions in <c>ct_telnet</c> that send data (command
	    strings) to the telnet server. By default,
	    <c>ct_telnet</c> adds a newline to all command strings,
	    and by setting the new option to <c>false</c> this
	    behavior is turned off.</p>
          <p>
	    Own Id: OTP-12252 Aux Id: seq12730 </p>
        </item>
        <item>
          <p>
	    Distribute <c>autoconf</c> helpers to applications at
	    build time instead of having multiple identical copies
	    committed in the repository.</p>
          <p>
	    Own Id: OTP-12348</p>
        </item>
      </list>
    </section>

</section>

<section><title>Common_Test 1.8.2</title>

    <section><title>Fixed Bugs and Malfunctions</title>
      <list>
        <item>
          <p>
	    Ticket OTP-11971 introduced a runtime dependency towards
	    test_server-3.7.1, since the interface between
	    test_server and common_test was changed. Erroneously, the
	    common_test.app file was not updated according to this.
	    This has now been corrected.</p>
          <p>
	    Own Id: OTP-12037</p>
        </item>
      </list>
    </section>


    <section><title>Improvements and New Features</title>
      <list>
        <item>
          <p>
	    Warning: this is experimental and may disappear or change
	    without previous warning.</p>
          <p>
	    Experimental support for running Quickcheck and PropEr
	    tests from common_test suites is added to common_test.
	    See the reference manual for the new module
	    <c>ct_property_testing</c>.</p>
          <p>
	    Experimental property tests are added under
	    <c>lib/{inet,ssh}/test/property_test</c>. They can be run
	    directly or from the commont_test suites
	    <c>inet/ftp_property_test_SUITE.erl</c> and
	    <c>ssh/test/ssh_property_test_SUITE.erl</c>.</p>
          <p>
	    See the code in the <c>test</c> directories and the man
	    page for details.</p>
          <p>
	    (Thanks to Tuncer Ayaz for a patch adding Triq)</p>
          <p>
	    Own Id: OTP-12119</p>
        </item>
      </list>
    </section>

</section>

<section><title>Common_Test 1.8.1</title>

    <section><title>Fixed Bugs and Malfunctions</title>
      <list>
        <item>
          <p>
	    Substrings in long telnet messages would sometimes get
	    wrongly reversed. This error has been corrected.</p>
          <p>
	    Own Id: OTP-11871 Aux Id: seq12581 </p>
        </item>
        <item>
          <p>
	    The basic_html logging mode in Common Test (for
	    compatibility with old browsers) generated HTML code with
	    unbalanced tags. This has been fixed.</p>
          <p>
	    Own Id: OTP-11917 Aux Id: seq12598 </p>
        </item>
        <item>
          <p>
	    The mechanism for running code cover analysis with
	    common_test has been improved. Earlier, if a test run
	    consisted of multiple tests, cover would be started and
	    stopped for each test. This would give "intermediate"
	    cover logs available from the "Coverage log" link on the
	    test suite result pages. To accumulate cover data over
	    all tests, the 'export' option had to be used in the
	    cover spec file. This was not well documented, and the
	    functionality was quite confusing.</p>
          <p>
	    Using the 'nodes' option in the cover spec file would
	    fail when the test run consisted of multiple tests, since
	    the specified nodes would only be included in the cover
	    analysis of the first test.</p>
          <p>
	    The repeated compilation and analysis of the same modules
	    was also very time consuming.</p>
          <p>
	    To overcome these problems, ct will now only cover
	    compile and analyze modules once per test run, i.e. once
	    for each cover spec file. The log file is available via a
	    new button on the top level index page. The old "Coverage
	    log" links on the test suite result pages still exist,
	    but they all point to the same log containing the
	    accumulated result.</p>
          <p>
	    Own Id: OTP-11971</p>
        </item>
        <item>
          <p>
	    If multiple tests would run simultaneously on different
	    Erlang nodes, writing their logs to the same directory,
	    then there would often be entries in the all_runs.html
	    log file showing incomplete results (all zeroes) upon
	    completion. This problem was caused by a bug in the
	    Common Test log cache mechanism, which has been fixed.</p>
          <p>
	    Own Id: OTP-11988 Aux Id: seq12611 </p>
        </item>
      </list>
    </section>

</section>

<section><title>Common_Test 1.8</title>

    <section><title>Fixed Bugs and Malfunctions</title>
      <list>
        <item>
          <p>
	    The error generated if a test case process received an
	    exit from a linked process while executing
	    init_per_testcase/2, was handled incorrectly by Common
	    Test. The problem has been solved, and Common Test now
	    reports this type of error correctly, with proper error
	    reason and exit location as well.</p>
          <p>
	    Own Id: OTP-11643</p>
        </item>
        <item>
          <p>
	    Running a parallel test case group with two or more
	    instances of the same test case would result in identical
	    log file names, and one test case instance would
	    overwrite the log file of another. This problem has been
	    solved.</p>
          <p>
	    Own Id: OTP-11644</p>
        </item>
        <item>
          <p>
	    Application upgrade (appup) files are corrected for the
	    following applications: </p>
          <p>
	    <c>asn1, common_test, compiler, crypto, debugger,
	    dialyzer, edoc, eldap, erl_docgen, et, eunit, gs, hipe,
	    inets, observer, odbc, os_mon, otp_mibs, parsetools,
	    percept, public_key, reltool, runtime_tools, ssh,
	    syntax_tools, test_server, tools, typer, webtool, wx,
	    xmerl</c></p>
          <p>
	    A new test utility for testing appup files is added to
	    test_server. This is now used by most applications in
	    OTP.</p>
          <p>
	    (Thanks to Tobias Schlager)</p>
          <p>
	    Own Id: OTP-11744</p>
        </item>
        <item>
          <p>
	    The <c>cth_surefire</c> hook would crash in
	    <c>pre_init_per_suite/3</c> if a previous hook returned
	    <c>{skip,Reason}</c> or <c>{fail,Reason}</c> instead of a
	    <c>Config</c> list. This error has been corrected, and
	    <c>cth_surefire</c> will now simply propagate the
	    received <c>InitData</c> value instead.</p>
          <p>
	    Own Id: OTP-11811</p>
        </item>
        <item>
          <p>
	    Specs of return values are corrected for
	    <c>ct_netconfc:get/2,3</c>,
	    <c>ct_netconfc:get_config/3,4</c>,
	    <c>ct_netconfc:action/2,3</c>,
	    <c>ct_netconfc:send_rpc/2,3</c> and
	    <c>ct_netconfc:send/2,3</c>.</p>
          <p>
	    Own Id: OTP-11834 Aux Id: seq12574 </p>
        </item>
      </list>
    </section>


    <section><title>Improvements and New Features</title>
      <list>
        <item>
          <p>
	    ct_telnet can now log all communication taking place
	    during a telnet session. Previously, only information
	    about ct_telnet operations and commands, as well as
	    explicitly requested data from the server, was logged.</p>
          <p>
	    Furthermore, a logging mechanism based on an Error Logger
	    event handler and a dedicated Common Test hook,
	    <c>cth_conn_log</c>, now makes it possible to print data
	    for individual connections to separate log files. Please
	    see the <c>ct_telnet</c> reference manual for more
	    information and examples.</p>
          <p>
	    Important note: A new argument, <c>ConnName</c> has been
	    added to the <c>unix_telnet:connect/5</c> callback
	    function. This forces users that use private ct_telnet
	    callback modules to update their code according to
	    <c>unix_telnet:connect/6</c>. Please see the
	    <c>unix_telnet</c> reference manual and source code
	    module for details.</p>
          <p>
	    Own Id: OTP-11440 Aux Id: seq12457 </p>
        </item>
        <item>
          <p>
	    A new timeout option has been introduced for the
	    <c>ct_telnet:expect/3</c> function. With
	    <c>{total_timeout,Time}</c> it's possible to set a time
	    limit for the complete expect operation. After
	    <c>Time</c> milliseconds, <c>expect/3</c> returns
	    <c>{error,timeout}</c>. The default value used if
	    <c>total_timeout</c> is not specified, is infinity (i.e.
	    no time limit). Please see the <c>ct_telnet</c> reference
	    manual for more information.</p>
          <p>
	    Own Id: OTP-11689</p>
        </item>
        <item>
          <p>
	    Some function specs are corrected or moved and some edoc
	    comments are corrected in order to allow use of edoc.
	    (Thanks to Pierre Fenoll)</p>
          <p>
	    Own Id: OTP-11702</p>
        </item>
        <item>
          <p>
	    Test case group name information has been added to the
	    data sent with <c>tc_user_skip</c> and
	    <c>tc_auto_skip</c> event messages, as well as the data
	    passed in calls to the CT Hook functions
	    <c>on_tc_skip/3</c> and <c>on_tc_fail/3</c>. The
	    modification only affects the function name
	    element/argument. This value remains an atom if the test
	    case in question does not belong to a test case group.
	    Otherwise a tuple <c>{FuncName,GroupName}</c>
	    (<c>{atom(),atom()}</c>) is passed instead.</p>
          <p>
	    Note that this change may (depending on the patterns used
	    for matching) require modifications of user event
	    handlers and hook modules. Please see the Event Handling
	    chapter in the Common Test User's Guide, and the
	    reference manual for <c>ct_hooks</c>, for details.</p>
          <p>
	    Note also that the Test Server framework callback
	    function <c>report/2</c> has been modified. This change
	    only affects users with test frameworks interfacing Test
	    Server rather than Common Test. See the
	    <c>test_server_ctrl</c> reference manual for details.</p>
          <p>
	    *** POTENTIAL INCOMPATIBILITY ***</p>
          <p>
	    Own Id: OTP-11732 Aux Id: seq12541 </p>
        </item>
        <item>
          <p>
	    If Common Test can't prompt the user to abort or continue
	    the test run when one or more test suites fail to
	    compile, a new option,
	    <c>{abort_if_missing_suites,Bool}</c>, can be used to
	    specify whether it should proceed with the test run, or
	    stop execution. The default value of <c>Bool</c> is
	    <c>false</c> (i.e. to proceed even if suites are
	    missing).</p>
          <p>
	    Own Id: OTP-11769</p>
        </item>
      </list>
    </section>


    <section><title>Known Bugs and Problems</title>
      <list>
        <item>
          <p>
	    common_test: Fix problems reported by Dialyzer.</p>
          <p>
	    Own Id: OTP-11525</p>
        </item>
      </list>
    </section>

</section>

<section><title>Common_Test 1.7.4</title>

    <section><title>Fixed Bugs and Malfunctions</title>
      <list>
        <item>
          <p>
	    Return values from group and testcase info functions are
	    now properly checked, and associated test cases are auto
	    skipped if a return value is invalid.</p>
          <p>
	    Own Id: OTP-10631 Aux Id: kunagi-345 [256] </p>
        </item>
        <item>
	    <p>The way Common Test handles skipping of test cases has
	    been updated. In previous versions, returning
	    <c>{skip,Reason}</c> from a configuration function (such
	    as init_per_suite or init_per_group), resulted in all
	    affected test cases getting skipped with status
	    <c>auto_skipped</c>. This was inappropriate, since this
	    status is supposed to be used to inform that Common Test
	    has taken the initiative to skip something (e.g. a test
	    case group if init_per_group failed). Therefore, in this
	    version of Common Test, whenever the user skips a suite,
	    group, or individual test case (by means of a
	    configuration function or test specification term), the
	    affected test cases get the status <c>user_skipped</c>
	    instead.</p> <p>This update has meant a few changes that
	    may affect Common Test users in various ways:</p> <list>
	    <item>The test results and statistics will be affected,
	    which is important to know when running regression tests
	    and comparing results to previous test runs.</item>
	    <item>Users that read or parse the textual log file
	    <c>suite.log</c> will notice that an auto skipped
	    function is now reported as <c>auto_skipped</c> rather
	    than <c>skipped</c> as before.</item> <item>When
	    <c>require</c> fails in an info function (such as suite/0
	    or group/1), all affected configuration functions and
	    test cases are marked as <c>auto_skipped</c>.</item>
	    <item>If Common Test detects an error in the test suite
	    (such as e.g. an invalid all/0 function), all affected
	    configuration functions and test cases are marked as
	    <c>auto_skipped</c>.</item> <item>If a repeated test run
	    session reaches a deadline with <c>force_stop</c>
	    enabled, all remaining test cases are marked as
	    <c>auto_skipped</c> rather than <c>user_skipped</c> as
	    before.</item> <item>The event messages that Common Test
	    generates during test runs have been affected by this
	    update. For details see OTP-11524.</item> </list>
          <p>
	    Own Id: OTP-11305 Aux Id: OTP-11524 </p>
        </item>
        <item>
          <p>
	    Returning {skip, Reason} from a pre_end_per_group/3 user
	    hook function would result in an exit in the Common Test
	    cth_log_redirect hook. This problem has been solved.</p>
          <p>
	    Own Id: OTP-11409 Aux Id: seq12446 </p>
        </item>
        <item>
          <p>
	    When the netconf server did not respond to the
	    close-session request, the call to
	    ct_netconfc:close_session/2 would hang forever waiting
	    for the netconf client to terminate. This has been
	    corrected. The client will now always terminate (and take
	    down the connection) if the close-session request times
	    out.</p>
          <p>
	    Own Id: OTP-11478</p>
        </item>
      </list>
    </section>


    <section><title>Improvements and New Features</title>
      <list>
        <item>
          <p>
	    Fix cth_log_redirect.erl to fulfill gen_event behaviour.
	    Thanks to Roberto Aloi.</p>
          <p>
	    Own Id: OTP-11401</p>
        </item>
        <item>
          <p>
	    The first argument of the CT hook callback function
	    <c>on_tc_skip/3</c> has been modified. When this function
	    is called for <c>init_per_group</c> or
	    <c>end_per_group</c>, the value of the first argument is
	    now <c>{init_per_group,GroupName}</c> or
	    <c>{end_per_group,GroupName}</c>.</p>
          <p>
	    Own Id: OTP-11523</p>
        </item>
        <item>
	    <p>The following modifications have been made to the
	    event messages that Common Test sends during test
	    execution:</p> <list> <item>For the <c>tc_auto_skip</c>
	    event, the value of the <c>Func</c> element has changed
	    from <c>end_per_group</c> to
	    <c>{end_per_group,GroupName}</c>.</item> <item>When
	    <c>require</c> fails in an info function, such as suite/0
	    or group/1, the init configuration function is now
	    reported as <c>auto_skipped</c> intead of <c>skipped</c>,
	    with the <c>tc_done</c> event.</item> <item>When
	    <c>require</c> fails in an info function because of a
	    configuration name already in use, the <c>tc_done</c>
	    event now reports the error with a tuple (of size 2)
	    tagged <c>failed</c> instead of <c>skipped</c>.</item>
	    </list> <p>Please see the Event Handling chapter in the
	    Common Test User's Guide for reference. </p>
          <p>
	    Own Id: OTP-11524 Aux Id: OTP-11305 </p>
        </item>
      </list>
    </section>

</section>

<section><title>Common_Test 1.7.3</title>

    <section><title>Fixed Bugs and Malfunctions</title>
      <list>
        <item>
          <p>
	    Documentation is added for ct_netconfc:send and
	    ct_netconfc:send_rpc.</p>
          <p>
	    Own Id: OTP-11132</p>
        </item>
        <item>
          <p>
	    ct_netconfc:create_subscription only allowed one XML
	    element inside the 'filter' element. According to RFC5277
	    it should be allowed to add any number of elements inside
	    the filter, so this is now corrected.</p>
          <p>
	    Own Id: OTP-11166</p>
        </item>
        <item>
          <p>
	    The error handler installed by the Common Test hook
	    cth_log_redirect did not respond to init:stop/1/2. This
	    has been corrected.</p>
          <p>
	    Own Id: OTP-11175 Aux Id: seq12356 </p>
        </item>
        <item>
          <p>
	    Calling ct:pal/2 or ct:print/2 when Common Test was not
	    running, would cause an exit. This has been changed and
	    the string is now simply printed to stdout instead.</p>
          <p>
	    Own Id: OTP-11176</p>
        </item>
        <item>
          <p>
	    Fixed problem with the cth_log_redirect hook making calls
	    to an undefined function in ct_logs.</p>
          <p>
	    Own Id: OTP-11238</p>
        </item>
        <item>
          <p>
	    When running tests with the 'repeat' option, the Common
	    Test utility process did not always terminate quickly
	    enough after a test run, causing the start of the next
	    run to fail. A monitor is now used to ensure termination
	    of the utility process after each test run.</p>
          <p>
	    Own Id: OTP-11244 Aux Id: seq12396 </p>
        </item>
        <item>
          <p>
	    Test Server installed an error handler (test_server_h)
	    only to be able to write the name of the current test
	    case to stdout whenever it received an error- or progress
	    report. This functionality was not useful and has been
	    removed. The built-in Common Test hook, cth_log_redirect,
	    has instead been improved to now also tag all error- and
	    progress reports in the log with suite-, group-, and/or
	    test case name.</p>
          <p>
	    Own Id: OTP-11263 Aux Id: seq12251 </p>
        </item>
      </list>
    </section>


    <section><title>Improvements and New Features</title>
      <list>
        <item>
          <p>
	    A new log, the "Pre- and Post Test I/O Log", has been
	    introduced, which makes it possible to capture error- and
	    progress reports, as well as printouts made with ct:log/2
	    and ct:pal/2, before and after a test run. (Some minor
	    improvements of the logging system have been made at the
	    same time). Links to the new log are found on the Common
	    Test Framework Log page. The Common Test User's Guide has
	    been updated with information about the new log and also
	    with a new section on how to synchronize external
	    applications with Common Test by means of the CT Hook
	    init and terminate functions.</p>
          <p>
	    Own Id: OTP-11272</p>
        </item>
      </list>
    </section>

</section>

<section><title>Common_Test 1.7.2</title>

    <section><title>Fixed Bugs and Malfunctions</title>
      <list>
        <item>
          <p>
	    A design flaw in the generic connection handling in
	    Common Test made it impossible to implement a connection
	    handler that could map multiple connection names (i.e.
	    configuration variable aliases) to single connection
	    pids. This problem has been solved.</p>
          <p>
	    Own Id: OTP-10126 Aux Id: kunagi-178 [89] </p>
        </item>
        <item>
          <p>
	    If a telnet connection is hanging, then a call to
	    ct_telnet:close/1 will time out after 5 seconds and the
	    connection process is brutally killed. In some cases the
	    connection would not be unregistered and attempts at
	    opening a new connection with the same name would make
	    common_test try to reuse the same connection since it
	    believed that it was still alive. This has been corrected
	    - a killed connection is now always unregistered.</p>
          <p>
	    Own Id: OTP-10648 Aux Id: seq12212 </p>
        </item>
        <item>
          <p>
	    Test performance has been improved by means of a cache
	    for the top level HTML index logs (all_runs.html and
	    index.html, in the logdir directory). This solves
	    problems with slow start up times and test execution
	    times increasing with the number of ct_run directories
	    stored in logdir. The cached index entries are stored in
	    RAM during test execution and are saved to file in logdir
	    (for faster start up times) whenever a test run finishes.</p>
          <p>
	    Own Id: OTP-10855</p>
        </item>
        <item>
          <p>
	    Testing of the test specification functionality has been
	    improved and a couple of minor bugs have been discovered
	    and corrected.</p>
          <p>
	    Own Id: OTP-10857</p>
        </item>
        <item>
          <p>
	    Links to the top level index files in some HTML footers
	    had disappeared. This error has been corrected. Also, a
	    problem with the suite overview log file not being closed
	    properly has been solved.</p>
          <p>
	    Own Id: OTP-11046</p>
        </item>
        <item>
          <p>
	    Common Test would, in case of timetrap error, print a
	    warning in the log if end_per_testcase wasn't implemented
	    in the suite, even though it's an optional function. This
	    printout has been removed.</p>
          <p>
	    Own Id: OTP-11052</p>
        </item>
      </list>
    </section>


    <section><title>Improvements and New Features</title>
      <list>
        <item>
          <p>
	    If it could not be decided which test case a certain log
	    printout belonged to, the common test framework log was
	    earlier used. Such printouts are now instead sent to
	    unexpected_io.log.html in test_server so that there is
	    only one place to look for "missing" printouts.</p>
          <p>
	    Own Id: OTP-10494 Aux Id: kunagi-319 [230] </p>
        </item>
        <item>
          <p>
	    Make cover smarter about finding source from beam.</p>
          <p>
	    In particular, search using the source path in
	    module_info if the current heuristic fails.</p>
          <p>
	    Own Id: OTP-10902</p>
        </item>
        <item>
          <p>
	    Add a variant of ct_slave:start/2 that starts a node with
	    specified options on the local host.</p>
          <p>
	    Own Id: OTP-10920</p>
        </item>
        <item>
          <p>
	    Integrate elliptic curve contribution from Andreas
	    Schultz </p>
          <p>
	    In order to be able to support elliptic curve cipher
	    suites in SSL/TLS, additions to handle elliptic curve
	    infrastructure has been added to public_key and crypto.</p>
          <p>
	    This also has resulted in a rewrite of the crypto API to
	    gain consistency and remove unnecessary overhead. All OTP
	    applications using crypto has been updated to use the new
	    API.</p>
          <p>
	    Impact: Elliptic curve cryptography (ECC) offers
	    equivalent security with smaller key sizes than other
	    public key algorithms. Smaller key sizes result in
	    savings for power, memory, bandwidth, and computational
	    cost that make ECC especially attractive for constrained
	    environments.</p>
          <p>
	    Own Id: OTP-11009</p>
        </item>
        <item>
	    <p> Postscript files no longer needed for the generation
	    of PDF files have been removed. </p>
          <p>
	    Own Id: OTP-11016</p>
        </item>
        <item>
          <p>
	    A link is added from the red error printout in a test
	    case log (for a failed test case) to the full error
	    description at the end of the log. The reason for this is
	    that the error description in the red field is sometimes
	    truncated at 50 characters in order to keep the log as
	    short and easy to read as possible.</p>
          <p>
	    Own Id: OTP-11044 Aux Id: seq12304 </p>
        </item>
        <item>
          <p>
	    A new option 'no_prompt_check' is added to
	    ct_telnet:expect/3. If this option is used, ct_telnet
	    will not wait for a prompt or a newline before attempting
	    to match the given pattern.</p>
          <p>
	    Own Id: OTP-11095</p>
        </item>
      </list>
    </section>

</section>

<section><title>Common_Test 1.7.1</title>

    <section><title>Fixed Bugs and Malfunctions</title>
      <list>
        <item>
          <p>
	    If an event handler installed in the CT Master event
	    manager took too long to respond during the termination
	    phase, CT Master crashed because of a timeout after 5
	    secs. This would leave the system in a bad state. The
	    problem has been solved by means of a 30 min timeout
	    value and if CT Master gets a timeout after that time, it
	    now kills the event manager and shuts down properly.</p>
          <p>
	    Own Id: OTP-10634 Aux Id: kunagi-347 [258] </p>
        </item>
        <item>
          <p>
	    Printing with any of the ct printout functions from an
	    event handler installed by Common Test, would cause a
	    deadlock. This problem has been solved.</p>
          <p>
	    Own Id: OTP-10826 Aux Id: seq12250 </p>
        </item>
        <item>
          <p>
	    Using the force_stop flag/option to interrupt a test run
	    caused a crash in Common Test. This problem has been
	    solved.</p>
          <p>
	    Own Id: OTP-10832</p>
        </item>
      </list>
    </section>


    <section><title>Improvements and New Features</title>
      <list>
        <item>
          <p>
	    Removed depricated run_test program, use ct_run instead.</p>
          <p>
	    *** POTENTIAL INCOMPATIBILITY ***</p>
          <p>
	    Own Id: OTP-9052</p>
        </item>
      </list>
    </section>


    <section><title>Known Bugs and Problems</title>
      <list>
        <item>
          <p>
	    Test case execution time increases with size of test run.</p>
          <p>
	    Own Id: OTP-10855</p>
        </item>
      </list>
    </section>

</section>

<section><title>Common_Test 1.7</title>

    <section><title>Fixed Bugs and Malfunctions</title>
      <list>
        <item>
          <p>
	    Severe errors detected by <c>test_server</c> (e.g. if log
	    files directories cannot be created) will now be reported
	    to <c>common_test</c> and noted in the <c>common_test</c>
	    logs.</p>
          <p>
	    Own Id: OTP-9769 Aux Id: kunagi-202 [113] </p>
        </item>
        <item>
          <p>
	    The earlier undocumented cross cover feature for
	    accumulating cover data over multiple tests has now been
	    fixed and documented.</p>
          <p>
	    Own Id: OTP-9870 Aux Id: kunagi-206 [117] </p>
        </item>
        <item>
          <p>
	    If a busy test case generated lots of error messages,
	    cth_log_redirect:post_end_per_testcase would crash with a
	    timeout while waiting for the error logger to finish
	    handling all error reports. The default timer was 5
	    seconds. This has now been extended to 5 minutes.</p>
          <p>
	    Own Id: OTP-10040 Aux Id: kunagi-173 [84] </p>
        </item>
        <item>
	    <p>When a test case failed because of a timetrap time
	    out, the <c>Config</c> data for the case was lost in the
	    following call to <c>end_per_testcase/2</c>, and also in
	    calls to the CT Hook function
	    <c>post_end_per_testcase/4</c>. This problem has been
	    solved and the <c>Config</c> data is now correctly passed
	    to the above functions after a timetrap timeout
	    failure.</p>
          <p>
	    Own Id: OTP-10070 Aux Id: kunagi-175 [86] </p>
        </item>
        <item>
          <p>
	    Some calls to deprecated and removed functions in snmp
	    are removed from ct_snmp.</p>
          <p>
	    Own Id: OTP-10088 Aux Id: kunagi-176 [87] </p>
        </item>
        <item>
	    <p>In test_server, the same process would supervise the
	    currently running test case and be group leader (and IO
	    server) for the test case. Furthermore, when running
	    parallel test cases, new temporary supervisor/group
	    leader processes were spawned and the process that was
	    group leader for sequential test cases would not be
	    active. That would lead to several problems:</p>
	    <p>* Processes started by init_per_suite will inherit the
	    group leader of the init_per_suite process (and that
	    group leader would not process IO requests when parallel
	    test cases was running). If later a parallel test case
	    caused such a processto print using (for example)
	    io:format/2, the calling would hang.</p>
	    <p>* Similarly, if a process was spawned from a parallel
	    test case, it would inherit the temporary group leader
	    for that parallel test case. If that spawned process
	    later - when the group of parallel tests have finished -
	    attempted to print something, its group leader would be
	    dead and there would be <c>badarg</c> exception.</p>
	    <p>Those problems have been solved by having group
	    leaders separate from the processes that supervises the
	    test cases, and keeping temporary group leader process
	    for parallel test cases alive until no more process in
	    the system use them as group leaders.</p>
	    <p>Also, a new <c>unexpected_io.log</c> log file
	    (reachable from the summary page of each test suite) has
	    been introduced. All unexpected IO will be printed into
	    it(for example, IO to a group leader for a parallel test
	    case that has finished).</p>
          <p>
	    Own Id: OTP-10101 Aux Id: OTP-10125 </p>
        </item>
        <item>
          <p>
	    Some bugfixes in <c>ct_snmp:</c></p>
	    <list> <item> ct_snmp will now use the value of the
	    'agent_vsns' config variable when setting the 'variables'
	    parameter to snmp application agent configuration.
	    Earlier this had to be done separately - i.e. the
	    supported versions had to be specified twice. </item>
	    <item> Snmp application failed to write notify.conf since
	    ct_snmp gave the notify type as a string instead of an
	    atom. This has been corrected. </item> </list>
          <p>
	    Own Id: OTP-10432</p>
        </item>
        <item>
          <p>
	    Some bugfixes in <c>ct_snmp</c>:</p>
	    <list> <item> Functions <c>register_users/2</c>,
	    <c>register_agents/2</c> and <c>register_usm_users/2</c>,
	    and the corresponding <c>unregister_*/1</c> functions
	    were not executable. These are corrected/rewritten.
	    </item> <item> Function <c>update_usm_users/2</c> is
	    removed, and an unregister function is added instead.
	    Update can now be done with unregister_usm_users and then
	    register_usm_users. </item> <item> Functions
	    <c>unregister_*/2</c> are added, so specific
	    users/agents/usm users can be unregistered. </item>
	    <item> Function <c>unload_mibs/1</c> is added for
	    completeness. </item> <item> Overriding configuration
	    files did not work, since the files were written in
	    priv_dir instead of in the configuration dir
	    (priv_dir/conf). This has been corrected. </item> <item>
	    Arguments to <c>register_usm_users/2</c> were faulty
	    documented. This has been corrected. </item> </list>
          <p>
	    Own Id: OTP-10434 Aux Id: kunagi-264 [175] </p>
        </item>
        <item>
          <p>
	    Faulty exported specs in common test has been corrected
	    to <c>ct_netconfc:hook_options/0</c> and
	    <c>inet:hostname/0</c></p>
          <p>
	    Own Id: OTP-10601</p>
        </item>
        <item>
          <p>
	    The netconf client in common_test did not adjust the
	    window after receiving data. Due to this, the client
	    stopped receiving data after a while. This has been
	    corrected.</p>
          <p>
	    Own Id: OTP-10646</p>
        </item>
      </list>
    </section>


    <section><title>Improvements and New Features</title>
      <list>
        <item>
	    <p>It is now possible to let a test specification include
	    other test specifications. Included specs can either be
	    joined with the source spec (and all other joined specs),
	    resulting in one single test run, or they can be executed
	    in separate test runs. Also, a start flag/option,
	    <c>join_specs</c>, has been introduced, to be used in
	    combination with the <c>spec</c> option. With
	    <c>join_specs</c>, Common Test can be told to either join
	    multiple test specifications, or run them separately.
	    Without <c>join_specs</c>, the latter behaviour is
	    default. Note that this is a change compared to earlier
	    versions of Common Test, where specifications could only
	    be joined. More information can be found in the Running
	    Tests chapter in the User's Guide (see the Test
	    Specifications section).</p>
          <p>
	    *** POTENTIAL INCOMPATIBILITY ***</p>
          <p>
	    Own Id: OTP-9881 Aux Id: kunagi-350 [261] </p>
        </item>
        <item>
          <p>
	    The <c>ct_slave:start/3</c> function now supports an
	    <c>{env,[{Var,Value}]}</c> option to extend environment
	    for the slave node.</p>
          <p>
	    Own Id: OTP-10469 Aux Id: kunagi-317 [228] </p>
        </item>
        <item>
	    <p> Some examples overflowing the width of PDF pages have
	    been corrected. </p>
          <p>
	    Own Id: OTP-10665</p>
        </item>
        <item>
          <p>
	    Update common test modules to handle unicode:</p> <list>
	    <item> Use UTF-8 encoding for all HTML files, except the
	    HTML version of the test suite generated with
	    erl2html2:convert, which will have the same encoding as
	    the original test suite (.erl) file. </item> <item>
	    Encode link targets in HTML files with
	    test_server_ctrl:uri_encode/1. </item> <item> Use unicode
	    modifier 't' with ~s when appropriate. </item> <item> Use
	    unicode:characters_to_list and
	    unicode:characters_to_binary for conversion between
	    binaries and strings instead of binary_to_list and
	    list_to_binary. </item> </list>
          <p>
	    Own Id: OTP-10783</p>
        </item>
      </list>
    </section>


    <section><title>Known Bugs and Problems</title>
      <list>
        <item>
          <p>
	    CT drops error reason when groups/0 crashes.</p>
          <p>
	    Own Id: OTP-10631 Aux Id: kunagi-345 [256] </p>
        </item>
        <item>
          <p>
	    Event handler on a ct_master node causes hanging.</p>
          <p>
	    Own Id: OTP-10634 Aux Id: kunagi-347 [258] </p>
        </item>
        <item>
          <p>
	    CT fails to open telnet conn after a timetrap timeout.</p>
          <p>
	    Own Id: OTP-10648 Aux Id: seq12212 </p>
        </item>
      </list>
    </section>

</section>

<section><title>Common_Test 1.6.3.1</title>

    <section><title>Known Bugs and Problems</title>
      <list>
        <item>
          <p>
	    The following corrections/changes are done in the
	    cth_surefire hook:</p>
	    <list> <item> Earlier there would always be a
	    'properties' element under the 'testsuites' element. This
	    would exist even if there were no 'property' element
	    inside it. This has been changed so if there are no
	    'property' elements to display, then there will not be a
	    'properties' element either. </item> <item> The XML file
	    will now (unless other is specified) be stored in the top
	    log directory. Earlier, the default directory would be
	    the current working directory for the erlang node, which
	    would mostly, but not always, be the top log directory.
	    </item> <item> The 'hostname' attribute in the
	    'testsuite' element would earlier never have the correct
	    value. This has been corrected. </item> <item> The
	    'errors' attribute in the 'testsuite' element would
	    earlier display the number of failed testcases. This has
	    been changed and will now always have the value 0, while
	    the 'failures' attribute will show the number of failed
	    testcases. </item> <item> A new attribute 'skipped' is
	    added to the 'testsuite' element. This will display the
	    number of skipped testcases. These would earlier be
	    included in the number of failed test cases. </item>
	    <item> The total number of tests displayed by the 'tests'
	    attribute in the 'testsuite' element would earlier
	    include init/end_per_suite and init/end_per_group. This
	    is no longer the case. The 'tests' attribute will now
	    only count "real" test cases. </item> <item> Earlier,
	    auto skipped test cases would have no value in the 'log'
	    attribute. This is now corrected. </item> <item> A new
	    attributes 'log' is added to the 'testsuite' element.
	    </item> <item> A new option named 'url_base' is added for
	    this hook. If this option is used, a new attribute named
	    'url' will be added to the 'testcase' and 'testsuite'
	    elements. </item> </list>
          <p>
	    Own Id: OTP-10589</p>
        </item>
      </list>
    </section>

</section>

<section><title>Common_Test 1.6.3</title>

    <section><title>Fixed Bugs and Malfunctions</title>
      <list>
        <item>
          <p>
	    The ct:run_test/1 option 'config' only worked with a
	    single config file, not a list of files. This has been
	    fixed.</p>
          <p>
	    Own Id: OTP-10495</p>
        </item>
        <item>
          <p>
	    ct_netconfc:close_session sometimes returned
	    {error,closed} because the ssh connection was closed
	    (from the server side) before the rpc-reply was received
	    by the client. This is normal and cannot be helped. It
	    has been corrected so the return will be 'ok' in this
	    case. Other error situations will still give
	    {error,Reason}.</p>
          <p>
	    Own Id: OTP-10510 Aux Id: kunagi-320 [231] </p>
        </item>
        <item>
          <p>
	    ct_netconfc:close_session sometimes returned
	    {error,closed} or (if the connection was named)
	    {error,{process_down,Pid,normal}} because the ssh
	    connection was closed (from the server side) before the
	    rpc-reply was received by the client. This is normal and
	    cannot be helped. It has been corrected so the return
	    will be 'ok' in this situation.</p>
          <p>
	    Own Id: OTP-10570</p>
        </item>
        <item>
          <p>
	    Fix bug where ct:require of same name with same config
	    would return name_in_use.</p>
          <p>
	    Own Id: OTP-10572</p>
        </item>
      </list>
    </section>


    <section><title>Improvements and New Features</title>
      <list>
        <item>
          <p>
	    A new test case group search functionality has been
	    implemented that makes Common Test search automatically
	    through the group definitions tree (the return value of
	    groups/0) and create tests for all paths of nested groups
	    that match the specification. It also allows for
	    specifying unique paths to sub groups in order to avoid
	    execution of unwanted tests. This new feature can be used
	    whenever starting a test run by means of the ct_run
	    program, the ct:run_test/1 API function, or a Test
	    Specification. Details can be found in the Test Case
	    Group Execution section in the Running Tests chapter.</p>
          <p>
	    Own Id: OTP-10466 Aux Id: kunagi-276 [187] </p>
        </item>
      </list>
    </section>


    <section><title>Known Bugs and Problems</title>
      <list>
        <item>
          <p>
	    Restore Config data if lost when test case fails.</p>
          <p>
	    Own Id: OTP-10070 Aux Id: kunagi-175 [86] </p>
        </item>
        <item>
          <p>
	    IO server error in test_server.</p>
          <p>
	    Own Id: OTP-10125 Aux Id: OTP-10101, kunagi-177 [88] </p>
        </item>
        <item>
          <p>
	    Faulty connection handling in common_test.</p>
          <p>
	    Own Id: OTP-10126 Aux Id: kunagi-178 [89] </p>
        </item>
      </list>
    </section>

</section>

<section><title>Common_Test 1.6.2.1</title>

    <section><title>Fixed Bugs and Malfunctions</title>
      <list>
        <item>
          <p>
	    The interactive mode (ct_run -shell) would not start
	    properly. This error has been fixed.</p>
          <p>
	    Own Id: OTP-10414</p>
        </item>
      </list>
    </section>

</section>

<section><title>Common_Test 1.6.2</title>

    <section><title>Fixed Bugs and Malfunctions</title>
      <list>
        <item>
          <p>
	    If a CT hook function caused a crash, this could in some
	    situations cause Common Test to terminate due to an
	    illegal IO operation. This error has been corrected.</p>
          <p>
	    Own Id: OTP-10050 Aux Id: seq12039 </p>
        </item>
        <item>
          <p>
	    The Common Test documentation states that timetraps are
	    never active during execution of CT hook functions. This
	    was only true for post hook functions, not for pre hook
	    functions. The code for CT hooks has been modified to
	    behave according to the documentation.</p>
          <p>
	    Own Id: OTP-10069</p>
        </item>
        <item>
          <p>
	    If a CT hook function would call the exit/1 or throw/1
	    BIF (possibly indirectly, e.g. as a result of a timeout
	    in gen_server:call/3), Common Test would hang. This
	    problem has been fixed.</p>
          <p>
	    Own Id: OTP-10072 Aux Id: seq12053 </p>
        </item>
        <item>
          <p>
	    The documentation has been updated with information about
	    how to deal with chaining of hooks which return
	    fail/skip.</p>
          <p>
	    Own Id: OTP-10077 Aux Id: seq12048 </p>
        </item>
        <item>
          <p>
	    When ct_hooks called the id/1 functions of multiple
	    hooks, it would reverse the order of the hooks and call
	    the proceeding init/2 calls in the wrong order. This has
	    been fixed.</p>
          <p>
	    Own Id: OTP-10135</p>
        </item>
        <item>
          <p>
	    The surefire hook now correctly handles autoskipped
	    initialization and test functions.</p>
          <p>
	    Own Id: OTP-10158</p>
        </item>
        <item>
          <p>
	    The ct:get_status/0 function failed to report status if a
	    parallel test case group was running at the time of the
	    call. This has been fixed and the return value for the
	    function has been updated. Please see the ct reference
	    manual for details.</p>
          <p>
	    Own Id: OTP-10172</p>
        </item>
      </list>
    </section>


    <section><title>Improvements and New Features</title>
      <list>
        <item>
          <p>
	    The support for "silent connections" has been updated to
	    include ssh. Also, a silent_connections term has been
	    added to the set of test specification terms.</p>
          <p>
	    Own Id: OTP-9625 Aux Id: seq11918 </p>
        </item>
        <item>
          <p>
	    It is now possible to specify an arbitrarily large tuple
	    as the requires config data when using require and
	    ct:get_config. See the ct:get_config and ct:require
	    reference manual pages for details about which keys are
	    allowed.</p>
          <p>
	    This change introduces a backwards incompatability in the
	    <c>ct:require/2</c> interface. Previously when doing
	    <c>ct:require(a_name,{key,subkey})</c>, a_name would be
	    associated with key. This has been changed to that
	    <c>a_name</c> is associated with <c>subkey</c>. This
	    change also effects using <c>require</c> in an
	    suite/group/testcase info function.</p>
          <p>
	    *** POTENTIAL INCOMPATIBILITY ***</p>
          <p>
	    Own Id: OTP-9626 Aux Id: seq11920 </p>
        </item>
        <item>
          <p>
	    The ct_run program now sets the OS process exit status
	    before it ends. Value 0 indicates a successful test
	    result, 1 indicates one or more failed or auto-skipped
	    test cases, and 2 indicates test execution failure.</p>
          <p>
	    Own Id: OTP-9865 Aux Id: OTP-10087 </p>
        </item>
        <item>
          <p>
	    It is now possible to sort the HTML tables by clicking on
	    the header elements. In order to reset a sorted table,
	    the browser window should simply be refreshed. This
	    feature requires that the browser supports javascript,
	    and has javascript execution enabled. If the 'ct_run
	    -basic_html' flag is used, no javascript code is included
	    in the generated HTML code.</p>
          <p>
	    Own Id: OTP-9896 Aux Id: seq12034, OTP-9835 </p>
        </item>
        <item>
          <p>
	    A netconf client, ct_netconfc, is added to common_test.
	    It supports basic netconf functionality over SSH. In
	    order to allow testing of both success and failure cases,
	    it is intentionally written to allow non-standard
	    behavior.</p>
          <p>
	    Own Id: OTP-10025</p>
        </item>
        <item>
          <p>
	    The test specification term {define,Constant,Value} has
	    been introduced, which makes it possible to replace
	    constant names (atom()) with values (term()) in arbitrary
	    test specification terms. The 'define' makes the (now
	    deprecated) 'alias' term obsolete. More details,
	    including examples, can be found in the Test
	    Specifications chapter in the Common Test User's Guide.</p>
          <p>
	    Own Id: OTP-10049</p>
        </item>
        <item>
          <p>
	    Verbosity levels for log printouts has been added. This
	    makes it possible to specify preferred verbosity for
	    different categories of log printouts, as well as general
	    printouts (such as standard IO), to allow control over
	    which strings get printed and which get ignored. New
	    versions of the Common Test logging functions, ct:log,
	    ct:pal and ct:print, have been introduced, with a new
	    Importance argument added. The Importance value is
	    compared to the verbosity level at runtime. More
	    information can be found in the chapter about Logging in
	    the Common Test User's Guide.</p>
          <p>
	    Own Id: OTP-10067 Aux Id: seq12050 </p>
        </item>
        <item>
          <p>
	    The return values of ct:run_test/1 and ct:run_testspec/1
	    have been changed from an uninformative 'ok' (independent
	    of the test outcome) to a value,
	    {Ok,Failed,{UserSkipped,AutoSkipped}} (all integers),
	    that presents the final test case result, or a value,
	    {error,Reason}, that informs about fatal test execution
	    failure. See details in the reference manual for ct.</p>
          <p>
	    Own Id: OTP-10087 Aux Id: OTP-9865 </p>
        </item>
        <item>
          <p>
	    The test specification syntax has been updated with new
	    and missing terms, such as 'define', 'verbosity',
	    'auto_compile', 'stylesheet', 'silent_connections',
	    'basic_html' and 'release_shell'. See the Test
	    Specification chapter in the Common Test User's Guide for
	    details.</p>
          <p>
	    Own Id: OTP-10089 Aux Id: OTP-10049 </p>
        </item>
        <item>
          <p>
	    It is now possible to pause execution of a test case, by
	    calling the ct:break/1/2 function. Execution is resumed
	    with a call to ct:continue/0/1. Break/continue also works
	    for test cases executing in parallel. See the ct
	    reference manual for details.</p>
          <p>
	    Own Id: OTP-10127</p>
        </item>
        <item>
          <p>
	    It is now possible to send user defined events from a
	    testcase which will be picked up by the installed event
	    handler.</p>
          <p>
	    Own Id: OTP-10157</p>
        </item>
        <item>
          <p>
	    A new start option, release_shell, for ct:run_test/1, has
	    been added, which makes Common Test release the shell
	    process after the test suite compilation phase is
	    finished. For details, see the Running Tests chapter in
	    the User's Guide.</p>
          <p>
	    Own Id: OTP-10248 Aux Id: OTP-10127 </p>
        </item>
      </list>
    </section>

</section>

<section><title>Common_Test 1.6.1</title>

    <section><title>Fixed Bugs and Malfunctions</title>
      <list>
        <item>
          <p>
	    Common Test adds the test suite directories to the code
	    path before executing the tests. These directories should
	    also be removed from the code path at the end of the test
	    run, which, prior to this fix, was not performed.</p>
          <p>
	    Own Id: OTP-9595</p>
        </item>
        <item>
          <p>
	    An entry is now created in the index.html file (i.e. the
	    overview file for the test run) for each repeated test
	    during a test run. This was previously not the case. Note
	    that in the top level (logdir) index file, however, only
	    the last test result is listed. For example, given the
	    test spec:
	    [{merge_tests,false},{dirs,"test1"},{dirs,"test1"}]. In
	    the index file for the test run (under
	    Logdir/ct_run.Node.Date.Time), both tests are listed. In
	    the top level index file (under Logdir), only the last
	    test is listed (one has to find the previous results
	    through the all_runs.html file).</p>
          <p>
	    Own Id: OTP-9634 Aux Id: seq11924 </p>
        </item>
        <item>
          <p>
	    After a test case timeout or abortion, the
	    end_per_testcase function executes on a new dedicated
	    process. The group leader for this process should be set
	    to the IO server for the test case, which was not done
	    properly. The result of this error was that no warnings
	    about end_per_testcase failing or timing out were ever
	    printed in the test case log. Also, help functions such
	    as e.g. test_server:stop_node/1, attempting to
	    synchronize with the IO server, would hang. The fault has
	    been corrected.</p>
          <p>
	    Own Id: OTP-9666</p>
        </item>
        <item>
          <p>
	    The ct:get_status/0 function would cause the calling
	    process to receive 'DOWN' messages if no tests were
	    running at the time of the call. This bug has been fixed.</p>
          <p>
	    Own Id: OTP-9830 Aux Id: seq11975 </p>
        </item>
        <item>
          <p>
	    A deadlock situation could occur if Common Test is
	    forwarding error_handler printouts to Test Server at the
	    same time a new test case is starting. This error has
	    been fixed.</p>
          <p>
	    Own Id: OTP-9894</p>
        </item>
        <item>
          <p>
	    A link to the ct_run program is now created, as expected,
	    in the installation bin directory (default
	    /usr/local/bin) during 'make install'.</p>
          <p>
	    Own Id: OTP-9898</p>
        </item>
        <item>
          <p>
	    Using the repeat, duration or until option with
	    ct:run_test/1, would cause an infinite loop. This has
	    been fixed.</p>
          <p>
	    Own Id: OTP-9899</p>
        </item>
        <item>
          <p>
	    Two or more test cases executing in parallel and printing
	    to screen at the same time with ct:pal/2/3 or
	    ct:print/2/3 could write into each other's "slots" and
	    create a mess of mixed strings. In order to avoid this,
	    only a single IO message is now ever sent per printout
	    call.</p>
          <p>
	    Own Id: OTP-9900 Aux Id: OTP-9904 </p>
        </item>
        <item>
          <p>
	    When a test case was killed because of a timetrap
	    timeout, the current location (suite, case and line) was
	    not printed correctly in the log files. This has been
	    corrected.</p>
          <p>
	    Own Id: OTP-9930 Aux Id: seq12002 </p>
        </item>
        <item>
          <p>
	    The wrong exit location was printed in the log file when
	    ct:fail/1 or ct_fail/2 was called.</p>
          <p>
	    Own Id: OTP-9933 Aux Id: seq12002 </p>
        </item>
        <item>
          <p>
	    Test Server and Common Test would add new error handlers
	    with each test run and fail to remove previously added
	    ones. In the case of Test Server, this would only happen
	    if SASL was not running on the test node. This has been
	    fixed.</p>
          <p>
	    Own Id: OTP-9941 Aux Id: seq12009 </p>
        </item>
        <item>
          <p>
	    If a test case process was terminated due to an exit
	    signal from a linked process, Test Server failed to
	    report the correct name of the suite and case to the
	    framework. This has been corrected.</p>
          <p>
	    Own Id: OTP-9958 Aux Id: OTP-9855 </p>
        </item>
        <item>
          <p>
	    When starting a test with ct_run and adding a directory
	    to the code path using -pa or -pz (preceding -erl_args),
	    Common Test would delete any existing directory in the
	    code path with the same base name (see
	    filename:basename/1) as the directory being added. This
	    has been fixed.</p>
          <p>
	    Own Id: OTP-9964</p>
        </item>
        <item>
          <p>
	    If passing two or more directories with the same base
	    name (see filename:basename/1) to Common Test with ct_run
	    -pa, only one of the directories would actually be added.</p>
          <p>
	    Own Id: OTP-9975 Aux Id: seq12019 </p>
        </item>
        <item>
          <p>
	    Configuration data required by the group info function
	    was deleted before the call to post_end_per_group, which
	    made it impossible for the hook function to read and use
	    the data in question. This has been fixed.</p>
          <p>
	    Own Id: OTP-9989</p>
        </item>
        <item>
          <p>
	    Disabling built-in hooks in a test specification was
	    ignored, this has now been fixed.</p>
          <p>
	    Own Id: OTP-10009</p>
        </item>
        <item>
          <p>
	    Various typographical errors corrected in documentation
	    for common_test, driver, erl_driver and windows
	    installation instructions. (Thanks to Tuncer Ayaz)</p>
          <p>
	    Own Id: OTP-10037</p>
        </item>
      </list>
    </section>


    <section><title>Improvements and New Features</title>
      <list>
        <item>
          <p>
	    A new optional feature has been introduced that enables
	    Common Test to generate priv_dir directory names that are
	    unique for each test case or config function. The name of
	    the option/flag is 'create_priv_dir' and it can be set to
	    value 'auto_per_run' (which is the default, existing,
	    behaviour), or 'auto_per_tc' or 'manual_per_tc'. If
	    'auto_per_tc' is used, Test Server creates a dedicated
	    priv_dir automatically for each test case (which can be
	    very expensive in case of many and/or repeated cases). If
	    'manual_per_tc' is used, the user needs to create the
	    priv_dir explicitly by calling the new function
	    ct:make_priv_dir/0.</p>
          <p>
	    Own Id: OTP-9659 Aux Id: seq11930 </p>
        </item>
        <item>
          <p>
	    A column for test case group name has been added to the
	    suite overview HTML log file.</p>
          <p>
	    Own Id: OTP-9730 Aux Id: seq11952 </p>
        </item>
        <item>
          <p>
	    It is now possible to use the post_end_per_testcase CT
	    hook function to print a comment for a test case in the
	    overview log file, even if the test case gets killed by a
	    timetrap or unknown exit signal, or if the
	    end_per_testcase function times out.</p>
          <p>
	    Own Id: OTP-9855 Aux Id: seq11979 </p>
        </item>
        <item>
          <p>
	    The pre- and post CT hook functions are now always called
	    for all configuration functions, even for configuration
	    functions that are not implemented in the test suite.</p>
          <p>
	    Own Id: OTP-9880 Aux Id: seq11993 </p>
        </item>
        <item>
          <p>
	    Common Test will now print error information (with a time
	    stamp) in the test case log file immediately when a test
	    case fails. This makes it easier to see when, in time,
	    the fault actually occured, and aid the job of locating
	    relevant trace and debug printouts in the log.</p>
          <p>
	    Own Id: OTP-9904 Aux Id: seq11985, OTP-9900 </p>
        </item>
        <item>
          <p>
	    Test Server has been modified to check the SASL
	    errlog_type parameter when receiving an error logger
	    event, so that it doesn't print reports of type that the
	    user has disabled.</p>
          <p>
	    Own Id: OTP-9955 Aux Id: seq12013 </p>
        </item>
        <item>
          <p>
	    The test specification term 'skip_groups' was implemented
	    in Common Test v1.6. It was never documented however,
	    which has now been attended to. Please see the Test
	    Specifications chapter in the User's Guide for
	    information.</p>
          <p>
	    Own Id: OTP-9972</p>
        </item>
        <item>
          <p>
	    The Common Test Master has been updated to use a CSS
	    style sheet for the html log files.</p>
          <p>
	    Own Id: OTP-9973</p>
        </item>
        <item>
          <p>
	    If the init_per_group/2 and end_per_group/2 functions are
	    not implemented in the test suite, Common Test calls it's
	    own local init- and end functions - previously named
	    ct_init_per_group/2 and ct_end_per_group/2 - when a group
	    is executed. These functions have been renamed
	    init_per_group/2 and end_per_group/2 respectively. Note
	    that this may affect any user event handler identifying
	    events by the old names.</p>
          <p>
	    *** POTENTIAL INCOMPATIBILITY ***</p>
          <p>
	    Own Id: OTP-9986 Aux Id: OTP-9992 </p>
        </item>
        <item>
          <p>
	    By specifying a user defined function ({M,F,A} or fun) as
	    timetrap value, either by means of an info function or by
	    calling ct:timetrap/1, it is now possible to set a
	    timetrap that will be triggered when the user function
	    returns.</p>
          <p>
	    Own Id: OTP-9988 Aux Id: OTP-9501, seq11894 </p>
        </item>
        <item>
          <p>
	    If the optional configuration functions init_per_suite/1
	    and end_per_suite/1 are not implemented in the test
	    suite, local Common Test versions of these functions are
	    called instead, and will be displayed in the overview log
	    file. Any printouts made by the pre- or
	    post_init_per_suite and pre- or post_end_per_suite hook
	    functions are saved in the log files for these functions.</p>
          <p>
	    Own Id: OTP-9992</p>
        </item>
        <item>
          <p>
	    A hook has been added to common test which outputs
	    surefire XML for usage together with CI tools such as
	    Jenkins. To enable the hook pass '-ct_hooks cth_surefire'
	    to ct_run. See the CTH documentation for more details.</p>
          <p>
	    Own Id: OTP-9995</p>
        </item>
      </list>
    </section>

</section>

<section><title>Common_Test 1.6</title>

    <section><title>Improvements and New Features</title>
      <list>
        <item>
          <p>
	    A Getting Started chapter has been added to the Common
	    Test User's Guide.</p>
          <p>
	    Own Id: OTP-9156</p>
        </item>
        <item>
          <p>
	    The test case group info function has been implemented in
	    Common Test. Before execution of a test case group, a
	    call is now made to <c>TestSuite:group(GroupName)</c>.
	    The function returns a list of test properties, e.g. to
	    specify timetrap values, require configuration data, etc
	    (analogue to the test suite- and test case info
	    function). The scope of the properties set by
	    <c>group(GroupName)</c> is all test cases and sub-groups
	    of group <c>GroupName</c>.</p>
          <p>
	    Own Id: OTP-9235</p>
        </item>
        <item>
          <p>
	    Common Test hooks are now in a final supported version.
	    The Common Test hooks allow you to abstract out
	    initialization behaviour that is common to multiple test
	    suites into one place and also extend the behaviour of a
	    suite without changing the suite itself. For more
	    information see the Common Test user's guide.</p>
          <p>
	    Own Id: OTP-9449</p>
        </item>
        <item>
          <p>
	    A new built-in common test hook has been added which
	    captures error_logger and SASL event and prints them in
	    the testcase log. To disable this (and any other built-in
	    hooks) pass 'enable_builtin_hooks false' to common test.</p>
          <p>
	    Own Id: OTP-9543</p>
        </item>
        <item>
          <p>
	    Common Test now calls info functions also for the
	    <c>init/end_per_suite/1</c> and
	    <c>init/end_per_group/2</c> configuration functions.
	    These can be used e.g. to set timetraps and require
	    external configuration data relevant only for the
	    configuration functions in question (without affecting
	    properties set for groups and test cases in the suite).
	    The info function for <c>init/end_per_suite(Config)</c>
	    is <c>init/end_per_suite()</c>, and for
	    <c>init/end_per_group(GroupName,Config)</c> it's
	    <c>init/end_per_group(GroupName)</c>. Info functions
	    cannot be used with <c>init/end_per_testcase(TestCase,
	    Config)</c>, since these configuration functions execute
	    on the test case process and will use the same properties
	    as the test case (i.e. properties set by the test case
	    info function, <c>TestCase()</c>).</p>
          <p>
	    Own Id: OTP-9569</p>
        </item>
        <item>
          <p>
	    It's now possible to read the full name of the test case
	    log file during execution. One way to do this is to
	    lookup it up as value of the key <c>tc_logfile</c> in the
	    test case <c>Config</c> list (which means it can also be
	    read by a pre- or post Common Test hook function). The
	    data is also sent with the event
	    <c>#event{name=tc_logfile,data={{Suite,Func},LogFileName}}</c>,
	    and can be read by any installed event handler.</p>
          <p>
	    Own Id: OTP-9676 Aux Id: seq11941 </p>
        </item>
        <item>
          <p>
	    The look of the HTML log files generated by Common Test
	    and Test Server has been improved (and made easier to
	    customize) by means of a CSS file.</p>
          <p>
	    Own Id: OTP-9706</p>
        </item>
        <item>
          <p>
	    Functions ct:fail(Format, Args) and ct:comment(Format,
	    Args) have been added in order to make printouts of
	    formatted error and comment strings easier (no need for
	    the user to call io_lib:format/2 explicitly).</p>
          <p>
	    Own Id: OTP-9709 Aux Id: seq11951 </p>
        </item>
        <item>
          <p>
	    The order in which ct hooks are executed for cleanup
	    hooks (i.e. *_end_per_* hooks) has been reversed.</p>
          <p>
	    *** POTENTIAL INCOMPATIBILITY ***</p>
          <p>
	    Own Id: OTP-9774 Aux Id: seq11913 </p>
        </item>
        <item>
          <p>
	    Printouts to stdout may be captured during test case
	    execution. This is useful in order to e.g. read and parse
	    tty printouts from the SUT during test case execution (if
	    necessary, say, to determine the outcome of the test).
	    The capturing session is started with
	    <c>ct:capture_start/0</c>, and stopped with
	    <c>ct:capture_stop/0</c>. The list of buffered strings is
	    read and purged with <c>ct:capture_get/0/1</c>. It's
	    possible to filter out printouts made with
	    <c>ct:log/2/3</c> and <c>ct:pal/2/3</c> from the captured
	    list of strings. This is done by calling
	    <c>capture_get/1</c> with a list of log categories to
	    exclude.</p>
          <p>
	    Own Id: OTP-9775</p>
        </item>
        <item>
          <p>
	    The syntax for specifying test case groups in the all/0
	    list has been extended to include execution properties
	    for both groups and sub-groups. The properties specified
	    in all/0 for a group overrides the properties specified
	    in the group declaration (in groups/0). The main purpose
	    of this extension is to make it possible to run the same
	    set of tests, but with different properties, without
	    having to declare copies of the group in question. Also,
	    the same syntax may be used in test specifications in
	    order to change properties of groups at the time of
	    execution, without having to edit the test suite. Please
	    see the User's Guide for details and examples.</p>
          <p>
	    Own Id: OTP-9809 Aux Id: OTP-9235 </p>
        </item>
      </list>
    </section>


    <section><title>Known Bugs and Problems</title>
      <list>
        <item>
          <p>
	    Fix problems in CT/TS due to line numbers in exceptions.</p>
          <p>
	    Own Id: OTP-9203</p>
        </item>
      </list>
    </section>

</section>

<section><title>Common_Test 1.5.5</title>

    <section><title>Fixed Bugs and Malfunctions</title>
      <list>
        <item>
          <p>
	    An error in how comments are colored in the test suite
	    overview html log file has been corrected. As result, a
	    new framework callback function, format_comment/1, has
	    been introduced.</p>
          <p>
	    Own Id: OTP-9237</p>
        </item>
        <item>
          <p>
	    Automatically generated init- and end-configuration
	    functions for test case groups caused incorrect execution
	    order of test cases. This has been corrected.</p>
          <p>
	    Own Id: OTP-9369</p>
        </item>
        <item>
          <p>
	    If multiple directories were specified with the 'logdir'
	    flag/option, Common Test would crash. This has been fixed
	    so that an error is properly reported instead.</p>
          <p>
	    Own Id: OTP-9370</p>
        </item>
        <item>
          <p>
	    If ct:log/2 was called with bad arguments, this could
	    cause the Common Test IO handling process to crash. This
	    fault has been corrected.</p>
          <p>
	    Own Id: OTP-9371 Aux Id: OTP-8933 </p>
        </item>
        <item>
          <p>
	    A bug has been fixed that made Test Server call the
	    end_tc/3 framework function with an incorrect module name
	    as first argument.</p>
          <p>
	    Own Id: OTP-9379 Aux Id: seq11863 </p>
        </item>
        <item>
          <p>
	    If a timetrap timeout occured during execution of of a
	    function in a lib module (i.e. a function called directly
	    or indirectly from a test case), the Suite argument in
	    the end_tc/3 framework callback function would not
	    correctly contain the name of the test suite, but the lib
	    module. (This would only happen if the lib module was
	    compiled with ct.hrl included). This error has been
	    solved.</p>
          <p>
	    Own Id: OTP-9398</p>
        </item>
        <item>
          <p>
	    Corrections of the vts mode. It will now report errors
	    (about e.g. incorrect config files) instead of crashing
	    or hanging. Furthermore, the requirement that the test
	    directory name must have a "_test" suffix has been
	    removed. Also, a workaround has been implemented for the
	    limitation that the file browser (in many web browsers)
	    will only return the basic file name, not the full
	    directory path (which made it impossible to have config
	    files in other directories than the main test directory).</p>
          <p>
	    Own Id: OTP-9429</p>
        </item>
        <item>
          <p>
	    Add a proplist() type</p>
          <p>
	    Recently I was adding specs to an API and found that
	    there is no canonical proplist() type defined. (Thanks to
	    Ryan Zezeski)</p>
          <p>
	    Own Id: OTP-9499</p>
        </item>
        <item>
          <p>
	    It is now possible to use the 'step' flag/option to run
	    the debugger for test suites that contain test case
	    groups. This previously caused Common Test to crash. If
	    'step config' is specified, breakpoints are now also
	    automatically set on init_per_group and end_per_group.
	    Note that breakpoints are always set automatically on
	    test case functions and this is true also for grouped
	    cases.</p>
          <p>
	    Own Id: OTP-9518 Aux Id: OTP-8933 </p>
        </item>
        <item>
          <p>
	    The test index page was not refreshed at the start of
	    each test suite which made it impossible to follow test
	    execution by means of refreshing the browser window (no
	    links to follow). This has been fixed.</p>
          <p>
	    Own Id: OTP-9520 Aux Id: OTP-8933 </p>
        </item>
        <item>
          <p>
	    If a test suite would start with a test case group
	    defined without the init_per_group/2 and end_per_group/2
	    function, init_per_suite/1 would not execute initially
	    and logging of the test run would fail. This error has
	    been fixed.</p>
          <p>
	    Own Id: OTP-9584</p>
        </item>
        <item>
          <p>
	    The "Missing Suites" link from the top level index page
	    was incorrect and has been fixed.</p>
          <p>
	    Own Id: OTP-9592</p>
        </item>
      </list>
    </section>


    <section><title>Improvements and New Features</title>
      <list>
        <item>
          <p>
	    Various corrections and updates to improve the handling
	    and reporting of errors.</p>
          <p>
	    Own Id: OTP-8933</p>
        </item>
        <item>
          <p>
	    The dir and suite start option can now be used in
	    combination. E.g. executing my_SUITE in directory
	    my_tests can either be specified as "ct_run -suite
	    my_tests/my_SUITE" or as "ct_run -dir my_tests -suite
	    my_SUITE". Furthermore, the specification:
	    ct:run_test([{suite,["./my_SUITE"]},{testcase,t1}]) is
	    now interpreted as
	    ct:run_test([{suite,"./my_SUITE"},{testcase,t1}]), i.e.
	    only testcase t1 in test suite my_SUITE - not all cases -
	    will be executed.</p>
          <p>
	    Own Id: OTP-9155</p>
        </item>
        <item>
          <p>
	    A new option, 'logopts', has been introduced, to make it
	    possible to modify some aspects of the logging behaviour
	    in Common Test (or Test Server). For example, whenever an
	    io printout is made, test_server adds newline (\n) to the
	    end of the output string. This may not always be a
	    preferred action and can therefore be disabled by means
	    of "ct_run ... -logopts no_nl" (or ct:run_test([...,
	    {logopts,[no_nl]}])). A new framework callback function,
	    get_logopts/0, has been introduced (see the ct_framework
	    module for details).</p>
          <p>
	    Own Id: OTP-9372 Aux Id: OTP-9396 </p>
        </item>
        <item>
          <p>
	    A new option, 'logopts', has been introduced, to make it
	    possible to modify some aspects of the logging behaviour
	    in Common Test (or Test Server). For example, if the html
	    version of the test suite source code should not be
	    generated during the test run (and consequently be
	    unavailable in the log file system), the feature may be
	    disabled by means of "ct_run ... -logopts no_src" (or
	    ct:run_test([..., {logopts,[no_src]}])). A new framework
	    callback function, get_logopts/0, has been introduced
	    (see the ct_framework module for details).</p>
          <p>
	    Own Id: OTP-9396 Aux Id: seq11869, OTP-9372 </p>
        </item>
        <item>
          <p>
	    CT Hooks can now be assigned a priority. The priority of
	    a CTH determines when it should execute in relation to
	    other CTHs. The CTH with the lowest priority will be
	    executed first, CTHs with equal priority will be executed
	    in the order which they were installed.</p>
          <p>
	    Own Id: OTP-9445</p>
        </item>
        <item>
          <p>
	    It is now possible to use a tuple {M,F,A}, or a fun, as
	    timetrap specification in the suite info function or test
	    case info functions. The function must return a valid
	    timeout value, as documented in the common_test man page
	    and in the User's Guide.</p>
          <p>
	    Own Id: OTP-9501 Aux Id: seq11894 </p>
        </item>
        <item>
          <p>
	    A new built-in common test hook has been added which
	    captures error_logger and SASL event and prints them in
	    the testcase log. To disable this (and any other built-in
	    hooks) pass 'enable_builtin_hooks false' to common test.</p>
          <p>
	    Own Id: OTP-9543</p>
        </item>
        <item>
          <p>
	    Common Test now has the possibility to have built-in
	    hooks which are started by default when any test is run.
	    To disable built-in hooks pass 'enable_builtin_hooks
	    false' to common test. See the common test hooks
	    documentation for more details.</p>
          <p>
	    Own Id: OTP-9564</p>
        </item>
      </list>
    </section>

</section>

<section><title>Common_Test 1.5.4</title>

    <section><title>Fixed Bugs and Malfunctions</title>
      <list>
        <item>
          <p>
	    It was previously not possible to use timetrap value
	    'infinity' with ct:timetrap/1. This has been fixed.</p>
          <p>
	    Own Id: OTP-9159</p>
        </item>
        <item>
          <p>
	    The Common Test VTS mode has been updated to be able to
	    report test results of suites that include test case
	    groups (when it would previously crash).</p>
          <p>
	    Own Id: OTP-9195</p>
        </item>
        <item>
          <p>
	    Common Test now refreshes the very top level index.html
	    page at the start of each individual test in a test run,
	    so that progress of the ongoing test can be tracked by
	    following the link to its overview page.</p>
          <p>
	    Own Id: OTP-9210 Aux Id: OTP-9054 </p>
        </item>
        <item>
          <p>
	    A bug that made it impossible to cancel the previous
	    timetrap when calling ct:timetrap/1 has been corrected.</p>
          <p>
	    Own Id: OTP-9233 Aux Id: OTP-9159 </p>
        </item>
        <item>
          <p>
	    Fix bug which would make cth's to not be removed when out
	    of scope when adding a cth in suite/0 and crashing in
	    pre_init_per_suite.</p>
          <p>
	    Own Id: OTP-9264</p>
        </item>
      </list>
    </section>


    <section><title>Improvements and New Features</title>
      <list>
        <item>
          <p>
	    It is now possible to return a tuple {fail,Reason} from
	    init_per_testcase/2. The result is that the associated
	    test case gets logged as failed without ever executing.</p>
          <p>
	    Own Id: OTP-9160 Aux Id: seq11502 </p>
        </item>
        <item>
          <p>
	    Common Test now accepts, but ignores, empty test case
	    group specifications.</p>
          <p>
	    Own Id: OTP-9161</p>
        </item>
      </list>
    </section>

</section>

<section><title>Common_Test 1.5.3</title>

    <section><title>Fixed Bugs and Malfunctions</title>
      <list>
        <item>
          <p>
	    Added an option to test specs which allow the execution
	    of tests as is, instead of doing merging of tests on the
	    same "level". See the merge_tests directive the test
	    specification documentation.</p>
          <p>
	    Own Id: OTP-9026 Aux Id: seq11768 </p>
        </item>
      </list>
    </section>


    <section><title>Improvements and New Features</title>
      <list>
        <item>
          <p>
	    Alpha release of Common Test Hooks (CTH). CTHs allow the
	    users of common test to abtract out common behaviours
	    from test suites in a much more elegant and flexible way
	    than was possible before. Note that the addition of this
	    feature may introduce minor changes in the undocumented
	    behaviour of the interface inbetween common_test and
	    test_server.</p>
          <p>
	    *** POTENTIAL INCOMPATIBILITY ***</p>
          <p>
	    Own Id: OTP-8851</p>
        </item>
      </list>
    </section>

</section>

<section><title>Common_Test 1.5.2</title>

    <section><title>Fixed Bugs and Malfunctions</title>
      <list>
        <item>
          <p>
	    Updated ct:get_status documentation to describe
	    no_tests_running return value.</p>
          <p>
	    Own Id: OTP-8895 Aux Id: seq11701 </p>
        </item>
        <item>
          <p>
	    Fixed race condition test failures in the test suites
	    testing common test's parallel groups feature.</p>
          <p>
	    Own Id: OTP-8921</p>
        </item>
        <item>
          <p>
	    The include directive of testspecs now work when used on
	    a remote node.</p>
          <p>
	    Own Id: OTP-8935 Aux Id: seq11731 </p>
        </item>
      </list>
    </section>


    <section><title>Improvements and New Features</title>
      <list>
        <item>
          <p>
	    ct:parse_table can now handle multiline sql rows</p>
          <p>
	    Own Id: OTP-8907 Aux Id: seq11702 </p>
        </item>
        <item>
          <p>
	    The run_test executable has been renamed to the less
	    generic ct_run to better work with other applications.
	    run_test will remain until R16B at which point it will be
	    removed.</p>
          <p>
	    Own Id: OTP-8936</p>
        </item>
      </list>
    </section>

</section>

<section><title>Common_Test 1.5.1</title>

    <section><title>Fixed Bugs and Malfunctions</title>
      <list>
        <item>
          <p>
	    Returning {return_group_result,failed} from end_per_group
	    in a group that is part of a sequence, did not cause the
	    proceeding cases (or groups) to get skipped. This has
	    been fixed.</p>
          <p>
	    Own Id: OTP-8753 Aux Id: seq11644 </p>
        </item>
        <item>
          <p>
	    ct:install now works as the documentation describes.</p>
          <p>
	    Own Id: OTP-8818 Aux Id: seq-11666 </p>
        </item>
      </list>
    </section>


    <section><title>Improvements and New Features</title>
      <list>
        <item>
          <p>
	    Common Test has been updated to handle start options and
	    test specification terms for test case groups (and test
	    cases in groups). Also, an option named 'label', has been
	    added that associates the test run with a name that
	    Common Test prints in the overview HTML logs.</p>
          <p>
	    Own Id: OTP-8725 Aux Id: OTP-8727 </p>
        </item>
        <item>
          <p>
	    Andrey Pampukha has been added to the AUTHORS file. Thank
	    you Andrey for your work on configuration data handling,
	    Large Scale Testing improvements, and other useful
	    updates and fixes.</p>
          <p>
	    Own Id: OTP-8803</p>
        </item>
        <item>
          <p>
	    The Configuration Data chapter in the User's Guide has
	    been updated.</p>
          <p>
	    Own Id: OTP-8804</p>
        </item>
        <item>
          <p>
	    Milliseconds are now included in timestamps in Common
	    Test log entries. (Thanks to Tomas Johansson.)</p>
          <p>
	    Own Id: OTP-8808</p>
        </item>
      </list>
    </section>

</section>

<section><title>Common_Test 1.5</title>

    <section><title>Fixed Bugs and Malfunctions</title>
      <list>
        <item>
          <p>
	    Process calls using monitors in Common Test would not
	    clear the inbox of remaining DOWN messages. This has been
	    fixed.</p>
          <p>
	    Own Id: OTP-8621 Aux Id: seq11560 </p>
        </item>
      </list>
    </section>


    <section><title>Improvements and New Features</title>
      <list>
        <item>
          <p>
	    It is now possible for the user to provide specific
	    callback modules that handle test configuration data, so
	    that data on arbitray form can be accessed (e.g. by
	    reading files or by communicating with a configuration
	    server process). Two default callback modules have been
	    introduced in Common Test: ct_config_plain and
	    ct_config_xml. The former is used to handle the
	    traditional Common Test configuration files (with terms
	    on key-value tuple form) and the latter to handle
	    configuration data on XML representation.</p>
          <p>
	    Own Id: OTP-8485</p>
        </item>
        <item>
          <p>
	    It is now possible to execute test suites that are not
	    necessarily available on the local file system, but have
	    been loaded on the test node in advance (e.g. sent as
	    binaries from a remote node and loaded by RPC). A
	    requirement is that the no_auto_compile (or
	    {auto_compile,false}) parameter has been set.</p>
          <p>
	    Own Id: OTP-8490 Aux Id: seq11500 </p>
        </item>
        <item>
          <p>
	    Test Server will now call the end_per_testcase/2 function
	    even if the test case has been terminated explicitly
	    (with abort_current_testcase/1), or after a timetrap
	    timeout. Under these circumstances the return value of
	    end_per_testcase is completely ignored. Therefore the
	    function will not be able to change the reason for test
	    case termination by returning {fail,Reason}, nor will it
	    be able to save data with {save_config,Data}.</p>
          <p>
	    Own Id: OTP-8500 Aux Id: seq11521 </p>
        </item>
        <item>
          <p>
	    It is now possible to use the test specification term
	    'init' to start Common Test nodes automatically, as well
	    as have initial function calls evaluated on the nodes. A
	    default callback module for the 'init' term, ct_slave,
	    has been introduced to enable Common Test Master to
	    perform host login and node startup operations over ssh.</p>
          <p>
	    Own Id: OTP-8570</p>
        </item>
        <item>
          <p>
	    The run_test script has been replaced by a program (with
	    the same name) which can be executed without explicit
	    installation. The start flags are the same as for the
	    legacy start script.</p>
          <p>
	    Own Id: OTP-8650</p>
        </item>
        <item>
          <p>
	    Previously, a repeat property of a test case group
	    specified the number of times the group should be
	    repeated after the main test run. I.e. {repeat,N} would
	    case the group to execute 1+N times. To be consistent
	    with the behaviour of the run_test repeat option, this
	    has been changed. N now specifies the absolute number of
	    executions instead.</p>
          <p>
	    Own Id: OTP-8689 Aux Id: seq11502 </p>
        </item>
        <item>
          <p>
	    With the run_test -erl_args option, it's possible to
	    divide the options on the run_test command line into ones
	    that Common Test should process (those preceding
	    -erl_args, and ones it should ignore (those succeeding
	    -erl_args). Options preceding -erl_args that Common Test
	    doesn't recognize are also ignored (i.e. the same
	    behaviour as earlier versions of Common Test).</p>
          <p>
	    Own Id: OTP-8690 Aux Id: OTP-8650 </p>
        </item>
        <item>
          <p>
	    Directories added with -pa or -pz in the pre-erl_args
	    part of the run_test command line will be converted from
	    relative to absolute, this to avoid problems loading user
	    modules when Common Test switches working directory
	    during the test run.</p>
          <p>
	    Own Id: OTP-8691 Aux Id: OTP-8650 </p>
        </item>
        <item>
          <p>
	    The timetrap handling has been made more user
	    controllable by means of new start options and new ct
	    interface functions. With the 'multiply_timetraps' start
	    option, it's possible to specify a value which all
	    timetrap timeout values get multiplied by. This is useful
	    e.g. to extend the timetraps temporarily while running
	    cover or trace. The 'scale_timetraps' start option
	    switches on or off the Test Server timetrap scaling
	    feature (which tries to detect if the tests may benefit
	    from extended timetraps, e.g. due to running certain test
	    tools, and performs the scaling automatically).
	    Furthermore, the ct:timetrap/1 function has been
	    introduced, which makes it possible to set/reset
	    timetraps during test execution. Also, a ct:sleep/1
	    function is now available, which takes the timetrap
	    parameters into account when calculating the time to
	    suspend the process.</p>
          <p>
	    Own Id: OTP-8693</p>
        </item>
        <item>
          <p>
	    A new run_test start option, event_handler_init, has been
	    added that takes a start argument which gets passed to
	    the init function of the event handler.</p>
          <p>
	    Own Id: OTP-8694</p>
        </item>
      </list>
    </section>

</section>

<section><title>Common_Test 1.4.7</title>

    <section><title>Fixed Bugs and Malfunctions</title>
      <list>
        <item>
          <p>
	    The auto compilation feature of Common Test did not
	    recognize if a header file included in a test suite was
	    modified (if the dir start flag/option was used). This
	    has been fixed.</p>
          <p>
	    Own Id: OTP-8396 Aux Id: seq11488, OTP-8311 </p>
        </item>
      </list>
    </section>


    <section><title>Improvements and New Features</title>
      <list>
        <item>
          <p>
	    The tc_status value in the Config list for a test case
	    that has failed because of a timetrap timeout, has
	    changed from {tc_status,timeout} to
	    {tc_status,timetrap_timeout}.</p>
          <p>
	    Own Id: OTP-8302</p>
        </item>
        <item>
	    <p>The documentation is now possible to build in an open
	    source environment after a number of bugs are fixed and
	    some features are added in the documentation build
	    process. </p>
	    <p>- The arity calculation is updated.</p>
	    <p>- The module prefix used in the function names for
	    bif's are removed in the generated links so the links
	    will look like
	    "http://www.erlang.org/doc/man/erlang.html#append_element-2"
	    instead of
	    "http://www.erlang.org/doc/man/erlang.html#erlang:append_element-2".</p>
	    <p>- Enhanced the menu positioning in the html
	    documentation when a new page is loaded.</p>
	    <p>- A number of corrections in the generation of man
	    pages (thanks to Sergei Golovan)</p>
	    <p>- The legal notice is taken from the xml book file so
	    OTP's build process can be used for non OTP
	    applications.</p>
          <p>
	    Own Id: OTP-8343</p>
        </item>
        <item>
          <p>
	    It is now possible to include the <c>ct.hrl</c> using the
	    -include_lib directive. (Thanks to Fred Hebert.)</p>
          <p>
	    Own Id: OTP-8379</p>
        </item>
        <item>
          <p>
	    The telnet client in Common Test sent [IAC,DO,NOP] to the
	    server in attempt to keep the connection alive. This is
	    not a valid sequence according to the standard, and some
	    telnet servers would terminate the connection because of
	    it. The client has been changed to send [IAC,NOP] every
	    10 secs instead, which should be a valid sequence. The
	    client does not negotiate this type of "keep alive"
	    message with the server, and if it causes problems, the
	    user may disable the keep alive feature by adding
	    {keep_alive,false} to the telnet configuration data for
	    the server/connection. Please see the ct_telnet and
	    unix_telnet manual pages for details.</p>
          <p>
	    Own Id: OTP-8450 Aux Id: OTP-8311 </p>
        </item>
      </list>
    </section>

</section>

<section><title>Common_Test 1.4.6</title>

    <section><title>Fixed Bugs and Malfunctions</title>
      <list>
        <item>
          <p>
	    If the init_per_testcase/2 function fails, the test case
	    now gets marked and counted as auto skipped, not user
	    skipped (which would previously happen).</p>
          <p>
	    Own Id: OTP-8289</p>
        </item>
      </list>
    </section>


    <section><title>Improvements and New Features</title>
      <list>
        <item>
          <p>
	    The documentation is now built with open source tools
	    (xsltproc and fop) that exists on most platforms. One
	    visible change is that the frames are removed.</p>
          <p>
	    Own Id: OTP-8201</p>
        </item>
        <item>
          <p>
	    For a failed test case, the tc_done event is supposed to
	    report info on the form {failed,Error}. Only Error was
	    reported, however, which has now been fixed.</p>
          <p>
	    Own Id: OTP-8235 Aux Id: seq-11414 </p>
        </item>
        <item>
          <p>
	    It is now possible to fail a test case from the
	    end_per_testcase/2 function, by returning {fail,Reason}.</p>
          <p>
	    Own Id: OTP-8284</p>
        </item>
        <item>
          <p>
	    It is now possible to fail a test case by having the
	    end_tc/3 framework function return {fail,Reason} for the
	    test case.</p>
          <p>
	    Own Id: OTP-8285</p>
        </item>
        <item>
          <p>
	    The test_server framework API (e.g. the end_tc/3
	    function) has been modified. See the test_server_ctrl
	    documentation for details.</p>
          <p>
	    Own Id: OTP-8286 Aux Id: OTP-8285, OTP-8287 </p>
        </item>
        <item>
          <p>
	    Various updates of the test events have been implemented.
	    The data field for some events, such as tc_done and
	    tc_auto_skip has been modified to make pattern matching
	    on the data easier and more consistent. Also the order in
	    which some events are received has been altered. E.g. the
	    tc_auto_skip event for a test case now comes after the
	    tc_done for the failed configuration function (not
	    before) which makes more sense. Note that no new events
	    have been added and that the event record remains
	    unchanged.</p>
          <p>
	    Own Id: OTP-8287 Aux Id: OTP-8235 </p>
        </item>
        <item>
          <p>
	    The marquee used for test names on the all_runs.html page
	    has been removed on request. Note that the test name
	    field has the full text string in a title tag, which is
	    displayed when hovering the mouse pointer over it (i.e.
	    if the web browser supports title tags).</p>
          <p>
	    Own Id: OTP-8288</p>
        </item>
        <item>
          <p>
	    It is now possible to refresh the top level index files
	    in an arbitrary log directory by specifying a
	    {refresh_logs,LogDir} tuple in the ct:run_test/1 options
	    list. Also the -refresh_logs flag for the run_test script
	    has been extended to take an optional LogDir argument,
	    i.e. -refresh_logs [LogDir]. If no LogDir is specified,
	    current working directory is assumed, unless the log
	    directory is set with the -logdir flag.</p>
          <p>
	    Own Id: OTP-8290</p>
        </item>
        <item>
          <p>
	    It was previously required that test suites were located
	    under a test object (or OTP application) sub-directory
	    named "test" (or under a directory named
	    "&lt;testobject&gt;_test"). This has been changed so that
	    Common Test now looks for suites primarily in a test
	    sub-directory only if the directory exists. Otherwise it
	    will assume the suites are stored in the same directory
	    the user specifies with e.g. the 'dir' start flag/option.</p>
          <p>
	    Own Id: OTP-8294</p>
        </item>
      </list>
    </section>

</section>

<section><title>Common_Test 1.4.5</title>

    <section><title>Fixed Bugs and Malfunctions</title>
      <list>
        <item>
          <p>
	    The Common Test logger process crashed if a test case in
	    a sequence (declared with sequences/0) failed. This fault
	    has been corrected.</p>
          <p>
	    Own Id: OTP-8089 Aux Id: seq11334 </p>
        </item>
      </list>
    </section>


    <section><title>Improvements and New Features</title>
      <list>
        <item>
          <p>
	    Various updates and fixes in Common Test and Test Server.</p>
          <p>
	    Own Id: OTP-8045 Aux Id: OTP-8089,OTP-8105,OTP-8163 </p>
        </item>
        <item>
          <p>
	    Errors in coverage data collection and analysis were
	    difficult to detect. The logging has been improved so
	    that more information about e.g. imported and missing
	    modules is printed to the html log files.</p>
          <p>
	    Own Id: OTP-8163 Aux Id: seq11374 </p>
        </item>
        <item>
          <p>
	    The Common Test HTML overview pages have been improved.
	    It is now possible to see if a test case has been skipped
	    explicitly or because a configuration function has
	    failed. Also, the history page (all_runs.html) now has
	    scrolling text displaying the test names. The old format
	    (showing names as a truncated string) can still be
	    generated by means of the flag/option 'basic_html'.</p>
          <p>
	    Own Id: OTP-8177</p>
        </item>
      </list>
    </section>

</section>

<section><title>Common_Test 1.4.2</title>

    <section><title>Improvements and New Features</title>
      <list>
        <item>
          <p>
	    Various corrections and improvements of Common Test and
	    Test Server.</p>
          <p>
	    Own Id: OTP-7981</p>
        </item>
      </list>
    </section>

</section>

<section><title>Common_Test 1.4.1</title>

    <section><title>Improvements and New Features</title>
      <list>
        <item>
          <p>
	    Minor updates and corrections.</p>
          <p>
	    Own Id: OTP-7897</p>
        </item>
      </list>
    </section>

</section>

<section><title>Common_Test 1.4</title>

    <section><title>Improvements and New Features</title>
      <list>
        <item>
          <p>
	    A support client module for SSH and SFTP, ct_ssh, has
	    been introduced in Common Test.</p>
          <p>
	    Own Id: OTP-7838</p>
        </item>
        <item>
          <p>
	    Test case groups have been introduced. With this feature
	    it's possible to execute groups (possibly nested) of test
	    cases, each group wrapped with a call to function
	    init_per_group/2 and end_per_group/2. Group definitions
	    are done by means of the new call-back function groups/0,
	    which should return a list of definitions. A group
	    definition contains a name tag, a list of properties and
	    a list of test cases (including possible nested group
	    definitions). The properties make it possible to execute
	    test cases in parallel, in sequence and in shuffled
	    order. It is also possible to repeat test cases according
	    to different criterias. The properties can be combined,
	    making it possible to e.g. repeat a conf case a certain
	    number of times and execute the test cases in different
	    (random) order every time. Available properties are:
	    parallel, sequence, shuffle, repeat, repeat_until_all_ok,
	    repeat_until_any_ok, repeat_until_any_fail and
	    repeat_until_all_fail. Please see the Common Test User's
	    Guide for details.</p>
          <p>
	    Own Id: OTP-7839 Aux Id: OTP-7511 </p>
        </item>
        <item>
          <p>
	    It is now possible to use DES3 encrypted configuration
	    files with Common Test.</p>
          <p>
	    Own Id: OTP-7842 Aux Id: OTP-7838 </p>
        </item>
        <item>
          <p>
	    In previous versions of Common Test, only one FTP
	    connection could be opened per configuration target name.
	    This has been updated so that multiple connections may be
	    opened. The possibility to use named connections is still
	    supported.</p>
          <p>
	    Own Id: OTP-7853 Aux Id: OTP-7838 </p>
        </item>
        <item>
          <p>
	    The Erlang mode for Emacs has been updated with new and
	    modified skeletons for Common Test and TS. Syntax for
	    test case groups in Common Test (and conf cases with
	    properties in TS) has been added and a new minimal Common
	    Test suite skeleton has been introduced.</p>
          <p>
	    Own Id: OTP-7856</p>
        </item>
      </list>
    </section>

</section>

<section><title>Common_Test 1.3.6</title>

    <section><title>Fixed Bugs and Malfunctions</title>
      <list>
        <item>
          <p>
            When running a test which includes all suites in a test
            directory, if the auto compilation would fail for one
            suite, all following suites would be excluded from the
            test. This was an unwanted behaviour and has been
            corrected. Now all suites will always be compiled and
            only the failing ones excluded from the test (and logged
            as missing).</p>
          <p>
            Own Id: OTP-7750 Aux Id: OTP-7803 </p>
        </item>
        <item>
          <p>
            The step functionality in Common Test (based on
            interaction with Debugger) was broken. This has been
            fixed, and some new step features have also been added.
            Please see the Common Test User's Guide for details.</p>
          <p>
            Own Id: OTP-7800 Aux Id: seq11106 </p>
        </item>
      </list>
    </section>


    <section><title>Improvements and New Features</title>
      <list>
        <item>
          <p>
            It is now possible for the user to specify include
            directories that Common Test will pass along to the
            compiler when suite and help modules are being compiled
            (which Common Test performs automatically before running
            tests).</p>
          <p>
            Own Id: OTP-7803 Aux Id: OTP-7750 </p>
        </item>
      </list>
    </section>

</section>

<section><title>Common_Test 1.3.5</title>

    <section><title>Fixed Bugs and Malfunctions</title>
      <list>
        <item>
          <p>
            If the Erlang runtime system was started without access
            to an erlang shell (e.g. -noshell), compilation errors
            would cause a crash in the Common Test application.
            Without access to a shell, Common Test cannot prompt the
            user to choose to continue or abort the test session, but
            must assume that the session should proceed.</p>
          <p>
            Own Id: OTP-7749 Aux Id: seq11175, seq11180 </p>
        </item>
      </list>
    </section>


    <section><title>Improvements and New Features</title>
      <list>
        <item>
          <p>
            It is now possible for the Common Test user to disable
            the auto-compile feature. This is done by specifying the
            run_test flag -no_auto_compile, or the ct:run_test/1
            option {auto_compile,false}.</p>
          <p>
            Own Id: OTP-7663</p>
        </item>
        <item>
          <p>
            A new function, ct:get_config/3, has been added to Common
            Test that makes it possible to - if a particular config
            variable has been defined in multiple config files -
            return all matching values for the variable. The order of
            the elements in the returned list is the same as the
            specified order of the config files.</p>
          <p>
            Own Id: OTP-7758 Aux Id: seq11158 </p>
        </item>
        <item>
          <p>
            Because a telnet connection was always identified by a
            config variable alias, it was impossible to open multiple
            connections using the same telnet host data entry in the
            config file. This limitation has been removed by making
            it possible to associate a connection with handle value
            only (i.e. multiple connections may be opened using the
            same config variable). See ct_telnet:open/4 for details.</p>
          <p>
            Own Id: OTP-7781</p>
        </item>
        <item>
          <p>
            A new syntax for defining default config data values has
            been introduced. In previous versions of Common Test, to
            define and access a default value for a config variable
            (in the suite info- or test case info function), an alias
            name had to be used. With the new syntax you may define
            default values without reference to aliases, like this:
            {default_config,VarName,DefaultValue}. Please see the
            User's Guide for more info.</p>
          <p>
            Own Id: OTP-7782</p>
        </item>
        <item>
          <p>
            In previous versions of Common Test, whenever a config
            variable got associated with a name (by means of a
            require statement), the config variable name was replaced
            with the new name. This introduced unwanted dependencies
            between test cases (e.g. if one test case would introduce
            a new name, the following test cases could no longer
            access the config data by means of the original
            variable). This functionality has now been updated so
            that when new names are introduced with require, they
            become aliases (references) instead of replacements.
            Hence, config data elements can always, at any time, be
            accessed by means of the original config variable names.</p>
          <p>
            Own Id: OTP-7783</p>
        </item>
      </list>
    </section>

</section>

<section><title>Common_Test 1.3.4</title>

    <section><title>Improvements and New Features</title>
      <list>
        <item>
          <p>
	    Common Test now uses the re application instead of the
	    previous rx driver to perform regular expression matching
	    on telnet strings. Since re works on all supported
	    operating systems, it is now possible to run telnet
	    sessions also on platforms such as e.g. Windows (which
	    was not the case with the previous rx driver). Note that
	    the rx driver is obsolete from now on, and will be
	    removed from Common Test after OTP R12B.</p>
          <p>
	    Own Id: OTP-7528</p>
        </item>
      </list>
    </section>

</section>

<section><title>Common_Test 1.3.3</title>

    <section><title>Improvements and New Features</title>
      <list>
        <item>
          <p>
	    Various updates and improvements, plus some minor bug
	    fixes, have been implemented in Common Test and Test
	    Server.</p>
          <p>
	    Own Id: OTP-7112</p>
        </item>
        <item>
          <p>
	    It is now possible, by means of the new function
	    ct:abort_current_testcase/1 or
	    test_server_ctrl:abort_current_testcase/1, to abort the
	    currently executing test case.</p>
          <p>
	    Own Id: OTP-7518 Aux Id: OTP-7112 </p>
        </item>
      </list>
    </section>

</section>

<section><title>Common_Test 1.3.2</title>

    <section><title>Improvements and New Features</title>
      <list>
        <item>
          <p>
	    The configure test of the rx lib in Common Test was not
	    performed during the general OTP application
	    configuration phase. This made e.g. autoconf impossible.
	    This has been changed to correspond with the normal OTP
	    build procedure.</p>
          <p>
	    Own Id: OTP-7379</p>
        </item>
      </list>
    </section>

</section>

<section><title>Common_Test 1.3.1</title>

    <section><title>Improvements and New Features</title>
      <list>
        <item>
          <p>
	    The rx library, included with common_test, failed to
	    build on on some architectures because the -fPIC compiler
	    option was missing.</p>
          <p>
	    Own Id: OTP-7111</p>
        </item>
      </list>
    </section>

</section>

  <section><title>common_test 1.3.0</title>
  </section>
</chapter><|MERGE_RESOLUTION|>--- conflicted
+++ resolved
@@ -33,11 +33,7 @@
     <file>notes.xml</file>
     </header>
 
-<<<<<<< HEAD
 <section><title>Common_Test 1.20.4</title>
-=======
-<section><title>Common_Test 1.18.2.1</title>
->>>>>>> 7109141d
 
     <section><title>Fixed Bugs and Malfunctions</title>
       <list>
@@ -52,7 +48,6 @@
 
 </section>
 
-<<<<<<< HEAD
 <section><title>Common_Test 1.20.3</title>
 
     <section><title>Fixed Bugs and Malfunctions</title>
@@ -220,8 +215,21 @@
 
 </section>
 
-=======
->>>>>>> 7109141d
+<section><title>Common_Test 1.18.2.1</title>
+
+    <section><title>Fixed Bugs and Malfunctions</title>
+      <list>
+        <item>
+          <p>
+	    Commit of generated <c>configure</c> script.</p>
+          <p>
+	    Own Id: OTP-17420 Aux Id: OTP-17398, GH-4821 </p>
+        </item>
+      </list>
+    </section>
+
+</section>
+
 <section><title>Common_Test 1.18.2</title>
 
     <section><title>Improvements and New Features</title>
