%%
%% %CopyrightBegin%
%% 
%% Copyright Ericsson AB 2003-2023. All Rights Reserved.
%% 
%% Licensed under the Apache License, Version 2.0 (the "License");
%% you may not use this file except in compliance with the License.
%% You may obtain a copy of the License at
%%
%%     http://www.apache.org/licenses/LICENSE-2.0
%%
%% Unless required by applicable law or agreed to in writing, software
%% distributed under the License is distributed on an "AS IS" BASIS,
%% WITHOUT WARRANTIES OR CONDITIONS OF ANY KIND, either express or implied.
%% See the License for the specific language governing permissions and
%% limitations under the License.
%% 
%% %CopyrightEnd%
%%

-module(ct_property_test).

%%% API
%% Main functions
-export([init_per_suite/1,
         init_tool/1,
         quickcheck/2]).

%% Result presentation
-export([present_result/4, present_result/5,
         title/2, title/3,
         sequential_parallel/1,
         cmnd_names/1,
         num_calls/1,
         print_frequency_ranges/0,
         print_frequency/0
        ]).

%%%================================================================
%%%
%%% API
%%% 

%%%----------------------------------------------------------------
%%%
%%% Search for a property tester in the lib path, and if found, compile
%%% the property tests
%%%
init_per_suite(Config) ->
    case init_tool(Config) of
        {skip, _}=Skip ->
            Skip;
        Config1 ->
            Path = property_tests_path("property_test", Config1),
            case compile_tests(Path, Config1) of
                error ->
                    {fail, "Property test compilation failed in "++Path};
                {skip,Reason} ->
                    {skip,Reason};
                up_to_date ->
                    add_code_pathz(Path),
                    [{property_dir, Path} | Config1]
            end
    end.

init_tool(Config) ->
    ToolsToCheck = proplists:get_value(prop_tools, Config, [eqc,proper,triq]),
    case which_module_exists(ToolsToCheck) of
	{ok,ToolModule} ->
            case code:where_is_file(lists:concat([ToolModule,".beam"])) of
                non_existing ->
                    ct:log("Found ~p, but ~ts was not found",
                           [ToolModule, lists:concat([ToolModule,".beam"])]),
                    {skip, "Strange Property testing tool installation"};
                ToolPath ->
<<<<<<< HEAD
                    ct:pal("Found property tester ~p at ~ts",
=======
                    ct:log("Found property tester ~p~n"
                           "at ~tp",
>>>>>>> 31e551d2
                           [ToolModule, ToolPath]),
                    init_tool_extensions(ToolModule),
                    [{property_test_tool, ToolModule} | Config]
            end;
        not_found ->
            ct:log("No property tester found",[]),
            {skip, "No property testing tool found"}
    end.

init_tool_extensions(proper) ->
    ProperExtDir = code:lib_dir(common_test, proper_ext),
    true = code:add_patha(ProperExtDir),
    ct:pal("Added ~ts to code path~n", [ProperExtDir]),
    ok;
init_tool_extensions(_) ->
    ok.

%%%----------------------------------------------------------------
%%%
%%% Call the found property tester (if any)
%%%
quickcheck(Property, Config) ->
    Tool = proplists:get_value(property_test_tool,Config),
    F = function_name(quickcheck, Tool),
    mk_ct_return( Tool:F(Property), Tool ).


%%%----------------------------------------------------------------
%%%
%%% Present a nice table of the statem result
%%%
present_result(Module, Cmds, Triple, Config) ->
    present_result(Module, Cmds, Triple, Config, []).

present_result(Module, Cmds, {H,Sf,Result}, Config, Options0) ->
    DefSpec = 
        if
            is_tuple(Cmds) ->
                [{"Distribution sequential/parallel", fun sequential_parallel/1}];
            is_list(Cmds) ->
                []
        end
        ++ [{"Function calls", fun cmnd_names/1},
            {"Length of command sequences", fun print_frequency_ranges/0, fun num_calls/1}
           ],
    Options = add_default_options(Options0,
                                  [{print_fun, fun ct:log/2},
                                   {spec, DefSpec}
                                  ]),
    do_present_result(Module, Cmds, H, Sf, Result, Config, Options).


title(Str, Fun) ->
    title(Str, Fun, fun io:format/2).

title(Str, Fun, PrintFun) ->
    fun(L) -> PrintFun("~n~s~n~n~s~n", [Str,Fun(L)]) end.

print_frequency() ->
    fun(L) ->
            [io_lib:format("~5.1f% ~p~n",[Pcnt,V])
             || {V,_Num,Pcnt} <-
                    with_percentage(get_frequencies_no_range(L), length(L))
            ]
    end.

print_frequency_ranges() ->
    print_frequency_ranges([{ngroups,10}]).

print_frequency_ranges(Options0) ->
    fun([]) ->
            io_lib:format('Empty list!~n',[]);
       (L ) ->
            try
                Options = set_default_print_freq_range_opts(Options0, L),
                do_print_frequency_ranges(L, Options)
            catch
                C:E:S ->
                    ct:pal("~p:~p ~p:~p~n~p~n~p",[?MODULE,?LINE,C,E,S,L])
            end
    end.

%%%================================================================
%%%
%%% Local functions
%%% 

%%% Make return values back to the calling Common Test suite
mk_ct_return(true, _Tool) ->
    true;
mk_ct_return(Other, Tool) ->
    try lists:last(hd(Tool:counterexample()))
    of
	{set,{var,_},{call,M,F,Args}} ->
	    {fail, io_lib:format("~p:~tp/~p returned bad result",[M,F,length(Args)])}
    catch
	_:_ ->
	    {fail, Other}
    end.

%%% Check if a property testing tool is found
which_module_exists([Module|Modules]) ->
    case module_exists(Module) of
	true -> {ok,Module};
	false -> which_module_exists(Modules)
    end;
which_module_exists(_) ->
    not_found.

module_exists(Module) ->
    is_list(catch Module:module_info()).

%%% The path to the property tests
property_tests_path(Dir, Config) ->
    DataDir = proplists:get_value(data_dir, Config),
    filename:join(lists:droplast(filename:split(DataDir))++[Dir]).

%%% Extend the code path with Dir if it not already present
add_code_pathz(Dir) ->
    case lists:member(Dir, code:get_path()) of
	true ->  ok;
	false ->
	    true = code:add_pathz(Dir),
	    ok
    end.

compile_tests(Path, Config) ->
    ToolModule = proplists:get_value(property_test_tool, Config),
    MacroDefs = macro_def(ToolModule),
    {ok,Cwd} = file:get_cwd(),
    case file:set_cwd(Path) of
        ok ->
            case file:list_dir(".") of
                {ok,[]} ->
                    ct:log("No files found in ~tp", [Path]),
                    ok = file:set_cwd(Cwd),
                    {skip, "No files found"};
                {ok,FileNames} ->
                    BeamFiles = [F || F<-FileNames,
                                      filename:extension(F) == ".beam"],
                    ErlFiles = [F || F<-FileNames,
                                      filename:extension(F) == ".erl"],
                    _ = [file:delete(F) || F<-BeamFiles],
                    ct:log("Compiling in ~tp~n"
                           "  Deleted:   ~p~n"
                           "  ErlFiles:  ~tp~n"
                           "  MacroDefs: ~p",
                           [Path,BeamFiles,ErlFiles,MacroDefs]),
                    Result = make:all([load|MacroDefs]),
                    ok = file:set_cwd(Cwd),
                    Result
            end;

        {error,Error} ->
            ct:pal("file:set_cwd(~tp) returned ~p.~nCwd = ~tp", [Path, {error,Error}, Cwd]),
            error
    end.
    

macro_def(eqc) -> [{d, 'EQC'}];
macro_def(proper) -> [{d, 'PROPER'}];
macro_def(triq) -> [{d, 'TRIQ'}].
    
function_name(quickcheck, triq) -> check;
function_name(F, _) -> F.
    

%%%================================================================
%%%================================================================
%%%================================================================
%%%
%%% Result presentation part
%%% 
do_present_result(_Module, Cmds, _H, _Sf, ok, Config, Options) ->
    [PrintFun, Spec] = [proplists:get_value(K,Options) || K <- [print_fun,spec]],
    Tool = proplists:get_value(property_test_tool,Config),
    AGGREGATE = function_name(aggregate, Tool),
    lists:foldr(fun({Title, FreqFun, CollecFun}, Result) ->
                        Tool:AGGREGATE(title(Title, FreqFun(), PrintFun), 
                                       CollecFun(Cmds),
                                       Result);
                   ({Title, CollecFun}, Result) ->
                        Tool:AGGREGATE(title(Title, print_frequency(), PrintFun),
                                       CollecFun(Cmds),
                                       Result)
                end, true, Spec);

do_present_result(Module, Cmds, H, Sf, Result, _Config, Options) -> 
    [PrintFun] = [proplists:get_value(K,Options) || K <- [print_fun]],
    PrintFun("Module = ~p,~n"
             "Commands = ~p,~n"
             "History = ~p,~n"
             "FinalDynState = ~p,~n"
             "Result = ~p",
             [Module, Cmds, H, Sf, Result]),
    Result == ok. % Proper dislikes non-boolean results while eqc treats non-true as false.

%%%================================================================
cmnd_names(Cs) -> traverse_commands(fun cmnd_name/1, Cs).
cmnd_name(L) ->  [F || {set,_Var,{call,_Mod,F,_As}} <- L].
    
num_calls(Cs) -> traverse_commands(fun num_call/1, Cs).
num_call(L) -> [length(L)].
    
sequential_parallel(Cs) ->
    traverse_commands(fun(L) -> dup_module(L, sequential) end,
		      fun(L) -> [dup_module(L1, mkmod("parallel",num(L1,L))) || L1<-L] end,
		      Cs).
dup_module(L, ModName) -> lists:duplicate(length(L), ModName).
mkmod(PfxStr,N) -> list_to_atom(PfxStr++"_"++integer_to_list(N)).
    
%% Meta functions for the aggregate functions
traverse_commands(Fun, L) when is_list(L) -> Fun(L);
traverse_commands(Fun, {Seq, ParLs}) -> Fun(lists:append([Seq|ParLs])).
    
traverse_commands(Fseq, _Fpar, L) when is_list(L) -> Fseq(L);
traverse_commands(Fseq, Fpar, {Seq, ParLs}) -> lists:append([Fseq(Seq)|Fpar(ParLs)]).
    
%%%================================================================
-define(middle_dot, 0183).

set_default_print_freq_range_opts(Opts0, L) ->
    add_default_options(Opts0, [{ngroups, 10},
                                {min, 0},
                                {max, max_in_list(L)}
                               ]).

add_default_options(Opts0, DefaultOpts) ->
    [set_def_opt(Key,DefVal,Opts0) || {Key,DefVal} <- DefaultOpts].

set_def_opt(Key, DefaultValue, Opts) ->
    {Key, proplists:get_value(Key, Opts, DefaultValue)}.

max_in_list(L) ->
    case lists:last(L) of
        Max when is_integer(Max) -> Max;
        {Max,_} -> Max
    end.

do_print_frequency_ranges(L0, Options) ->
    [N,Min,Max] = [proplists:get_value(K,Options) || K <- [ngroups, min, max]],
    L = if 
            N>Max ->
                %% There will be less than the demanded number of classes,
                %% insert one last with zero values in it. That will force
                %% the generation of N classes.
                L0++[{N,0}];
            N=<Max ->
                L0
        end,
    try
        Interval = round((Max-Min)/N),
        IntervalLowerLimits = lists:seq(Min,Max,Interval),
        Ranges = [{I,I+Interval-1} || I <- IntervalLowerLimits],
        Acc0 = [{Rng,0} || Rng <- Ranges],
        Fs0 = get_frequencies(L, Acc0),
	SumVal = lists:sum([V||{_,V}<-Fs0]),
	Fs = with_percentage(Fs0, SumVal),
        DistInfo = [{"min", lists:min(L)},
                    {"mean", mean(L)},
                    {"median", median(L)},
                    {"max", lists:max(L)}],

	Npos_value = num_digits(SumVal),
	Npos_range = num_digits(Max),
        [%% Table heading:
         io_lib:format("Range~*s: ~s~n",[2*Npos_range-2,"", "Number in range"]),
         %% Line under heading:
         io_lib:format("~*c:~*c~n",[2*Npos_range+3,$-, max(16,Npos_value+10),$- ]),
         %% Lines with values:
         [io_lib:format("~*w - ~*w:  ~*w  ~5.1f% ~s~n",
                        [Npos_range,Rlow,
                         Npos_range,Rhigh,
                         Npos_value,Val,
                         Percent,
                         cond_prt_vals(DistInfo, Interv)
                        ])
          || {Interv={Rlow,Rhigh},Val,Percent} <- Fs],
         %% Line under the table for the total number of values:
         io_lib:format('~*c    ~*c~n',[2*Npos_range,32, Npos_value+3,$-]),
         %% The total number of values:
         io_lib:format('~*c      ~*w~n',[2*Npos_range,32, Npos_value,SumVal])
        ]            
    catch
	C:E ->
	    ct:pal('*** Failed printing (~p:~p) for~n~p~n',[C,E,L])
    end.

cond_prt_vals(LVs, CurrentInterval) ->
    [prt_val(Label, Value, CurrentInterval) || {Label,Value} <- LVs].

prt_val(Label, Value, CurrentInterval) ->
    case in_interval(Value, CurrentInterval) of
        true ->
            io_lib:format(" <-- ~s=" ++ if 
                                           is_float(Value) -> "~.1f";
                                           true -> "~p"
                                       end,
                          [Label,Value]);
        false ->
            ""
    end.

get_frequencies([{I,Num}|T], [{{Lower,Upper},Cnt}|Acc]) when Lower=<I,I=<Upper ->
    get_frequencies(T,  [{{Lower,Upper},Cnt+Num}|Acc]);
get_frequencies(L=[{I,_Num}|_], [Ah={{_Lower,Upper},_Cnt}|Acc]) when I>Upper ->
    [Ah | get_frequencies(L,Acc)];
get_frequencies([I|T], Acc) when is_integer(I) ->
    get_frequencies([{I,1}|T], Acc);
get_frequencies([], Acc) -> 
    Acc.

get_frequencies_no_range([]) ->
    io_lib:format("No values~n", []);
get_frequencies_no_range(L) ->
    [H|T] = lists:sort(L),
    get_frequencies_no_range(T, H, 1, []).

get_frequencies_no_range([H|T], H, N, Acc) ->
    get_frequencies_no_range(T, H, N+1, Acc);
get_frequencies_no_range([H1|T], H, N, Acc) ->
    get_frequencies_no_range(T, H1, 1, [{H,N}|Acc]);
get_frequencies_no_range([], H, N, Acc) ->
    lists:reverse(
      lists:keysort(2, [{H,N}|Acc])).

%% get_frequencies_percent(L) ->
%%     with_percentage(get_frequencies_no_range(L), length(L)).


with_percentage(Fs, Sum) ->
    [{Rng,Val,100*Val/Sum} || {Rng,Val} <- Fs].
   

num_digits(I) -> 1+trunc(math:log(I)/math:log(10)).

num(Elem, List) -> length(lists:takewhile(fun(E) -> E /= Elem end, List)) + 1.

%%%---- Just for naming an operation for readability
is_odd(I) -> (I rem 2) == 1.

in_interval(Value, {Rlow,Rhigh}) -> 
    try 
	Rlow=<round(Value) andalso round(Value)=<Rhigh
    catch 
	_:_ -> false
    end.

%%%================================================================
%%% Statistical functions

%%%---- Mean value
mean(L = [X|_]) when is_number(X) -> 
    lists:sum(L) / length(L);
mean(L = [{_Value,_Weight}|_]) -> 
    SumOfWeights = lists:sum([W||{_,W}<-L]),
    WeightedSum = lists:sum([W*V||{V,W}<-L]),
    WeightedSum / SumOfWeights;
mean(_) -> 
    undefined.
    
%%%---- Median
median(L = [X|_]) when is_number(X) ->
    Len = length(L),
    case is_odd(Len) of
	true ->
	    hd(lists:nthtail(Len div 2, L));
	false -> 
	    %%  1) L has at least one element (the one in the is_number test).
	    %%  2) Length is even.
	    %%     => Length >= 2
	    [M1,M2|_] = lists:nthtail((Len div 2)-1, L),
	    (M1+M2) / 2
    end;
%% integer Weights...
median(L = [{_Value,_Weight}|_]) ->
    median( lists:append([lists:duplicate(W,V) || {V,W} <- L]) );
median(_) ->
    undefined.
<|MERGE_RESOLUTION|>--- conflicted
+++ resolved
@@ -73,12 +73,7 @@
                            [ToolModule, lists:concat([ToolModule,".beam"])]),
                     {skip, "Strange Property testing tool installation"};
                 ToolPath ->
-<<<<<<< HEAD
-                    ct:pal("Found property tester ~p at ~ts",
-=======
-                    ct:log("Found property tester ~p~n"
-                           "at ~tp",
->>>>>>> 31e551d2
+                    ct:log("Found property tester ~p at ~ts",
                            [ToolModule, ToolPath]),
                     init_tool_extensions(ToolModule),
                     [{property_test_tool, ToolModule} | Config]
