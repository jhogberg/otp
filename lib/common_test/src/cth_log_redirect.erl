--- conflicted
+++ resolved
@@ -90,10 +90,7 @@
     {Result, State}.
 
 pre_end_per_group(Group, Config, {tc_log, Group}) ->
-<<<<<<< HEAD
-=======
     set_curr_func({group,Group,end_per_group}, Config),
->>>>>>> 170311bc
     {Config, set_log_func(tc_log_async)};
 pre_end_per_group(Group, Config, State) ->
     set_curr_func({group,Group,end_per_group}, Config),
