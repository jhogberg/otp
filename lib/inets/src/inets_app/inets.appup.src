%% This is an -*- erlang -*- file.
%% %CopyrightBegin%
%% 
%% Copyright Ericsson AB 1999-2011. All Rights Reserved.
%% 
%% The contents of this file are subject to the Erlang Public License,
%% Version 1.1, (the "License"); you may not use this file except in
%% compliance with the License. You should have received a copy of the
%% Erlang Public License along with this software. If not, it can be
%% retrieved online at http://www.erlang.org/.
%% 
%% Software distributed under the License is distributed on an "AS IS"
%% basis, WITHOUT WARRANTY OF ANY KIND, either express or implied. See
%% the License for the specific language governing rights and limitations
%% under the License.
%% 
%% %CopyrightEnd%

{"%VSN%",
 [
  {"5.3.5",
   [
<<<<<<< HEAD
    {load_module, http_util,      soft_purge, soft_purge, []},
    {load_module, httpd_util,     soft_purge, soft_purge, [http_util]},
    {load_module, httpd_file,     soft_purge, soft_purge, []},
    {load_module, httpd_response, soft_purge, soft_purge, []}
=======
    {load_module, mod_responsecontrol, soft_purge, soft_purge, []},
    {load_module, httpd_response, soft_purge, soft_purge, [mod_responsecontrol]}
>>>>>>> 5fdd7be5
   ]
  }, 
  {"5.3.4",
   [
    {restart_application, inets}
   ]
  }, 
  {"5.3.3",
   [
    {restart_application, inets}
   ]
  }, 
  {"5.3.2",
   [
    {restart_application, inets}
   ]
  }, 
  {"5.3.1",
   [
    {restart_application, inets}
   ]
  }, 
  {"5.3",
   [
    {restart_application, inets}
   ]
  },
  {"5.2",
   [
    {restart_application, inets}
   ]
  }, 
  {"5.1.3",
   [
    {restart_application, inets}
   ]
  }, 
  {"5.1.2",
   [
    {restart_application, inets}
   ]
  }
 ],
 [	
  {"5.3.5",
   [
    {load_module, http_util,      soft_purge, soft_purge, []},
    {load_module, httpd_util,     soft_purge, soft_purge, [http_util]},
    {load_module, httpd_file,     soft_purge, soft_purge, []},
    {load_module, httpd_response, soft_purge, soft_purge, []}
   ]
  }, 
  {"5.3.4",
   [
    {restart_application, inets}
   ]
  }, 
  {"5.3.3",
   [
    {restart_application, inets}
   ]
  }, 
  {"5.3.2",
   [
    {restart_application, inets}
   ]
  }, 
  {"5.3.1",
   [
    {restart_application, inets}
   ]
  }, 
  {"5.3",
   [
    {restart_application, inets}
   ]
  },
  {"5.2",
   [
    {restart_application, inets}
   ]
  }, 
  {"5.1.3",
   [
    {restart_application, inets}
   ]
  }, 
  {"5.1.2",
   [
    {restart_application, inets}
   ]
  }     
 ]
}.<|MERGE_RESOLUTION|>--- conflicted
+++ resolved
@@ -20,15 +20,11 @@
  [
   {"5.3.5",
    [
-<<<<<<< HEAD
     {load_module, http_util,      soft_purge, soft_purge, []},
     {load_module, httpd_util,     soft_purge, soft_purge, [http_util]},
     {load_module, httpd_file,     soft_purge, soft_purge, []},
-    {load_module, httpd_response, soft_purge, soft_purge, []}
-=======
     {load_module, mod_responsecontrol, soft_purge, soft_purge, []},
     {load_module, httpd_response, soft_purge, soft_purge, [mod_responsecontrol]}
->>>>>>> 5fdd7be5
    ]
   }, 
   {"5.3.4",
@@ -78,7 +74,8 @@
     {load_module, http_util,      soft_purge, soft_purge, []},
     {load_module, httpd_util,     soft_purge, soft_purge, [http_util]},
     {load_module, httpd_file,     soft_purge, soft_purge, []},
-    {load_module, httpd_response, soft_purge, soft_purge, []}
+    {load_module, mod_responsecontrol, soft_purge, soft_purge, []},
+    {load_module, httpd_response, soft_purge, soft_purge, [mod_responsecontrol]}
    ]
   }, 
   {"5.3.4",
