--- conflicted
+++ resolved
@@ -33,7 +33,6 @@
     <file>notes.xml</file>
   </header>
   
-<<<<<<< HEAD
   <section><title>Inets 7.2</title>
 
     <section><title>Improvements and New Features</title>
@@ -52,7 +51,12 @@
 	    removed functions.</p>
           <p>
 	    Own Id: OTP-16469</p>
-=======
+        </item>
+      </list>
+    </section>
+
+</section>
+
   <section><title>Inets 7.1.3.1</title>
 
     <section><title>Fixed Bugs and Malfunctions</title>
@@ -63,7 +67,6 @@
 	    that is being closed by the peer.</p>
           <p>
 	    Own Id: OTP-16735 Aux Id: OTP-16697, ERIERL-496 </p>
->>>>>>> 5664ccc8
         </item>
       </list>
     </section>
