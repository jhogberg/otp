--- conflicted
+++ resolved
@@ -55,15 +55,10 @@
 
 %% Cases that can be run on all platforms
 cases() ->
-<<<<<<< HEAD
     [otp_2740, otp_2760, otp_5761, otp_9402, otp_9417,
      otp_9395_check_old_code, otp_9395_check_and_purge,
      otp_9395_update_many_mods, otp_9395_rm_many_mods,
-     instructions, eval_appup].
-=======
-    [otp_2740, otp_2760, otp_5761, instructions, eval_appup,
-    supervisor_which_children_timeout].
->>>>>>> feecf394
+     instructions, eval_appup, supervisor_which_children_timeout].
 
 groups() ->
     [{release,[],
