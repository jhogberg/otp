<?xml version="1.0" encoding="utf-8" ?>
<!DOCTYPE chapter SYSTEM "chapter.dtd">

<chapter>
  <header>
    <copyright>
      <year>2004</year><year>2020</year>
      <holder>Ericsson AB. All Rights Reserved.</holder>
    </copyright>
    <legalnotice>
      Licensed under the Apache License, Version 2.0 (the "License");
      you may not use this file except in compliance with the License.
      You may obtain a copy of the License at
 
          http://www.apache.org/licenses/LICENSE-2.0

      Unless required by applicable law or agreed to in writing, software
      distributed under the License is distributed on an "AS IS" BASIS,
      WITHOUT WARRANTIES OR CONDITIONS OF ANY KIND, either express or implied.
      See the License for the specific language governing permissions and
      limitations under the License.

    </legalnotice>

    <title>Tools Release Notes</title>
    <prepared></prepared>
    <docno></docno>
    <date></date>
    <rev></rev>
    <file>notes.xml</file>
  </header>
  <p>This document describes the changes made to the Tools application.</p>

<<<<<<< HEAD
<section><title>Tools 3.4.4</title>
=======
<section><title>Tools 3.3.1.1</title>
>>>>>>> 171f509f

    <section><title>Fixed Bugs and Malfunctions</title>
      <list>
        <item>
	    <p><c>cover</c> would crash when compiling a module
	    having an exported function named <c>clauses</c>.</p>
          <p>
	    Own Id: OTP-17162 Aux Id: GH-4549, PR-2997, PR-4555,
	    elixir-lang/elixir#10666 </p>
        </item>
<<<<<<< HEAD
        <item>
	    <p>If <c>beam_lib</c> is asked to return abstract code
	    for a BEAM file produced by Elixir and Elixir is not
	    installed on the computer, <c>beam_lib</c> will no longer
	    crash, but will return an error tuple. The
	    <c>cover:compile_beam()</c> and
	    <c>cover:compile_beam_directory()</c> functions have been
	    updated to also return an error tuple in that
	    situation.</p>
          <p>
	    Own Id: OTP-17194 Aux Id: GH-4353 </p>
        </item>
        <item>
          <p>
	    Make emacs mode work on emacs-27.</p>
          <p>
	    Own Id: OTP-17225 Aux Id: PR-4542, GH-4451 </p>
        </item>
      </list>
    </section>

</section>

<section><title>Tools 3.4.3</title>

    <section><title>Fixed Bugs and Malfunctions</title>
      <list>
        <item>
          <p>
	    Correct the Xref analysis <c>undefined_functions</c> to
	    not report internally generated behaviour_info/1.</p>
          <p>
	    Own Id: OTP-17191 Aux Id: OTP-16922, ERL-1476, GH-4192 </p>
        </item>
      </list>
    </section>

</section>

<section><title>Tools 3.4.2</title>

    <section><title>Fixed Bugs and Malfunctions</title>
      <list>
        <item>
          <p>
	    Correct the Xref analysis <c>exports_not_used</c> to not
	    report internally generated <c>behaviour_info/1</c>.</p>
          <p>
	    Own Id: OTP-16922 Aux Id: PR-2752 </p>
        </item>
      </list>
    </section>

</section>

<section><title>Tools 3.4.1</title>

    <section><title>Fixed Bugs and Malfunctions</title>
      <list>
        <item>
          <p>
	    Correct the Xref analysis <c>locals_not_used</c> to find
	    functions called exclusively from <c>on_load</c>
	    functions.</p>
          <p>
	    Own Id: OTP-16854 Aux Id: PR-2750 </p>
        </item>
      </list>
    </section>

</section>

<section><title>Tools 3.4</title>

    <section><title>Improvements and New Features</title>
      <list>
        <item>
          <p>
	    Updates for new <c>erlang:term_to_iovec()</c> BIF.</p>
          <p>
	    Own Id: OTP-16128 Aux Id: OTP-15618 </p>
        </item>
        <item>
	    <p>Improved the presentation of allocations and carriers
	    in the <c>instrument</c> module.</p>
          <p>
	    Own Id: OTP-16327</p>
        </item>
        <item>
          <p>
	    Minor updates due to the new spawn improvements made.</p>
          <p>
	    Own Id: OTP-16368 Aux Id: OTP-15251 </p>
        </item>
=======
>>>>>>> 171f509f
      </list>
    </section>

</section>

<section><title>Tools 3.3.1</title>

    <section><title>Fixed Bugs and Malfunctions</title>
      <list>
        <item>
          <p>
	    An Emacs warning due to lacking type in defcustom
	    declaration has been fixed.</p>
          <p>
	    Own Id: OTP-16356</p>
        </item>
        <item>
          <p>
	    Improve emacs indentation.</p>
          <p>
	    Own Id: OTP-16472 Aux Id: ERL-1140 </p>
        </item>
        <item>
	    <p>The cover tool could generate instrumented code for a
	    module that would cause warnings to be issued.</p>
          <p>
	    Own Id: OTP-16476 Aux Id: ERL-1147 </p>
        </item>
        <item>
          <p>
	    Fixed generated <seeerl
	    marker="tools:fprof#analysis">fprof analysis
	    format</seeerl> to also handle data in maps.</p>
          <p>
	    Own Id: OTP-16498 Aux Id: ERL-814 </p>
        </item>
      </list>
    </section>

</section>

<section><title>Tools 3.3</title>

    <section><title>Fixed Bugs and Malfunctions</title>
      <list>
        <item>
          <p>
	    Improve <c>-spec</c> indentation in emacs mode.</p>
          <p>
	    Own Id: OTP-16164</p>
        </item>
      </list>
    </section>


    <section><title>Improvements and New Features</title>
      <list>
        <item>
          <p>
	    The Emacs erlang-mode function that lets the user open
	    the documentation for an Erlang/OTP function in an Emacs
	    buffer has been improved. Bugs in this function has been
	    fixed and and the user will now be asked if the man pages
	    should be downloaded automatically by Emacs when they
	    can't be found on the system. To test this functionality,
	    put the cursor over the function name in a call to an
	    Erlang/OTP function (e.g., "io:format("arg")") and type
	    C-c C-d (i.e., Ctrl-key and c-key and then Ctrl-key and
	    d-key). There is also a new menu item under the Erlang
	    menu (labeled "Man - Function Under Cursor").</p>
          <p>
	    Own Id: OTP-16174</p>
        </item>
      </list>
    </section>

</section>

<section><title>Tools 3.2.1</title>

    <section><title>Fixed Bugs and Malfunctions</title>
      <list>
        <item>
	    <p><c>cover</c> would fail to start if two processes
	    tried to start it at the exact same time.</p>
          <p>
	    Own Id: OTP-15813 Aux Id: ERL-943 </p>
        </item>
      </list>
    </section>

</section>

<section><title>Tools 3.2</title>

    <section><title>Fixed Bugs and Malfunctions</title>
      <list>
        <item>
          <p>
	    Add <c>cprof</c> and <c>tags</c> modules to .app file so
	    that they are included in releases.</p>
          <p>
	    Own Id: OTP-15534 Aux Id: PR-2078 </p>
        </item>
        <item>
          <p>
	    Improved documentation parsing in emacs erldoc
	    functionality.</p>
          <p>
	    Own Id: OTP-15699 Aux Id: PR-2184 </p>
        </item>
      </list>
    </section>


    <section><title>Improvements and New Features</title>
      <list>
        <item>
	    <p>The <c>cover</c> tool now uses the <c>counters</c>
	    module instead of <c>ets</c> for updating the counters
	    for how many times a line has been executed. By default,
	    Cover will work with distributed nodes, but a new
	    function <c>cover:local_only/0</c> allows running the
	    Cover in a restricted but faster local-only mode.</p>
	    <p>The increase in speed will vary depending on the type
	    of code being cover-compiled, but as an example, the
	    compiler test suite runs more than twice as fast with the
	    new Cover.</p>
          <p>
	    Own Id: OTP-15575</p>
        </item>
      </list>
    </section>

</section>

<section><title>Tools 3.1.0.1</title>

    <section><title>Fixed Bugs and Malfunctions</title>
      <list>
        <item>
	    <p><c>cover</c> would fail to start if two processes
	    tried to start it at the exact same time.</p>
          <p>
	    Own Id: OTP-15813 Aux Id: ERL-943 </p>
        </item>
      </list>
    </section>

</section>

<section><title>Tools 3.1</title>

    <section><title>Fixed Bugs and Malfunctions</title>
      <list>
        <item>
          <p>
	    Minor fixes for <c>make clean</c>.</p>
          <p>
	    Own Id: OTP-15657</p>
        </item>
      </list>
    </section>


    <section><title>Improvements and New Features</title>
      <list>
        <item>
          <p>
	    In the HTML file generated by
	    <c>cover:analyse_to_file/1,2</c>, a link is now added to
	    the line number. This makes it easier to share pointers
	    to specific lines.</p>
          <p>
	    Own Id: OTP-15541</p>
        </item>
        <item>
          <p>
	    Uncovered lines are now marked with a sad face,
	    <c>:-(</c>, in the HTML output from
	    <c>cover:analyse_to_file/1,2</c>. This is to make these
	    lines easier to find by search.</p>
          <p>
	    Own Id: OTP-15542</p>
        </item>
      </list>
    </section>

</section>

<section><title>Tools 3.0.2</title>

    <section><title>Improvements and New Features</title>
      <list>
        <item>
          <p>
	    Remove emacs warnings and added more tests.</p>
          <p>
	    Own Id: OTP-15476</p>
        </item>
      </list>
    </section>

</section>

<section><title>Tools 3.0.1</title>

    <section><title>Improvements and New Features</title>
      <list>
        <item>
          <p>
	    The HTML pages generated by cover:analyse_to_file/1 and
	    related functions is improved for readability.</p>
          <p>
	    Own Id: OTP-15213 Aux Id: PR-1807 </p>
        </item>
        <item>
          <p>
	    Add alignment functionality in emacs.</p>
          <p>
	    Own Id: OTP-15239 Aux Id: PR-1728 </p>
        </item>
      </list>
    </section>

</section>

<section><title>Tools 3.0</title>

    <section><title>Improvements and New Features</title>
      <list>
        <item>
	    <p>Added <c>instrument:allocations</c> and
	    <c>instrument:carriers</c> for retrieving information
	    about memory utilization and fragmentation.</p>
	    <p>The old <c>instrument</c> interface has been removed,
	    as have the related options <c>+Mim</c> and
	    <c>+Mis</c>.</p>
          <p>
	    *** POTENTIAL INCOMPATIBILITY ***</p>
          <p>
	    Own Id: OTP-14961</p>
        </item>
      </list>
    </section>

</section>

<section><title>Tools 2.11.2.2</title>

    <section><title>Fixed Bugs and Malfunctions</title>
      <list>
        <item>
	    <p><c>cover</c> would fail to start if two processes
	    tried to start it at the exact same time.</p>
          <p>
	    Own Id: OTP-15813 Aux Id: ERL-943 </p>
        </item>
      </list>
    </section>

</section>

<section><title>Tools 2.11.2.1</title>

    <section><title>Fixed Bugs and Malfunctions</title>
      <list>
        <item>
          <p>
	    Minor fixes for <c>make clean</c>.</p>
          <p>
	    Own Id: OTP-15657</p>
        </item>
      </list>
    </section>

</section>

<section><title>Tools 2.11.2</title>

    <section><title>Fixed Bugs and Malfunctions</title>
      <list>
        <item>
	    <p> A counting bug is corrected in <c>Cover</c>. The bug
	    was introduced in Erlang/OTP 18.0. </p>
          <p>
	    Own Id: OTP-14817 Aux Id: PR 1641 </p>
        </item>
        <item>
	    <p>The <c>lcnt</c> server will no longer crash if
	    <c>lcnt:information/0</c> is called before
	    <c>lcnt:collect/0</c>.</p>
          <p>
	    Own Id: OTP-14912</p>
        </item>
        <item>
	    <p><c>lcnt:collect</c> will now implicitly start the
	    <c>lcnt</c> server, as per the documentation.</p>
          <p>
	    Own Id: OTP-14913</p>
        </item>
      </list>
    </section>


    <section><title>Improvements and New Features</title>
      <list>
        <item>
          <p>
	    Improved indentation in emacs and various other updates.</p>
          <p>
	    Own Id: OTP-14944</p>
        </item>
      </list>
    </section>

</section>

<section><title>Tools 2.11.1</title>

    <section><title>Fixed Bugs and Malfunctions</title>
      <list>
        <item>
	    <p> Removed all old unused files in the documentation.
	    </p>
          <p>
	    Own Id: OTP-14475 Aux Id: ERL-409, PR-1493 </p>
        </item>
      </list>
    </section>

</section>

<section><title>Tools 2.11</title>

    <section><title>Fixed Bugs and Malfunctions</title>
      <list>
        <item>
	    <p> The predefined Xref analysis <c>locals_not_used</c>
	    no longer reports unused functions with the
	    <c>-on_load()</c> attribute.</p> <p> The new predefined
	    Xref variable <c>OL</c> holds all functions with the
	    <c>-on_load()</c> attribute. </p>
          <p>
	    Own Id: OTP-14344</p>
        </item>
        <item>
          <p>
	    In fprof when sampling multiple processes and analyzing
	    with totals set to true, the output now sums together all
	    caller and callee entries which concerns the same
	    function. Previous behaviour was to report each
	    contributing entry separately.</p>
          <p>
	    Own Id: OTP-14500</p>
        </item>
      </list>
    </section>


    <section><title>Improvements and New Features</title>
      <list>
        <item>
	    <p>Lock counting can now be fully toggled at runtime in
	    the lock counting emulator (<c>-emu_type lcnt</c>).
	    Everything is enabled by default to match the old
	    behavior, but specific categories can be toggled at will
	    with minimal runtime overhead when disabled. Refer to the
	    documentation on <c>lcnt:rt_mask/1</c> for details.</p>
          <p>
	    Own Id: OTP-13170</p>
        </item>
        <item>
	    <p><c>lcnt:collect</c> and <c>lcnt:clear</c> will no
	    longer block all other threads in the runtime system.</p>
          <p>
	    Own Id: OTP-14412</p>
        </item>
        <item>
          <p>
	    General Unicode improvements.</p>
          <p>
	    Own Id: OTP-14462</p>
        </item>
        <item>
          <p>
	    Tools are updated to show Unicode atoms correctly.</p>
          <p>
	    Own Id: OTP-14464</p>
        </item>
        <item>
	    <p>Add <c>erlang:iolist_to_iovec/1</c>, which converts an
	    iolist() to an erlang:iovec(), which suitable for use
	    with <c>enif_inspect_iovec</c>.</p>
          <p>
	    Own Id: OTP-14520</p>
        </item>
      </list>
    </section>

</section>

<section><title>Tools 2.10.1</title>

    <section><title>Fixed Bugs and Malfunctions</title>
      <list>
        <item>
          <p>
	    In OTP-20.0, the behavior of c, make, and ct_make was
	    changed so that in some cases the beam files by default
	    would be written to the directory where the source files
	    were found. This is now changed back to the old behavior
	    so beam files are by default written to current
	    directory.</p>
          <p>
	    Own Id: OTP-14489 Aux Id: ERL-438 </p>
        </item>
      </list>
    </section>

</section>

<section><title>Tools 2.10</title>

    <section><title>Fixed Bugs and Malfunctions</title>
      <list>
        <item>
          <p>
	    In some situations, <c>make:all()</c> and friends did not
	    detect changes in include files located in the current
	    directory. This is now corrected.</p>
          <p>
	    Own Id: OTP-14339 Aux Id: ERL-395 </p>
        </item>
      </list>
    </section>


    <section><title>Improvements and New Features</title>
      <list>
        <item>
	    <p>The <c>make</c> module now accepts the
	    <c>{emake,Emake}</c> option.</p>
          <p>
	    Own Id: OTP-14253</p>
        </item>
        <item>
	    <p> Miscellaneous updates due to atoms containing
	    arbitrary Unicode characters. </p>
          <p>
	    Own Id: OTP-14285</p>
        </item>
      </list>
    </section>

</section>

<section><title>Tools 2.9.1</title>

    <section><title>Improvements and New Features</title>
      <list>
        <item>
          <p>
	    Improved edoc support in emacs mode.</p>
          <p>
	    Own Id: OTP-14217 Aux Id: PR-1282 </p>
        </item>
      </list>
    </section>

</section>

<section><title>Tools 2.9</title>

    <section><title>Fixed Bugs and Malfunctions</title>
      <list>
        <item>
          <p>
	    Fix unhandled trace event send_to_non_existing_process in
	    fprof.</p>
          <p>
	    Own Id: OTP-13998</p>
        </item>
      </list>
    </section>


    <section><title>Improvements and New Features</title>
      <list>
        <item>
          <p>
	    Improved edoc support in emacs erlang-mode.</p>
          <p>
	    Own Id: OTP-13945 Aux Id: PR-1157 </p>
        </item>
        <item>
          <p>
	    Added erldoc to emacs mode which opens html documentation
	    in browser from emacs. For example <c>M-x erldoc-browse
	    RET lists:foreach/2</c>.</p>
          <p>
	    Own Id: OTP-14018 Aux Id: PR-1197 </p>
        </item>
      </list>
    </section>

</section>

<section><title>Tools 2.8.6</title>

    <section><title>Fixed Bugs and Malfunctions</title>
      <list>
        <item>
          <p>
	    Errors in type specification and Emacs template
	    generation for <c>gen_statem:code_change/4</c> has been
	    fixed from bugs.erlang.org's Jira cases ERL-172 and
	    ERL-187.</p>
          <p>
	    Own Id: OTP-13746 Aux Id: ERL-172, ERL-187 </p>
        </item>
        <item>
          <p>
	    Fix gc_start/gc_end in fprof tags when parsing old trace
	    logs.</p>
          <p>
	    Own Id: OTP-13778 Aux Id: PR-1136 </p>
        </item>
        <item>
	    <p><c>make</c> (tools) and <c>ct_make</c> (common_test)
	    would crash if an Erlang source file contained a
	    <c>-warning()</c> directive.</p>
          <p>
	    Own Id: OTP-13855</p>
        </item>
      </list>
    </section>

</section>

<section><title>Tools 2.8.5</title>

    <section><title>Fixed Bugs and Malfunctions</title>
      <list>
        <item>
	    <p>Correct a bug when adding multiple modules to an Xref
	    server. The bug was introduced in OTP-19.0. </p>
          <p>
	    Own Id: OTP-13708 Aux Id: ERL-173 </p>
        </item>
      </list>
    </section>

</section>

<section><title>Tools 2.8.4</title>

    <section><title>Fixed Bugs and Malfunctions</title>
      <list>
        <item>
          <p>
	    Update fprof to use the new 'spawned' trace event to
	    determine when a process has been created.</p>
          <p>
	    Own Id: OTP-13499</p>
        </item>
      </list>
    </section>


    <section><title>Improvements and New Features</title>
      <list>
        <item>
	    <p>Optimize adding multiple modules to an Xref server.
	    </p>
          <p>
	    Own Id: OTP-13593</p>
        </item>
        <item>
          <p>
	    Various emacs mode improvements, such as better tags
	    support.</p>
          <p>
	    Own Id: OTP-13610</p>
        </item>
      </list>
    </section>

</section>

<section><title>Tools 2.8.3</title>

    <section><title>Fixed Bugs and Malfunctions</title>
      <list>
        <item>
          <p>
	    <c>cover:compile_beam/1</c> and
	    <c>cover:compile_beam_directory/1,2</c> crashed when
	    trying to compile a beam file without a <c>'file'</c>
	    attribute. This has been corrected and an error is
	    returned instead.</p>
          <p>
	    Thanks to Louis-Philippe Gauthier for reporting this bug.</p>
          <p>
	    Own Id: OTP-13200</p>
        </item>
        <item>
	    <p>Fix a bit string comprehension bug in Cover. </p>
          <p>
	    Own Id: OTP-13277 Aux Id: PR 856 </p>
        </item>
      </list>
    </section>

</section>

<section><title>Tools 2.8.2</title>

    <section><title>Fixed Bugs and Malfunctions</title>
      <list>
        <item>
          <p>
	    The emacs mode does not add a newline after the arrow on
	    -callback lines anymore.</p>
          <p>
	    Own Id: OTP-13042</p>
        </item>
      </list>
    </section>

</section>

<section><title>Tools 2.8.1</title>

    <section><title>Fixed Bugs and Malfunctions</title>
      <list>
        <item>
          <p>
	    If a module includes eunit.hrl, a parse transform adds
	    the function test/0 on line 0 in the module. A bug in
	    OTP-18.0 caused cover:analyse_to_file/1 to fail to insert
	    cover data in the output file when line 0 existed in the
	    cover data table. This is now corrected.</p>
          <p>
	    Own Id: OTP-12981</p>
        </item>
      </list>
    </section>

</section>

<section><title>Tools 2.8</title>

    <section><title>Fixed Bugs and Malfunctions</title>
      <list>
        <item>
          <p>
	    In order to improve performance of the cover tool, new
	    functions are added for cover compilation and analysis on
	    multiple files. This allows for more parallelisation.</p>
          <p>
	    Some improvements of the data base access is also done in
	    order to improve the performance when analysing and
	    resetting cover data.</p>
          <p>
	    Minor incompatibility: An error reason from
	    analyse_to_file is changed from no_source_code_found to
	    {no_source_code_found,Module}.</p>
          <p>
	    *** POTENTIAL INCOMPATIBILITY ***</p>
          <p>
	    Own Id: OTP-12330 Aux Id: seq12757 </p>
        </item>
        <item>
	    <p>Attempting to do a <c>cover</c> analysis when neither
	    source code nor beam file could be found would hang the
	    <c>cover</c> server. Corrected to return a proper
	    error.</p>
          <p>
	    Own Id: OTP-12806</p>
        </item>
      </list>
    </section>


    <section><title>Improvements and New Features</title>
      <list>
        <item>
          <p>
	    Allow maps for supervisor flags and child specs</p>
          <p>
	    Earlier, supervisor flags and child specs were given as
	    tuples. While this is kept for backwards compatibility,
	    it is now also allowed to give these parameters as maps,
	    see <seeerl
	    marker="stdlib:supervisor#sup_flags">sup_flags</seeerl>
	    and <seeerl
	    marker="stdlib:supervisor#child_spec">child_spec</seeerl>.</p>
          <p>
	    Own Id: OTP-11043</p>
        </item>
        <item>
          <p>
	    Remove Mnemosyne rules support.</p>
          <p>
	    Own Id: OTP-12511</p>
        </item>
        <item>
          <p>
	    Add printout of total number of calls and time in eprof</p>
          <p>
	    Own Id: OTP-12681</p>
        </item>
      </list>
    </section>

</section>

<section><title>Tools 2.7.2</title>

    <section><title>Fixed Bugs and Malfunctions</title>
      <list>
        <item>
          <p>
	    Fix lcnt sorting and printout of histograms.</p>
          <p>
	    Own Id: OTP-12364</p>
        </item>
        <item>
	    <p> Fix a Unicode bug in the <c>tags</c> module. </p>
          <p>
	    Own Id: OTP-12567</p>
        </item>
        <item>
          <p>
	    Fix tags completion in erlang.el for GNU Emacs 23+</p>
          <p>
	    Own Id: OTP-12583</p>
        </item>
      </list>
    </section>

</section>

<section><title>Tools 2.7.1</title>

    <section><title>Fixed Bugs and Malfunctions</title>
      <list>
        <item>
          <p>
	    Fixed a typo in erlang-mode comment.</p>
          <p>
	    Own Id: OTP-12214</p>
        </item>
        <item>
          <p>
	    Add a skeleton for -spec in Erlang mode for Emacs</p>
          <p>
	    Own Id: OTP-12283</p>
        </item>
      </list>
    </section>


    <section><title>Improvements and New Features</title>
      <list>
        <item>
          <p>
	    Cover no longer crashes when compiling <c>receive</c> and
	    the like with just an <c>after</c> clause. Thanks to
	    José Valim for providing a fix.</p>
          <p>
	    Own Id: OTP-12328</p>
        </item>
      </list>
    </section>

</section>

<section><title>Tools 2.7</title>

    <section><title>Improvements and New Features</title>
      <list>
        <item>
          <p>
	    Add log2 histogram to lcnt for lock wait time</p>
          <p>
	    Own Id: OTP-12059</p>
        </item>
      </list>
    </section>

</section>

<section><title>Tools 2.6.15</title>

    <section><title>Fixed Bugs and Malfunctions</title>
      <list>
        <item>
          <p>
	    Removed <c>erlang:bitstr_to_list/1</c> and
	    <c>erlang:list_to_bitstr/1</c>. They were added by
	    mistake, and have always raised an <c>undefined</c>
	    exception when called.</p>
          <p>
	    Own Id: OTP-11942</p>
        </item>
      </list>
    </section>

</section>

<section><title>Tools 2.6.14</title>

    <section><title>Fixed Bugs and Malfunctions</title>
      <list>
        <item>
          <p>
	    Removed the support for the query keyword from emacs mode
	    (Thanks to Paul Oliver)</p>
          <p>
	    Own Id: OTP-11568</p>
        </item>
        <item>
          <p>
	    Emacs mode improvements (Thanks to Steve Vinoski)</p>
          <p>
	    Own Id: OTP-11601</p>
        </item>
        <item>
          <p>
	    Application upgrade (appup) files are corrected for the
	    following applications: </p>
          <p>
	    <c>asn1, common_test, compiler, crypto, debugger,
	    dialyzer, edoc, eldap, erl_docgen, et, eunit, gs, hipe,
	    inets, observer, odbc, os_mon, otp_mibs, parsetools,
	    percept, public_key, reltool, runtime_tools, ssh,
	    syntax_tools, test_server, tools, typer, webtool, wx,
	    xmerl</c></p>
          <p>
	    A new test utility for testing appup files is added to
	    test_server. This is now used by most applications in
	    OTP.</p>
          <p>
	    (Thanks to Tobias Schlager)</p>
          <p>
	    Own Id: OTP-11744</p>
        </item>
        <item>
          <p>
	    The emacs erlang mode now match erlang keywords more
	    carefully (Thanks to Steve Vinoski)</p>
          <p>
	    Own Id: OTP-11786</p>
        </item>
        <item>
          <p>
	    The emacs erlang-mode now auto loads for more file types
	    (Thanks to Phil Hagelberg)</p>
          <p>
	    Own Id: OTP-11788</p>
        </item>
      </list>
    </section>


    <section><title>Improvements and New Features</title>
      <list>
        <item>
          <p>
	    <c>cover</c> can run on itself. Also, support for reading
	    BEAM files produced by ancient OTP versions before R9C
	    has been removed.</p>
          <p>
	    Own Id: OTP-11692</p>
        </item>
        <item>
          <p>
	    Support maps in cover</p>
          <p>
	    Own Id: OTP-11764</p>
        </item>
      </list>
    </section>

</section>

<section><title>Tools 2.6.13</title>

    <section><title>Fixed Bugs and Malfunctions</title>
      <list>
        <item>
          <p>
	    Erlang-specific compilation error regexp is added in
	    erlang-eunit.el. This defvar was earlier in erlang.el,
	    but was erroneously removed in R15B02, while still used
	    by erlang-eunit.el.</p>
          <p>
	    Own Id: OTP-11417 Aux Id: seq12447 </p>
        </item>
        <item>
          <p>
	    Take compiler options from beam in cover:compile_beam.
	    Thanks to Péter Gömöri.</p>
          <p>
	    Own Id: OTP-11439</p>
        </item>
        <item>
          <p>
	    Silence warnings (Thanks to Anthony Ramine)</p>
          <p>
	    Own Id: OTP-11517</p>
        </item>
      </list>
    </section>


    <section><title>Improvements and New Features</title>
      <list>
        <item>
          <p>
	    Add iodata, nonempty_string to built-in type highlighting
	    for emacs. Thanks to Paul Oliver.</p>
          <p>
	    Own Id: OTP-11394</p>
        </item>
      </list>
    </section>

</section>

<section><title>Tools 2.6.12</title>

    <section><title>Improvements and New Features</title>
      <list>
        <item>
          <p>
	    Remove trailing spaces in Emacs templates. Thanks to
	    Roberto Aloi.</p>
          <p>
	    Own Id: OTP-11198</p>
        </item>
        <item>
          <p>
	    Fixed the Emacs erlang-mode to accommodate the coding
	    style where lists written across several lines have each
	    line starting with a comma. Thanks to Magnus Henoch.</p>
          <p>
	    Own Id: OTP-11242</p>
        </item>
        <item>
          <p>
	    Make the Emacs Erlang mode TRAMP-aware when compiling.
	    Thanks to Tomas Abrahamsson.</p>
          <p>
	    Own Id: OTP-11270</p>
        </item>
      </list>
    </section>

</section>

<section><title>Tools 2.6.11</title>

    <section><title>Fixed Bugs and Malfunctions</title>
      <list>
        <item>
          <p>
	    When cover:stop(Node) was called on a non-existing node,
	    a process waiting for cover data from the node would hang
	    forever. This has been corrected.</p>
          <p>
	    Own Id: OTP-10979</p>
        </item>
      </list>
    </section>


    <section><title>Improvements and New Features</title>
      <list>
        <item>
          <p>
	    Make cover smarter about finding source from beam.</p>
          <p>
	    In particular, search using the source path in
	    module_info if the current heuristic fails.</p>
          <p>
	    Own Id: OTP-10902</p>
        </item>
        <item>
          <p>
	    Remove Flymake dependency in erlang-pkg.el. Thanks to
	    Magnus Henoch.</p>
          <p>
	    Own Id: OTP-10930</p>
        </item>
        <item>
          <p>
	    Erlang-mode: Add autoload cookies for file extension
	    associations. Thanks to Magnus Henoch.</p>
          <p>
	    Own Id: OTP-10999</p>
        </item>
        <item>
	    <p> Postscript files no longer needed for the generation
	    of PDF files have been removed. </p>
          <p>
	    Own Id: OTP-11016</p>
        </item>
        <item>
          <p>
	    Fix a race condition when there're several applications
	    in apps directory. Thanks to Manuel Rubio.</p>
          <p>
	    Own Id: OTP-11028</p>
        </item>
        <item>
          <p>
	    New option for eprof, 'set_on_spawn'. This option was
	    previously always on and is also the default.</p>
          <p>
	    Own Id: OTP-11144</p>
        </item>
      </list>
    </section>

</section>

<section><title>Tools 2.6.10</title>

    <section><title>Improvements and New Features</title>
      <list>
        <item>
          <p>
	    Fix a bug in cover when used with no_auto_import. Thanks
	    to José Valim.</p>
          <p>
	    Own Id: OTP-10778</p>
        </item>
      </list>
    </section>

</section>

<section><title>Tools 2.6.9</title>

    <section><title>Fixed Bugs and Malfunctions</title>
      <list>
        <item>
          <p>
	    Add missing modules in app-file</p>
          <p>
	    Own Id: OTP-10439</p>
        </item>
        <item>
          <p>
	    Make erlang-mode more compatible with package.el (Thanks
	    to Gleb Peregud)</p>
          <p>
	    Own Id: OTP-10465</p>
        </item>
        <item>
          <p>
	    Fix various typos (thanks to Tuncer Ayaz)</p>
          <p>
	    Own Id: OTP-10611</p>
        </item>
        <item>
          <p>
	    Add separate face for exported functions (Thanks to
	    Thomas Järvstrand)</p>
          <p>
	    Own Id: OTP-10637</p>
        </item>
        <item>
          <p>
	    The BIF highlighting in the emacs mode has been updated
	    to correspond with the correct BIFs.</p>
          <p>
	    Own Id: OTP-10774</p>
        </item>
      </list>
    </section>


    <section><title>Improvements and New Features</title>
      <list>
        <item>
	    <p> Support for Unicode has been implemented. </p>
          <p>
	    Own Id: OTP-10302</p>
        </item>
        <item>
          <p>
	    A new function, cover:flush(Nodes), is added which will
	    fetch data from remote nodes without stopping cover on
	    those nodes. This is used by test_server and common_test
	    when it is safe to assume that the node will be
	    terminated after the test anyway. The purpose is to avoid
	    processes crashing when re-loading the original beam if
	    the processes is still running old code.</p>
          <p>
	    Remote nodes will now continue to count code coverage if
	    the connection to the main node is broken. Earlier, a
	    broken connection would cause the cover_server on the
	    remote node to die and thus any still cover compiled
	    modules would cause process crash when trying to insert
	    cover data in ets tables that used to exist on the
	    cover_server. The new functionality also involves
	    synchronization with the main node if the nodes are
	    reconnected.</p>
          <p>
	    *** POTENTIAL INCOMPATIBILITY ***</p>
          <p>
	    Own Id: OTP-10523 Aux Id: OTP-10427 </p>
        </item>
        <item>
	    <p>Where necessary a comment stating encoding has been
	    added to Erlang files. The comment is meant to be removed
	    in Erlang/OTP R17B when UTF-8 becomes the default
	    encoding. </p>
          <p>
	    Own Id: OTP-10630</p>
        </item>
        <item>
          <p>
	    Fix syntax highlighting of $\' in Emacs mode. Thanks to
	    Magnus Henoch.</p>
          <p>
	    Own Id: OTP-10766</p>
        </item>
      </list>
    </section>

</section>

<section><title>Tools 2.6.8</title>

    <section><title>Fixed Bugs and Malfunctions</title>
      <list>
        <item>
          <p>
	    The last tuple fun call has been removed from fprof.</p>
          <p>
	    Own Id: OTP-10091 Aux Id: seq12067 </p>
        </item>
        <item>
          <p>
	    Fix indentation of record fields in Emacs (Thanks to
	    Tomas Abrahamsson)</p>
          <p>
	    Own Id: OTP-10120</p>
        </item>
        <item>
          <p>
	    Documentation fixes (Thanks to Ricardo Catalinas Jiménez
	    )</p>
          <p>
	    Own Id: OTP-10121</p>
        </item>
        <item>
          <p>
	    Remove Erlang-specific compilation error regexp in
	    erlang.el</p>
          <p>
	    Own Id: OTP-10168</p>
        </item>
        <item>
          <p>
	    Fix highlighting of atoms ending with a dollar sign</p>
          <p>
	    Like this: 'atom$'. In that example, the last single
	    quote should be recognised as ending the atom. This needs
	    a font-lock workaround similar to the one for strings.
	    Thanks to Magnus Henoch</p>
          <p>
	    Own Id: OTP-10178</p>
        </item>
        <item>
	    <p> Xref now accepts filenames with character codes
	    greater than 126. (Thanks to Emile Joubert for reporting
	    the issue.) </p>
          <p>
	    Own Id: OTP-10192</p>
        </item>
        <item>
          <p>
	    Add test_indentation target to lib/tools/emacs/Makefile</p>
          <p>
	    Automatically indent test.erl.orig, save to test.erl, and
	    compare to test.erl.intended. Thanks to Magnus Henoch.</p>
          <p>
	    Own Id: OTP-10226</p>
        </item>
      </list>
    </section>

</section>

<section><title>Tools 2.6.7</title>

    <section><title>Fixed Bugs and Malfunctions</title>
      <list>
        <item>
          <p>
	    Makefiles in erts, hipe and tools have been corrected to
	    enable parallel make, i.e MAKEFLAGS=-jX where X is the
	    parallelity number. As a result of this dependencies were
	    corrected since that is what is needed for parallel make
	    to work.</p>
          <p>
	    Own Id: OTP-9857 Aux Id: OTP-9451 </p>
        </item>
        <item>
	    <p>Minor suppressions and fixes of compilation
	    warnings</p>
          <p>
	    Own Id: OTP-10016</p>
        </item>
      </list>
    </section>

</section>

<section><title>Tools 2.6.6.6</title>

    <section><title>Fixed Bugs and Malfunctions</title>
      <list>
        <item>
	    <p>Update system profiling principles to reflect eprof
	    performance improvements.</p>
          <p>
	    Own Id: OTP-9656</p>
        </item>
        <item>
          <p>
	    [cover] fix leftover {'DOWN', ..} msg in callers queue</p>
          <p>
	    After stopping cover with cover:stop() there could still
	    be a {'DOWN',...} leftover message in the calling
	    process's message queue. This unexpected leftover could
	    be eliminated if erlang:demonitor/2 with option flush
	    would be used in certain points</p>
          <p>
	    Own Id: OTP-9694</p>
        </item>
        <item>
          <p>
	    Add deps as erlang-flymake include directory.</p>
          <p>
	    Update erlang-flymake to recognize the "deps" folder as
	    an include directory. This makes erlang-flymake
	    compatible with the rebar dependency management tool's
	    default folder structure, which puts included
	    dependencies in "deps".(Thanks to Kevin Albrecht)</p>
          <p>
	    Own Id: OTP-9791</p>
        </item>
      </list>
    </section>


    <section><title>Improvements and New Features</title>
      <list>
        <item>
	    <p>Variables are now now allowed in '<c>fun M:F/A</c>' as
	    suggested by Richard O'Keefe in EEP-23.</p>
	    <p>The representation of '<c>fun M:F/A</c>' in the
	    abstract format has been changed in an incompatible way.
	    Tools that directly read or manipulate the abstract
	    format (such as parse transforms) may need to be updated.
	    The compiler can handle both the new and the old format
	    (i.e. extracting the abstract format from a pre-R15 BEAM
	    file and compiling it using compile:forms/1,2 will work).
	    The <c>syntax_tools</c> application can also handle both
	    formats.</p>
          <p>
	    *** POTENTIAL INCOMPATIBILITY ***</p>
          <p>
	    Own Id: OTP-9643</p>
        </item>
        <item>
          <p>
	    Tuple funs (a two-element tuple with a module name and a
	    function) are now officially deprecated and will be
	    removed in R16. Use '<c>fun M:F/A</c>' instead. To make
	    you aware that your system uses tuple funs, the very
	    first time a tuple fun is applied, a warning will be sent
	    to the error logger.</p>
          <p>
	    Own Id: OTP-9649</p>
        </item>
        <item>
          <p>
	    Eliminate use of deprecated regexp module</p>
          <p>
	    Own Id: OTP-9810</p>
        </item>
      </list>
    </section>

</section>

<section><title>Tools 2.6.6.5</title>

    <section><title>Fixed Bugs and Malfunctions</title>
      <list>
        <item>
          <p>
	    Teach the emacs mode to compile yecc and leex files</p>
          <p>
	    If visiting a .yrl or .xrl file in emacs with
	    erlang-mode, then the `erlang-compile' function (normally
	    bound to C-c C-k), now knows how to compile yecc and leex
	    files, and then, if that compilation succeeds, also
	    compiles the resulting .erl files.</p>
          <p>
	    Also introduce a `erlang-compile-command-function-alist'
	    to make it possible to hook in other functions for
	    computing compilation commands/expressions, depending on
	    file name. (Thanks to Tomas Abrahamsson )</p>
          <p>
	    Own Id: OTP-9503</p>
        </item>
      </list>
    </section>


    <section><title>Improvements and New Features</title>
      <list>
        <item>
	    <p> Bugs in xref(3) have been fixed. (Thanks to Matthias
	    Lang.) </p>
          <p>
	    Own Id: OTP-9416</p>
        </item>
      </list>
    </section>

</section>

<section><title>Tools 2.6.6.4</title>

    <section><title>Fixed Bugs and Malfunctions</title>
      <list>
        <item>
          <p>
	    Change make:files to behave more like erlc</p>
          <p>
	    This change removes the unnecessary checks on the files
	    when make:files is called and allows the error checking
	    to be done in compile:file, where the error messages are
	    produced. It does not affect the return value.</p>
          <p>
	    (Thanks to Sam bobroff)</p>
          <p>
	    Own Id: OTP-9179</p>
        </item>
        <item>
          <p>
	    add user specified compiler options on form reloading</p>
          <p>
	    In order to be able to test non-exported functions from
	    another (test) module it is necessary to compile the
	    specific module (at least during the test phase) with the
	    export_all compiler option. This allows complete
	    separation of testing and productive code. At the moment
	    it is not possible to combine this with a test code
	    coverage using the cover module. The problem is that when
	    cover compiling a module using cover:compile_* the code
	    is reloaded into the emulator omitting/filtering the
	    passed user options. In my example above the export_all
	    option would be removed and the non-exported functions
	    cannot be called any more. (Thanks to Tobias Schlager)</p>
          <p>
	    Own Id: OTP-9204</p>
        </item>
        <item>
          <p>
	    Inhibit electric newline after "-&gt;" when inside a type
	    spec</p>
          <p>
	    The Erlang mode for Emacs inserts a newline after every
	    "-&gt;", which saves you one keystroke when writing a
	    function, but that is inappropriate when writing a type
	    spec, as you'd normally keep the spec on one line. This
	    change inhibits the automatic insertion when the current
	    line starts with "-spec" or "-type".(Thanks to Magnus
	    Henoch)</p>
          <p>
	    Own Id: OTP-9255</p>
        </item>
        <item>
          <p>
	    Add a check logic to prevent file descriptor leak</p>
          <p>
	    cover module handle files as raw in export and import.
	    Assert counts of ports are the same at the beginning and
	    at the end of the test case.(Thanks to Shunichi
	    Shinohara)</p>
          <p>
	    Own Id: OTP-9300</p>
        </item>
      </list>
    </section>

</section>

<section><title>Tools 2.6.6.3</title>

    <section><title>Fixed Bugs and Malfunctions</title>
      <list>
        <item>
          <p>
	    Declare indentation options as "safe" in erlang-mode for
	    Emacs</p>
          <p>
	    Emacs has a facility for setting options on a per-file
	    basis based on comments in the source file. By default,
	    all options are considered "unsafe", and the user is
	    queried before the variable is set. This patch declares
	    the variables erlang-indent-level, erlang-indent-guard
	    and erlang-argument-indent to be safe, if the value
	    specified in the source file is valid.</p>
          <p>
	    Such declarations usually look like this:</p>
          <p>
	    %% -*- erlang-indent-level: 2 -*-</p>
          <p>
	    and appear on the first line of the file. (thanks to
	    Magnus Henoch)</p>
          <p>
	    Own Id: OTP-9122</p>
        </item>
      </list>
    </section>


    <section><title>Improvements and New Features</title>
      <list>
        <item>
          <p>
	    Cover has been improved to take less memory and allow
	    parallel analysis of cover data. Data collection from
	    nodes is now done in parallel and it is now possible to
	    issue multiple analyse and analyse_to_file requests at
	    the same time. A new function call async_analyse_to_file
	    has also been introduced, see the documentation for more
	    details.</p>
          <p>
	    Own Id: OTP-9043 Aux Id: seq11771 </p>
        </item>
      </list>
    </section>

</section>

<section><title>Tools 2.6.6.2</title>

    <section><title>Fixed Bugs and Malfunctions</title>
      <list>
        <item>
	    <p>eprof: API sort mismatch has now been fixed. </p>
          <p>
	    Own Id: OTP-8853</p>
        </item>
        <item>
          <p>
	    eprof: fix division by zero in statistics</p>
          <p>
	    Own Id: OTP-8963</p>
        </item>
      </list>
    </section>

</section>

<section><title>Tools 2.6.6.1</title>

    <section><title>Fixed Bugs and Malfunctions</title>
      <list>
        <item>
          <p>
	    <c>cover</c> will now show ampersand characters in the
	    source code correctly. (Thanks to Tom Moertel.)</p>
          <p>
	    Own Id: OTP-8776</p>
        </item>
      </list>
    </section>

</section>

<section><title>Tools 2.6.6</title>

    <section><title>Fixed Bugs and Malfunctions</title>
      <list>
        <item>
	    <p>A race condition affecting Cover has been removed.</p>
          <p>
	    Own Id: OTP-8469</p>
        </item>
        <item>
          <p>
	    Emacs improvements:</p>
          <p>
	    Fixed emacs-mode installation problems.</p>
          <p>
	    Fixed a couple of -spec and -type indentation and
	    font-lock problems.</p>
          <p>
	    Fixed error messages on emacs-21.</p>
          <p>
	    Magnus Henoch fixed several issues.</p>
          <p>
	    Ralf Doering, Klas Johansson and Chris Bernard
	    contributed various emacs-eunit improvements.</p>
          <p>
	    Klas Johansson and Dave Peticolas added emacs-flymake
	    support.</p>
          <p>
	    Own Id: OTP-8530</p>
        </item>
      </list>
    </section>


    <section><title>Improvements and New Features</title>
      <list>
        <item>
	    <p>Xref has been updated to use the <c>re</c> module
	    instead of the deprecated <c>regexp</c> module.</p>
          <p>
	    *** POTENTIAL INCOMPATIBILITY ***</p>
          <p>
	    Own Id: OTP-8472</p>
        </item>
        <item>
	    <p>When given the option <c>{builtins,true}</c> Xref now
	    adds calls to operators.</p>
          <p>
	    Own Id: OTP-8647</p>
        </item>
        <item>
	    <p><c>eprof</c> has been reimplemented with support in
	    the Erlang virtual machine and is now both faster (i.e.
	    slows down the code being measured less) and scales much
	    better. In measurements we saw speed-ups compared to the
	    old eprof ranging from 6 times (for sequential code that
	    only uses one scheduler/core) up to 84 times (for
	    parallel code that uses 8 cores).</p>
	    <p>Note: The API for the <c>eprof</c> has been cleaned up
	    and extended. See the documentation.</p>
          <p>
	    *** POTENTIAL INCOMPATIBILITY ***</p>
          <p>
	    Own Id: OTP-8706</p>
        </item>
      </list>
    </section>

</section>

<section><title>Tools 2.6.5.1</title>

    <section><title>Fixed Bugs and Malfunctions</title>
      <list>
        <item>
            <p>A bug concerning bit comprehensions has been fixed
            in Cover. The bug was introduced in R13B03. 
            (Thanks to Matthew Sackman.)</p>
          <p>Own Id: OTP-8340</p>
        </item>
      </list>
    </section>

    <section><title>Improvements and New Features</title>
      <list>
        <item>
          <p>
        Add lock profiling tool.</p>
          <p>
        The Lock profiling tool, lcnt, can make use of the
        internal lock statistics when the runtime system is built
        with this feature enabled.</p>
          <p>
        This provides a mechanism to examine potential lock
        bottlenecks within the runtime itself.</p>
          <p>
        - Add erts_debug:lock_counters({copy_save, bool()}). This
        option enables or disables statistics saving for
        destroyed processes and ets-tables. Enabling this might
        consume a lot of memory.</p>
          <p>
        - Add id-numbering for lock classes which is otherwise
        undefined.</p>
          <p>
        Own Id: OTP-8424</p>
        </item>
        <item>
          <p>
        emacs: Moved code skeletons to a separate file and and
        added a configurable variable to choose skeleton. Thanks
        Dave Peticolas.</p>
          <p>
        Own Id: OTP-8446</p>
        </item>
      </list>
    </section>

</section>

<section><title>Tools 2.6.5</title>

    <section><title>Fixed Bugs and Malfunctions</title>
      <list>
        <item>
            <p>The coverage analysis tool <c>cover</c> has been
            improved when it comes to handling list and bit string
            comprehensions (a counter for each qualifier), bit syntax
            expressions (the Value and Size expressions), and try
            expressions (the body called <c>Exprs</c> in the Reference
            Manual). A few (not all) situations where several
            expressions are put on the same line are also handled
            better than before.</p>
          <p>Own Id: OTP-8188 Aux Id: seq11397</p>
        </item>
        <item>
            <p>When loading Cover compiled code on remote nodes 
            running code in the loaded module, a <c>badarg</c>
            failure was sometimes the result. This bug has been fixed.</p>
          <p>Own Id: OTP-8270 Aux Id: seq11423</p>
        </item>
        <item>
            <p>The short-circuit operators <c>andalso</c> and
            <c>orelse</c> are now handled correctly by the coverage
            analysis tool <c>cover</c> (it is no longer checked
            that the second argument returns a Boolean value.)</p>
          <p>Own Id: OTP-8273</p>
        </item>
      </list>
    </section>

</section>

<section><title>Tools 2.6.4</title>

    <section><title>Fixed Bugs and Malfunctions</title>
      <list>
        <item>
	    <p><c>cover</c> now properly escapes greater-than and
	    less-than characters in comments in HTML reports. (Thanks
	    to Magnus Henoch.)</p>
          <p>
	    Own Id: OTP-7939</p>
        </item>
      </list>
    </section>

</section>

<section><title>Tools 2.6.3</title>

    <section><title>Improvements and New Features</title>
      <list>
        <item>
          <p>
            xref:start/1 does now allow anonymous XREF processes to
            be started</p>
          <p>
            Own Id: OTP-7831</p>
        </item>
      </list>
    </section>

</section>

<section><title>Tools 2.6.2</title>

    <section><title>Fixed Bugs and Malfunctions</title>
      <list>
        <item>
	    <p>A bug in the Xref scanner has been fixed.</p>
          <p>
	    Own Id: OTP-7423</p>
        </item>
        <item>
	    <p>A bug in Fprof where the function 'undefined' appeared
	    to call 'undefined' has been corrected.</p>
          <p>
	    Own Id: OTP-7509</p>
        </item>
      </list>
    </section>

</section>

<section><title>Tools 2.6.1</title>

    <section><title>Improvements and New Features</title>
      <list>
        <item>
	    <p>The documentation has been updated so as to reflect
	    the last updates of the Erlang shell as well as the minor
	    modifications of the control sequence <c>p</c> of the
	    <c>io_lib</c> module.</p> <p>Superfluous empty lines have
	    been removed from code examples and from Erlang shell
	    examples.</p>
          <p>
	    Own Id: OTP-6944 Aux Id: OTP-6554, OTP-6911 </p>
        </item>
        <item>
	    <p><c>tuple_size/1</c> and <c>byte_size/1</c> have been
	    substituted for <c>size/1</c>.</p>
          <p>
	    Own Id: OTP-7009</p>
        </item>
        <item>
	    <p>The coverage analysis tool <c>cover</c> now handles
	    the short-circuit Boolean expressions <c>andalso/2</c>
	    and <c>orelse/2</c> properly.</p>
          <p>
	    Own Id: OTP-7095</p>
        </item>
      </list>
    </section>

</section>

<section><title>Tools 2.6</title>

    <section><title>Fixed Bugs and Malfunctions</title>
      <list>
        <item>
          <p>
	    The <c>cover</c> tool could use huge amounts of memory
	    when used in a distributed system.</p>
          <p>
	    Own Id: OTP-6758</p>
        </item>
      </list>
    </section>

</section>


  <section>
    <title>Tools 2.5.5</title>

    <section>
      <title>Fixed Bugs and Malfunctions</title>
      <list type="bulleted">
        <item>
          <p>Missing buffer-local declaration in erlang.el has been
            added. Before this fix there could arise problems in
            other emacs modes after visiting a buffer using the
            erlang mode.</p>
          <p>Own Id: OTP-6721</p>
        </item>
        <item>
          <p>Key-map for 'backward-delete-char-untabif updated to work
            properly with Xemacs.</p>
          <p>Own Id: OTP-6723</p>
        </item>
      </list>
    </section>

    <section>
      <title>Improvements and New Features</title>
      <list type="bulleted">
        <item>
          <p>Minor updates of Xref.</p>
          <p>Own Id: OTP-6586</p>
        </item>
        <item>
          <p>Minor Makefile changes.</p>
          <p>Own Id: OTP-6689 Aux Id: OTP-6742 </p>
        </item>
        <item>
          <p>"C-u C-c C-k" now does a compile with both "debug_info"
            and "export_all".</p>
          <p>Own Id: OTP-6741</p>
        </item>
      </list>
    </section>
  </section>

  <section>
    <title>Tools 2.5.4.1</title>

    <section>
      <title>Improvements and New Features</title>
      <list type="bulleted">
        <item>
          <p>Changes due to internal interface changes in the erts
            application which are needed at compile-time. No
            functionality has been changed.</p>
          <p>Own Id: OTP-6611 Aux Id: OTP-6580 </p>
        </item>
      </list>
    </section>
  </section>

  <section>
    <title>Tools 2.5.4</title>

    <section>
      <title>Fixed Bugs and Malfunctions</title>
      <list type="bulleted">
        <item>
          <p>Made change to support the function erlang-find-tag for
            xemacs and emacs-21.</p>
          <p>Own Id: OTP-6512</p>
        </item>
      </list>
    </section>

    <section>
      <title>Improvements and New Features</title>
      <list type="bulleted">
        <item>
          <p>Minor updates of xref for future compatibility.</p>
          <p>Own Id: OTP-6513</p>
        </item>
      </list>
    </section>
  </section>

  <section>
    <title>Tools 2.5.3</title>

    <section>
      <title>Fixed Bugs and Malfunctions</title>
      <list type="bulleted">
        <item>
          <p><c>eprof</c> did not work reliably in the SMP emulator,
            because the trace receiver process could not process the
            trace messages fast enough. Therefore, <c>eprof</c> now
            blocks the other schedulers while profiling.</p>
          <p>Own Id: OTP-6373</p>
        </item>
      </list>
    </section>
  </section>

  <section>
    <title>Tools 2.5.2</title>

    <section>
      <title>Fixed Bugs and Malfunctions</title>
      <list type="bulleted">
        <item>
          <p>Fprof traces could become truncated for the SMP emulator.
            This bug has now been corrected.</p>
          <p>Own Id: OTP-6246</p>
        </item>
      </list>
    </section>
  </section>

  <section>
    <title>Tools 2.5.1</title>

    <section>
      <title>Fixed Bugs and Malfunctions</title>
      <list type="bulleted">
        <item>
          <p>eprof now works somewhat better in the SMP emulator.</p>
          <p>Own Id: OTP-6152</p>
        </item>
      </list>
    </section>
  </section>

  <section>
    <title>Tools 2.5</title>

    <section>
      <title>Fixed Bugs and Malfunctions</title>
      <list type="bulleted">
        <item>
          <p>Fixed some bugs in <c>make</c>:</p>
          <p><c>make:files/1,2</c> can now handle a file in another
            directory as argument, similar to <c>make:all/0,1</c>.</p>
          <p>When specifying a file name including the <c>.erl</c>
            extension in <c>Emakefile</c>, <c>make:all/0,1</c> looked
            for the object code in the wrong place.</p>
          <p>When specifying a file name including the <c>.erl</c>
            extension in <c>Emakefile</c> and some compile options
            for the file, <c>make:files/0,1</c> did not use the
            options as it should do.</p>
          <p>Own Id: OTP-6057 Aux Id: seq10299</p>
        </item>
        <item>
          <p><c>cover</c>: When <c>cover:stop()</c> was called,
            the cover compiled code was not unloaded (as stated in
            the documentation) but simply marked as 'old'. This
            meant that processes lingering in (or with funs
            referencing to) the cover compiled code would survive
            even when the cover server and its ETS tables was
            terminated.</p>
          <p>Now the cover compiled code is unloaded, meaning that
            processes lingering in/with references to it will be
            killed when <c>cover:stop</c> is called, instead of
            later crashing with <c>badarg</c> when trying to bump
            counters in ETS tables no longer existing.</p>
        </item>
      </list>
    </section>

    <section>
      <title>Improvements and New Features</title>
      <list type="bulleted">
        <item>
          <p>Replaced call to deprecated function
            <c>file:file_info/1</c> with call to
            <c>filelib:is_dir/1</c> and <c>filelib:is_regular/1</c>
            in <c>tags.erl</c>.</p>
          <p>Own Id: OTP-6079</p>
        </item>
      </list>
    </section>
  </section>

  <section>
    <title>Tools 2.4.7</title>

    <section>
      <title>Fixed Bugs and Malfunctions</title>
      <list type="bulleted">
        <item>
          <p>A bug in <c>fprof</c> profiling causing erroneous
            inconsistent trace failure has been corrected.</p>
          <p>Own Id: OTP-5922 Aux Id: seq10203 </p>
        </item>
      </list>
    </section>
  </section>

  <section>
    <title>Tools 2.4.6</title>

    <section>
      <title>Fixed Bugs and Malfunctions</title>
      <list type="bulleted">
        <item>
          <p>Emacs: <c>erlang-man-function</c> and
            <c>erlang-man-module</c> used a pattern matching to find
            the requested module that sometimes yielded unexpected
            results. For example, <c>erlang-man-module file</c> would
            display the man page for <c>CosFileTransfer_File</c>.</p>
          <p>Own Id: OTP-5746 Aux Id: seq10096</p>
        </item>
        <item>
          <p>Some compiler warnings and Dialyzer warnings were
            eliminated in the Tools application.</p>
          <p>When tracing to a port (which <c>fprof</c> does),
            there could be fake schedule out/schedule in messages
            sent for a process that had exited.</p>
          <p>Own Id: OTP-5757</p>
        </item>
      </list>
    </section>
  </section>

  <section>
    <title>Tools 2.4.5</title>

    <section>
      <title>Fixed Bugs and Malfunctions</title>
      <list type="bulleted">
        <item>
          <p>The cross reference tool <c>xref</c> did not handle the new
            <c>fun M:F/A</c> construct properly. This problem has been
            fixed.</p>
          <p>Own Id: OTP-5653</p>
        </item>
      </list>
    </section>
  </section>

  <section>
    <title>Tools 2.4.4</title>

    <section>
      <title>Fixed Bugs and Malfunctions</title>
      <list type="bulleted">
        <item>
          <p>The <c>cover</c> tool did not escape '&lt;' and '&gt;' not
            being part of HTML tags in HTML log files.</p>
          <p>Own Id: OTP-5588</p>
        </item>
      </list>
    </section>
  </section>

  <section>
    <title>Tools 2.4.3</title>

    <section>
      <title>Improvements and New Features</title>
      <list type="bulleted">
        <item>
          <p>It is now possible to encrypt the debug information in
            beam files, to help keep the source code secret. See
            <c>compile(3)</c> for how to provide the key for encrypting,
            and <c>beam_lib(3)</c> for how to provide the key for
            decryption so that tools such as Debugger, <c>xref</c>, or
            <c>cover</c> can be used.</p>
          <p>The <c>beam_lib:chunks/2</c> functions now accepts an
            additional chunk type '<c>compile_info</c>' to retrieve
            the compilation information directly as a term. (Thanks
            to Tobias Lindahl.)</p>
          <p>Own Id: OTP-5460 Aux Id: seq9787</p>
        </item>
      </list>
    </section>
  </section>

  <section>
    <title>Tools 2.4.2</title>

    <section>
      <title>Fixed Bugs and Malfunctions</title>
      <list type="bulleted">
        <item>
          <p>The <c>cover</c> tool could not analyze empty modules on
            module level.</p>
          <p>Own Id: OTP-5418</p>
        </item>
      </list>
    </section>
  </section>

  <section>
    <title>Tools 2.4.1</title>

    <section>
      <title>Fixed Bugs and Malfunctions</title>
      <list type="bulleted">
        <item>
          <p>The <c>xref</c> analysis <c>locals_not_used</c> could
            return too many functions. This problem has been fixed.</p>
          <p>Own Id: OTP-5071</p>
        </item>
        <item>
          <p>The <c>cover</c> tool could not always compile parse
            transformed modules. This problem has been fixed.</p>
          <p>Own Id: OTP-5305</p>
        </item>
      </list>
    </section>
  </section>
</chapter><|MERGE_RESOLUTION|>--- conflicted
+++ resolved
@@ -31,11 +31,7 @@
   </header>
   <p>This document describes the changes made to the Tools application.</p>
 
-<<<<<<< HEAD
 <section><title>Tools 3.4.4</title>
-=======
-<section><title>Tools 3.3.1.1</title>
->>>>>>> 171f509f
 
     <section><title>Fixed Bugs and Malfunctions</title>
       <list>
@@ -46,7 +42,6 @@
 	    Own Id: OTP-17162 Aux Id: GH-4549, PR-2997, PR-4555,
 	    elixir-lang/elixir#10666 </p>
         </item>
-<<<<<<< HEAD
         <item>
 	    <p>If <c>beam_lib</c> is asked to return abstract code
 	    for a BEAM file produced by Elixir and Elixir is not
@@ -141,8 +136,22 @@
           <p>
 	    Own Id: OTP-16368 Aux Id: OTP-15251 </p>
         </item>
-=======
->>>>>>> 171f509f
+      </list>
+    </section>
+
+</section>
+
+<section><title>Tools 3.3.1.1</title>
+
+    <section><title>Fixed Bugs and Malfunctions</title>
+      <list>
+        <item>
+	    <p><c>cover</c> would crash when compiling a module
+	    having an exported function named <c>clauses</c>.</p>
+          <p>
+	    Own Id: OTP-17162 Aux Id: GH-4549, PR-2997, PR-4555,
+	    elixir-lang/elixir#10666 </p>
+        </item>
       </list>
     </section>
 
