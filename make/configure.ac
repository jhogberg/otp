dnl Process this file with autoconf to produce a configure script.

dnl %CopyrightBegin%
dnl
dnl Copyright Ericsson AB 1998-2023. All Rights Reserved.
dnl
dnl Licensed under the Apache License, Version 2.0 (the "License");
dnl you may not use this file except in compliance with the License.
dnl You may obtain a copy of the License at
dnl
dnl     http://www.apache.org/licenses/LICENSE-2.0
dnl
dnl Unless required by applicable law or agreed to in writing, software
dnl distributed under the License is distributed on an "AS IS" BASIS,
dnl WITHOUT WARRANTIES OR CONDITIONS OF ANY KIND, either express or implied.
dnl See the License for the specific language governing permissions and
dnl limitations under the License.
dnl
dnl %CopyrightEnd%

AC_PREREQ([2.71])dnl

AC_INIT

m4_include([otp.m4])

LM_PRECIOUS_VARS

default_cache_file=./config.cache

if test "x$no_recursion" != "xyes" -a "x$OVERRIDE_CONFIG_CACHE" = "x"; then
    # The no_recursion variable is not documented, but the only
    # action we take on it is disabling caching which is safe!
    if test "x$cache_file" != "x$default_cache_file"; then
	echo "Ignoring the --cache-file argument since it can cause the system to be erroneously configured"
    fi
    echo "Disabling caching"
    if test -f $cache_file; then
	echo "Removing cache file $cache_file"
	rm -f $cache_file
    fi
    cache_file=/dev/null
fi

case "X$ERL_TOP" in
    X)
	;;
    X/*)
	test -f "$ERL_TOP/erts/emulator/beam/erl_init.c" || {
	     AC_MSG_ERROR([Invalid \$ERL_TOP])
	}
	srcdir="$ERL_TOP";;
    *)
	AC_MSG_ERROR([\$ERL_TOP needs to be absolute]);;
esac

dnl How to set srcdir absolute is taken from the GNU Emacs distribution
#### Make srcdir absolute, if it isn't already.  It's important to
#### avoid running the path through pwd unnecessary, since pwd can
#### give you automounter prefixes, which can go away.
case "${srcdir}" in
  /* ) ;;
  . )
    ## We may be able to use the $PWD environment variable to make this
    ## absolute.  But sometimes PWD is inaccurate.
    ## Make sure CDPATH doesn't affect cd (in case PWD is relative).
    CDPATH=
    if test "${PWD}" != "" && test "`(cd ${PWD} ; sh -c pwd)`" = "`pwd`"  ;
    then
      srcdir="$PWD"
    else
      srcdir="`(cd ${srcdir}; pwd)`"
    fi
  ;;
  *  ) srcdir="`(cd ${srcdir}; pwd)`" ;;
esac

#
# Now srcdir is absolute and also the top of Erlang distribution, ERL_TOP.
#
test "X$ERL_TOP" != "X" || AC_MSG_ERROR([ERL_TOP not set])
AC_SUBST(ERL_TOP)

dnl
dnl Aux programs are found in erts/autoconf
dnl
AC_CONFIG_AUX_DIRS([${ERL_TOP}/make/autoconf])

ERL_CANONICAL_SYSTEM_TYPE

TARGET=$host
AC_SUBST(TARGET)

if test "$cross_compiling" = "yes"; then
    CROSS_COMPILING=yes
else
    CROSS_COMPILING=no
fi
AC_SUBST(CROSS_COMPILING)

AC_ARG_ENABLE(bootstrap-only,
AS_HELP_STRING([--enable-bootstrap-only],
               [enable bootstrap only configuration]),
[ if test "X$enableval" = "Xyes"; then
     BOOTSTRAP_ONLY=yes
  else
     BOOTSTRAP_ONLY=no  
  fi	
],
BOOTSTRAP_ONLY=no)

AC_SUBST(BOOTSTRAP_ONLY)

if test $CROSS_COMPILING = yes -a $BOOTSTRAP_ONLY = yes; then
    AC_MSG_ERROR([Cannot both cross compile and build a bootstrap system])
fi

dnl Checks for programs.

AC_PROG_CC
AC_PROG_CXX
AC_CHECK_TOOL(LD, [ld])

LM_WINDOWS_ENVIRONMENT

_search_path=/bin:/usr/bin:/usr/local/bin:$PATH

AC_PATH_PROG(ENV, [env], false, $_search_path)
if test "$ac_cv_path_ENV" = false; then
  AC_MSG_ERROR([No 'env' command found])
fi

#
# We need GNU make, complain if we can't find it
#
AC_MSG_CHECKING(for GNU make)
# If there is a Makefile created we don't want make to start making, run
# in a subdirectory and -f /dev/null
MAKE_PROG=x
if test X"$CLEARCASE_MAKE_COMPAT" = X"gnu" -a X"$CLEARCASE_ROOT" != X"" ; then
  eval clearmake -version 2>&1 | grep clearmake > /dev/null 2>&1
  case $? in
	0) MAKE_PROG="clearmake -V";;
	*);;
  esac
fi
if test X"$MAKE_PROG" = X"x"; then
  mkdir conftestmake
  if test -d conftestmake; then
    cd conftestmake
    for m in make gmake ggmake; do
      eval $m --version -f /dev/null 2>&1 | grep GNU > /dev/null 2>&1
      case $? in
        0) MAKE_PROG=$m ; break ;;
        *) ;;
      esac
    done
    cd ..
  else
    AC_MSG_ERROR(could not create subdirectory)
  fi
fi
rm -rf conftestmake
case $MAKE_PROG in
    x) AC_MSG_RESULT(no)
       AC_MSG_ERROR(GNU make is required!)
       ;;
    *) AC_MSG_RESULT(yes ($MAKE_PROG))
       AC_SUBST(MAKE_PROG)
       ;;
esac

AC_PROG_INSTALL
if test X"${INSTALL}" = "X${ac_aux_dir}/install-sh -c" && test -f /usr/ucb/install ; then
   case $host_os in
      osf*) ;;
      *) INSTALL="/usr/ucb/install -c" ;;
   esac
fi

AC_PROG_LN_S
AC_PROG_RANLIB
LM_PROG_PERL5
if test "$ac_cv_path_PERL" = false; then
  AC_MSG_ERROR([Perl version 5 is required!])
fi

#
# Get erts version from erts/vsn.mk
#
AC_MSG_CHECKING([ERTS version])
[ERTS_VSN=`sed -n "s/^VSN[	 ]*=[	 ]*\(.*\)/\1/p" < $ERL_TOP/erts/vsn.mk`]
AC_MSG_RESULT([$ERTS_VSN])
AC_SUBST(ERTS_VSN)

#
# Get OTP release and OTP version from $ERL_TOP/OTP_VERSION
#
AC_MSG_CHECKING([OTP release])
[OTP_REL=`cat $ERL_TOP/OTP_VERSION | sed "s|\([0-9]*\).*|\1|"`]
AC_MSG_RESULT([$OTP_REL])
AC_SUBST(OTP_REL)

AC_MSG_CHECKING([OTP version])
[OTP_VSN=`cat $ERL_TOP/OTP_VERSION`]
AC_MSG_RESULT([$OTP_VSN])
AC_SUBST(OTP_VSN)

AC_ARG_ENABLE(parallel-configure,
AS_HELP_STRING([--disable-parallel-configure], [disable parallel execution of configure scripts]))

AC_ARG_ENABLE(dirty-schedulers,
AS_HELP_STRING([--enable-dirty-schedulers], [enable dirty scheduler support]))

AC_ARG_WITH(termcap,
AS_HELP_STRING([--with-termcap], [use termcap (default)])
AS_HELP_STRING([--without-termcap],
               [do not use any termcap libraries (ncurses,curses,termcap,termlib)]))

AC_ARG_ENABLE(kernel-poll,
AS_HELP_STRING([--enable-kernel-poll], [enable kernel poll support])
AS_HELP_STRING([--disable-kernel-poll], [disable kernel poll support]))

AC_ARG_ENABLE(sctp,
AS_HELP_STRING([--enable-sctp], [enable sctp support (default)
to on demand load the SCTP library in runtime])
AS_HELP_STRING([--enable-sctp=lib], [enable sctp support
to link against the SCTP library])
AS_HELP_STRING([--disable-sctp], [disable sctp support]))

AC_ARG_WITH(dynamic-trace,
AS_HELP_STRING([--with-dynamic-trace={dtrace|lttng|systemtap}],
	       [specify use of dynamic trace framework, dtrace, lttng or systemtap])
AS_HELP_STRING([--without-dynamic-trace], 
               [don't enable any dynamic tracing (default)]))
AC_ARG_ENABLE(vm-probes,
AS_HELP_STRING([--enable-vm-probes],
               [add dynamic trace probes to the Beam VM (only possible if --with-dynamic-trace is enabled, and then default)]))
AC_ARG_WITH(javac,
AS_HELP_STRING([--with-javac=JAVAC], [specify Java compiler to use])
AS_HELP_STRING([--with-javac], [use a Java compiler if found (default)])
AS_HELP_STRING([--without-javac], [don't use any Java compiler]))

AC_ARG_ENABLE(megaco_flex_scanner_lineno,
AS_HELP_STRING([--disable-megaco-flex-scanner-lineno],
               [disable megaco flex scanner lineno]))

AC_ARG_ENABLE(megaco_reentrant_flex_scanner,
AS_HELP_STRING([--disable-megaco-reentrant-flex-scanner],
               [disable reentrant megaco flex scanner]))

AC_ARG_WITH(ssl,
AS_HELP_STRING([--with-ssl=PATH], [base location of OpenSSL include and lib directories])
AS_HELP_STRING([--with-ssl], [use SSL (default)])
AS_HELP_STRING([--without-ssl], [don't use SSL]))

AC_ARG_WITH(ssl-incl,
AS_HELP_STRING([--with-ssl-incl=PATH],
	       [base location of OpenSSL include directory (if different than base location specified by --with-ssl=PATH)]))

AC_ARG_WITH(ssl-zlib,
AS_HELP_STRING([--with-ssl-zlib=PATH], [Path to static zlib library to link the
    				       crypto NIF with. This zlib library is most
				       often not necessary but might be needed in
				       order to link the NIF in some cases.]))

AC_ARG_WITH(ssl-lib-subdir,
AS_HELP_STRING([--with-ssl-lib-subdir=RELATIVE_PATH],
	       [specify extra OpenSSL lib sub-directory to search in (relative to base directory)]))

AC_ARG_WITH(ssl-rpath,
AS_HELP_STRING([--with-ssl-rpath=yes|no|PATHS],
               [runtime library path for OpenSSL. Default is 'yes', which equates to a
	       number of standard locations. If 'no', then no runtime
	       library paths will be used. Anything else should be a
	       comma or colon separated list of paths.]))

AC_ARG_ENABLE(dynamic-ssl-lib,
AS_HELP_STRING([--enable-dynamic-ssl-lib],
               [enable using dynamic openssl libraries when linking the crypto NIF])
AS_HELP_STRING([--disable-dynamic-ssl-lib],
               [disable using dynamic openssl libraries when linking the crypto NIF]))

AC_ARG_ENABLE(fips,
AS_HELP_STRING([--enable-fips], [enable OpenSSL FIPS mode support])
AS_HELP_STRING([--disable-fips], [disable OpenSSL FIPS mode support (default)]))

AC_ARG_ENABLE(builtin-zlib,
AS_HELP_STRING([--enable-builtin-zlib],
               [force use of our own built-in zlib]))

AC_ARG_ENABLE(esock,
AS_HELP_STRING([--enable-esock], [enable builtin experimental socket (as a nif) support (default)])
AS_HELP_STRING([--disable-esock], [disable builtin experimental socket (as a nif) support]))

AC_ARG_ENABLE(sharing-preserving,
AS_HELP_STRING([--enable-sharing-preserving],
               [enable copying of terms without destroying sharing]))

dnl This functionality has been lost along the way... :(
dnl It could perhaps be nice to reintroduce some day; therefore,
dnl it is not removed just commented out.
dnl
dnl #
dnl # Set Erlang man page directory
dnl #
dnl AC_ARG_ENABLE(erlang-mandir,
dnl [  --disable-erlang-mandir do not install Erlang man pages in a private directory],
dnl [ case "$enableval" in
dnl     no) erl_mandir=$mandir ;;
dnl     *)  erl_mandir='$(erlang_libdir)/man' ;;
dnl   esac ], erl_mandir='$(erlang_libdir)/man')
dnl AC_SUBST(erl_mandir)

AC_ARG_ENABLE(m64-build,
AS_HELP_STRING([--enable-m64-build],
               [build 64bit binaries using the -m64 flag to (g)cc]),
[ case "$enableval" in
    no) enable_m64_build=no ;;
    *)  enable_m64_build=yes ;;
  esac
],enable_m64_build=no)

AC_ARG_ENABLE(m32-build,
AS_HELP_STRING([--enable-m32-build],
               [build 32bit binaries using the -m32 flag to (g)cc]),
[ case "$enableval" in
    no) enable_m32_build=no ;;
    *)	enable_m32_build=yes ;;
  esac
],enable_m32_build=no)

AC_ARG_ENABLE(pie,
AS_HELP_STRING([--enable-pie], [build position independent executables])
AS_HELP_STRING([--disable-pie], [do no build position independent executables]))

AC_ARG_WITH(libatomic_ops,
	    AS_HELP_STRING([--with-libatomic_ops=PATH],
			   [specify and prefer usage of libatomic_ops in the ethread library]))

<<<<<<< HEAD
=======
AC_ARG_ENABLE(ensure-os-monotonic-time,
AS_HELP_STRING([--enable-ensure-os-monotonic-time],
               [enable functionality ensuring the monotonicity of monotonic timestamps delivered by the OS. When a non-monotonic timestamp is detected, it will be replaced by the last delivered monotonic timestamp before being used by Erlang's time functionality. Note that you do *not* want to enable this unless the OS monotonic time source on the system fails to produce monotonic timestamps. This since ensuring the monotonicity of OS monotonic timestamps will hurt scalability and performance of the system.]))

m4_define(DEFAULT_SANITIZERS, [address,undefined])
AC_ARG_ENABLE(sanitizers,
    AS_HELP_STRING(
        [--enable-sanitizers@<:@=comma-separated list of sanitizers@:>@],
	    [Default=DEFAULT_SANITIZERS]))

>>>>>>> 34e0b19b
AC_ARG_ENABLE([silent-rules], [dnl
AS_HELP_STRING(
  [--enable-silent-rules],
  [less verbose build output (undo: "make V=1")])
AS_HELP_STRING(
  [--disable-silent-rules],
  [verbose build output (undo: "make V=0")])dnl
])

DEFAULT_VERBOSITY=0
if test X${enable_silent_rules} = Xno; then
  DEFAULT_VERBOSITY=1
fi
AC_SUBST(DEFAULT_VERBOSITY)

if test X${enable_m64_build} = Xyes; then
	CFLAGS="-m64 $CFLAGS"
	export CFLAGS
	LDFLAGS="-m64 $LDFLAGS"
	export LDFLAGS
fi
if test X${enable_m32_build} = Xyes; then
	CFLAGS="-m32 $CFLAGS"
	export CFLAGS
	LDFLAGS="-m32 $LDFLAGS"
	export LDFLAGS
fi

ERL_DED

AC_CONFIG_FILES([../Makefile output.mk ../make/$host/otp_ded.mk:../make/otp_ded.mk.in])
AC_CONFIG_FILES([emd2exml], [chmod +x emd2exml])

AC_OUTPUT<|MERGE_RESOLUTION|>--- conflicted
+++ resolved
@@ -338,19 +338,10 @@
 	    AS_HELP_STRING([--with-libatomic_ops=PATH],
 			   [specify and prefer usage of libatomic_ops in the ethread library]))
 
-<<<<<<< HEAD
-=======
 AC_ARG_ENABLE(ensure-os-monotonic-time,
 AS_HELP_STRING([--enable-ensure-os-monotonic-time],
                [enable functionality ensuring the monotonicity of monotonic timestamps delivered by the OS. When a non-monotonic timestamp is detected, it will be replaced by the last delivered monotonic timestamp before being used by Erlang's time functionality. Note that you do *not* want to enable this unless the OS monotonic time source on the system fails to produce monotonic timestamps. This since ensuring the monotonicity of OS monotonic timestamps will hurt scalability and performance of the system.]))
 
-m4_define(DEFAULT_SANITIZERS, [address,undefined])
-AC_ARG_ENABLE(sanitizers,
-    AS_HELP_STRING(
-        [--enable-sanitizers@<:@=comma-separated list of sanitizers@:>@],
-	    [Default=DEFAULT_SANITIZERS]))
-
->>>>>>> 34e0b19b
 AC_ARG_ENABLE([silent-rules], [dnl
 AS_HELP_STRING(
   [--enable-silent-rules],
