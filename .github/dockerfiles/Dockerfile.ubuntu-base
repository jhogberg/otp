--- conflicted
+++ resolved
@@ -17,11 +17,7 @@
     apt-get install -y build-essential m4 autoconf fop xsltproc \
     default-jdk libxml2-utils flex \
     unixodbc odbc-postgresql postgresql \
-<<<<<<< HEAD
-    tzdata ssh openssh-server groff-base sudo gdb apache2 tinyproxy bind9 nsd expect vsftpd python \
-=======
-    tzdata ssh openssh-server groff-base sudo gdb bind9 nsd expect vsftpd python \
->>>>>>> 23649dc2
+    tzdata ssh openssh-server groff-base sudo gdb tinyproxy bind9 nsd expect vsftpd python \
     linux-tools-common linux-tools-generic linux-tools-`uname -r` \
     ${INSTALL_LIBS} && \
     for lib in ${EXTRA_LIBS}; do apt-get install -y ${lib}; done && \
