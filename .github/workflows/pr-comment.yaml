--- conflicted
+++ resolved
@@ -19,11 +19,7 @@
     outputs:
       result: ${{ steps.pr-number.outputs.result }}
     steps:
-<<<<<<< HEAD
-      - uses: actions/checkout@v4.1.0
-=======
       - uses: actions/checkout@v4.1.1
->>>>>>> dd3e46c2
       - name: Fetch PR number
         id: pr-number
         env:
@@ -39,11 +35,7 @@
     needs: pr-number
     if: github.event.action == 'requested' && needs.pr-number.outputs.result != ''
     steps:
-<<<<<<< HEAD
-      - uses: actions/checkout@v4.1.0
-=======
       - uses: actions/checkout@v4.1.1
->>>>>>> dd3e46c2
       ## We create an initial comment with some useful help to the user
       - uses: actions/github-script@v6.4.1
         with:
@@ -62,11 +54,7 @@
           needs.pr-number.outputs.result != '' &&
           github.event.workflow_run.conclusion != 'skipped'
     steps:
-<<<<<<< HEAD
-      - uses: actions/checkout@v4.1.0
-=======
       - uses: actions/checkout@v4.1.1
->>>>>>> dd3e46c2
       - name: Download and Extract Artifacts
         id: extract
         env:
@@ -91,22 +79,14 @@
              echo "HAS_TEST_ARTIFACTS=false" >> $GITHUB_OUTPUT
            fi
 
-<<<<<<< HEAD
-      - uses: actions/checkout@v4.1.0
-=======
       - uses: actions/checkout@v4.1.1
->>>>>>> dd3e46c2
         with:
           token: ${{ secrets.ERLANG_TOKEN }}
           repository: 'erlang/erlang.github.io'
           path: erlang.github.io
 
       - name: Publish CT Test Results
-<<<<<<< HEAD
-        uses: EnricoMi/publish-unit-test-result-action@v2.10.0
-=======
         uses: EnricoMi/publish-unit-test-result-action@v2.11.0
->>>>>>> dd3e46c2
         if: steps.extract.outputs.HAS_TEST_ARTIFACTS == 'true'
         with:
           commit: ${{ github.event.workflow_run.head_sha }}
